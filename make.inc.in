###### Local configuration:

CUDA_INSTALL_PATH = @CUDA_INSTALL_PATH@
QDP_INSTALL_PATH = @QDP_INSTALL_PATH@
QDPXX_CXXFLAGS = @QDPXX_CXXFLAGS@
QDPXX_LDFLAGS = @QDPXX_LDFLAGS@
QDPXX_LIBS = @QDPXX_LIBS@

CPU_ARCH = @CPU_ARCH@  	  # x86 or x86_64
GPU_ARCH = @GPU_ARCH@	  # sm_13, sm_20, sm_21, sm_30, sm_35, sm_50 or sm_52
OS       = @QUDA_OS@	  # linux or osx
GIT      = @GIT@

PYTHON = @QUDA_PYTHON@	  # python 2.5 or later required for 'make gen'

# compilation options
HOST_DEBUG = @HOST_DEBUG@			# compile host debug code
DEVICE_DEBUG = @DEVICE_DEBUG@		# compile device debug code for cuda-gdb 
VERBOSE = @VERBOSE@			# display kernel register useage
BLAS_TEX = @BLAS_TEX@			# enable texture reads in BLAS?
FERMI_DBLE_TEX = @FERMI_DBLE_TEX@		# enable double-precision texture reads on Fermi?

BUILD_WILSON_DIRAC = @BUILD_WILSON_DIRAC@			# build Wilson Dirac operators?
BUILD_CLOVER_DIRAC = @BUILD_CLOVER_DIRAC@			# build clover Dirac operators?
BUILD_DOMAIN_WALL_DIRAC = @BUILD_DOMAIN_WALL_DIRAC@		# build domain wall Dirac operators?
BUILD_STAGGERED_DIRAC = @BUILD_STAGGERED_DIRAC@			# build staggered Dirac operators?
BUILD_TWISTED_MASS_DIRAC = @BUILD_TWISTED_MASS_DIRAC@		# build twisted mass Dirac operators?
BUILD_TWISTED_CLOVER_DIRAC = @BUILD_TWISTED_CLOVER_DIRAC@	# build twisted clover Dirac operators?
BUILD_NDEG_TWISTED_MASS_DIRAC = @BUILD_NDEG_TWISTED_MASS_DIRAC@	# build non-degenerate twisted mass Dirac operators?
BUILD_FATLINK = @BUILD_FATLINK@					# build code for computing asqtad fat links?
BUILD_HISQLINK = @BUILD_HISQLINK@				# build code for computing hisq fat links?
BUILD_GAUGE_FORCE = @BUILD_GAUGE_FORCE@				# build code for (1-loop Symanzik) gauge force?
BUILD_FERMION_FORCE = @BUILD_FERMION_FORCE@			# build code for asqtad fermion force?
BUILD_HISQ_FORCE = @BUILD_HISQ_FORCE@				# build code for hisq fermion force?
BUILD_GAUGE_TOOLS = @BUILD_GAUGE_TOOLS@				# build auxilary gauge-field tools?
BUILD_GAUGE_ALG = @BUILD_GAUGE_ALG@				# build gauge-fixing and pure-gauge algorithms?
BUILD_SSTEP = @BUILD_SSTEP@                                     # build s-step linear solvers?

#Dynamically invert the clover term for twisted-clover?
DYNAMIC_CLOVER = @DYNAMIC_CLOVER@	# Dynamic inversion saves memory but decreases the flops

# Multi-GPU options
BUILD_MULTI_GPU = @BUILD_MULTI_GPU@  # set to 'yes' to build the multi-GPU code
BUILD_QMP = @BUILD_QMP@              # set to 'yes' to build the QMP multi-GPU code
BUILD_MPI = @BUILD_MPI@              # set to 'yes' to build the MPI multi-GPU code
POSIX_THREADS = @POSIX_THREADS@     # set to 'yes' to build pthread-enabled dslash


#BLAS library
BUILD_MAGMA = @BUILD_MAGMA@ 	# build magma interface

# GPUdirect options
GPU_DIRECT = @GPU_DIRECT@          # set to 'yes' to allow GPU and NIC to shared pinned buffers
GPU_COMMS = @GPU_COMMS@            # set to 'yes' to allow GPU and NIC to communicate using RDMA

# Profiling options
MPI_NVTX = @MPI_NVTX@              # set to 'yes' to add nvtx markup to MPI API calls for the visual profiler
INTERFACE_NVTX = @INTERFACE_NVTX@            # set to 'yes' to add nvtx markup to interface calls for the visual profiler

# Interface options
BUILD_QDP_INTERFACE = @BUILD_QDP_INTERFACE@                     # build qdp interface
BUILD_MILC_INTERFACE = @BUILD_MILC_INTERFACE@                   # build milc interface
BUILD_CPS_INTERFACE = @BUILD_CPS_INTERFACE@                     # build cps interface
BUILD_QDPJIT_INTERFACE = @BUILD_QDPJIT_INTERFACE@               # build qdpjit interface
BUILD_BQCD_INTERFACE = @BUILD_BQCD_INTERFACE@                   # build bqcd interface
BUILD_TIFR_INTERFACE = @BUILD_TIFR_INTERFACE@                   # build tifr interface

# Packing option
DEVICE_PACK = @DEVICE_PACK@	     # set to 'yes' to enable packing and unpacking on the device

# GPU contractions of spinors
BUILD_CONTRACT = @BUILD_CONTRACT@    # build code for bilinear contraction?

BUILD_QIO = @BUILD_QIO@    # set to 'yes' to build QIO code for binary I/O

USE_QDPJIT = @USE_QDPJIT@  # build QDP-JIT support?

FECC = @FECC@			# front-end CC
FECXX = @FECXX@			# front-end CXX
FEF90 = @FEF90@			# front-end F90

MPI_HOME=@MPI_HOME@
QMP_HOME=@QMP_HOME@
QIO_HOME=@QIO_HOME@

MAGMA_HOME=@MAGMA_HOME@
ATLAS_HOME=@ATLAS_HOME@
LAPACK_HOME=@LAPACK_HOME@


NUMA_AFFINITY=@NUMA_AFFINITY@   # enable NUMA affinity?

######

INC = -I$(CUDA_INSTALL_PATH)/include

ifeq ($(strip $(CPU_ARCH)), x86_64)
  ifeq ($(strip $(OS)), osx)
    LIB = -L$(CUDA_INSTALL_PATH)/lib -lcudart 
    NVCCOPT = -m64
  else
    LIB = -L$(CUDA_INSTALL_PATH)/lib64 -lcudart 
  endif
else
  LIB = -L$(CUDA_INSTALL_PATH)/lib -lcudart -m32
  COPT = -malign-double -m32
  NVCCOPT = -m32
endif

COMP_CAP = $(GPU_ARCH:sm_%=%0)

COPT += -D__COMPUTE_CAPABILITY__=$(COMP_CAP)
NVCCOPT += -D__COMPUTE_CAPABILITY__=$(COMP_CAP)

TESLA_ARCH = $(shell [ $(COMP_CAP) -lt 200 ] && echo true)
ifneq ($(TESLA_ARCH),true)
  NVCCOPT += -ftz=true -prec-div=false -prec-sqrt=false 
else
  NVCCOPT += 
endif

ifeq ($(strip $(GIT)), git)
  GITCOUNT = $(shell git rev-list -q `git describe -q --abbrev=0 2> /dev/null`..  2> /dev/null | wc -l 2> /dev/null)
  ifeq ($(strip $(GITCOUNT)),0)
    NVCCOPT += -w
  endif
else
  NVCCOPT += -w
endif

ifeq ($(strip $(BUILD_MULTI_GPU)), yes)
  COPT += -DMULTI_GPU
  NVCCOPT += -DMULTI_GPU
else
  COMM_OBJS = comm_single.o
endif

CC  = $(FECC)
CXX = $(FECXX)
F90 = $(FEF90)

ifeq ($(strip $(BUILD_MPI)), yes)
  MPI_CFLAGS =
  MPI_LDFLAGS =
  MPI_LIBS =
  INC += -DMPI_COMMS $(MPI_CFLAGS) -I$(MPI_HOME)/include
  LIB += $(MPI_LDFLAGS) $(MPI_LIBS)
  COMM_OBJS = comm_mpi.o
endif

ifeq ($(strip $(BUILD_QIO)), yes)
  INC += -DHAVE_QIO -I$(QIO_HOME)/include
  LIB += -L$(QIO_HOME)/lib -lqio -llime
  QIO_UTIL = qio_util.o layout_hyper.o gauge_qio.o
endif

ifeq ($(strip $(BUILD_QMP)), yes)
  QMP_CFLAGS = $(shell $(QMP_HOME)/bin/qmp-config --cflags )
  QMP_LDFLAGS = $(shell $(QMP_HOME)/bin/qmp-config --ldflags )
  QMP_LIBS = $(shell $(QMP_HOME)/bin/qmp-config --libs )
  INC += -DQMP_COMMS $(QMP_CFLAGS)
  LIB += $(QMP_LDFLAGS) $(QMP_LIBS)
  COMM_OBJS = comm_qmp.o
endif 

<<<<<<< HEAD
ifeq ($(strip $(BUILD_QIO)), yes)
  INC += -DHAVE_QIO -I$(QIO_HOME)/include
  LIB += -L$(QIO_HOME)/lib -lqio -llime
  QIO_UTIL = qio_field.o qio_util.o layout_hyper.o
=======
ifeq ($(strip $(MPI_NVTX)), yes)
  COMM_OBJS += nvtx_pmpi.o
  LIB += -lnvToolsExt
endif

ifeq ($(strip $(INTERFACE_NVTX)), yes)
  NVCCOPT += -DINTERFACE_NVTX
  COPT += -DINTERFACE_NVTX
  ifneq ($(strip $(MPI_NVTX)), yes)
    LIB += -lnvToolsExt
  endif 
>>>>>>> 9cfad35c
endif

ifeq ($(strip $(BUILD_MAGMA)), yes)
  MAGMA_INCLUDE = -I$(CUDA_INSTALL_PATH)/include -I../include -I${MAGMA_HOME}/include
  MAGMA_FLAGS   = -DMAGMA_LIB -DADD_ -DMAGMA_SETAFFINITY -DGPUSHMEM=300 -DHAVE_CUBLAS
  COPT += -fopenmp  -DMAGMA_LIB
  
  LIB += -fopenmp -L$(MAGMA_HOME)/lib -lmagma 
  LIB += -L$(LAPACK_HOME) -llapack -lf77blas -lgfortran 
  LIB += -L$(ATLAS_HOME)/lib -lcblas -latlas
  LIB += -L$(CUDA_INSTALL_PATH)/lib64 -lcublas

else
  MAGMA_INCLUDE = 
  MAGMA_FLAGS   = 
endif

ifeq ($(strip $(DYNAMIC_CLOVER)), yes)
  NVCCOPT += -DDYNAMIC_CLOVER
  COPT += -DDYNAMIC_CLOVER
endif

ifeq ($(strip $(BUILD_SSTEP)), yes)
  NVCCOPT += -DSSTEP
  COPT += -DSSTEP
endif

ifeq ($(strip $(POSIX_THREADS)), yes)
  NVCCOPT += -DPTHREADS
  COPT += -DPTHREADS
endif

LIB += -lpthread

ifeq ($(strip $(BUILD_WILSON_DIRAC)), yes)
  NVCCOPT += -DGPU_WILSON_DIRAC
  COPT += -DGPU_WILSON_DIRAC
endif

ifeq ($(strip $(BUILD_DOMAIN_WALL_DIRAC)), yes)
  NVCCOPT += -DGPU_DOMAIN_WALL_DIRAC
  COPT += -DGPU_DOMAIN_WALL_DIRAC
endif

ifeq ($(strip $(BUILD_STAGGERED_DIRAC)), yes)
  NVCCOPT += -DGPU_STAGGERED_DIRAC
  COPT += -DGPU_STAGGERED_DIRAC
endif

ifeq ($(strip $(BUILD_CLOVER_DIRAC)), yes)
  NVCCOPT += -DGPU_CLOVER_DIRAC -DGPU_WILSON_DIRAC -DGPU_GAUGE_TOOLS
  COPT += -DGPU_CLOVER_DIRAC -DGPU_WILSON_DIRAC -DGPU_GAUGE_TOOLS
endif

ifeq ($(strip $(BUILD_TWISTED_MASS_DIRAC)), yes)
  NVCCOPT += -DGPU_TWISTED_MASS_DIRAC -DGPU_WILSON_DIRAC
  COPT += -DGPU_TWISTED_MASS_DIRAC -DGPU_WILSON_DIRAC
endif

ifeq ($(strip $(BUILD_TWISTED_CLOVER_DIRAC)), yes)
  NVCCOPT += -DGPU_TWISTED_CLOVER_DIRAC -DGPU_CLOVER_DIRAC -DGPU_TWISTED_MASS_DIRAC -DGPU_WILSON_DIRAC -DGPU_GAUGE_TOOLS
  COPT += -DGPU_TWISTED_CLOVER_DIRAC -DGPU_CLOVER_DIRAC -DGPU_TWISTED_MASS_DIRAC -DGPU_WILSON_DIRAC -DGPU_GAUGE_TOOLS
endif

ifeq ($(strip $(BUILD_NDEG_TWISTED_MASS_DIRAC)), yes)
  NVCCOPT += -DGPU_NDEG_TWISTED_MASS_DIRAC -DGPU_TWISTED_MASS_DIRAC -DGPU_WILSON_DIRAC
  COPT += -DGPU_NDEG_TWISTED_MASS_DIRAC -DGPU_TWISTED_MASS_DIRAC -DGPU_WILSON_DIRAC
endif

ifeq ($(strip $(BUILD_FATLINK)), yes)
  NVCCOPT += -DGPU_FATLINK -DGPU_GAUGE_TOOLS
  COPT += -DGPU_FATLINK -DGPU_GAUGE_TOOLS
endif

ifeq ($(strip $(BUILD_HISQLINK)), yes)
  ifneq ($(strip $(BUILD_FATLINK)), yes) 
    NVCCOPT += -DGPU_FATLINK 
    COPT    += -DGPU_FATLINK
  endif
  NVCCOPT += -DGPU_UNITARIZE -DGPU_GAUGE_TOOLS
  COPT    += -DGPU_UNITARIZE -DGPU_GAUGE_TOOLS
endif

ifeq ($(strip $(BUILD_GAUGE_FORCE)), yes)
  NVCCOPT += -DGPU_GAUGE_FORCE -DGPU_GAUGE_TOOLS
  COPT += -DGPU_GAUGE_FORCE -DGPU_GAUGE_TOOLS
endif

ifeq ($(strip $(BUILD_FERMION_FORCE)), yes)
  NVCCOPT += -DGPU_FERMION_FORCE -DGPU_GAUGE_TOOLS
  COPT += -DGPU_FERMION_FORCE -DGPU_GAUGE_TOOLS
endif

ifeq ($(strip $(BUILD_HISQ_FORCE)), yes)
  NVCCOPT += -DGPU_HISQ_FORCE -DGPU_STAGGERED_OPROD -DGPU_GAUGE_TOOLS
  COPT += -DGPU_HISQ_FORCE -DGPU_STAGGERED_OPROD -DGPU_GAUGE_TOOLS
endif

ifeq ($(strip $(BUILD_GAUGE_TOOLS)), yes)
  NVCCOPT += -DGPU_GAUGE_TOOLS
  COPT += -DGPU_GAUGE_TOOLS
endif

ifeq ($(strip $(BUILD_GAUGE_ALG)), yes)
  NVCCOPT += -DGPU_GAUGE_ALG -DGPU_GAUGE_TOOLS -DGPU_UNITARIZE
  COPT += -DGPU_GAUGE_ALG -DGPU_GAUGE_TOOLS -DGPU_UNITARIZE
  LIB += -lcufft -lcurand
endif

ifeq ($(strip $(HOST_DEBUG)), yes)
  NVCCOPT += -g -DHOST_DEBUG
  COPT += -g -fno-inline -DHOST_DEBUG
endif

ifeq ($(strip $(DEVICE_DEBUG)), yes)
  NVCCOPT += -G
endif

ifeq ($(strip $(VERBOSE)), yes)
  NVCCOPT += --ptxas-options=-v
endif

ifeq ($(strip $(BLAS_TEX)), no)
  NVCCOPT += -DDIRECT_ACCESS_BLAS
  COPT += -DDIRECT_ACCESS_BLAS
endif

ifeq ($(strip $(FERMI_DBLE_TEX)), no)
  NVCCOPT += -DFERMI_NO_DBLE_TEX
  COPT += -DFERMI_NO_DBLE_TEX
endif

ifeq ($(strip $(GPU_DIRECT)), yes)
  NVCCOPT += -DGPU_DIRECT
  COPT += -DGPU_DIRECT
endif

ifeq ($(strip $(GPU_COMMS)), yes)
  NVCCOPT += -DGPU_COMMS
  COPT += -DGPU_COMMS
endif

ifeq ($(strip $(BUILD_QDP_INTERFACE)), yes)
  NVCCOPT += -DBUILD_QDP_INTERFACE
  COPT += -DBUILD_QDP_INTERFACE
endif

ifeq ($(strip $(BUILD_MILC_INTERFACE)), yes)
  NVCCOPT += -DBUILD_MILC_INTERFACE
  COPT += -DBUILD_MILC_INTERFACE
endif

ifeq ($(strip $(BUILD_CPS_INTERFACE)), yes)
  NVCCOPT += -DBUILD_CPS_INTERFACE
  COPT += -DBUILD_CPS_INTERFACE
endif

ifeq ($(strip $(BUILD_QDPJIT_INTERFACE)), yes)
  NVCCOPT += -DBUILD_QDPJIT_INTERFACE
  COPT += -DBUILD_QDPJIT_INTERFACE
endif

ifeq ($(strip $(BUILD_BQCD_INTERFACE)), yes)
  NVCCOPT += -DBUILD_BQCD_INTERFACE
  COPT += -DBUILD_BQCD_INTERFACE
endif

ifeq ($(strip $(BUILD_TIFR_INTERFACE)), yes)
  NVCCOPT += -DBUILD_TIFR_INTERFACE
  COPT += -DBUILD_TIFR_INTERFACE
endif

ifeq ($(strip $(DEVICE_PACK)), yes)
  NVCCOPT += -DDEVICE_PACK
  COPT += -DDEVICE_PACK
endif

ifeq ($(strip $(OS)), osx)
  NUMA_AFFINITY = no
endif

ifeq ($(strip $(NUMA_AFFINITY)), yes)
  NVCCOPT += -DNUMA_AFFINITY
  COPT += -DNUMA_AFFINITY
  NUMA_AFFINITY_OBJS=numa_affinity.o
endif

ifeq ($(strip $(BUILD_CONTRACT)), yes)
  NVCCOPT += -DGPU_CONTRACT
  COPT += -DGPU_CONTRACT
endif

### Next conditional is necessary.
### QDPXX_CXXFLAGS contains "-O3".
### We must make sure its not given
### twice to nvcc. It would complain.

ifeq ($(strip $(USE_QDPJIT)), yes)
  NVCCOPT += -DUSE_QDPJIT
  COPT += -DUSE_QDPJIT
  LIB += $(QDPXX_LDFLAGS) $(QDPXX_LIBS)
  INC += -I$(QDP_INSTALL_PATH)/include

  CFLAGS = -Wall -std=c99 $(COPT) $(INC)
  CXXFLAGS = -Wall $(COPT) $(INC) $(QDPXX_CXXFLAGS)
  NVCC = $(CUDA_INSTALL_PATH)/bin/nvcc 
  NVCCFLAGS = $(NVCCOPT) -arch=$(GPU_ARCH) $(INC)
  LDFLAGS = -fPIC $(LIB)
else
  CFLAGS = -Wall -O3 -std=c99 $(COPT) $(INC)
  CXXFLAGS = -Wall -O3 $(COPT) $(INC)
  NVCC = $(CUDA_INSTALL_PATH)/bin/nvcc 
  NVCCFLAGS = -O3 $(NVCCOPT) -arch=$(GPU_ARCH) $(INC)
  LDFLAGS = -fPIC $(LIB)
endif


### Add any other user options like keep to NVCCOPT
NVCCFLAGS += @NVCCFLAGS@<|MERGE_RESOLUTION|>--- conflicted
+++ resolved
@@ -148,12 +148,6 @@
   COMM_OBJS = comm_mpi.o
 endif
 
-ifeq ($(strip $(BUILD_QIO)), yes)
-  INC += -DHAVE_QIO -I$(QIO_HOME)/include
-  LIB += -L$(QIO_HOME)/lib -lqio -llime
-  QIO_UTIL = qio_util.o layout_hyper.o gauge_qio.o
-endif
-
 ifeq ($(strip $(BUILD_QMP)), yes)
   QMP_CFLAGS = $(shell $(QMP_HOME)/bin/qmp-config --cflags )
   QMP_LDFLAGS = $(shell $(QMP_HOME)/bin/qmp-config --ldflags )
@@ -163,12 +157,12 @@
   COMM_OBJS = comm_qmp.o
 endif 
 
-<<<<<<< HEAD
 ifeq ($(strip $(BUILD_QIO)), yes)
   INC += -DHAVE_QIO -I$(QIO_HOME)/include
   LIB += -L$(QIO_HOME)/lib -lqio -llime
   QIO_UTIL = qio_field.o qio_util.o layout_hyper.o
-=======
+endif
+
 ifeq ($(strip $(MPI_NVTX)), yes)
   COMM_OBJS += nvtx_pmpi.o
   LIB += -lnvToolsExt
@@ -180,7 +174,6 @@
   ifneq ($(strip $(MPI_NVTX)), yes)
     LIB += -lnvToolsExt
   endif 
->>>>>>> 9cfad35c
 endif
 
 ifeq ($(strip $(BUILD_MAGMA)), yes)
