AC_INIT([quda],[0.5],[quda-developers@googlegroups.com])


dnl Specify CUDA Location
AC_ARG_WITH(cuda,
  AC_HELP_STRING([--with-cuda=CUDADIR], [ Specify CUDA installation directory (default: /usr/local/cuda)]),
  [ cuda_home=${withval} ],
  [ cuda_home=/usr/local/cuda ]
)

dnl Specify CPU Arch
AC_ARG_ENABLE(cpu-arch,
 AC_HELP_STRING([--enable-cpu-arch=arch], [ Set CPU arch: x86 or x86_64 (default: x86_64)]),
 [ cpu_arch=${enableval} ],
 [ cpu_arch="x86_64" ]
)

dnl Specify GPU Arch
AC_ARG_ENABLE(gpu-arch,
 AC_HELP_STRING([--enable-gpu-arch=arch], [ Set GPU arch: sm_11, sm_12, sm_13, sm_20, sm_21, sm_30, sm_35 (default: sm_35)]),
 [ gpu_arch=${enableval} ],
 [ gpu_arch="sm_35" ]
)

AC_ARG_ENABLE(os, 
  AC_HELP_STRING([--enable-os=os], [ Set operating system: linux, osx (default: linux)]),
  [ quda_os=${enableval} ], 
  [ quda_os="linux" ]
)

AC_ARG_WITH(python, 
  AC_HELP_STRING([--with-python=path ], [ Set python executable used for 'make gen']),
  [ quda_python=${withval} ],
  [ quda_python="python" ]
)

AC_ARG_ENABLE(host-debug, 
  AC_HELP_STRING([--enable-host-debug], [ Enable debugging of host code]),
  [ quda_host_debug=${enableval} ], 
  [ quda_host_debug="no" ]
)

AC_ARG_ENABLE(device-debug, 
  AC_HELP_STRING([--enable-device-debug], [ Enable debugging for device code]),
  [ quda_device_debug=${enableval} ],
  [ quda_device_debug="no" ]
)

AC_ARG_ENABLE(verbose-build, 
   AC_HELP_STRING([--enable-verbose-build], [ Display kernel register usage]),
   [ quda_verbose_build=${enableval} ], 
   [ quda_verbose_build="no" ]
)

<<<<<<< HEAD
=======
AC_ARG_ENABLE(qdp-interface,
  AC_HELP_STRING([--enable-qdp-interface], [ Build the QDP interface (default: enabled)]),
  [ build_qdp_interface=${enableval} ], 
  [ build_qdp_interface="yes" ]
)

AC_ARG_ENABLE(milc-interface,
  AC_HELP_STRING([--enable-milc-interface], [ Build the MILC interface (default: enabled)]),
  [ build_milc_interface=${enableval} ], 
  [ build_milc_interface="yes" ]
)

AC_ARG_ENABLE(cps-interface,
  AC_HELP_STRING([--enable-cps-interface], [ Build the CPS interface (default: disabled)]),
  [ build_cps_interface=${enableval} ], 
  [ build_cps_interface="no" ]
)

AC_ARG_ENABLE(qdpjit-interface,
  AC_HELP_STRING([--enable-qdpjit-interface], [ Build the QDPJIT interface (default: disabled)]),
  [ build_qdpjit_interface=${enableval} ], 
  [ build_qdpjit_interface="no" ]
)

AC_ARG_ENABLE(bqcd-interface,
  AC_HELP_STRING([--enable-bqcd-interface], [ Build the BQCD interface (default: disabled)]),
  [ build_bqcd_interface=${enableval} ], 
  [ build_bqcd_interface="no" ]
)

AC_ARG_ENABLE(tifr-interface,
  AC_HELP_STRING([--enable-tifr-interface], [ Build the TIFR interface (default: disabled)]),
  [ build_tifr_interface=${enableval} ], 
  [ build_tifr_interface="no" ]
)

>>>>>>> 1584726e
AC_ARG_ENABLE(wilson-dirac,
  AC_HELP_STRING([--enable-wilson-dirac], [ Build Wilson Dirac operator (default: enabled)]),
  [ build_wilson_dirac=${enableval} ], 
  [ build_wilson_dirac="yes" ]
)

AC_ARG_ENABLE(clover-dirac,
  AC_HELP_STRING([--enable-clover-dirac], [ Build Wilson-clover Dirac operator (default: enabled)]),
  [ build_clover_dirac=${enableval} ], 
  [ build_clover_dirac="yes" ]
)

AC_ARG_ENABLE(domain-wall-dirac,
  AC_HELP_STRING([--enable-domain-wall-dirac], [ Build domain wall Dirac operator (default: enabled)]),
  [ build_dwf_dirac=${enableval} ], 
  [ build_dwf_dirac="yes" ]
)

AC_ARG_ENABLE(staggered-dirac,
  AC_HELP_STRING([--enable-staggered-dirac], [ Build staggered Dirac operator (default: enabled)]),
  [ build_staggered_dirac=${enableval} ], 
  [ build_staggered_dirac="yes" ]
)

AC_ARG_ENABLE(twisted-mass-dirac,
  AC_HELP_STRING([--enable-twisted-mass-dirac], [ Build twisted mass Dirac operator (default: enabled)]),
  [ build_twm_dirac=${enableval} ], 
  [ build_twm_dirac="yes" ]
)

AC_ARG_ENABLE(ndeg-twisted-mass-dirac,
  AC_HELP_STRING([--enable-ndeg-twisted-mass-dirac], [ Build non-degenerate twisted mass Dirac operator (default: disabled)]),
  [ build_ndeg_twm_dirac=${enableval} ], 
  [ build_ndeg_twm_dirac="no" ]
)

AC_ARG_ENABLE(staggered-fatlink,
  AC_HELP_STRING([--enable-staggered-fatlink], [ Build asqtad link-fattening routines (default: disabled)]),
  [ build_staggered_fatlink=${enableval} ], 
  [ build_staggered_fatlink="no" ]
)

AC_ARG_ENABLE(hisq-fatlink,
  AC_HELP_STRING([--enable-hisq-fatlink], [ Build HISQ link-fattening routines (default: disabled)]),
  [ build_hisq_fatlink=${enableval} ], 
  [ build_hisq_fatlink="no" ]
)

AC_ARG_ENABLE(gauge-force,
  AC_HELP_STRING([--enable-gauge-force], [ Build 1-loop Symanzik gauge force (default: disabled)]),
  [ build_gauge_force=${enableval} ], 
  [ build_gauge_force="no" ]
)

AC_ARG_ENABLE(staggered-force,
  AC_HELP_STRING([--enable-staggered-force], [ Build asqtad fermion force (default: disabled)]),
  [ build_staggered_force=${enableval} ], 
  [ build_staggered_force="no" ]
)

AC_ARG_ENABLE(hisq-force,
  AC_HELP_STRING([--enable-hisq-force], [ Build HISQ fermion force (default: disabled)]),
  [ build_hisq_force=${enableval} ],
  [ build_hisq_force="no" ]
)
dnl Multi-GPU options
dnl ==================

dnl enable multi-gpu mode
AC_ARG_ENABLE(multi-gpu, 
  AC_HELP_STRING([--enable-multi-gpu], [ Enable Multi-GPU support (default: disabled)]),
  [ multi_gpu=${enableval} ],
  [ multi_gpu="no" ]
)

dnl enable cuda / nic interop buffer
AC_ARG_ENABLE(gpu-direct,
  AC_HELP_STRING([--enable-gpu-direct], [ Enable CUDA/NIC interop pinned memory (default: enabled)]),
  [ gpu_direct=${enableval}],
  [ gpu_direct="yes" ]
)

dnl enable direct cuda-nic communication
AC_ARG_ENABLE(gpu-comms,
  AC_HELP_STRING([--enable-gpu-comms], [ Enable direct CUDA-NIC communication (experimental, default: disabled)]),
  [ gpu_comms=${enableval}],
  [ gpu_comms="no" ]
)

dnl enable packing and unpacking on the device
AC_ARG_ENABLE(device-pack,
  AC_HELP_STRING([--enable-device-pack], [ Enable the packing / unpacking of fields on the device (default: disabled)]),
  [ device_pack=${enableval}],
  [ device_pack="no" ]
)

AC_ARG_WITH(mpi,
 AC_HELP_STRING([--with-mpi=MPIDIR], [ Specify MPI installation directory]),
 [ mpi_home=${withval}; build_mpi="yes"],
 [ mpi_home=""; build_mpi="no" ]
)


AS_CASE([$build_mpi],
	[yes], [AC_PROG_CC($mpi_home/bin/mpicc mpicc) AC_PROG_CXX($mpi_home/bin/mpicxx mpicxx CC)],
	[no], [AC_PROG_CC(gcc cc) AC_PROG_CXX(g++ CC cxx)])


AC_ARG_ENABLE(pthreads,
  AC_HELP_STRING([--enable-pthreads], [ Enable pthreads in the multi-GPU dslash build (default: disabled)])
  [ posix_threads=${enableval}],
  [ posix_threads="no" ]
)

AC_ARG_WITH(qmp,
 AC_HELP_STRING([--with-qmp=QMPDIR], [ Specify QMP installation directory]),
 [ qmp_home=${withval} ; build_qmp="yes" ],
 [ qmp_home="" ; build_qmp="no" ]
)

AC_ARG_WITH(qio,
 AC_HELP_STRING([--with-qio=QIODIR], [ Specify QIO installation directory]),
 [ qio_home=${withval} ; build_qio="yes" ],
 [ qio_home="" ; build_qio="no" ]
)

AC_ARG_ENABLE(qdp-jit,
  AC_HELP_STRING([--enable-qdp-jit], [ Enable QDP-JIT support, requires --with-qdp (default: disabled)]),
  [ build_qdpjit=${enableval} ], 
  [ build_qdpjit="no" ]
)

AC_ARG_WITH(qdp,
  AC_HELP_STRING([--with-qdp=QDPDIR], [ Specify QDP++ installation directory]),
  [ qdp_home=${withval} ],
  [ qdp_home="" ]
)

if test "X${build_qdpjit}X" = "XyesX" ; then
  if test "X${qdp_home}X" = "XX" ; then
    AC_PATH_PROG(QDPXX_CONFIG, [qdp++-config], [])
  else
    AC_PATH_PROG(QDPXX_CONFIG, [qdp++-config], [], [${qdp_home}/bin:${PATH}])
  fi

  if test "X${QDPXX_CONFIG}X" = "XX" ; then
    AC_MSG_ERROR([QDP++ configuration program qdp++-config not found.])
  fi

  dnl AC_MSG_NOTICE([Found QDP++ configuration program ${QDPXX_CONFIG}])
  dnl AC_SUBST(CXX, "`${QDPXX_CONFIG} --cxx`")
  dnl AC_MSG_NOTICE([QDP++ compiler: ${CXX}])
  AC_SUBST(QDPXX_CXXFLAGS, "`${QDPXX_CONFIG} --cxxflags | sed -e 's/-std=c++0x//g'`")
  AC_MSG_NOTICE([QDP++ compile flags: ${QDPXX_CXXFLAGS}])
  AC_SUBST(QDPXX_LDFLAGS,  "`${QDPXX_CONFIG} --ldflags`")
  AC_MSG_NOTICE([QDP++ linking flags: ${QDPXX_LDFLAGS}])
  AC_SUBST(QDPXX_LIBS,     "`${QDPXX_CONFIG} --libs`")
  AC_MSG_NOTICE([QDP++ libraries flags: ${QDPXX_LIBS}])
fi


AC_ARG_ENABLE(blas-tex,
 AC_HELP_STRING([--enable-blas-tex], [ Enable texture reads for blas (default: enabled)]),
 [ blas_tex=${enableval}],
 [ blas_tex="yes" ]
)

AC_ARG_ENABLE(fermi-double-tex,
 AC_HELP_STRING([--enable-fermi-double-tex], [ Enable double-precision texture reads on Fermi (default: enabled)]),
 [ fermi_double_tex=${enableval}],
 [ fermi_double_tex="yes" ]
)

AC_ARG_ENABLE(numa-affinity,
 AC_HELP_STRING([--enable-numa-affinity], [ Enable NUMA affinity support (default: enabled, always disabled on osx target)]),
 [ numa_affinity=${enableval}],
 [ numa_affinity="yes" ]
)
dnl Input validation

dnl CPU Arch
case ${cpu_arch} in
x86 | x86_64 ) ;;
*) 
  AC_MSG_ERROR([ CPU arch must be either x86_64 or x86 ])
  ;;
esac

dnl CPU Arch
case ${gpu_arch} in
sm_11 | sm_12 | sm_13 | sm_20 | sm_21 | sm_30 | sm_35) ;;
*) 
  AC_MSG_ERROR([ GPU arch must be one of: sm_11, sm_12, sm_13, sm_20, sm_21, sm_30, or sm_35 ])
  ;;
esac

dnl OS
case ${quda_os} in
linux|osx);;
*) 
  AC_MSG_ERROR([ --enable-os only supports 'linux' and 'osx' ])
  ;;
esac

dnl HOST DEBUG
case ${quda_host_debug} in
yes|no);;
*) 
  AC_MSG_ERROR([ invalid value for --enable-host-debug ])
  ;;
esac

dnl DEVICE DEBUG
case ${quda_device_debug} in
yes|no);;
*) 
  AC_MSG_ERROR([ invalid value for  --enable-device-debug  ])
  ;;
esac

dnl VERBOSE
case ${quda_verbose_build} in
yes|no);;
*) 
  AC_MSG_ERROR([ invalid value for --enable-quda-verbose-build ])
  ;;
esac

<<<<<<< HEAD
=======
dnl Build QDP interface
case ${build_qdp_interface} in
yes|no);;
*) 
  AC_MSG_ERROR([ invalid value for --enable-qdp-interface : ${build_qdp_interface} ])
  ;;
esac

dnl Build MILC interface
case ${build_milc_interface} in
yes|no);;
*) 
  AC_MSG_ERROR([ invalid value for --enable-milc-interface : ${build_milc_interface} ])
  ;;
esac

dnl Build CPS interface
case ${build_cps_interface} in
yes|no);;
*) 
  AC_MSG_ERROR([ invalid value for --enable-cps-interface : ${build_cps_interface} ])
  ;;
esac

dnl Build QDPJIT interface
case ${build_qdpjit_interface} in
yes|no);;
*) 
  AC_MSG_ERROR([ invalid value for --enable-qdpjit-interface : ${build_qdpjit_interface} ])
  ;;
esac

dnl Build BQCD interface
case ${build_bqcd_interface} in
yes|no);;
*) 
  AC_MSG_ERROR([ invalid value for --enable-bqcd-interface : ${build_bqcd_interface} ])
  ;;
esac

dnl Build TIFR interface
case ${build_tifr_interface} in
yes|no);;
*) 
  AC_MSG_ERROR([ invalid value for --enable-tifr-interface : ${build_tifr_interface} ])
  ;;
esac

>>>>>>> 1584726e
dnl Build Wilson Dirac
case ${build_wilson_dirac} in
yes|no);;
*) 
  AC_MSG_ERROR([ invalid value for --enable-wilson-dirac : ${build_wilson_dirac} ])
  ;;
esac

dnl Build Clover Dirac
case ${build_clover_dirac} in
yes|no);;
*) 
  AC_MSG_ERROR([ invalid value for --enable-clover-dirac : ${build_clover_dirac} ])
  ;;
esac

dnl Build DWF Dirac
case ${build_dwf_dirac} in
yes|no);;
*) 
  AC_MSG_ERROR([ invalid value for --enable-domain-wall-dirac ])
  ;;
esac

dnl Build Staggered Dirac
case ${build_staggered_dirac} in
yes|no);;
*) 
  AC_MSG_ERROR([ invalid value for --enable-staggered-dirac ])
  ;;
esac

dnl Build Twisted Mass Dirac
case ${build_twm_dirac} in
yes|no);;
*) 
  AC_MSG_ERROR([ invalid value for --enable-twisted-mass-dirac ])
  ;;
esac

dnl Build Non-degenerate Twisted Mass Dirac
case ${build_ndeg_twm_dirac} in
yes|no);;
*) 
  AC_MSG_ERROR([ invalid value for --enable-ndeg-twisted-mass-dirac ])
  ;;
esac

dnl Build Staggered fatlink
case ${build_staggered_fatlink} in
yes|no);;
*) 
  AC_MSG_ERROR([ invalid value for --enable-staggered-fatlink ])
  ;;
esac

dnl Build Hisq fatlink
case ${build_hisq_fatlink} in
yes|no);;
*) 
  AC_MSG_ERROR([ invalid value for --enable-hisq-fatlink ])
  ;;
esac

dnl Build Gauge Force
case ${build_gauge_force} in
yes|no);;
*) 
  AC_MSG_ERROR([ invalid value for --enable-gauge-force ])
  ;;
esac

dnl Build Staggered force
case ${build_staggered_force} in
yes|no);;
*) 
  AC_MSG_ERROR([ invalid value for --enable-staggered-force ])
  ;;
esac

dnl Build Hisq force
case ${build_hisq_force} in
yes|no);;
*) 
  AC_MSG_ERROR([ invalid value for --enable-hisq-force ])
  ;;
esac

dnl Multi GPU
case ${multi_gpu} in
yes|no);;
*) 
  AC_MSG_ERROR([ invalid value for --enable-multi-gpu ])
  ;;
esac

dnl Enables CUDA/NIC buffer interop
case ${gpu_direct} in
yes|no);;
*) 
  AC_MSG_ERROR([ invalid value for --gpu-direct ])
  ;;
esac

dnl Enables direct CUDA-NIC communication
case ${gpu_comms} in
yes|no);;
*) 
  AC_MSG_ERROR([ invalid value for --gpu-comms ])
  ;;
esac

dnl QDP-JIT support
case ${build_qdpjit} in
yes|no);;
*) 
  AC_MSG_ERROR([ invalid value for --enable-qdp-jit : ${build_qdpjit} ])
  ;;
esac


dnl Configuration phase
dnl ===================
dnl
dnl Currently DWF doesnt support parallelism -- that needs a different structure
dnl so if Multi-GPU is turned on I should disable this

dnl QMP/MPI: It is legal to have both --with-qmp and --with-mpi
dnl defined together. This means that: Use QMP with the MPI in MPIHOME.
dnl but we have to disable mpi_comms

if test "X${build_qmp}X" = "XyesX";
then 
  build_mpi="no"
fi
   
if test "X${multi_gpu}X" = "XyesX";
then 
  AC_MSG_NOTICE([Enabling Multi-GPU])
  
  AC_MSG_NOTICE([Asqtad fermion force doesn't support multi-GPU yet: disabling ])
  build_staggered_force="no";


  if test "X${qmp_home}X" = "XX"; then
#    if test "X${mpi_home}X" = "XX"; then
    if test "X${build_mpi}X" = "XnoX"; then
        AC_MSG_WARN([ Multi-GPU build without QMP or MPI.  Will build single node code with copies ])
    fi
  else
 
    dnl qmp home is not empty 
    if test "X${mpi_home}X" = "XX"; 
    then 
      AC_MSG_WARN([ It looks like QMP is being used, but --with-mpi is NOT set... BEWARE ])
    fi
  fi 
fi

if test "X${build_qio}X" = "XyesX"; then   
  if test "X${build_qmp}X" = "XnoX"; then
    AC_MSG_ERROR([QMP must enabled for QIO support ])
  fi	
fi
 
dnl Enables textures for blas functions
case ${blas_tex} in
yes|no);;
*) 
  AC_MSG_ERROR([ invalid value for --enable-blas-tex ])
  ;;
esac

dnl Enables textures on Fermi
case ${fermi_double_tex} in
yes|no);;
*) 
  AC_MSG_ERROR([ invalid value for --enable-fermi-double-tex ])
  ;;
esac

case ${numa_affinity} in
yes|no);;
*)
  AC_MSG_ERROR([ invalid value for --enable-numa-affinity ])
  ;;
esac

dnl Output Substitutions
AC_MSG_NOTICE([Setting CUDA_INSTALL_PATH = ${cuda_home} ])
AC_SUBST( CUDA_INSTALL_PATH, [${cuda_home} ])

AC_MSG_NOTICE([Setting CPU_ARCH = ${cpu_arch} ])
AC_SUBST( CPU_ARCH, [${cpu_arch}] )

AC_MSG_NOTICE([Setting GPU_ARCH = ${gpu_arch} ])
AC_SUBST( GPU_ARCH, [${gpu_arch}] )

AC_MSG_NOTICE([Setting OS = ${quda_os} ])
AC_SUBST( QUDA_OS,  [${quda_os}]  )

AC_MSG_NOTICE([Setting QUDA_PYTHON = ${quda_python} ])
AC_SUBST( QUDA_PYTHON,   [${quda_python}] )

AC_MSG_NOTICE([Setting HOST_DEBUG = ${quda_host_debug} ])
AC_SUBST( HOST_DEBUG,    [${quda_host_debug}] )

AC_MSG_NOTICE([Setting DEVICE_DEBUG = ${quda_device_debug} ])
AC_SUBST( DEVICE_DEBUG,  [${quda_device_debug}] )

AC_MSG_NOTICE([Setting VERBOSE = ${quda_verbose_build} ])
AC_SUBST( VERBOSE,	 [${quda_verbose_build}] )

AC_MSG_NOTICE([Setting BUILD_WILSON_DIRAC = ${build_wilson_dirac} ])
AC_SUBST( BUILD_WILSON_DIRAC, [${build_wilson_dirac}])

AC_MSG_NOTICE([Setting BUILD_CLOVER_DIRAC = ${build_clover_dirac} ])
AC_SUBST( BUILD_CLOVER_DIRAC, [${build_clover_dirac}])

AC_MSG_NOTICE([Setting BUILD_DOMAIN_WALL_DIRAC = ${build_dwf_dirac} ])
AC_SUBST( BUILD_DOMAIN_WALL_DIRAC, [${build_dwf_dirac}])

AC_MSG_NOTICE([Setting BUILD_STAGGERED_DIRAC = ${build_staggered_dirac} ])
AC_SUBST( BUILD_STAGGERED_DIRAC, [${build_staggered_dirac}])

AC_MSG_NOTICE([Setting BUILD_TWISTED_MASS_DIRAC = ${build_twm_dirac} ])
AC_SUBST( BUILD_TWISTED_MASS_DIRAC, [${build_twm_dirac}])

AC_MSG_NOTICE([Setting BUILD_NDEG_TWISTED_MASS_DIRAC = ${build_ndeg_twm_dirac} ])
AC_SUBST( BUILD_NDEG_TWISTED_MASS_DIRAC, [${build_ndeg_twm_dirac}])

AC_MSG_NOTICE([Setting BUILD_FATLINK = ${build_staggered_fatlink} ] )
AC_SUBST( BUILD_FATLINK, [${build_staggered_fatlink}])

AC_MSG_NOTICE([Setting BUILD_HISQLINK = ${build_hisq_fatlink} ] )
AC_SUBST( BUILD_HISQLINK, [${build_hisq_fatlink}])

AC_MSG_NOTICE([Setting BUILD_GAUGE_FORCE = ${build_gauge_force} ] )
AC_SUBST( BUILD_GAUGE_FORCE, [${build_gauge_force}])

AC_MSG_NOTICE([Setting BUILD_FERMION_FORCE = ${build_staggered_force} ] )
AC_SUBST( BUILD_FERMION_FORCE, [${build_staggered_force}])

AC_MSG_NOTICE([Setting BUILD_HISQ_FORCE = ${build_hisq_force} ] )
AC_SUBST( BUILD_HISQ_FORCE, [${build_hisq_force}])

AC_MSG_NOTICE([Setting BUILD_MULTI_GPU = ${multi_gpu} ] )
AC_SUBST( BUILD_MULTI_GPU, [${multi_gpu}])

AC_MSG_NOTICE([Setting BUILD_QMP = ${build_qmp} ])
AC_SUBST( BUILD_QMP, [${build_qmp}])

AC_MSG_NOTICE([Setting BUILD_MPI = ${build_mpi} ])
AC_SUBST( BUILD_MPI, [${build_mpi}])

AC_MSG_NOTICE([Setting POSIX_THREADS = ${posix_threads}])
AC_SUBST( POSIX_THREADS, [${posix_threads}])

AC_MSG_NOTICE([Setting GPU_DIRECT= ${gpu_direct}])
AC_SUBST( GPU_DIRECT, [${gpu_direct}])

AC_MSG_NOTICE([Setting GPU_COMMS= ${gpu_comms}])
AC_SUBST( GPU_COMMS, [${gpu_comms}])

AC_MSG_NOTICE([Setting BUILD_QDP_INTERFACE= ${build_qdp_interface}])
AC_SUBST( BUILD_QDP_INTERFACE, [${build_qdp_interface}])

AC_MSG_NOTICE([Setting BUILD_MILC_INTERFACE= ${build_milc_interface}])
AC_SUBST( BUILD_MILC_INTERFACE, [${build_milc_interface}])

AC_MSG_NOTICE([Setting BUILD_CPS_INTERFACE= ${build_cps_interface}])
AC_SUBST( BUILD_CPS_INTERFACE, [${build_cps_interface}])

AC_MSG_NOTICE([Setting BUILD_QDPJIT_INTERFACE= ${build_qdpjit_interface}])
AC_SUBST( BUILD_QDPJIT_INTERFACE, [${build_qdpjit_interface}])

AC_MSG_NOTICE([Setting BUILD_BQCD_INTERFACE= ${build_bqcd_interface}])
AC_SUBST( BUILD_BQCD_INTERFACE, [${build_bqcd_interface}])

AC_MSG_NOTICE([Setting BUILD_TIFR_INTERFACE= ${build_tifr_interface}])
AC_SUBST( BUILD_TIFR_INTERFACE, [${build_tifr_interface}])

AC_MSG_NOTICE([Setting DEVICE_PACK= ${device_pack}])
AC_SUBST( DEVICE_PACK, [${device_pack}])

AC_MSG_NOTICE([Setting BUILD_QIO = ${build_qio} ])
AC_SUBST( BUILD_QIO, [${build_qio}])

AC_MSG_NOTICE([Setting FECC = ${CC} ])
AC_SUBST( FECC, [${CC}])

AC_MSG_NOTICE([Setting FECXX = ${CXX} ])
AC_SUBST( FECXX, [${CXX}])

AC_MSG_NOTICE([Setting FEF90 = ${F90} ])
AC_SUBST( FEF90, [${F90}])

AC_MSG_NOTICE([Setting MPI_HOME=${mpi_home}])
AC_SUBST( MPI_HOME, [${mpi_home}] )

AC_MSG_NOTICE([Setting QMP_HOME=${qmp_home}])
AC_SUBST( QMP_HOME, [${qmp_home}] )

AC_MSG_NOTICE([Setting QIO_HOME=${qio_home}])
AC_SUBST( QIO_HOME, [${qio_home}] )

AC_MSG_NOTICE([Setting BLAS_TEX= ${blas_tex}])
AC_SUBST( BLAS_TEX, [${blas_tex}])

AC_MSG_NOTICE([Setting FERMI_DBLE_TEX= ${fermi_double_tex}])
AC_SUBST( FERMI_DBLE_TEX, [${fermi_double_tex}])

AC_MSG_NOTICE([Setting NUMA_AFFINITY= ${numa_affinity}])
AC_SUBST( NUMA_AFFINITY, [${numa_affinity}])

AC_MSG_NOTICE([Setting USE_QDPJIT = ${build_qdpjit} ])
AC_SUBST( USE_QDPJIT, [${build_qdpjit}])

AC_MSG_NOTICE([Setting QDP_INSTALL_PATH = ${qdp_home} ])
AC_SUBST( QDP_INSTALL_PATH, [${qdp_home} ])

AC_CONFIG_FILES(make.inc)
AC_OUTPUT<|MERGE_RESOLUTION|>--- conflicted
+++ resolved
@@ -52,8 +52,6 @@
    [ quda_verbose_build="no" ]
 )
 
-<<<<<<< HEAD
-=======
 AC_ARG_ENABLE(qdp-interface,
   AC_HELP_STRING([--enable-qdp-interface], [ Build the QDP interface (default: enabled)]),
   [ build_qdp_interface=${enableval} ], 
@@ -90,7 +88,6 @@
   [ build_tifr_interface="no" ]
 )
 
->>>>>>> 1584726e
 AC_ARG_ENABLE(wilson-dirac,
   AC_HELP_STRING([--enable-wilson-dirac], [ Build Wilson Dirac operator (default: enabled)]),
   [ build_wilson_dirac=${enableval} ], 
@@ -125,6 +122,12 @@
   AC_HELP_STRING([--enable-ndeg-twisted-mass-dirac], [ Build non-degenerate twisted mass Dirac operator (default: disabled)]),
   [ build_ndeg_twm_dirac=${enableval} ], 
   [ build_ndeg_twm_dirac="no" ]
+)
+
+AC_ARG_ENABLE(twisted-clover-dirac,
+  AC_HELP_STRING([--enable-twisted-clover-dirac], [ Build twisted mass clover Dirac operator (default: disabled)]),
+  [ build_twc_dirac=${enableval} ], 
+  [ build_twc_dirac="no" ]
 )
 
 AC_ARG_ENABLE(staggered-fatlink,
@@ -319,8 +322,6 @@
   ;;
 esac
 
-<<<<<<< HEAD
-=======
 dnl Build QDP interface
 case ${build_qdp_interface} in
 yes|no);;
@@ -369,7 +370,6 @@
   ;;
 esac
 
->>>>>>> 1584726e
 dnl Build Wilson Dirac
 case ${build_wilson_dirac} in
 yes|no);;
@@ -415,6 +415,14 @@
 yes|no);;
 *) 
   AC_MSG_ERROR([ invalid value for --enable-ndeg-twisted-mass-dirac ])
+  ;;
+esac
+
+dnl Build Twisted Mass Clover Dirac
+case ${build_twc_dirac} in
+yes|no);;
+*) 
+  AC_MSG_ERROR([ invalid value for --enable-twisted-clover-dirac ])
   ;;
 esac
 
@@ -601,6 +609,9 @@
 AC_MSG_NOTICE([Setting BUILD_NDEG_TWISTED_MASS_DIRAC = ${build_ndeg_twm_dirac} ])
 AC_SUBST( BUILD_NDEG_TWISTED_MASS_DIRAC, [${build_ndeg_twm_dirac}])
 
+AC_MSG_NOTICE([Setting BUILD_TWISTED_CLOVER_DIRAC = ${build_twc_dirac} ])
+AC_SUBST( BUILD_TWISTED_CLOVER_DIRAC, [${build_twc_dirac}])
+
 AC_MSG_NOTICE([Setting BUILD_FATLINK = ${build_staggered_fatlink} ] )
 AC_SUBST( BUILD_FATLINK, [${build_staggered_fatlink}])
 
