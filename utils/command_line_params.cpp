--- conflicted
+++ resolved
@@ -282,7 +282,6 @@
 {
   CLI::TransformPairs<QudaCABasis> ca_basis_map {{"power", QUDA_POWER_BASIS}, {"chebyshev", QUDA_CHEBYSHEV_BASIS}};
 
-<<<<<<< HEAD
   CLI::TransformPairs<QudaCublasDataType> cublas_dt_map {{"C", QUDA_CUBLAS_DATATYPE_C},
                                                          {"Z", QUDA_CUBLAS_DATATYPE_Z},
                                                          {"S", QUDA_CUBLAS_DATATYPE_S},
@@ -294,17 +293,12 @@
   CLI::TransformPairs<QudaCublasOperation> cublas_op_map {
     {"N", QUDA_CUBLAS_OP_N}, {"T", QUDA_CUBLAS_OP_T}, {"C", QUDA_CUBLAS_OP_C}};
 
-  CLI::TransformPairs<QudaContractType> contract_type_map {{"open", QUDA_CONTRACT_TYPE_OPEN},
-                                                           {"dr", QUDA_CONTRACT_TYPE_DR}};
-
-=======
   CLI::TransformPairs<QudaContractType> contract_type_map {
     {"open", QUDA_CONTRACT_TYPE_OPEN},
       {"open-sum", QUDA_CONTRACT_TYPE_OPEN_SUM},
 	{"dr", QUDA_CONTRACT_TYPE_DR},
 	  {"dr-sum", QUDA_CONTRACT_TYPE_DR_SUM}};
   
->>>>>>> 6d0f7474
   CLI::TransformPairs<QudaDslashType> dslash_type_map {{"wilson", QUDA_WILSON_DSLASH},
                                                        {"clover", QUDA_CLOVER_WILSON_DSLASH},
                                                        {"twisted-mass", QUDA_TWISTED_MASS_DSLASH},
@@ -447,12 +441,7 @@
 
   quda_app
     ->add_option("--contraction-type", contract_type,
-<<<<<<< HEAD
-                 "Whether to leave spin elemental open, or use a gamma basis and contract on "
-                 "spin (default open)")
-=======
                  "Whether to leave spin elemental open, or use a gamma basis and contract on spin (default dr-sum)")
->>>>>>> 6d0f7474
     ->transform(CLI::QUDACheckedTransformer(contract_type_map));
 
   quda_app
