#include "command_line_params.h"
#include <comm_quda.h>

// parameters parsed from the command line

#ifdef MULTI_GPU
int device_ordinal = -1;
#else
int device_ordinal = 0;
#endif

int rank_order;
std::array<int, 4> gridsize_from_cmdline = {1, 1, 1, 1};
auto &grid_x = gridsize_from_cmdline[0];
auto &grid_y = gridsize_from_cmdline[1];
auto &grid_z = gridsize_from_cmdline[2];
auto &grid_t = gridsize_from_cmdline[3];

bool native_blas_lapack = true;

std::array<int, 4> dim_partitioned = {0, 0, 0, 0};
QudaReconstructType link_recon = QUDA_RECONSTRUCT_NO;
QudaReconstructType link_recon_sloppy = QUDA_RECONSTRUCT_INVALID;
QudaReconstructType link_recon_precondition = QUDA_RECONSTRUCT_INVALID;
QudaReconstructType link_recon_eigensolver = QUDA_RECONSTRUCT_INVALID;
QudaPrecision prec = QUDA_SINGLE_PRECISION;
QudaPrecision prec_sloppy = QUDA_INVALID_PRECISION;
QudaPrecision prec_refinement_sloppy = QUDA_INVALID_PRECISION;
QudaPrecision prec_precondition = QUDA_INVALID_PRECISION;
QudaPrecision prec_eigensolver = QUDA_INVALID_PRECISION;
QudaPrecision prec_null = QUDA_INVALID_PRECISION;
QudaPrecision prec_ritz = QUDA_INVALID_PRECISION;
QudaVerbosity verbosity = QUDA_SUMMARIZE;
std::array<int, 4> dim = {24, 24, 24, 24};
int &xdim = dim[0];
int &ydim = dim[1];
int &zdim = dim[2];
int &tdim = dim[3];
int Lsdim = 16;
bool dagger = false;
QudaDslashType dslash_type = QUDA_WILSON_DSLASH;
int laplace3D = 4;
char latfile[256] = "";
bool unit_gauge = false;
double gaussian_sigma = 0.2;
char gauge_outfile[256] = "";
int Nsrc = 1;
int Msrc = 1;
int niter = 100;
int maxiter_precondition = 10;
int gcrNkrylov = 10;
QudaCABasis ca_basis = QUDA_POWER_BASIS;
double ca_lambda_min = 0.0;
double ca_lambda_max = -1.0;
int pipeline = 0;
int solution_accumulator_pipeline = 0;
int test_type = 0;
quda::mgarray<int> nvec = {};
quda::mgarray<char[256]> mg_vec_infile;
quda::mgarray<char[256]> mg_vec_outfile;
QudaInverterType inv_type;
bool inv_deflate = false;
bool inv_multigrid = false;
QudaInverterType precon_type = QUDA_INVALID_INVERTER;
QudaSchwarzType precon_schwarz_type = QUDA_INVALID_SCHWARZ;
int precon_schwarz_cycle = 1;
int multishift = 1;
bool verify_results = true;
bool low_mode_check = false;
bool oblique_proj_check = false;
double mass = 0.1;
double kappa = -1.0;
double mu = 0.1;
double epsilon = 0.01;
double m5 = -1.5;
double b5 = 1.5;
double c5 = 0.5;
double anisotropy = 1.0;
double tadpole_factor = 1.0;
double eps_naik = 0.0;
int n_naiks = 1;
double clover_coeff = 0.1;
bool compute_clover = false;
bool compute_fatlong = false;
double tol = 1e-7;
double tol_precondition = 1e-1;
double tol_hq = 0.;
double reliable_delta = 0.1;
bool alternative_reliable = false;
QudaTwistFlavorType twist_flavor = QUDA_TWIST_SINGLET;
QudaMassNormalization normalization = QUDA_KAPPA_NORMALIZATION;
QudaMatPCType matpc_type = QUDA_MATPC_EVEN_EVEN;
QudaSolveType solve_type = QUDA_NORMOP_PC_SOLVE;
QudaSolutionType solution_type = QUDA_MAT_SOLUTION;
QudaTboundary fermion_t_boundary = QUDA_ANTI_PERIODIC_T;

int mg_levels = 2;

quda::mgarray<QudaFieldLocation> solver_location = {};
quda::mgarray<QudaFieldLocation> setup_location = {};

quda::mgarray<int> nu_pre = {};
quda::mgarray<int> nu_post = {};
quda::mgarray<int> n_block_ortho = {};
quda::mgarray<double> mu_factor = {};
quda::mgarray<QudaVerbosity> mg_verbosity = {};
quda::mgarray<QudaInverterType> setup_inv = {};
quda::mgarray<QudaSolveType> coarse_solve_type = {};
quda::mgarray<QudaSolveType> smoother_solve_type = {};
quda::mgarray<int> num_setup_iter = {};
quda::mgarray<double> setup_tol = {};
quda::mgarray<int> setup_maxiter = {};
quda::mgarray<int> setup_maxiter_refresh = {};
quda::mgarray<QudaCABasis> setup_ca_basis = {};
quda::mgarray<int> setup_ca_basis_size = {};
quda::mgarray<double> setup_ca_lambda_min = {};
quda::mgarray<double> setup_ca_lambda_max = {};
QudaSetupType setup_type = QUDA_NULL_VECTOR_SETUP;
bool pre_orthonormalize = false;
bool post_orthonormalize = true;
double omega = 0.85;
quda::mgarray<QudaInverterType> coarse_solver = {};
quda::mgarray<double> coarse_solver_tol = {};
quda::mgarray<QudaInverterType> smoother_type = {};
QudaPrecision smoother_halo_prec = QUDA_INVALID_PRECISION;
quda::mgarray<double> smoother_tol = {};
quda::mgarray<int> coarse_solver_maxiter = {};
quda::mgarray<QudaCABasis> coarse_solver_ca_basis = {};
quda::mgarray<int> coarse_solver_ca_basis_size = {};
quda::mgarray<double> coarse_solver_ca_lambda_min = {};
quda::mgarray<double> coarse_solver_ca_lambda_max = {};
bool generate_nullspace = true;
bool generate_all_levels = true;
quda::mgarray<QudaSchwarzType> mg_schwarz_type = {};
quda::mgarray<int> mg_schwarz_cycle = {};
bool mg_evolve_thin_updates = false;

// we only actually support 4 here currently
quda::mgarray<std::array<int, 4>> geo_block_size = {};
<<<<<<< HEAD
=======

#if (CUDA_VERSION >= 10010 && __COMPUTE_CAPABILITY__ >= 700)
bool mg_use_mma = true;
#else
bool mg_use_mma = false;
#endif

int n_ev = 8;
int max_search_dim = 64;
int deflation_grid = 16;
double tol_restart = 5e+3 * tol;
>>>>>>> e32f9cd5

int max_restart_num = 3;
double inc_tol = 1e-2;
double tol_restart = 5e+3 * tol;

QudaExtLibType solver_ext_lib = QUDA_EIGEN_EXTLIB;
QudaExtLibType deflation_ext_lib = QUDA_EIGEN_EXTLIB;
QudaFieldLocation location_ritz = QUDA_CUDA_FIELD_LOCATION;
QudaMemoryType mem_type_ritz = QUDA_MEMORY_DEVICE;

// Parameters for the stand alone eigensolver
int eig_block_size = 4;
int eig_n_ev = 16;
int eig_n_kr = 32;
int eig_n_conv = -1;        // If unchanged, will be set to n_ev
int eig_n_ev_deflate = -1;  // If unchanged, will be set to n_conv
int eig_batched_rotate = 0; // If unchanged, will be set to maximum
bool eig_require_convergence = true;
int eig_check_interval = 10;
int eig_max_restarts = 1000;
double eig_tol = 1e-6;
bool eig_use_poly_acc = true;
int eig_poly_deg = 100;
double eig_amin = 0.1;
double eig_amax = 0.0; // If zero is passed to the solver, an estimate will be computed
bool eig_use_normop = true;
bool eig_use_dagger = false;
bool eig_compute_svd = false;
QudaEigSpectrumType eig_spectrum = QUDA_SPECTRUM_LR_EIG;
QudaEigType eig_type = QUDA_EIG_TR_LANCZOS;
bool eig_arpack_check = false;
char eig_arpack_logfile[256] = "arpack_logfile.log";
char eig_QUDA_logfile[256] = "QUDA_logfile.log";
char eig_vec_infile[256] = "";
char eig_vec_outfile[256] = "";
bool eig_io_parity_inflate = false;
QudaPrecision eig_save_prec = QUDA_DOUBLE_PRECISION;

// Parameters for the MG eigensolver.
// The coarsest grid params are for deflation,
// all others are for PR vectors.
quda::mgarray<bool> mg_eig = {};
quda::mgarray<int> mg_eig_block_size = {};
quda::mgarray<int> mg_eig_n_ev_deflate = {};
quda::mgarray<int> mg_eig_n_ev = {};
quda::mgarray<int> mg_eig_n_kr = {};
quda::mgarray<int> mg_eig_batched_rotate = {};
quda::mgarray<bool> mg_eig_require_convergence = {};
quda::mgarray<int> mg_eig_check_interval = {};
quda::mgarray<int> mg_eig_max_restarts = {};
quda::mgarray<double> mg_eig_tol = {};
quda::mgarray<bool> mg_eig_use_poly_acc = {};
quda::mgarray<int> mg_eig_poly_deg = {};
quda::mgarray<double> mg_eig_amin = {};
quda::mgarray<double> mg_eig_amax = {};
quda::mgarray<bool> mg_eig_use_normop = {};
quda::mgarray<bool> mg_eig_use_dagger = {};
quda::mgarray<QudaEigSpectrumType> mg_eig_spectrum = {};
quda::mgarray<QudaEigType> mg_eig_type = {};
quda::mgarray<QudaPrecision> mg_eig_save_prec = {};

bool mg_eig_coarse_guess = false;
bool mg_eig_preserve_deflation = false;

double heatbath_beta_value = 6.2;
int heatbath_warmup_steps = 10;
int heatbath_num_steps = 10;
int heatbath_num_heatbath_per_step = 5;
int heatbath_num_overrelax_per_step = 5;
bool heatbath_coldstart = false;

int eofa_pm = 1;
double eofa_shift = -1.2345;
double eofa_mq1 = 1.0;
double eofa_mq2 = 0.085;
double eofa_mq3 = 1.0;

double stout_smear_rho = 0.1;
double stout_smear_epsilon = -0.25;
double ape_smear_rho = 0.6;
int smear_steps = 50;
double wflow_epsilon = 0.01;
int wflow_steps = 100;
QudaWFlowType wflow_type = QUDA_WFLOW_TYPE_WILSON;
int measurement_interval = 5;

QudaContractType contract_type = QUDA_CONTRACT_TYPE_OPEN;

namespace
{
  CLI::TransformPairs<QudaCABasis> ca_basis_map {{"power", QUDA_POWER_BASIS}, {"chebyshev", QUDA_CHEBYSHEV_BASIS}};

  CLI::TransformPairs<QudaContractType> contract_type_map {{"open", QUDA_CONTRACT_TYPE_OPEN},
                                                           {"dr", QUDA_CONTRACT_TYPE_DR}};

  CLI::TransformPairs<QudaDslashType> dslash_type_map {{"wilson", QUDA_WILSON_DSLASH},
                                                       {"clover", QUDA_CLOVER_WILSON_DSLASH},
                                                       {"twisted-mass", QUDA_TWISTED_MASS_DSLASH},
                                                       {"twisted-clover", QUDA_TWISTED_CLOVER_DSLASH},
                                                       {"clover-hasenbusch-twist", QUDA_CLOVER_HASENBUSCH_TWIST_DSLASH},
                                                       {"staggered", QUDA_STAGGERED_DSLASH},
                                                       {"asqtad", QUDA_ASQTAD_DSLASH},
                                                       {"domain-wall", QUDA_DOMAIN_WALL_DSLASH},
                                                       {"domain-wall-4d", QUDA_DOMAIN_WALL_4D_DSLASH},
                                                       {"mobius", QUDA_MOBIUS_DWF_DSLASH},
                                                       {"mobius-eofa", QUDA_MOBIUS_DWF_EOFA_DSLASH},
                                                       {"laplace", QUDA_LAPLACE_DSLASH}};

  CLI::TransformPairs<QudaTwistFlavorType> twist_flavor_type_map {{"singlet", QUDA_TWIST_SINGLET},
                                                                  {"deg-doublet", QUDA_TWIST_DEG_DOUBLET},
                                                                  {"nondeg-doublet", QUDA_TWIST_NONDEG_DOUBLET},
                                                                  {"no", QUDA_TWIST_NO}};

  CLI::TransformPairs<QudaInverterType> inverter_type_map {{"invalid", QUDA_INVALID_INVERTER},
                                                           {"cg", QUDA_CG_INVERTER},
                                                           {"bicgstab", QUDA_BICGSTAB_INVERTER},
                                                           {"gcr", QUDA_GCR_INVERTER},
                                                           {"pcg", QUDA_PCG_INVERTER},
                                                           {"mpcg", QUDA_MPCG_INVERTER},
                                                           {"mpbicgstab", QUDA_MPBICGSTAB_INVERTER},
                                                           {"mr", QUDA_MR_INVERTER},
                                                           {"sd", QUDA_SD_INVERTER},
                                                           {"eigcg", QUDA_EIGCG_INVERTER},
                                                           {"inc-eigcg", QUDA_INC_EIGCG_INVERTER},
                                                           {"gmresdr", QUDA_GMRESDR_INVERTER},
                                                           {"fgmresdr", QUDA_FGMRESDR_INVERTER},
                                                           {"gcrodr", QUDA_GCRODR_INVERTER},
                                                           {"fgcrodr", QUDA_FGCRODR_INVERTER},
                                                           {"mg", QUDA_MG_INVERTER},
                                                           {"bicgstab-l", QUDA_BICGSTABL_INVERTER},
                                                           {"cgne", QUDA_CGNE_INVERTER},
                                                           {"cgnr", QUDA_CGNR_INVERTER},
                                                           {"cg3", QUDA_CG3_INVERTER},
                                                           {"cg3ne", QUDA_CG3NE_INVERTER},
                                                           {"cg3nr", QUDA_CG3NR_INVERTER},
                                                           {"ca-cg", QUDA_CA_CG_INVERTER},
                                                           {"ca-cgne", QUDA_CA_CGNE_INVERTER},
                                                           {"ca-cgnr", QUDA_CA_CGNR_INVERTER},
                                                           {"ca-gcr", QUDA_CA_GCR_INVERTER}};

  CLI::TransformPairs<QudaPrecision> precision_map {{"double", QUDA_DOUBLE_PRECISION},
                                                    {"single", QUDA_SINGLE_PRECISION},
                                                    {"half", QUDA_HALF_PRECISION},
                                                    {"quarter", QUDA_QUARTER_PRECISION}};

  CLI::TransformPairs<QudaSchwarzType> schwarz_type_map {{"invalid", QUDA_INVALID_SCHWARZ},
                                                         {"additive", QUDA_ADDITIVE_SCHWARZ},
                                                         {"multiplicative", QUDA_MULTIPLICATIVE_SCHWARZ}};

  CLI::TransformPairs<QudaSolutionType> solution_type_map {{"mat", QUDA_MAT_SOLUTION},
                                                           {"mat-dag-mat", QUDA_MATDAG_MAT_SOLUTION},
                                                           {"mat-pc", QUDA_MATPC_SOLUTION},
                                                           {"mat-pc-dag", QUDA_MATPC_DAG_SOLUTION},
                                                           {"mat-pc-dag-mat-pc", QUDA_MATPCDAG_MATPC_SOLUTION}};

  CLI::TransformPairs<QudaEigType> eig_type_map {{"trlm", QUDA_EIG_TR_LANCZOS},
                                                 {"irlm", QUDA_EIG_IR_LANCZOS},
                                                 {"iram", QUDA_EIG_IR_ARNOLDI},
                                                 {"blktrlm", QUDA_EIG_BLK_TR_LANCZOS}};

  CLI::TransformPairs<QudaTboundary> fermion_t_boundary_map {{"periodic", QUDA_PERIODIC_T},
                                                             {"anti-periodic", QUDA_ANTI_PERIODIC_T}};

  CLI::TransformPairs<QudaSolveType> solve_type_map {
    {"direct", QUDA_DIRECT_SOLVE},       {"direct-pc", QUDA_DIRECT_PC_SOLVE}, {"normop", QUDA_NORMOP_SOLVE},
    {"normop-pc", QUDA_NORMOP_PC_SOLVE}, {"normerr", QUDA_NORMERR_SOLVE},     {"normerr-pc", QUDA_NORMERR_PC_SOLVE}};

  CLI::TransformPairs<QudaEigSpectrumType> seig_pectrum_map {
    {"SR", QUDA_SPECTRUM_SR_EIG}, {"LR", QUDA_SPECTRUM_LR_EIG}, {"SM", QUDA_SPECTRUM_SM_EIG},
    {"LM", QUDA_SPECTRUM_LM_EIG}, {"SI", QUDA_SPECTRUM_SI_EIG}, {"LI", QUDA_SPECTRUM_LI_EIG}};

  CLI::TransformPairs<QudaFieldLocation> field_location_map {{"cpu", QUDA_CPU_FIELD_LOCATION},
                                                             {"host", QUDA_CPU_FIELD_LOCATION},
                                                             {"gpu", QUDA_CUDA_FIELD_LOCATION},
                                                             {"device", QUDA_CUDA_FIELD_LOCATION}};

  CLI::TransformPairs<QudaVerbosity> verbosity_map {
    {"silent", QUDA_SILENT}, {"summarize", QUDA_SUMMARIZE}, {"verbose", QUDA_VERBOSE}, {"debug", QUDA_DEBUG_VERBOSE}};

  CLI::TransformPairs<QudaMassNormalization> mass_normalization_map {{"kappa", QUDA_KAPPA_NORMALIZATION},
                                                                     {"mass", QUDA_MASS_NORMALIZATION},
                                                                     {"asym-mass", QUDA_ASYMMETRIC_MASS_NORMALIZATION}};

  CLI::TransformPairs<QudaMatPCType> matpc_type_map {{"even-even", QUDA_MATPC_EVEN_EVEN},
                                                     {"odd-odd", QUDA_MATPC_ODD_ODD},
                                                     {"even-even-asym", QUDA_MATPC_EVEN_EVEN_ASYMMETRIC},
                                                     {"odd-odd-asym", QUDA_MATPC_ODD_ODD_ASYMMETRIC}};

  CLI::TransformPairs<QudaReconstructType> reconstruct_type_map {{"18", QUDA_RECONSTRUCT_NO},
                                                                 {"13", QUDA_RECONSTRUCT_13},
                                                                 {"12", QUDA_RECONSTRUCT_12},
                                                                 {"9", QUDA_RECONSTRUCT_9},
                                                                 {"8", QUDA_RECONSTRUCT_8}};

  CLI::TransformPairs<QudaEigSpectrumType> eig_spectrum_map {
    {"SR", QUDA_SPECTRUM_SR_EIG}, {"LR", QUDA_SPECTRUM_LR_EIG}, {"SM", QUDA_SPECTRUM_SM_EIG},
    {"LM", QUDA_SPECTRUM_LM_EIG}, {"SI", QUDA_SPECTRUM_SI_EIG}, {"LI", QUDA_SPECTRUM_LI_EIG}};

  CLI::TransformPairs<QudaWFlowType> wflow_type_map {{"wilson", QUDA_WFLOW_TYPE_WILSON},
                                                     {"symanzik", QUDA_WFLOW_TYPE_SYMANZIK}};

  CLI::TransformPairs<QudaSetupType> setup_type_map {{"test", QUDA_TEST_VECTOR_SETUP}, {"null", QUDA_TEST_VECTOR_SETUP}};

  CLI::TransformPairs<QudaExtLibType> extlib_map {{"eigen", QUDA_EIGEN_EXTLIB}, {"magma", QUDA_MAGMA_EXTLIB}};

} // namespace

std::shared_ptr<QUDAApp> make_app(std::string app_description, std::string app_name)
{
  auto quda_app = std::make_shared<QUDAApp>(app_description, app_name);
  quda_app->option_defaults()->always_capture_default();

  quda_app->add_option("--alternative-reliable", alternative_reliable, "use alternative reliable updates");
  quda_app->add_option("--anisotropy", anisotropy, "Temporal anisotropy factor (default 1.0)");

  quda_app->add_option("--ca-basis-type", ca_basis, "The basis to use for CA-CG (default power)")
    ->transform(CLI::QUDACheckedTransformer(ca_basis_map));
  quda_app->add_option(
    "--cheby-basis-eig-max",
    ca_lambda_max, "Conservative estimate of largest eigenvalue for Chebyshev basis CA-CG (default is to guess with power iterations)");
  quda_app->add_option("--cheby-basis-eig-min", ca_lambda_min,
                       "Conservative estimate of smallest eigenvalue for Chebyshev basis CA-CG (default 0)");
  quda_app->add_option("--clover-coeff", clover_coeff, "Clover coefficient")->capture_default_str();
  quda_app->add_option("--compute-clover", compute_clover,
                       "Compute the clover field or use random numbers (default false)");
  quda_app->add_option("--compute-fat-long", compute_fatlong,
                       "Compute the fat/long field or use random numbers (default false)");

  quda_app
    ->add_option("--contraction-type", contract_type,
                 "Whether to leave spin elemental open, or use a gamma basis and contract on spin (default open)")
    ->transform(CLI::QUDACheckedTransformer(contract_type_map));
  ;
  quda_app->add_flag("--dagger", dagger, "Set the dagger to 1 (default 0)");
  quda_app->add_option("--device", device_ordinal, "Set the CUDA device to use (default 0, single GPU only)")
    ->check(CLI::Range(0, 16));

  quda_app->add_option("--dslash-type", dslash_type, "Set the dslash type")
    ->transform(CLI::QUDACheckedTransformer(dslash_type_map));

  quda_app->add_option("--epsilon", epsilon, "Twisted-Mass flavor twist of Dirac operator (default 0.01)");
  quda_app->add_option("--epsilon-naik", eps_naik, "Epsilon factor on Naik term (default 0.0, suggested non-zero -0.1)");

  quda_app
    ->add_option("--flavor", twist_flavor,
                 "Set the twisted mass flavor type (singlet (default), deg-doublet, nondeg-doublet)")
    ->transform(CLI::QUDACheckedTransformer(twist_flavor_type_map));
  ;
  quda_app->add_option("--gaussian-sigma", gaussian_sigma,
                       "Width of the Gaussian noise used for random gauge field contruction (default 0.2)");

  quda_app->add_option("--heatbath-beta", heatbath_beta_value, "Beta value used in heatbath test (default 6.2)");
  quda_app->add_option("--heatbath-coldstart", heatbath_coldstart,
                       "Whether to use a cold or hot start in heatbath test (default false)");
  quda_app->add_option("--heatbath-num-hb-per-step", heatbath_num_heatbath_per_step,
                       "Number of heatbath hits per heatbath step (default 5)");
  quda_app->add_option("--heatbath-num-or-per-step", heatbath_num_overrelax_per_step,
                       "Number of overrelaxation hits per heatbath step (default 5)");
  quda_app->add_option("--heatbath-num-steps", heatbath_num_steps,
                       "Number of measurement steps in heatbath test (default 10)");
  quda_app->add_option("--heatbath-warmup-steps", heatbath_warmup_steps,
                       "Number of warmup steps in heatbath test (default 10)");

  quda_app->add_option("--inv-type", inv_type, "The type of solver to use (default cg)")
    ->transform(CLI::QUDACheckedTransformer(inverter_type_map));
  quda_app->add_option("--inv-deflate", inv_deflate, "Deflate the inverter using the eigensolver");
  quda_app->add_option("--inv-multigrid", inv_multigrid, "Precondition the inverter using multigrid");
  quda_app->add_option("--kappa", kappa, "Kappa of Dirac operator (default 0.12195122... [equiv to mass])");
  quda_app->add_option(
    "--laplace3D", laplace3D,
    "Restrict laplace operator to omit the t dimension (n=3), or include all dims (n=4) (default 4)");
  quda_app->add_option("--load-gauge", latfile, "Load gauge field \" file \" for the test (requires QIO)");
  quda_app->add_option("--Lsdim", Lsdim, "Set Ls dimension size(default 16)");
  quda_app->add_option("--mass", mass, "Mass of Dirac operator (default 0.1)");

  quda_app->add_option("--mass-normalization", normalization, "Mass normalization (kappa (default) / mass / asym-mass)")
    ->transform(CLI::QUDACheckedTransformer(mass_normalization_map));

  quda_app
    ->add_option("--matpc", matpc_type, "Matrix preconditioning type (even-even, odd-odd, even-even-asym, odd-odd-asym)")
    ->transform(CLI::QUDACheckedTransformer(matpc_type_map));
  quda_app->add_option("--msrc", Msrc,
                       "Used for testing non-square block blas routines where nsrc defines the other dimension");
  quda_app->add_option("--mu", mu, "Twisted-Mass chiral twist of Dirac operator (default 0.1)");
  quda_app->add_option("--m5", m5, "Mass of shift of five-dimensional Dirac operators (default -1.5)");
  quda_app->add_option("--b5", b5, "Mobius b5 parameter (default 1.5)");
  quda_app->add_option("--c5", c5, "Mobius c5 parameter (default 0.5)");
  quda_app->add_option(
    "--multishift", multishift,
    "Whether to do a multi-shift solver test or not. Default is 1 (single mass)"
    "If a value N > 1 is passed, heavier masses will be constructed and the multi-shift solver will be called");
  quda_app->add_option("--ngcrkrylov", gcrNkrylov,
                       "The number of inner iterations to use for GCR, BiCGstab-l, CA-CG (default 10)");
  quda_app->add_option("--niter", niter, "The number of iterations to perform (default 100)");
  quda_app->add_option("--native-blas-lapack", native_blas_lapack,
                       "Use the native or generic BLAS LAPACK implementation (default true)");
  quda_app->add_option("--maxiter-precondition", maxiter_precondition,
                       "The number of iterations to perform for any preconditioner (default 10)");
  quda_app->add_option("--nsrc", Nsrc,
                       "How many spinors to apply the dslash to simultaneusly (experimental for staggered only)");

  quda_app->add_option("--pipeline", pipeline,
                       "The pipeline length for fused operations in GCR, BiCGstab-l (default 0, no pipelining)");

  // precision options

  CLI::QUDACheckedTransformer prec_transform(precision_map);
  quda_app->add_option("--prec", prec, "Precision in GPU")->transform(prec_transform);
  quda_app->add_option("--prec-precondition", prec_precondition, "Preconditioner precision in GPU")->transform(prec_transform);

  quda_app->add_option("--prec-eigensolver", prec_eigensolver, "Eigensolver precision in GPU")->transform(prec_transform);

  quda_app->add_option("--prec-refine", prec_refinement_sloppy, "Sloppy precision for refinement in GPU")
    ->transform(prec_transform);

  quda_app->add_option("--prec-ritz", prec_ritz, "Eigenvector precision in GPU")->transform(prec_transform);

  quda_app->add_option("--prec-sloppy", prec_sloppy, "Sloppy precision in GPU")->transform(prec_transform);

  quda_app->add_option("--prec-null", prec_null, "Precison TODO")->transform(prec_transform);

  quda_app->add_option("--precon-type", precon_type, "The type of solver to use (default none (=unspecified)).")
    ->transform(CLI::QUDACheckedTransformer(inverter_type_map));
  quda_app
    ->add_option("--precon-schwarz-type", precon_schwarz_type,
                 "The type of Schwarz preconditioning to use (default=invalid)")
    ->transform(CLI::QUDACheckedTransformer(schwarz_type_map));
  quda_app->add_option("--precon-schwarz-cycle", precon_schwarz_cycle,
                       "The number of Schwarz cycles to apply per smoother application (default=1)");

  CLI::TransformPairs<int> rank_order_map {{"col", 0}, {"row", 1}};
  quda_app
    ->add_option("--rank-order", rank_order,
                 "Set the [t][z][y][x] rank order as either column major (t fastest, default) or row major (x fastest)")
    ->transform(CLI::QUDACheckedTransformer(rank_order_map));

  quda_app->add_option("--recon", link_recon, "Link reconstruction type")
    ->transform(CLI::QUDACheckedTransformer(reconstruct_type_map));
  quda_app->add_option("--recon-precondition", link_recon_precondition, "Preconditioner link reconstruction type")
    ->transform(CLI::QUDACheckedTransformer(reconstruct_type_map));
  quda_app->add_option("--recon-eigensolver", link_recon_eigensolver, "Eigensolver link reconstruction type")
    ->transform(CLI::QUDACheckedTransformer(reconstruct_type_map));
  quda_app->add_option("--recon-sloppy", link_recon_sloppy, "Sloppy link reconstruction type")
    ->transform(CLI::QUDACheckedTransformer(reconstruct_type_map));

  quda_app->add_option("--reliable-delta", reliable_delta, "Set reliable update delta factor");
  quda_app->add_option("--save-gauge", gauge_outfile,
                       "Save gauge field \" file \" for the test (requires QIO, heatbath test only)");

  quda_app->add_option("--solution-pipeline", solution_accumulator_pipeline,
                       "The pipeline length for fused solution accumulation (default 0, no pipelining)");

  quda_app
    ->add_option(
      "--solution-type", solution_type,
      "The solution we desire (mat (default), mat-dag-mat, mat-pc, mat-pc-dag-mat-pc (default for multi-shift))")
    ->transform(CLI::QUDACheckedTransformer(solution_type_map));

  quda_app
    ->add_option("--fermion-t-boundary", fermion_t_boundary,
                 "The fermoinic temporal boundary conditions (anti-periodic (default), periodic")
    ->transform(CLI::QUDACheckedTransformer(fermion_t_boundary_map));

  quda_app
    ->add_option("--solve-type", solve_type,
                 "The type of solve to do (direct, direct-pc, normop, normop-pc, normerr, normerr-pc)")
    ->transform(CLI::QUDACheckedTransformer(solve_type_map));
  quda_app
    ->add_option("--solver-ext-lib-type", solver_ext_lib, "Set external library for the solvers  (default Eigen library)")
    ->transform(CLI::QUDACheckedTransformer(extlib_map));

  quda_app->add_option("--tadpole-coeff", tadpole_factor,
                       "Tadpole coefficient for HISQ fermions (default 1.0, recommended [Plaq]^1/4)");

  quda_app->add_option("--tol", tol, "Set L2 residual tolerance");
  quda_app->add_option("--tolhq", tol_hq, "Set heavy-quark residual tolerance");
  quda_app->add_option("--tol-precondition", tol_precondition, "Set L2 residual tolerance for preconditioner");
  quda_app->add_option(
    "--unit-gauge", unit_gauge,
    "Generate a unit valued gauge field in the tests. If false, a random gauge is generated (default false)");

  quda_app->add_option("--verbosity", verbosity, "The the verbosity on the top level of QUDA( default summarize)")
    ->transform(CLI::QUDACheckedTransformer(verbosity_map));
  quda_app->add_option("--verify", verify_results, "Verify the GPU results using CPU results (default true)");

  // lattice dimensions
  auto dimopt = quda_app->add_option("--dim", dim, "Set space-time dimension (X Y Z T)")->check(CLI::Range(1, 512));
  auto sdimopt = quda_app
                   ->add_option(
                     "--sdim",
                     [](CLI::results_t res) {
                       return CLI::detail::lexical_cast(res[0], xdim) && CLI::detail::lexical_cast(res[0], ydim)
                         && CLI::detail::lexical_cast(res[0], zdim);
                     },
                     "Set space dimension(X/Y/Z) size")
                   ->type_name("INT")
                   ->check(CLI::Range(1, 512));

  quda_app->add_option("--xdim", xdim, "Set X dimension size(default 24)")
    ->check(CLI::Range(1, 512))
    ->excludes(dimopt)
    ->excludes(sdimopt);
  quda_app->add_option("--ydim", ydim, "Set X dimension size(default 24)")
    ->check(CLI::Range(1, 512))
    ->excludes(dimopt)
    ->excludes(sdimopt);
  quda_app->add_option("--zdim", zdim, "Set X dimension size(default 24)")
    ->check(CLI::Range(1, 512))
    ->excludes(dimopt)
    ->excludes(sdimopt);
  quda_app->add_option("--tdim", tdim, "Set T dimension size(default 24)")->check(CLI::Range(1, 512))->excludes(dimopt);

  // multi-gpu partitioning

  quda_app->add_option(
    "--partition",
    [](CLI::results_t res) {
      int p;
      auto retval = CLI::detail::lexical_cast(res[0], p);
      for (int j = 0; j < 4; j++) {
        if (p & (1 << j)) {
          commDimPartitionedSet(j);
          dim_partitioned[j] = 1;
        }
      }
      return retval;
    },
    "Set the communication topology (X=1, Y=2, Z=4, T=8, and combinations of these)");

  auto gridsizeopt
    = quda_app
        ->add_option("--gridsize", gridsize_from_cmdline, "Set the grid size in all four dimension (default 1 1 1 1)")
        ->expected(4);
  quda_app->add_option("--xgridsize", grid_x, "Set grid size in X dimension (default 1)")->excludes(gridsizeopt);
  quda_app->add_option("--ygridsize", grid_y, "Set grid size in Y dimension (default 1)")->excludes(gridsizeopt);
  quda_app->add_option("--zgridsize", grid_z, "Set grid size in Z dimension (default 1)")->excludes(gridsizeopt);
  quda_app->add_option("--tgridsize", grid_t, "Set grid size in T dimension (default 1)")->excludes(gridsizeopt);

  return quda_app;
}

void add_eigen_option_group(std::shared_ptr<QUDAApp> quda_app)
{

  CLI::QUDACheckedTransformer prec_transform(precision_map);
  // Option group for Eigensolver related options
  auto opgroup = quda_app->add_option_group("Eigensolver", "Options controlling eigensolver");

  opgroup->add_option("--eig-amax", eig_amax, "The maximum in the polynomial acceleration")->check(CLI::PositiveNumber);
  opgroup->add_option("--eig-amin", eig_amin, "The minimum in the polynomial acceleration")->check(CLI::PositiveNumber);

  opgroup->add_option("--eig-ARPACK-logfile", eig_arpack_logfile, "The filename storing the log from arpack");
  opgroup->add_option("--eig-QUDA-logfile", eig_QUDA_logfile,
                      "The filename storing the stdout from the QUDA eigensolver");
  opgroup->add_option("--eig-arpack-check", eig_arpack_check,
                      "Cross check the device data against ARPACK (requires ARPACK, default false)");
  opgroup->add_option(
    "--eig-check-interval", eig_check_interval,
    "Perform a convergence check every nth restart/iteration in the IRAM,IRLM/lanczos,arnoldi eigensolver");
  opgroup->add_option("--eig-compute-svd", eig_compute_svd,
                      "Solve the MdagM problem, use to compute SVD of M (default false)");
  opgroup->add_option("--eig-max-restarts", eig_max_restarts, "Perform n iterations of the restart in the eigensolver");
  opgroup->add_option("--eig-n-conv", eig_n_conv, "The number of converged eigenvalues requested (default eig_n_ev)");
  opgroup->add_option(
    "--eig-n-ev-deflate", eig_n_ev_deflate,
    "The number of converged eigenpairs that will be used in the deflation routines (default eig_n_conv)");
  opgroup->add_option("--eig-block-size", eig_block_size, "The block size to use in the block variant eigensolver");
  opgroup->add_option("--eig-n-ev", eig_n_ev, "The size of eigenvector search space in the eigensolver");
  opgroup->add_option("--eig-n-kr", eig_n_kr, "The size of the Krylov subspace to use in the eigensolver");
  opgroup->add_option("--eig-batched-rotate", eig_batched_rotate,
                      "The maximum number of extra eigenvectors the solver may allocate to perform a Ritz rotation.");
  opgroup->add_option("--eig-poly-deg", eig_poly_deg, "TODO");
  opgroup->add_option(
    "--eig-require-convergence",
    eig_require_convergence, "If true, the solver will error out if convergence is not attained. If false, a warning will be given (default true)");
  opgroup->add_option("--eig-save-vec", eig_vec_outfile, "Save eigenvectors to <file> (requires QIO)");
  opgroup->add_option("--eig-load-vec", eig_vec_infile, "Load eigenvectors to <file> (requires QIO)")
    ->check(CLI::ExistingFile);
  opgroup
    ->add_option("--eig-save-prec", eig_save_prec,
                 "If saving eigenvectors, use this precision to save. No-op if eig-save-prec is greater than or equal "
                 "to precision of eigensolver (default = double)")
    ->transform(prec_transform);

  opgroup->add_option(
    "--eig-io-parity-inflate", eig_io_parity_inflate,
    "Whether to inflate single-parity eigenvectors onto dual parity full fields for file I/O (default = false)");

  opgroup
    ->add_option("--eig-spectrum", eig_spectrum,
                 "The spectrum part to be calulated. S=smallest L=largest R=real M=modulus I=imaginary")
    ->transform(CLI::QUDACheckedTransformer(eig_spectrum_map));
  opgroup->add_option("--eig-tol", eig_tol, "The tolerance to use in the eigensolver");

  opgroup->add_option("--eig-type", eig_type, "The type of eigensolver to use (default trlm)")
    ->transform(CLI::QUDACheckedTransformer(eig_type_map));

  opgroup->add_option("--eig-use-dagger", eig_use_dagger,
                      "Solve the Mdag  problem instead of M (MMdag if eig-use-normop == true) (default false)");
  opgroup->add_option("--eig-use-normop", eig_use_normop,
                      "Solve the MdagM problem instead of M (MMdag if eig-use-dagger == true) (default false)");
  opgroup->add_option("--eig-use-poly-acc", eig_use_poly_acc, "Use Chebyshev polynomial acceleration in the eigensolver");
}

void add_deflation_option_group(std::shared_ptr<QUDAApp> quda_app)
{
  auto opgroup = quda_app->add_option_group("Deflation", "Options controlling deflation");

  opgroup->add_option("--df-ext-lib-type", deflation_ext_lib,
                      "Set external library for the deflation methods  (default Eigen library)");
  opgroup->add_option("--df-location-ritz", location_ritz,
                      "Set memory location for the ritz vectors  (default cuda memory location)");
  opgroup->add_option("--df-max-restart-num", max_restart_num,
                      "Set maximum number of the initCG restarts in the deflation stage (default 3)");
  opgroup->add_option("--df-mem-type-ritz", mem_type_ritz,
                      "Set memory type for the ritz vectors  (default device memory type)");
  opgroup->add_option("--df-tol-inc", inc_tol,
                      "Set tolerance for the subsequent restarts in the initCG solver  (default 1e-2)");
  opgroup->add_option("--df-tol-restart", tol_restart,
                      "Set tolerance for the first restart in the initCG solver(default 5e-5)");
}

void add_multigrid_option_group(std::shared_ptr<QUDAApp> quda_app)
{
  auto opgroup = quda_app->add_option_group("MultiGrid", "Options controlling deflation");

  // MWTODO: clean this up - code duplication

  auto solve_type_transform = CLI::QUDACheckedTransformer(solve_type_map);

  CLI::QUDACheckedTransformer prec_transform(precision_map);
  // TODO
  quda_app->add_mgoption(
    opgroup, "--mg-block-size", geo_block_size, CLI::Validator(),
    "Set the geometric block size for the each multigrid levels transfer operator (default 4 4 4 4)");
  quda_app->add_mgoption(opgroup, "--mg-coarse-solve-type", coarse_solve_type, solve_type_transform,
                         "The type of solve to do on each level (direct, direct-pc) (default = solve_type)");

  auto solver_trans = CLI::QUDACheckedTransformer(inverter_type_map);
  quda_app->add_mgoption(opgroup, "--mg-coarse-solver", coarse_solver, solver_trans,
                         "The solver to wrap the V cycle on each level (default gcr, only for levels 1+)");

  quda_app->add_mgoption(opgroup, "--mg-coarse-solver-ca-basis-size", coarse_solver_ca_basis_size, CLI::PositiveNumber,
                         "The basis size to use for CA-CG setup of multigrid (default 4)");

  quda_app->add_mgoption(opgroup, "--mg-coarse-solver-ca-basis-type", coarse_solver_ca_basis,
                         CLI::QUDACheckedTransformer(ca_basis_map),
                         "The basis to use for CA-CG setup of multigrid(default power)");
  quda_app->add_mgoption(opgroup, "--mg-coarse-solver-cheby-basis-eig-max", coarse_solver_ca_lambda_max,
                         CLI::PositiveNumber,
                         "Conservative estimate of largest eigenvalue for Chebyshev basis CA-CG in setup of multigrid "
                         "(default is to guess with power iterations)");
  quda_app->add_mgoption(
    opgroup, "--mg-coarse-solver-cheby-basis-eig-min", coarse_solver_ca_lambda_min, CLI::PositiveNumber,
    "Conservative estimate of smallest eigenvalue for Chebyshev basis CA-CG in setup of multigrid (default 0)");
  quda_app->add_mgoption(opgroup, "--mg-coarse-solver-maxiter", coarse_solver_maxiter, CLI::PositiveNumber,
                         "The coarse solver maxiter for each level (default 100)");
  quda_app->add_mgoption(opgroup, "--mg-coarse-solver-tol", coarse_solver_tol, CLI::PositiveNumber,
                         "The coarse solver tolerance for each level (default 0.25, only for levels 1+)");
  quda_app->add_mgoption(opgroup, "--mg-eig", mg_eig, CLI::Validator(),
                         "Use the eigensolver on this level (default false)");
  quda_app->add_mgoption(opgroup, "--mg-eig-amax", mg_eig_amax, CLI::PositiveNumber,
                         "The maximum in the polynomial acceleration (default 4.0)");
  quda_app->add_mgoption(opgroup, "--mg-eig-amin", mg_eig_amin, CLI::PositiveNumber,
                         "The minimum in the polynomial acceleration (default 0.1)");
  quda_app->add_mgoption(
    opgroup, "--mg-eig-check-interval", mg_eig_check_interval, CLI::Validator(),
    "Perform a convergence check every nth restart/iteration (only used in Implicit Restart types)");
  quda_app->add_option("--mg-eig-coarse-guess", mg_eig_coarse_guess,
                       "If deflating on the coarse grid, optionally use an initial guess (default = false)");
  quda_app->add_option("--mg-eig-preserve-deflation", mg_eig_preserve_deflation,
                       "If the multigrid operator is updated, preserve generated deflation space (default = false)");
  quda_app->add_mgoption(opgroup, "--mg-eig-max-restarts", mg_eig_max_restarts, CLI::PositiveNumber,
                         "Perform a maximun of n restarts in eigensolver (default 100)");
  quda_app->add_mgoption(opgroup, "--mg-eig-block-size", mg_eig_block_size, CLI::Validator(),
                         "The block size to use in the block variant eigensolver");
  quda_app->add_mgoption(opgroup, "--mg-eig-n_ev", mg_eig_n_ev, CLI::Validator(),
                         "The size of eigenvector search space in the eigensolver");
  quda_app->add_mgoption(opgroup, "--mg-eig-n_kr", mg_eig_n_kr, CLI::Validator(),
                         "The size of the Krylov subspace to use in the eigensolver");
  quda_app->add_mgoption(opgroup, "--mg-eig-n-ev-deflate", mg_eig_n_ev_deflate, CLI::Validator(),
                         "The number of converged eigenpairs that will be used in the deflation routines");
  quda_app->add_mgoption(
    opgroup, "--mg-eig-batched-rotate", mg_eig_batched_rotate, CLI::Validator(),
    "The maximum number of extra eigenvectors the solver may allocate to perform a Ritz rotation.");
  quda_app->add_mgoption(opgroup, "--mg-eig-poly-deg", mg_eig_poly_deg, CLI::PositiveNumber,
                         "Set the degree of the Chebyshev polynomial (default 100)");
  quda_app->add_mgoption(
    opgroup, "--mg-eig-require-convergence", mg_eig_require_convergence,
    CLI::Validator(), "If true, the solver will error out if convergence is not attained. If false, a warning will be given (default true)");

  quda_app->add_mgoption(
    opgroup, "--mg-eig-spectrum", mg_eig_spectrum, CLI::QUDACheckedTransformer(eig_spectrum_map),
    "The spectrum part to be calulated. S=smallest L=largest R=real M=modulus I=imaginary (default SR)");
  quda_app->add_mgoption(opgroup, "--mg-eig-tol", mg_eig_tol, CLI::PositiveNumber,
                         "The tolerance to use in the eigensolver (default 1e-6)");

  quda_app->add_mgoption(opgroup, "--mg-eig-type", mg_eig_type, CLI::QUDACheckedTransformer(eig_type_map),
                         "The type of eigensolver to use (default trlm)");
  quda_app->add_mgoption(opgroup, "--mg-eig-use-dagger", mg_eig_use_dagger, CLI::Validator(),
                         "Solve the MMdag problem instead of M (MMdag if eig-use-normop == true) (default false)");
  quda_app->add_mgoption(opgroup, "--mg-eig-use-normop", mg_eig_use_normop, CLI::Validator(),
                         "Solve the MdagM problem instead of M (MMdag if eig-use-dagger == true) (default false)");
  quda_app->add_mgoption(opgroup, "--mg-eig-use-poly-acc", mg_eig_use_poly_acc, CLI::Validator(),
                         "Use Chebyshev polynomial acceleration in the eigensolver (default true)");
  opgroup->add_option(
    "--mg-generate-all-levels",
    generate_all_levels, "true=generate null-space on all levels, false=generate on level 0 and create other levels from that (default true)");
  opgroup->add_option("--mg-evolve-thin-updates", mg_evolve_thin_updates, "Utilize thin updates for multigrid evolution tests (default false)");
  opgroup->add_option("--mg-generate-nullspace", generate_nullspace,
                      "Generate the null-space vector dynamically (default true, if set false and mg-load-vec isn't "
                      "set, creates free-field null vectors)");
  opgroup->add_option("--mg-levels", mg_levels, "The number of multigrid levels to do (default 2)");

  // TODO
  quda_app->add_mgoption(opgroup, "--mg-load-vec", mg_vec_infile, CLI::Validator(),
                         "Load the vectors <file> for the multigrid_test (requires QIO)");
  quda_app->add_mgoption(opgroup, "--mg-save-vec", mg_vec_outfile, CLI::Validator(),
                         "Save the generated null-space vectors <file> from the multigrid_test (requires QIO)");

  quda_app
    ->add_mgoption("--mg-eig-save-prec", mg_eig_save_prec, CLI::Validator(),
                   "If saving eigenvectors, use this precision to save. No-op if mg-eig-save-prec is greater than or "
                   "equal to precision of eigensolver (default = double)")
    ->transform(prec_transform);

  opgroup->add_option(
    "--mg-low-mode-check", low_mode_check,
    "Measure how well the null vector subspace overlaps with the low eigenmode subspace (default false)");
  quda_app->add_mgoption(opgroup, "--mg-mu-factor", mu_factor, CLI::Validator(),
                         "Set the multiplicative factor for the twisted mass mu parameter on each level (default 1)");
  quda_app->add_mgoption(opgroup, "--mg-n-block-ortho", n_block_ortho, CLI::PositiveNumber,
                         "The number of times to run Gram-Schmidt during block orthonormalization (default 1)");
  quda_app->add_mgoption(opgroup, "--mg-nu-post", nu_post, CLI::PositiveNumber,
                         "The number of post-smoother applications to do at a given multigrid level (default 2)");
  quda_app->add_mgoption(opgroup, "--mg-nu-pre", nu_pre, CLI::PositiveNumber,
                         "The number of pre-smoother applications to do at a given multigrid level (default 2)");
  quda_app->add_mgoption(opgroup, "--mg-nvec", nvec, CLI::PositiveNumber,
                         "Number of null-space vectors to define the multigrid transfer operator on a given level");
  opgroup->add_option("--mg-oblique-proj-check", oblique_proj_check,
                      "Measure how well the null vector subspace adjusts the low eigenmode subspace (default false)");
  opgroup->add_option("--mg-omega", omega,
                      "The over/under relaxation factor for the smoother of multigrid (default 0.85)");
  opgroup->add_option("--mg-post-orth", post_orthonormalize,
                      "If orthonormalize the vector after inverting in the setup of multigrid (default true)");
  opgroup->add_option("--mg-pre-orth", pre_orthonormalize,
                      "If orthonormalize the vector before inverting in the setup of multigrid (default false)");

  quda_app
    ->add_mgoption(opgroup, "--mg-schwarz-type", mg_schwarz_type, CLI::Validator(),
                   "The type of preconditioning to use (requires MR smoother and GCR setup solver) (default=invalid)")
    ->transform(CLI::QUDACheckedTransformer(schwarz_type_map));
  quda_app->add_mgoption(opgroup, "--mg-schwarz-cycle", mg_schwarz_cycle, CLI::PositiveNumber,
                         "The number of Schwarz cycles to apply per smoother application (default=1)");
  quda_app->add_mgoption(opgroup, "--mg-setup-ca-basis-size", setup_ca_basis_size, CLI::PositiveNumber,
                         "The basis size to use for CA-CG setup of multigrid (default 4)");
  quda_app->add_mgoption(opgroup, "--mg-setup-ca-basis-type", setup_ca_basis, CLI::QUDACheckedTransformer(ca_basis_map),
                         "The basis to use for CA-CG setup of multigrid(default power)");
  quda_app->add_mgoption(opgroup, "--mg-setup-cheby-basis-eig-max", setup_ca_lambda_max, CLI::PositiveNumber,
                         "Conservative estimate of largest eigenvalue for Chebyshev basis CA-CG in setup of multigrid "
                         "(default is to guess with power iterations)");
  quda_app->add_mgoption(
    opgroup, "--mg-setup-cheby-basis-eig-min", setup_ca_lambda_min, CLI::PositiveNumber,
    "Conservative estimate of smallest eigenvalue for Chebyshev basis CA-CG in setup of multigrid (default 0)");
  quda_app->add_mgoption(opgroup, "--mg-setup-inv", setup_inv, solver_trans,
                         "The inverter to use for the setup of multigrid (default bicgstab)");
  quda_app->add_mgoption(opgroup, "--mg-setup-iters", num_setup_iter, CLI::PositiveNumber,
                         "The number of setup iterations to use for the multigrid (default 1)");

  quda_app->add_mgoption(opgroup, "--mg-setup-location", setup_location, CLI::QUDACheckedTransformer(field_location_map),
                         "The location where the multigrid setup will be computed (default cuda)");
  quda_app->add_mgoption(
    opgroup, "--mg-setup-maxiter", setup_maxiter, CLI::Validator(),
    "The maximum number of solver iterations to use when relaxing on a null space vector (default 500)");
  quda_app->add_mgoption(
    opgroup, "--mg-setup-maxiter-refresh", setup_maxiter_refresh, CLI::Validator(),
    "The maximum number of solver iterations to use when refreshing the pre-existing null space vectors (default 100)");
  quda_app->add_mgoption(opgroup, "--mg-setup-tol", setup_tol, CLI::Validator(),
                         "The tolerance to use for the setup of multigrid (default 5e-6)");

  opgroup->add_option("--mg-setup-type", setup_type, "The type of setup to use for the multigrid (default null)")
    ->transform(CLI::QUDACheckedTransformer(setup_type_map));
  quda_app->add_mgoption(opgroup, "--mg-smoother", smoother_type, solver_trans,
                         "The smoother to use for multigrid (default mr)");

  opgroup
    ->add_option("--mg-smoother-halo-prec", smoother_halo_prec,
                 "The smoother halo precision (applies to all levels - defaults to null_precision)")
    ->transform(prec_transform);

  quda_app->add_mgoption(opgroup, "--mg-smoother-solve-type", smoother_solve_type, solve_type_transform,
                         "The type of solve to do in smoother (direct, direct-pc (default) )");
  quda_app->add_mgoption(opgroup, "--mg-smoother-tol", smoother_tol, CLI::Validator(),
                         "The smoother tolerance to use for each multigrid (default 0.25)");
  quda_app->add_mgoption(opgroup, "--mg-solve-location", solver_location, CLI::QUDACheckedTransformer(field_location_map),
                         "The location where the multigrid solver will run (default cuda)");

  quda_app->add_mgoption(opgroup, "--mg-verbosity", mg_verbosity, CLI::QUDACheckedTransformer(verbosity_map),
                         "The verbosity to use on each level of the multigrid (default summarize)");

  opgroup->add_option(
    "--mg-use-mma", mg_use_mma,
    "Use tensor-core to accelerate multigrid (default = true on Volta or later with CUDA >=10.1, otherwise false)");
}

void add_eofa_option_group(std::shared_ptr<QUDAApp> quda_app)
{
  auto opgroup = quda_app->add_option_group("EOFA", "Options controlling EOFA parameteres");

  CLI::TransformPairs<int> eofa_pm_map {{"plus", 1}, {"minus", 0}};
  opgroup->add_option("--eofa-pm", eofa_pm, "Set to evalute \"plus\" or \"minus\" EOFA operator (default plus)")
    ->transform(CLI::QUDACheckedTransformer(eofa_pm_map));
  opgroup->add_option("--eofa-shift", eofa_shift, "Set the shift for the EOFA operator (default -0.12345)");
  opgroup->add_option("--eofa-mq1", eofa_mq1, "Set mq1 for EOFA operator (default 1.0)");
  opgroup->add_option("--eofa-mq2", eofa_mq1, "Set mq2 for EOFA operator (default 0.085)");
  opgroup->add_option("--eofa-mq3", eofa_mq1, "Set mq3 for EOFA operator (default 1.0)");
}

void add_su3_option_group(std::shared_ptr<QUDAApp> quda_app)
{

  // Option group for SU(3) related options
  auto opgroup = quda_app->add_option_group("SU(3)", "Options controlling SU(3) tests");
  opgroup->add_option("--su3-ape-rho", ape_smear_rho, "rho coefficient for APE smearing (default 0.6)");

  opgroup->add_option("--su3-stout-rho", stout_smear_rho,
                      "rho coefficient for Stout and Over-Improved Stout smearing (default 0.08)");

  opgroup->add_option("--su3-stout-epsilon", stout_smear_epsilon,
                      "epsilon coefficient for Over-Improved Stout smearing (default -0.25)");

  opgroup->add_option("--su3-smear-steps", smear_steps, "The number of smearing steps to perform (default 50)");

  opgroup->add_option("--su3-wflow-epsilon", wflow_epsilon, "The step size in the Runge-Kutta integrator (default 0.01)");

  opgroup->add_option("--su3-wflow-steps", wflow_steps,
                      "The number of steps in the Runge-Kutta integrator (default 100)");

  opgroup->add_option("--su3-wflow-type", wflow_type, "The type of action to use in the wilson flow (default wilson)")
    ->transform(CLI::QUDACheckedTransformer(wflow_type_map));
  ;

  opgroup->add_option("--su3-measurement-interval", measurement_interval,
                      "Measure the field energy and topological charge every Nth step (default 5) ");
}<|MERGE_RESOLUTION|>--- conflicted
+++ resolved
@@ -137,20 +137,12 @@
 
 // we only actually support 4 here currently
 quda::mgarray<std::array<int, 4>> geo_block_size = {};
-<<<<<<< HEAD
-=======
 
 #if (CUDA_VERSION >= 10010 && __COMPUTE_CAPABILITY__ >= 700)
 bool mg_use_mma = true;
 #else
 bool mg_use_mma = false;
 #endif
-
-int n_ev = 8;
-int max_search_dim = 64;
-int deflation_grid = 16;
-double tol_restart = 5e+3 * tol;
->>>>>>> e32f9cd5
 
 int max_restart_num = 3;
 double inc_tol = 1e-2;
