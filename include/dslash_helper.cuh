--- conflicted
+++ resolved
@@ -263,7 +263,6 @@
     real twist_c; // flavor twist
 
     // constructor needed for staggered to set xpay from derived class
-<<<<<<< HEAD
     DslashArg(const ColorSpinorField &in, const GaugeField &U, int parity, bool dagger, bool xpay, int nFace, int spin_project, const int *comm_override)
       : parity(parity), nParity(in.SiteSubset()), nFace(nFace), reconstruct(U.Reconstruct()),
         X0h(nParity == 2 ? in.X(0)/2 : in.X(0)),
@@ -271,26 +270,6 @@
         volumeCB(in.VolumeCB()), dagger(dagger), xpay(xpay),
         kernel_type(INTERIOR_KERNEL), threads(in.VolumeCB()), threadDimMapLower{ }, threadDimMapUpper{ },
         spin_project(spin_project), twist_a(0.0), twist_b(0.0), twist_c(0.0)
-=======
-    DslashArg(const ColorSpinorField &in, const GaugeField &U, int parity, bool dagger, bool xpay, int nFace,
-        const int *comm_override) :
-        parity(parity),
-        nParity(in.SiteSubset()),
-        nFace(nFace),
-        reconstruct(U.Reconstruct()),
-        X0h(nParity == 2 ? in.X(0) / 2 : in.X(0)),
-        dim {(3 - nParity) * in.X(0), in.X(1), in.X(2), in.X(3), in.Ndim() == 5 ? in.X(4) : 1},
-        volumeCB(in.VolumeCB()),
-        dagger(dagger),
-        xpay(xpay),
-        kernel_type(INTERIOR_KERNEL),
-        threads(in.VolumeCB()),
-        threadDimMapLower {},
-        threadDimMapUpper {},
-        twist_a(0.0),
-        twist_b(0.0),
-        twist_c(0.0)
->>>>>>> 50ea7fdb
     {
       for (int d = 0; d < 4; d++) {
         ghostDim[d] = comm_dim_partitioned(d);
@@ -299,13 +278,8 @@
 
       if (in.Location() == QUDA_CUDA_FIELD_LOCATION) {
         // create comms buffers - need to do this before we grab the dslash constants
-<<<<<<< HEAD
         ColorSpinorField *in_ = const_cast<ColorSpinorField*>(&in);
         static_cast<cudaColorSpinorField*>(in_)->createComms(nFace,spin_project);
-=======
-        ColorSpinorField *in_ = const_cast<ColorSpinorField *>(&in);
-        static_cast<cudaColorSpinorField *>(in_)->createComms(nFace);
->>>>>>> 50ea7fdb
       }
       dc = in.getDslashConstant();
     }
