--- conflicted
+++ resolved
@@ -39,12 +39,7 @@
       // the portion of the grid that is exactly divisible by the number of SMs
       const auto gridp = gridDim.x - gridDim.x % arg.swizzle_factor;
 
-<<<<<<< HEAD
-      block_idx = blockIdx.x;
-      if (blockIdx.x < gridp) {
-=======
       if (block_idx < gridp) {
->>>>>>> fe31ca4d
         // this is the portion of the block that we are going to transpose
         const int i = blockIdx.x % arg.swizzle_factor;
         const int j = blockIdx.x / arg.swizzle_factor;
