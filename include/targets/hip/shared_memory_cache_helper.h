--- conflicted
+++ resolved
@@ -105,30 +105,12 @@
       return target::dispatch<cache_dynamic>(offset);
     }
 
-<<<<<<< HEAD
     template <bool dynamic_shared> __device__ __host__ inline std::enable_if_t<!dynamic_shared, atom_t *> cache() const
-=======
-    template <bool dynamic_shared> __device__ __host__ inline std::enable_if_t<dynamic_shared, atom_t const *> cache() const
->>>>>>> c93f0fca
-    {
-      return target::dispatch<cache_dynamic>(offset);
-    }
-
-<<<<<<< HEAD
+    {
+      return target::dispatch<cache_static>();
+    }
+
     __device__ __host__ inline void save_detail(const T &a, int x, int y, int z) const
-=======
-    template <bool dynamic_shared> __device__ __host__ inline std::enable_if_t<!dynamic_shared, atom_t*> cache()
-    {
-      return target::dispatch<cache_static>();
-    }
-
-    template <bool dynamic_shared> __device__ __host__ inline std::enable_if_t<!dynamic_shared, atom_t const *> cache() const
-    {
-      return target::dispatch<cache_static>();
-    }
-
-    __device__ __host__ inline void save_detail(const T &a, int x, int y, int z)
->>>>>>> c93f0fca
     {
       atom_t tmp[n_element];
       memcpy(tmp, (void *)&a, sizeof(T));
