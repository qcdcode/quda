--- conflicted
+++ resolved
@@ -346,41 +346,9 @@
 #endif
 
   /**
-<<<<<<< HEAD
-     @brief Wrapper around cudaMemcpy used for auto-profiling
-     @param dst Destination pointer
-     @param src Source pointer
-     @param count Size of transfer
-     @param kind Type of memory copy
-  */
-  void qudaMemcpy_(void *dst, const void *src, size_t count, cudaMemcpyKind kind,
-		   const char *func, const char *file, const char *line);
-
-  /**
-     @brief Wrapper around cudaMemcpyAsync used for auto-profiling
-     @param dst Destination pointer
-     @param src Source pointer
-     @param count Size of transfer
-     @param kind Type of memory copy
-     @param stream Which stream to launch copy into
-  */
-  void qudaMemcpyAsync_(void *dst, const void *src, size_t count, cudaMemcpyKind kind,
-                        const cudaStream_t &stream, const char *func, const char *file, const char *line);
-
-} // namespace quda
-
-#define STRINGIFY__(x) #x
-#define __STRINGIFY__(x) STRINGIFY__(x)
-#define qudaMemcpy(dst, src, count, kind) ::quda::qudaMemcpy_(dst, src, count, kind, __func__, quda::file_name(__FILE__), __STRINGIFY__(__LINE__));
-#define qudaMemcpyAsync(dst, src, count, kind, stream) ::quda::qudaMemcpyAsync_(dst, src, count, kind, stream, __func__, quda::file_name(__FILE__), __STRINGIFY__(__LINE__));
-
-namespace quda{
-  /**
-=======
->>>>>>> 53d4c712
-     * Check that the resident gauge field is compatible with the requested inv_param
-     * @param inv_param   Contains all metadata regarding host and device storage
-     */
+   * Check that the resident gauge field is compatible with the requested inv_param
+   * @param inv_param   Contains all metadata regarding host and device storage
+   */
   bool canReuseResidentGauge(QudaInvertParam *inv_param);
 }
 
