--- conflicted
+++ resolved
@@ -79,33 +79,17 @@
   };
 
   struct CloverFieldParam : public LatticeFieldParam {
-<<<<<<< HEAD
-    bool direct; // whether to create the direct clover 
-    bool inverse; // whether to create the inverse clover
-    void *clover;
-    void *norm;
-    void *cloverInv;
-    void *invNorm;
-    double csw;   //! C_sw clover coefficient
-    double coeff; //! Overall clover coefficient
-    QudaTwistFlavorType twist_flavor;
-    double mu2;
-    double epsilon2;
-    double rho;
-
-    QudaCloverFieldOrder order;
-    QudaFieldCreate create;
-=======
     bool reconstruct; /** Whether to create a compressed clover field that requires reconstruction */
     bool inverse;     /** Whether to create the inverse clover field */
     void *clover;     /** Pointer to the clover field */
     void *cloverInv;  /** Pointer to the clover inverse field */
     double csw;       /** C_sw clover coefficient */
     double coeff;     /** Overall clover coefficient */
+    QudaTwistFlavorType twist_flavor; /** Twisted-mass flavor type */
     bool twisted;     /** Whether to create twisted mass clover */
-    double mu2;       /** Twisted mass term */
+    double mu2;       /** Chiral twisted mass term */
+    double epsilon2;  /** Flavor twisted mass term */
     double rho;       /** Hasenbusch rho term */
->>>>>>> 1704c009
 
     QudaCloverFieldOrder order; /** Field order */
     QudaFieldCreate create;     /** Creation type */
@@ -145,12 +129,7 @@
       inverse(true),
       clover(nullptr),
       cloverInv(nullptr),
-<<<<<<< HEAD
-      invNorm(nullptr),
       twist_flavor(QUDA_TWIST_NO),
-=======
-      twisted(false),
->>>>>>> 1704c009
       mu2(0.0),
       epsilon2(0.0),
       rho(0.0),
@@ -164,12 +143,7 @@
       inverse(param.inverse),
       clover(param.clover),
       cloverInv(param.cloverInv),
-<<<<<<< HEAD
-      invNorm(param.invNorm),
       twist_flavor(param.twist_flavor),
-=======
-      twisted(param.twisted),
->>>>>>> 1704c009
       mu2(param.mu2),
       epsilon2(param.epsilon2),
       rho(param.rho),
@@ -187,8 +161,9 @@
       // If clover_coeff is not set manually, then it is the product Csw * kappa.
       // If the user has set the clover_coeff manually, that value takes precedent.
       coeff(inv_param.clover_coeff == 0.0 ? inv_param.kappa * inv_param.clover_csw : inv_param.clover_coeff),
-      twisted(inv_param.dslash_type == QUDA_TWISTED_CLOVER_DSLASH ? true : false),
-      mu2(twisted ? 4. * inv_param.kappa * inv_param.kappa * inv_param.mu * inv_param.mu : 0.0),
+      twist_flavor(inv_param.dslash_type == QUDA_TWISTED_CLOVER_DSLASH ? inv_param.twist_flavor : QUDA_TWIST_NO),
+      mu2(twist_flavor != QUDA_TWIST_NO ? 4. * inv_param.kappa * inv_param.kappa * inv_param.mu * inv_param.mu : 0.0),
+      epsilon2(twist_flavor == QUDA_TWIST_NONDEG_DOUBLET ? 4.0 * inv_param.kappa * inv_param.kappa * inv_param.epsilon * inv_param.epsilon : 0.0),
       rho(inv_param.clover_rho),
       location(QUDA_INVALID_FIELD_LOCATION)
     {
@@ -222,15 +197,10 @@
 
     double csw;
     double coeff;
-<<<<<<< HEAD
+    QudaTwistFlavorType twist_flavor;
     double mu2;      // chiral twisted mass squared
     double epsilon2; // flavour twisted mass squared
-=======
-    bool twisted;
-    double mu2;
->>>>>>> 1704c009
     double rho;
-    QudaTwistFlavorType twist_flavor;
 
     QudaCloverFieldOrder order;
     QudaFieldCreate create;
