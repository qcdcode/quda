--- conflicted
+++ resolved
@@ -67,17 +67,6 @@
       }
     }
 
-<<<<<<< HEAD
-    CloverFieldParam() :  LatticeFieldParam(),
-      direct(true), inverse(true), clover(nullptr), norm(nullptr),
-      cloverInv(nullptr), invNorm(nullptr), twist(QUDA_TWIST_NO), mu2(0.0), epsilon2(0.0), rho(0.0) { }
-
-    CloverFieldParam(const CloverFieldParam &param) :  LatticeFieldParam(param),
-      direct(param.direct), inverse(param.inverse),
-      clover(param.clover), norm(param.norm),
-      cloverInv(param.cloverInv), invNorm(param.invNorm),
-      twist(param.twist), mu2(param.mu2), epsilon2(param.epsilon2), rho(param.rho) { }
-=======
     CloverFieldParam() :
       LatticeFieldParam(),
       direct(true),
@@ -88,6 +77,7 @@
       invNorm(nullptr),
       twisted(false),
       mu2(0.0),
+      epsilon2(0.0),
       rho(0.0),
       location(QUDA_INVALID_FIELD_LOCATION)
     {
@@ -103,11 +93,11 @@
       invNorm(param.invNorm),
       twisted(param.twisted),
       mu2(param.mu2),
+      epsilon2(param.epsilon2),
       rho(param.rho),
       location(param.location)
     {
     }
->>>>>>> 2cf844de
 
     CloverFieldParam(const CloverField &field);
   };
