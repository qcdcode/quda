--- conflicted
+++ resolved
@@ -156,51 +156,6 @@
     TimeProfile &profile;
 
   public:
-<<<<<<< HEAD
-
-    /** 
-     * The constructor for Transfer
-     * @param B Array of null-space vectors
-     * @param Nvec Number of null-space vectors
-     * @param NblockOrtho Number of times to Gram-Schmidt within block ortho
-     * @param d The Dirac operator to which these null-space vectors correspond
-     * @param geo_bs The geometric block sizes to use
-     * @param spin_bs The spin block sizes to use
-     * @param parity For single-parity fields are these QUDA_EVEN_PARITY or QUDA_ODD_PARITY
-     * @param null_precision The precision to store the null-space basis vectors in
-     * @param enable_gpu Whether to enable this to run on GPU (as well as CPU)
-     */
-    Transfer(const std::vector<ColorSpinorField*> &B, int Nvec, int NblockOrtho, int *geo_bs, int spin_bs,
-	     QudaPrecision null_precision, TimeProfile &profile);
-
-    /** The destructor for Transfer */
-    virtual ~Transfer();
-
-    /**
-     @brief for resetting the Transfer when the null vectors have changed
-     */
-    void reset();
-
-    /** 
-     * Apply the prolongator
-     * @param out The resulting field on the fine lattice
-     * @param in The input field on the coarse lattice
-     */
-    void P(ColorSpinorField &out, const ColorSpinorField &in) const;
-
-    /** 
-     * Apply the restrictor 
-     * @param out The resulting field on the coarse lattice
-     * @param in The input field on the fine lattice   
-     */
-    void R(ColorSpinorField &out, const ColorSpinorField &in) const;
-
-    /**
-     * @brief The precision of the packed null-space vectors
-     */
-    QudaPrecision NullPrecision(QudaFieldLocation location) const {
-      return location == QUDA_CUDA_FIELD_LOCATION ? null_precision : std::max(B[0]->Precision(), QUDA_SINGLE_PRECISION);
-=======
       /**
        * The constructor for Transfer
        * @param B Array of null-space vectors
@@ -244,8 +199,7 @@
       QudaPrecision NullPrecision(QudaFieldLocation location) const
       {
         return location == QUDA_CUDA_FIELD_LOCATION ? null_precision : std::max(B[0]->Precision(), QUDA_SINGLE_PRECISION);
->>>>>>> cdc16d5f
-    }
+      }
 
     /**
      * Returns a const reference to the V field
@@ -327,14 +281,8 @@
      @param[in] spin_bs Spin block size
      @param[in] n_block_ortho Number of times to Gram-Schmidt
    */
-<<<<<<< HEAD
-  void BlockOrthogonalize(ColorSpinorField &V, const std::vector<ColorSpinorField*> &B,
-			  const int *fine_to_coarse, const int *coarse_to_fine,
-			  const int *geo_bs, const int spin_bs, const int n_block_ortho);
-=======
   void BlockOrthogonalize(ColorSpinorField &V, const std::vector<ColorSpinorField *> &B, const int *fine_to_coarse,
                           const int *coarse_to_fine, const int *geo_bs, const int spin_bs, const int n_block_ortho);
->>>>>>> cdc16d5f
 
   /**
      @brief Apply the prolongation operator
