--- conflicted
+++ resolved
@@ -320,15 +320,6 @@
                 T inclusive_partial;
                 T exclusive_partial;
                 WarpScan(temp_storage.warp_scan).Scan(upsweep_partial, inclusive_partial, exclusive_partial, identity, scan_op);
-<<<<<<< HEAD
-
-                // Broadcast aggregate to other threads
-                if (threadIdx.x == RAKING_THREADS - 1)
-                    temp_storage.block_aggregate = inclusive_partial;
-
-                // Exclusive raking downsweep scan
-                ExclusiveDownsweep(scan_op, exclusive_partial);
-=======
 
                 // Exclusive raking downsweep scan
                 ExclusiveDownsweep(scan_op, exclusive_partial);
@@ -336,7 +327,6 @@
                 // Broadcast aggregate to other threads
                 if (linear_tid == RAKING_THREADS - 1)
                     temp_storage.block_aggregate = inclusive_partial;
->>>>>>> caa992f3
             }
 
             __syncthreads();
@@ -365,18 +355,6 @@
         if (WARP_SYNCHRONOUS)
         {
             // Short-circuit directly to warp-synchronous scan
-<<<<<<< HEAD
-            T exclusive_partial;
-            WarpScan(temp_storage.warp_scan).ExclusiveScan(input, exclusive_partial, identity, scan_op, block_aggregate);
-
-            // Obtain warp-wide prefix in lane0, then broadcast to other lanes
-            output = block_prefix_callback_op(block_aggregate);
-            output = WarpScan(temp_storage.warp_scan).Broadcast(output, 0);
-
-            // Update prefix with exclusive warpscan partial
-            if (linear_tid > 0)
-                output = scan_op(output, exclusive_partial);
-=======
             WarpScan(temp_storage.warp_scan).ExclusiveScan(input, output, identity, scan_op, block_aggregate);
 
             // Obtain warp-wide prefix in lane0, then broadcast to other lanes
@@ -386,7 +364,6 @@
             output = scan_op(prefix, output);
             if (linear_tid == 0)
                 output = prefix;
->>>>>>> caa992f3
         }
         else
         {
@@ -408,11 +385,7 @@
                 WarpScan(temp_storage.warp_scan).Scan(upsweep_partial, inclusive_partial, exclusive_partial, identity, scan_op);
 
                 // Broadcast aggregate to other lanes (through smem because we eventually want it in all threads)
-<<<<<<< HEAD
-                if (threadIdx.x == RAKING_THREADS - 1)
-=======
                 if (linear_tid == RAKING_THREADS - 1)
->>>>>>> caa992f3
                     ThreadStore<STORE_VOLATILE>(&temp_storage.block_aggregate, inclusive_partial);
                 block_aggregate = ThreadLoad<LOAD_VOLATILE>(&temp_storage.block_aggregate);
 
@@ -515,15 +488,6 @@
                 T inclusive_partial;
                 T exclusive_partial;
                 WarpScan(temp_storage.warp_scan).Scan(upsweep_partial, inclusive_partial, exclusive_partial, scan_op);
-<<<<<<< HEAD
-
-                // Broadcast aggregate to all threads
-                if (threadIdx.x == RAKING_THREADS - 1)
-                    temp_storage.block_aggregate = inclusive_partial;
-
-                // Exclusive raking downsweep scan
-                ExclusiveDownsweep(scan_op, exclusive_partial, (linear_tid != 0));
-=======
 
                 // Exclusive raking downsweep scan
                 ExclusiveDownsweep(scan_op, exclusive_partial, (linear_tid != 0));
@@ -531,7 +495,6 @@
                 // Broadcast aggregate to all threads
                 if (linear_tid == RAKING_THREADS - 1)
                     temp_storage.block_aggregate = inclusive_partial;
->>>>>>> caa992f3
             }
 
             __syncthreads();
@@ -559,18 +522,6 @@
         if (WARP_SYNCHRONOUS)
         {
             // Short-circuit directly to warp-synchronous scan
-<<<<<<< HEAD
-            T exclusive_partial;
-            WarpScan(temp_storage.warp_scan).ExclusiveScan(input, exclusive_partial, scan_op, block_aggregate);
-
-            // Obtain warp-wide prefix in lane0, then broadcast to other lanes
-            output = block_prefix_callback_op(block_aggregate);
-            output = WarpScan(temp_storage.warp_scan).Broadcast(output, 0);
-
-            // Update prefix with exclusive warpscan partial
-            if (linear_tid > 0)
-                output = scan_op(output, exclusive_partial);
-=======
             WarpScan(temp_storage.warp_scan).ExclusiveScan(input, output, scan_op, block_aggregate);
 
             // Obtain warp-wide prefix in lane0, then broadcast to other lanes
@@ -580,7 +531,6 @@
             output = scan_op(prefix, output);
             if (linear_tid == 0)
                 output = prefix;
->>>>>>> caa992f3
         }
         else
         {
@@ -602,11 +552,7 @@
                 WarpScan(temp_storage.warp_scan).Scan(upsweep_partial, inclusive_partial, exclusive_partial, scan_op);
 
                 // Broadcast aggregate to other lanes (through smem because we eventually want it in all threads)
-<<<<<<< HEAD
-                if (threadIdx.x == RAKING_THREADS - 1)
-=======
                 if (linear_tid == RAKING_THREADS - 1)
->>>>>>> caa992f3
                     ThreadStore<STORE_VOLATILE>(&temp_storage.block_aggregate, inclusive_partial);
                 block_aggregate = ThreadLoad<LOAD_VOLATILE>(&temp_storage.block_aggregate);
 
@@ -705,20 +651,6 @@
             {
                 // Raking upsweep reduction across shared partials
                 T upsweep_partial = Upsweep(scan_op);
-<<<<<<< HEAD
-
-                // Warp-synchronous scan
-                T inclusive_partial;
-                T exclusive_partial;
-                WarpScan(temp_storage.warp_scan).Scan(upsweep_partial, inclusive_partial, exclusive_partial, scan_op);
-
-                // Broadcast aggregate to all threads
-                if (threadIdx.x == RAKING_THREADS - 1)
-                    temp_storage.block_aggregate = inclusive_partial;
-
-                // Inclusive raking downsweep scan
-                InclusiveDownsweep(scan_op, exclusive_partial, (linear_tid != 0));
-=======
 
                 // Warp-synchronous scan
                 T inclusive_partial;
@@ -731,7 +663,6 @@
                 // Broadcast aggregate to all threads
                 if (linear_tid == RAKING_THREADS - 1)
                     temp_storage.block_aggregate = inclusive_partial;
->>>>>>> caa992f3
             }
 
             __syncthreads();
@@ -789,11 +720,7 @@
                 WarpScan(temp_storage.warp_scan).Scan(upsweep_partial, inclusive_partial, exclusive_partial, scan_op);
 
                 // Broadcast aggregate to other lanes (through smem because we eventually want it in all threads)
-<<<<<<< HEAD
-                if (threadIdx.x == RAKING_THREADS - 1)
-=======
                 if (linear_tid == RAKING_THREADS - 1)
->>>>>>> caa992f3
                     ThreadStore<STORE_VOLATILE>(&temp_storage.block_aggregate, inclusive_partial);
                 block_aggregate = ThreadLoad<LOAD_VOLATILE>(&temp_storage.block_aggregate);
 
