<<<<<<< HEAD
/******************************************************************************
 * Copyright (c) 2011, Duane Merrill.  All rights reserved.
 * Copyright (c) 2011-2014, NVIDIA CORPORATION.  All rights reserved.
 * 
 * Redistribution and use in source and binary forms, with or without
 * modification, are permitted provided that the following conditions are met:
 *     * Redistributions of source code must retain the above copyright
 *       notice, this list of conditions and the following disclaimer.
 *     * Redistributions in binary form must reproduce the above copyright
 *       notice, this list of conditions and the following disclaimer in the
 *       documentation and/or other materials provided with the distribution.
 *     * Neither the name of the NVIDIA CORPORATION nor the
 *       names of its contributors may be used to endorse or promote products
 *       derived from this software without specific prior written permission.
 * 
 * THIS SOFTWARE IS PROVIDED BY THE COPYRIGHT HOLDERS AND CONTRIBUTORS "AS IS" AND
 * ANY EXPRESS OR IMPLIED WARRANTIES, INCLUDING, BUT NOT LIMITED TO, THE IMPLIED
 * WARRANTIES OF MERCHANTABILITY AND FITNESS FOR A PARTICULAR PURPOSE ARE
 * DISCLAIMED. IN NO EVENT SHALL NVIDIA CORPORATION BE LIABLE FOR ANY
 * DIRECT, INDIRECT, INCIDENTAL, SPECIAL, EXEMPLARY, OR CONSEQUENTIAL DAMAGES
 * (INCLUDING, BUT NOT LIMITED TO, PROCUREMENT OF SUBSTITUTE GOODS OR SERVICES;
 * LOSS OF USE, DATA, OR PROFITS; OR BUSINESS INTERRUPTION) HOWEVER CAUSED AND
 * ON ANY THEORY OF LIABILITY, WHETHER IN CONTRACT, STRICT LIABILITY, OR TORT
 * (INCLUDING NEGLIGENCE OR OTHERWISE) ARISING IN ANY WAY OUT OF THE USE OF THIS
 * SOFTWARE, EVEN IF ADVISED OF THE POSSIBILITY OF SUCH DAMAGE.
 *
 ******************************************************************************/

/**
 * \file
 * The cub::BlockScan class provides [<em>collective</em>](index.html#sec0) methods for computing a parallel prefix sum/scan of items partitioned across a CUDA thread block.
 */

#pragma once

#include "specializations/block_scan_raking.cuh"
#include "specializations/block_scan_warp_scans.cuh"
#include "../util_arch.cuh"
#include "../util_type.cuh"
#include "../util_ptx.cuh"
#include "../util_namespace.cuh"

/// Optional outer namespace(s)
CUB_NS_PREFIX

/// CUB namespace
namespace cub {



/******************************************************************************
 * Scan utility types
 ******************************************************************************/

#ifndef DOXYGEN_SHOULD_SKIP_THIS    // Do not document

/**
 * Reduce-value-by-ID scan operator
 */
template <typename ReductionOp>     ///< Wrapped reduction operator type
struct ReduceByKeyOp
{
    ReductionOp op;                 ///< Wrapped reduction operator

    /// Constructor
    __device__ __forceinline__ ReduceByKeyOp(ReductionOp op) : op(op) {}

    /// Scan operator
    template <typename KeyValuePair>
    __device__ __forceinline__ KeyValuePair operator()(
        const KeyValuePair &first,
        const KeyValuePair &second)
    {
        KeyValuePair retval;

        retval.value = (second.key != first.key) ?
                second.value :                      // The second value is for a different ID, return only that value
                op(first.value, second.value);      // The values are for the same ID so reduce them

        retval.key = second.key;
        return retval;
    }
};



/**
 * Segmented scan operator
 */
template <typename ReductionOp>     ///< Wrapped reduction operator type
struct SegmentedOp
{
    ReductionOp op;                 ///< Wrapped reduction operator

    /// Constructor
    __device__ __forceinline__ SegmentedOp(ReductionOp op) : op(op) {}

    /// Scan operator
    template <typename KeyValuePair>
    __device__ __forceinline__ KeyValuePair operator()(
        const KeyValuePair &first,
        const KeyValuePair &second)
    {
        if (second.key) {
            KeyValuePair retval;
            retval.value = second.value;
            retval.key = first.key + second.key;
            return retval;
        } else {
            KeyValuePair retval;
            retval.value = op(first.value, second.value);
            retval.key = first.key + second.key;
            return ;
        }
    }
};

#endif // DOXYGEN_SHOULD_SKIP_THIS



/******************************************************************************
 * Algorithmic variants
 ******************************************************************************/

/**
 * \brief BlockScanAlgorithm enumerates alternative algorithms for cub::BlockScan to compute a parallel prefix scan across a CUDA thread block.
 */
enum BlockScanAlgorithm
{

    /**
     * \par Overview
     * An efficient "raking reduce-then-scan" prefix scan algorithm.  Execution is comprised of five phases:
     * -# Upsweep sequential reduction in registers (if threads contribute more than one input each).  Each thread then places the partial reduction of its item(s) into shared memory.
     * -# Upsweep sequential reduction in shared memory.  Threads within a single warp rake across segments of shared partial reductions.
     * -# A warp-synchronous Kogge-Stone style exclusive scan within the raking warp.
     * -# Downsweep sequential exclusive scan in shared memory.  Threads within a single warp rake across segments of shared partial reductions, seeded with the warp-scan output.
     * -# Downsweep sequential scan in registers (if threads contribute more than one input), seeded with the raking scan output.
     *
     * \par
     * \image html block_scan_raking.png
     * <div class="centercaption">\p BLOCK_SCAN_RAKING data flow for a hypothetical 16-thread threadblock and 4-thread raking warp.</div>
     *
     * \par Performance Considerations
     * - Although this variant may suffer longer turnaround latencies when the
     *   GPU is under-occupied, it can often provide higher overall throughput
     *   across the GPU when suitably occupied.
     */
    BLOCK_SCAN_RAKING,


    /**
     * \par Overview
     * Similar to cub::BLOCK_SCAN_RAKING, but with fewer shared memory reads at
     * the expense of higher register pressure.  Raking threads preserve their
     * "upsweep" segment of values in registers while performing warp-synchronous
     * scan, allowing the "downsweep" not to re-read them from shared memory.
     */
    BLOCK_SCAN_RAKING_MEMOIZE,


    /**
     * \par Overview
     * A quick "tiled warpscans" prefix scan algorithm.  Execution is comprised of four phases:
     * -# Upsweep sequential reduction in registers (if threads contribute more than one input each).  Each thread then places the partial reduction of its item(s) into shared memory.
     * -# Compute a shallow, but inefficient warp-synchronous Kogge-Stone style scan within each warp.
     * -# A propagation phase where the warp scan outputs in each warp are updated with the aggregate from each preceding warp.
     * -# Downsweep sequential scan in registers (if threads contribute more than one input), seeded with the raking scan output.
     *
     * \par
     * \image html block_scan_warpscans.png
     * <div class="centercaption">\p BLOCK_SCAN_WARP_SCANS data flow for a hypothetical 16-thread threadblock and 4-thread raking warp.</div>
     *
     * \par Performance Considerations
     * - Although this variant may suffer lower overall throughput across the
     *   GPU because due to a heavy reliance on inefficient warpscans, it can
     *   often provide lower turnaround latencies when the GPU is under-occupied.
     */
    BLOCK_SCAN_WARP_SCANS,
};


/******************************************************************************
 * Block scan
 ******************************************************************************/

/**
 * \brief The BlockScan class provides [<em>collective</em>](index.html#sec0) methods for computing a parallel prefix sum/scan of items partitioned across a CUDA thread block. ![](block_scan_logo.png)
 * \ingroup BlockModule
 *
 * \tparam T                Data type being scanned
 * \tparam BLOCK_DIM_X      The thread block length in threads along the X dimension
 * \tparam ALGORITHM        <b>[optional]</b> cub::BlockScanAlgorithm enumerator specifying the underlying algorithm to use (default: cub::BLOCK_SCAN_RAKING)
 * \tparam BLOCK_DIM_Y      <b>[optional]</b> The thread block length in threads along the Y dimension (default: 1)
 * \tparam BLOCK_DIM_Z      <b>[optional]</b> The thread block length in threads along the Z dimension (default: 1)
 * \tparam PTX_ARCH         <b>[optional]</b> \ptxversion
 *
 * \par Overview
 * - Given a list of input elements and a binary reduction operator, a [<em>prefix scan</em>](http://en.wikipedia.org/wiki/Prefix_sum)
 *   produces an output list where each element is computed to be the reduction
 *   of the elements occurring earlier in the input list.  <em>Prefix sum</em>
 *   connotes a prefix scan with the addition operator. The term \em inclusive indicates
 *   that the <em>i</em><sup>th</sup> output reduction incorporates the <em>i</em><sup>th</sup> input.
 *   The term \em exclusive indicates the <em>i</em><sup>th</sup> input is not incorporated into
 *   the <em>i</em><sup>th</sup> output reduction.
 * - \rowmajor
 * - BlockScan can be optionally specialized by algorithm to accommodate different workload profiles:
 *   -# <b>cub::BLOCK_SCAN_RAKING</b>.  An efficient (high throughput) "raking reduce-then-scan" prefix scan algorithm. [More...](\ref cub::BlockScanAlgorithm)
 *   -# <b>cub::BLOCK_SCAN_RAKING_MEMOIZE</b>.  Similar to cub::BLOCK_SCAN_RAKING, but having higher throughput at the expense of additional register pressure for intermediate storage. [More...](\ref cub::BlockScanAlgorithm)
 *   -# <b>cub::BLOCK_SCAN_WARP_SCANS</b>.  A quick (low latency) "tiled warpscans" prefix scan algorithm. [More...](\ref cub::BlockScanAlgorithm)
 *
 * \par Performance Considerations
 * - \granularity
 * - Uses special instructions when applicable (e.g., warp \p SHFL)
 * - Uses synchronization-free communication between warp lanes when applicable
 * - Invokes a minimal number of minimal block-wide synchronization barriers (only
 *   one or two depending on algorithm selection)
 * - Incurs zero bank conflicts for most types
 * - Computation is slightly more efficient (i.e., having lower instruction overhead) for:
 *   - Prefix sum variants (<b><em>vs.</em></b> generic scan)
 *   - \blocksize
 * - See cub::BlockScanAlgorithm for performance details regarding algorithmic alternatives
 *
 * \par A Simple Example
 * \blockcollective{BlockScan}
 * \par
 * The code snippet below illustrates an exclusive prefix sum of 512 integer items that
 * are partitioned in a [<em>blocked arrangement</em>](index.html#sec5sec3) across 128 threads
 * where each thread owns 4 consecutive items.
 * \par
 * \code
 * #include <cub/cub.cuh>   // or equivalently <cub/block/block_scan.cuh>
 *
 * __global__ void ExampleKernel(...)
 * {
 *     // Specialize BlockScan for a 1D block of 128 threads on type int
 *     typedef cub::BlockScan<int, 128> BlockScan;
 *
 *     // Allocate shared memory for BlockScan
 *     __shared__ typename BlockScan::TempStorage temp_storage;
 *
 *     // Obtain a segment of consecutive items that are blocked across threads
 *     int thread_data[4];
 *     ...
 *
 *     // Collectively compute the block-wide exclusive prefix sum
 *     BlockScan(temp_storage).ExclusiveSum(thread_data, thread_data);
 *
 * \endcode
 * \par
 * Suppose the set of input \p thread_data across the block of threads is
 * <tt>{[1,1,1,1], [1,1,1,1], ..., [1,1,1,1]}</tt>.
 * The corresponding output \p thread_data in those threads will be
 * <tt>{[0,1,2,3], [4,5,6,7], ..., [508,509,510,511]}</tt>.
 *
 */
template <
    typename            T,
    int                 BLOCK_DIM_X,
    BlockScanAlgorithm  ALGORITHM       = BLOCK_SCAN_RAKING,
    int                 BLOCK_DIM_Y     = 1,
    int                 BLOCK_DIM_Z     = 1,
    int                 PTX_ARCH        = CUB_PTX_ARCH>
class BlockScan
{
private:

    /******************************************************************************
     * Constants and type definitions
     ******************************************************************************/

    /// Constants
    enum
    {
        /// The thread block size in threads
        BLOCK_THREADS = BLOCK_DIM_X * BLOCK_DIM_Y * BLOCK_DIM_Z,
    };

    /**
     * Ensure the template parameterization meets the requirements of the
     * specified algorithm. Currently, the BLOCK_SCAN_WARP_SCANS policy
     * cannot be used with threadblock sizes not a multiple of the
     * architectural warp size.
     */
    static const BlockScanAlgorithm SAFE_ALGORITHM =
        ((ALGORITHM == BLOCK_SCAN_WARP_SCANS) && (BLOCK_THREADS % CUB_WARP_THREADS(PTX_ARCH) != 0)) ?
            BLOCK_SCAN_RAKING :
            ALGORITHM;

    typedef BlockScanWarpScans<T, BLOCK_DIM_X, BLOCK_DIM_Y, BLOCK_DIM_Z, PTX_ARCH> WarpScans;
    typedef BlockScanRaking<T, BLOCK_DIM_X, BLOCK_DIM_Y, BLOCK_DIM_Z, (SAFE_ALGORITHM == BLOCK_SCAN_RAKING_MEMOIZE), PTX_ARCH> Raking;

    /// Define the delegate type for the desired algorithm
    typedef typename If<(SAFE_ALGORITHM == BLOCK_SCAN_WARP_SCANS),
        WarpScans,
        Raking>::Type InternalBlockScan;

    /// Shared memory storage layout type for BlockScan
    typedef typename InternalBlockScan::TempStorage _TempStorage;


    /******************************************************************************
     * Thread fields
     ******************************************************************************/

    /// Shared storage reference
    _TempStorage &temp_storage;

    /// Linear thread-id
    int linear_tid;


    /******************************************************************************
     * Utility methods
     ******************************************************************************/

    /// Internal storage allocator
    __device__ __forceinline__ _TempStorage& PrivateStorage()
    {
        __shared__ _TempStorage private_storage;
        return private_storage;
    }


public:

    /// \smemstorage{BlockScan}
    struct TempStorage : Uninitialized<_TempStorage> {};


    /******************************************************************//**
     * \name Collective constructors
     *********************************************************************/
    //@{

    /**
     * \brief Collective constructor using a private static allocation of shared memory as temporary storage.
     */
    __device__ __forceinline__ BlockScan()
    :
        temp_storage(PrivateStorage()),
        linear_tid(RowMajorTid(BLOCK_DIM_X, BLOCK_DIM_Y, BLOCK_DIM_Z))
    {}


    /**
     * \brief Collective constructor using the specified memory allocation as temporary storage.
     */
    __device__ __forceinline__ BlockScan(
        TempStorage &temp_storage)             ///< [in] Reference to memory allocation having layout type TempStorage
    :
        temp_storage(temp_storage.Alias()),
        linear_tid(RowMajorTid(BLOCK_DIM_X, BLOCK_DIM_Y, BLOCK_DIM_Z))
    {}






    //@}  end member group
    /******************************************************************//**
     * \name Exclusive prefix sum operations
     *********************************************************************/
    //@{


    /**
     * \brief Computes an exclusive block-wide prefix scan using addition (+) as the scan operator.  Each thread contributes one input element.
     *
     * \par
     * - \rowmajor
     * - \smemreuse
     *
     * \par Snippet
     * The code snippet below illustrates an exclusive prefix sum of 128 integer items that
     * are partitioned across 128 threads.
     * \par
     * \code
     * #include <cub/cub.cuh>   // or equivalently <cub/block/block_scan.cuh>
     *
     * __global__ void ExampleKernel(...)
     * {
     *     // Specialize BlockScan for a 1D block of 128 threads on type int
     *     typedef cub::BlockScan<int, 128> BlockScan;
     *
     *     // Allocate shared memory for BlockScan
     *     __shared__ typename BlockScan::TempStorage temp_storage;
     *
     *     // Obtain input item for each thread
     *     int thread_data;
     *     ...
     *
     *     // Collectively compute the block-wide exclusive prefix sum
     *     BlockScan(temp_storage).ExclusiveSum(thread_data, thread_data);
     *
     * \endcode
     * \par
     * Suppose the set of input \p thread_data across the block of threads is <tt>1, 1, ..., 1</tt>.  The
     * corresponding output \p thread_data in those threads will be <tt>0, 1, ..., 127</tt>.
     *
     */
    __device__ __forceinline__ void ExclusiveSum(
        T               input,                          ///< [in] Calling thread's input item
        T               &output)                        ///< [out] Calling thread's output item (may be aliased to \p input)
    {
        T block_aggregate;
        InternalBlockScan(temp_storage).ExclusiveSum(input, output, block_aggregate);
    }


    /**
     * \brief Computes an exclusive block-wide prefix scan using addition (+) as the scan operator.  Each thread contributes one input element.  Also provides every thread with the block-wide \p block_aggregate of all inputs.
     *
     * \par
     * - \rowmajor
     * - \smemreuse
     *
     * \par Snippet
     * The code snippet below illustrates an exclusive prefix sum of 128 integer items that
     * are partitioned across 128 threads.
     * \par
     * \code
     * #include <cub/cub.cuh>   // or equivalently <cub/block/block_scan.cuh>
     *
     * __global__ void ExampleKernel(...)
     * {
     *     // Specialize BlockScan for a 1D block of 128 threads on type int
     *     typedef cub::BlockScan<int, 128> BlockScan;
     *
     *     // Allocate shared memory for BlockScan
     *     __shared__ typename BlockScan::TempStorage temp_storage;
     *
     *     // Obtain input item for each thread
     *     int thread_data;
     *     ...
     *
     *     // Collectively compute the block-wide exclusive prefix sum
     *     int block_aggregate;
     *     BlockScan(temp_storage).ExclusiveSum(thread_data, thread_data, block_aggregate);
     *
     * \endcode
     * \par
     * Suppose the set of input \p thread_data across the block of threads is <tt>1, 1, ..., 1</tt>.  The
     * corresponding output \p thread_data in those threads will be <tt>0, 1, ..., 127</tt>.
     * Furthermore the value \p 128 will be stored in \p block_aggregate for all threads.
     *
     */
    __device__ __forceinline__ void ExclusiveSum(
        T               input,                          ///< [in] Calling thread's input item
        T               &output,                        ///< [out] Calling thread's output item (may be aliased to \p input)
        T               &block_aggregate)               ///< [out] block-wide aggregate reduction of input items
    {
        InternalBlockScan(temp_storage).ExclusiveSum(input, output, block_aggregate);
    }


    /**
     * \brief Computes an exclusive block-wide prefix scan using addition (+) as the scan operator.  Each thread contributes one input element.  Instead of using 0 as the block-wide prefix, the call-back functor \p block_prefix_callback_op is invoked by the first warp in the block, and the value returned by <em>lane</em><sub>0</sub> in that warp is used as the "seed" value that logically prefixes the threadblock's scan inputs.  Also provides every thread with the block-wide \p block_aggregate of all inputs.
     *
     * \par
     * - The \p block_prefix_callback_op functor must implement a member function <tt>T operator()(T block_aggregate)</tt>.
     *   The functor's input parameter \p block_aggregate is the same value also returned by the scan operation.
     *   The functor will be invoked by the first warp of threads in the block, however only the return value from
     *   <em>lane</em><sub>0</sub> is applied as the block-wide prefix.  Can be stateful.
     * - \rowmajor
     * - \smemreuse
     *
     * \par Snippet
     * The code snippet below illustrates a single thread block that progressively
     * computes an exclusive prefix sum over multiple "tiles" of input using a
     * prefix functor to maintain a running total between block-wide scans.  Each tile consists
     * of 128 integer items that are partitioned across 128 threads.
     * \par
     * \code
     * #include <cub/cub.cuh>   // or equivalently <cub/block/block_scan.cuh>
     *
     * // A stateful callback functor that maintains a running prefix to be applied
     * // during consecutive scan operations.
     * struct BlockPrefixCallbackOp
     * {
     *     // Running prefix
     *     int running_total;
     *
     *     // Constructor
     *     __device__ BlockPrefixCallbackOp(int running_total) : running_total(running_total) {}
     *
     *     // Callback operator to be entered by the first warp of threads in the block.
     *     // Thread-0 is responsible for returning a value for seeding the block-wide scan.
     *     __device__ int operator()(int block_aggregate)
     *     {
     *         int old_prefix = running_total;
     *         running_total += block_aggregate;
     *         return old_prefix;
     *     }
     * };
     *
     * __global__ void ExampleKernel(int *d_data, int num_items, ...)
     * {
     *     // Specialize BlockScan for a 1D block of 128 threads
     *     typedef cub::BlockScan<int, 128> BlockScan;
     *
     *     // Allocate shared memory for BlockScan
     *     __shared__ typename BlockScan::TempStorage temp_storage;
     *
     *     // Initialize running total
     *     BlockPrefixCallbackOp prefix_op(0);
     *
     *     // Have the block iterate over segments of items
     *     for (int block_offset = 0; block_offset < num_items; block_offset += 128)
     *     {
     *         // Load a segment of consecutive items that are blocked across threads
     *         int thread_data = d_data[block_offset];
     *
     *         // Collectively compute the block-wide exclusive prefix sum
     *         int block_aggregate;
     *         BlockScan(temp_storage).ExclusiveSum(
     *             thread_data, thread_data, block_aggregate, prefix_op);
     *         __syncthreads();
     *
     *         // Store scanned items to output segment
     *         d_data[block_offset] = thread_data;
     *     }
     * \endcode
     * \par
     * Suppose the input \p d_data is <tt>1, 1, 1, 1, 1, 1, 1, 1, ...</tt>.
     * The corresponding output for the first segment will be <tt>0, 1, ..., 127</tt>.
     * The output for the second segment will be <tt>128, 129, ..., 255</tt>.  Furthermore,
     * the value \p 128 will be stored in \p block_aggregate for all threads after each scan.
     *
     * \tparam BlockPrefixCallbackOp        <b>[inferred]</b> Call-back functor type having member <tt>T operator()(T block_aggregate)</tt>
     */
    template <typename BlockPrefixCallbackOp>
    __device__ __forceinline__ void ExclusiveSum(
        T                       input,                          ///< [in] Calling thread's input item
        T                       &output,                        ///< [out] Calling thread's output item (may be aliased to \p input)
        T                       &block_aggregate,               ///< [out] block-wide aggregate reduction of input items (exclusive of the \p block_prefix_callback_op value)
        BlockPrefixCallbackOp   &block_prefix_callback_op)      ///< [in-out] <b>[<em>warp</em><sub>0</sub> only]</b> Call-back functor for specifying a block-wide prefix to be applied to all inputs.
    {
        InternalBlockScan(temp_storage).ExclusiveSum(input, output, block_aggregate, block_prefix_callback_op);
    }


    //@}  end member group
    /******************************************************************//**
     * \name Exclusive prefix sum operations (multiple data per thread)
     *********************************************************************/
    //@{


    /**
     * \brief Computes an exclusive block-wide prefix scan using addition (+) as the scan operator.  Each thread contributes an array of consecutive input elements.
     *
     * \par
     * - \blocked
     * - \granularity
     * - \smemreuse
     *
     * \par Snippet
     * The code snippet below illustrates an exclusive prefix sum of 512 integer items that
     * are partitioned in a [<em>blocked arrangement</em>](index.html#sec5sec3) across 128 threads
     * where each thread owns 4 consecutive items.
     * \par
     * \code
     * #include <cub/cub.cuh>   // or equivalently <cub/block/block_scan.cuh>
     *
     * __global__ void ExampleKernel(...)
     * {
     *     // Specialize BlockScan for a 1D block of 128 threads on type int
     *     typedef cub::BlockScan<int, 128> BlockScan;
     *
     *     // Allocate shared memory for BlockScan
     *     __shared__ typename BlockScan::TempStorage temp_storage;
     *
     *     // Obtain a segment of consecutive items that are blocked across threads
     *     int thread_data[4];
     *     ...
     *
     *     // Collectively compute the block-wide exclusive prefix sum
     *     BlockScan(temp_storage).ExclusiveSum(thread_data, thread_data);
     *
     * \endcode
     * \par
     * Suppose the set of input \p thread_data across the block of threads is <tt>{ [1,1,1,1], [1,1,1,1], ..., [1,1,1,1] }</tt>.  The
     * corresponding output \p thread_data in those threads will be <tt>{ [0,1,2,3], [4,5,6,7], ..., [508,509,510,511] }</tt>.
     *
     * \tparam ITEMS_PER_THREAD     <b>[inferred]</b> The number of consecutive items partitioned onto each thread.
     */
    template <int ITEMS_PER_THREAD>
    __device__ __forceinline__ void ExclusiveSum(
        T                 (&input)[ITEMS_PER_THREAD],   ///< [in] Calling thread's input items
        T                 (&output)[ITEMS_PER_THREAD])  ///< [out] Calling thread's output items (may be aliased to \p input)
    {
        // Reduce consecutive thread items in registers
        Sum scan_op;
        T thread_partial = ThreadReduce(input, scan_op);

        // Exclusive threadblock-scan
        ExclusiveSum(thread_partial, thread_partial);

        // Exclusive scan in registers with prefix
        ThreadScanExclusive(input, output, scan_op, thread_partial);
    }


    /**
     * \brief Computes an exclusive block-wide prefix scan using addition (+) as the scan operator.  Each thread contributes an array of consecutive input elements.  Also provides every thread with the block-wide \p block_aggregate of all inputs.
     *
     * \par
     * - \blocked
     * - \granularity
     * - \smemreuse
     *
     * \par Snippet
     * The code snippet below illustrates an exclusive prefix sum of 512 integer items that
     * are partitioned in a [<em>blocked arrangement</em>](index.html#sec5sec3) across 128 threads
     * where each thread owns 4 consecutive items.
     * \par
     * \code
     * #include <cub/cub.cuh>   // or equivalently <cub/block/block_scan.cuh>
     *
     * __global__ void ExampleKernel(...)
     * {
     *     // Specialize BlockScan for a 1D block of 128 threads on type int
     *     typedef cub::BlockScan<int, 128> BlockScan;
     *
     *     // Allocate shared memory for BlockScan
     *     __shared__ typename BlockScan::TempStorage temp_storage;
     *
     *     // Obtain a segment of consecutive items that are blocked across threads
     *     int thread_data[4];
     *     ...
     *
     *     // Collectively compute the block-wide exclusive prefix sum
     *     int block_aggregate;
     *     BlockScan(temp_storage).ExclusiveSum(thread_data, thread_data, block_aggregate);
     *
     * \endcode
     * \par
     * Suppose the set of input \p thread_data across the block of threads is <tt>{ [1,1,1,1], [1,1,1,1], ..., [1,1,1,1] }</tt>.  The
     * corresponding output \p thread_data in those threads will be <tt>{ [0,1,2,3], [4,5,6,7], ..., [508,509,510,511] }</tt>.
     * Furthermore the value \p 512 will be stored in \p block_aggregate for all threads.
     *
     * \tparam ITEMS_PER_THREAD     <b>[inferred]</b> The number of consecutive items partitioned onto each thread.
     */
    template <int ITEMS_PER_THREAD>
    __device__ __forceinline__ void ExclusiveSum(
        T                 (&input)[ITEMS_PER_THREAD],       ///< [in] Calling thread's input items
        T                 (&output)[ITEMS_PER_THREAD],      ///< [out] Calling thread's output items (may be aliased to \p input)
        T                 &block_aggregate)                 ///< [out] block-wide aggregate reduction of input items
    {
        // Reduce consecutive thread items in registers
        Sum scan_op;
        T thread_partial = ThreadReduce(input, scan_op);

        // Exclusive threadblock-scan
        ExclusiveSum(thread_partial, thread_partial, block_aggregate);

        // Exclusive scan in registers with prefix
        ThreadScanExclusive(input, output, scan_op, thread_partial);
    }


    /**
     * \brief Computes an exclusive block-wide prefix scan using addition (+) as the scan operator.  Each thread contributes an array of consecutive input elements.  Instead of using 0 as the block-wide prefix, the call-back functor \p block_prefix_callback_op is invoked by the first warp in the block, and the value returned by <em>lane</em><sub>0</sub> in that warp is used as the "seed" value that logically prefixes the threadblock's scan inputs.  Also provides every thread with the block-wide \p block_aggregate of all inputs.
     *
     * \par
     * - The \p block_prefix_callback_op functor must implement a member function <tt>T operator()(T block_aggregate)</tt>.
     *   The functor's input parameter \p block_aggregate is the same value also returned by the scan operation.
     *   The functor will be invoked by the first warp of threads in the block, however only the return value from
     *   <em>lane</em><sub>0</sub> is applied as the block-wide prefix.  Can be stateful.
     * - \blocked
     * - \granularity
     * - \smemreuse
     *
     * \par Snippet
     * The code snippet below illustrates a single thread block that progressively
     * computes an exclusive prefix sum over multiple "tiles" of input using a
     * prefix functor to maintain a running total between block-wide scans.  Each tile consists
     * of 512 integer items that are partitioned in a [<em>blocked arrangement</em>](index.html#sec5sec3)
     * across 128 threads where each thread owns 4 consecutive items.
     * \par
     * \code
     * #include <cub/cub.cuh>   // or equivalently <cub/block/block_scan.cuh>
     *
     * // A stateful callback functor that maintains a running prefix to be applied
     * // during consecutive scan operations.
     * struct BlockPrefixCallbackOp
     * {
     *     // Running prefix
     *     int running_total;
     *
     *     // Constructor
     *     __device__ BlockPrefixCallbackOp(int running_total) : running_total(running_total) {}
     *
     *     // Callback operator to be entered by the first warp of threads in the block.
     *     // Thread-0 is responsible for returning a value for seeding the block-wide scan.
     *     __device__ int operator()(int block_aggregate)
     *     {
     *         int old_prefix = running_total;
     *         running_total += block_aggregate;
     *         return old_prefix;
     *     }
     * };
     *
     * __global__ void ExampleKernel(int *d_data, int num_items, ...)
     * {
     *     // Specialize BlockLoad, BlockStore, and BlockScan for a 1D block of 128 threads, 4 ints per thread
     *     typedef cub::BlockLoad<int*, 128, 4, BLOCK_LOAD_TRANSPOSE>   BlockLoad;
     *     typedef cub::BlockStore<int*, 128, 4, BLOCK_STORE_TRANSPOSE> BlockStore;
     *     typedef cub::BlockScan<int, 128>                             BlockScan;
     *
     *     // Allocate aliased shared memory for BlockLoad, BlockStore, and BlockScan
     *     __shared__ union {
     *         typename BlockLoad::TempStorage     load;
     *         typename BlockScan::TempStorage     scan;
     *         typename BlockStore::TempStorage    store;
     *     } temp_storage;
     *
     *     // Initialize running total
     *     BlockPrefixCallbackOp prefix_op(0);
     *
     *     // Have the block iterate over segments of items
     *     for (int block_offset = 0; block_offset < num_items; block_offset += 128 * 4)
     *     {
     *         // Load a segment of consecutive items that are blocked across threads
     *         int thread_data[4];
     *         BlockLoad(temp_storage.load).Load(d_data + block_offset, thread_data);
     *         __syncthreads();
     *
     *         // Collectively compute the block-wide exclusive prefix sum
     *         int block_aggregate;
     *         BlockScan(temp_storage.scan).ExclusiveSum(
     *             thread_data, thread_data, block_aggregate, prefix_op);
     *         __syncthreads();
     *
     *         // Store scanned items to output segment
     *         BlockStore(temp_storage.store).Store(d_data + block_offset, thread_data);
     *         __syncthreads();
     *     }
     * \endcode
     * \par
     * Suppose the input \p d_data is <tt>1, 1, 1, 1, 1, 1, 1, 1, ...</tt>.
     * The corresponding output for the first segment will be <tt>0, 1, 2, 3, ..., 510, 511</tt>.
     * The output for the second segment will be <tt>512, 513, 514, 515, ..., 1022, 1023</tt>.  Furthermore,
     * the value \p 512 will be stored in \p block_aggregate for all threads after each scan.
     *
     * \tparam ITEMS_PER_THREAD     <b>[inferred]</b> The number of consecutive items partitioned onto each thread.
     * \tparam BlockPrefixCallbackOp        <b>[inferred]</b> Call-back functor type having member <tt>T operator()(T block_aggregate)</tt>
     */
    template <
        int ITEMS_PER_THREAD,
        typename BlockPrefixCallbackOp>
    __device__ __forceinline__ void ExclusiveSum(
        T                       (&input)[ITEMS_PER_THREAD],   ///< [in] Calling thread's input items
        T                       (&output)[ITEMS_PER_THREAD],  ///< [out] Calling thread's output items (may be aliased to \p input)
        T                       &block_aggregate,             ///< [out] block-wide aggregate reduction of input items (exclusive of the \p block_prefix_callback_op value)
        BlockPrefixCallbackOp   &block_prefix_callback_op)    ///< [in-out] <b>[<em>warp</em><sub>0</sub> only]</b> Call-back functor for specifying a block-wide prefix to be applied to all inputs.
    {
        // Reduce consecutive thread items in registers
        Sum scan_op;
        T thread_partial = ThreadReduce(input, scan_op);

        // Exclusive threadblock-scan
        ExclusiveSum(thread_partial, thread_partial, block_aggregate, block_prefix_callback_op);

        // Exclusive scan in registers with prefix
        ThreadScanExclusive(input, output, scan_op, thread_partial);
    }



    //@}  end member group        // Inclusive prefix sums
    /******************************************************************//**
     * \name Exclusive prefix scan operations
     *********************************************************************/
    //@{


    /**
     * \brief Computes an exclusive block-wide prefix scan using the specified binary \p scan_op functor.  Each thread contributes one input element.
     *
     * \par
     * - Supports non-commutative scan operators.
     * - \rowmajor
     * - \smemreuse
     *
     * \par Snippet
     * The code snippet below illustrates an exclusive prefix max scan of 128 integer items that
     * are partitioned across 128 threads.
     * \par
     * \code
     * #include <cub/cub.cuh>   // or equivalently <cub/block/block_scan.cuh>
     *
     * __global__ void ExampleKernel(...)
     * {
     *     // Specialize BlockScan for a 1D block of 128 threads on type int
     *     typedef cub::BlockScan<int, 128> BlockScan;
     *
     *     // Allocate shared memory for BlockScan
     *     __shared__ typename BlockScan::TempStorage temp_storage;
     *
     *     // Obtain input item for each thread
     *     int thread_data;
     *     ...
     *
     *     // Collectively compute the block-wide exclusive prefix max scan
     *     BlockScan(temp_storage).ExclusiveScan(thread_data, thread_data, INT_MIN, cub::Max());
     *
     * \endcode
     * \par
     * Suppose the set of input \p thread_data across the block of threads is <tt>0, -1, 2, -3, ..., 126, -127</tt>.  The
     * corresponding output \p thread_data in those threads will be <tt>INT_MIN, 0, 0, 2, ..., 124, 126</tt>.
     *
     * \tparam ScanOp               <b>[inferred]</b> Binary scan functor (e.g., an instance of cub::Sum, cub::Min, cub::Max, etc.) type having member <tt>T operator()(const T &a, const T &b)</tt>
     */
    template <typename ScanOp>
    __device__ __forceinline__ void ExclusiveScan(
        T               input,                          ///< [in] Calling thread's input item
        T               &output,                        ///< [out] Calling thread's output item (may be aliased to \p input)
        T               identity,                       ///< [in] Identity value
        ScanOp          scan_op)                        ///< [in] Binary scan functor (e.g., an instance of cub::Sum, cub::Min, cub::Max, etc.)
    {
        T block_aggregate;
        InternalBlockScan(temp_storage).ExclusiveScan(input, output, identity, scan_op, block_aggregate);
    }


    /**
     * \brief Computes an exclusive block-wide prefix scan using the specified binary \p scan_op functor.  Each thread contributes one input element.  Also provides every thread with the block-wide \p block_aggregate of all inputs.
     *
     * \par
     * - Supports non-commutative scan operators.
     * - \rowmajor
     * - \smemreuse
     *
     * \par Snippet
     * The code snippet below illustrates an exclusive prefix max scan of 128 integer items that
     * are partitioned across 128 threads.
     * \par
     * \code
     * #include <cub/cub.cuh>   // or equivalently <cub/block/block_scan.cuh>
     *
     * __global__ void ExampleKernel(...)
     * {
     *     // Specialize BlockScan for a 1D block of 128 threads on type int
     *     typedef cub::BlockScan<int, 128> BlockScan;
     *
     *     // Allocate shared memory for BlockScan
     *     __shared__ typename BlockScan::TempStorage temp_storage;
     *
     *     // Obtain input item for each thread
     *     int thread_data;
     *     ...
     *
     *     // Collectively compute the block-wide exclusive prefix max scan
     *     int block_aggregate;
     *     BlockScan(temp_storage).ExclusiveScan(thread_data, thread_data, INT_MIN, cub::Max(), block_aggregate);
     *
     * \endcode
     * \par
     * Suppose the set of input \p thread_data across the block of threads is <tt>0, -1, 2, -3, ..., 126, -127</tt>.  The
     * corresponding output \p thread_data in those threads will be <tt>INT_MIN, 0, 0, 2, ..., 124, 126</tt>.
     * Furthermore the value \p 126 will be stored in \p block_aggregate for all threads.
     *
     * \tparam ScanOp   <b>[inferred]</b> Binary scan functor (e.g., an instance of cub::Sum, cub::Min, cub::Max, etc.) type having member <tt>T operator()(const T &a, const T &b)</tt>
     */
    template <typename ScanOp>
    __device__ __forceinline__ void ExclusiveScan(
        T               input,              ///< [in] Calling thread's input items
        T               &output,            ///< [out] Calling thread's output items (may be aliased to \p input)
        T               identity,          ///< [in] Identity value
        ScanOp          scan_op,            ///< [in] Binary scan functor (e.g., an instance of cub::Sum, cub::Min, cub::Max, etc.)
        T               &block_aggregate)   ///< [out] block-wide aggregate reduction of input items
    {
        InternalBlockScan(temp_storage).ExclusiveScan(input, output, identity, scan_op, block_aggregate);
    }


    /**
     * \brief Computes an exclusive block-wide prefix scan using the specified binary \p scan_op functor.  Each thread contributes one input element.  the call-back functor \p block_prefix_callback_op is invoked by the first warp in the block, and the value returned by <em>lane</em><sub>0</sub> in that warp is used as the "seed" value that logically prefixes the threadblock's scan inputs.  Also provides every thread with the block-wide \p block_aggregate of all inputs.
     *
     * \par
     * - The \p block_prefix_callback_op functor must implement a member function <tt>T operator()(T block_aggregate)</tt>.
     *   The functor's input parameter \p block_aggregate is the same value also returned by the scan operation.
     *   The functor will be invoked by the first warp of threads in the block, however only the return value from
     *   <em>lane</em><sub>0</sub> is applied as the block-wide prefix.  Can be stateful.
     * - Supports non-commutative scan operators.
     * - \rowmajor
     * - \smemreuse
     *
     * \par Snippet
     * The code snippet below illustrates a single thread block that progressively
     * computes an exclusive prefix max scan over multiple "tiles" of input using a
     * prefix functor to maintain a running total between block-wide scans.  Each tile consists
     * of 128 integer items that are partitioned across 128 threads.
     * \par
     * \code
     * #include <cub/cub.cuh>   // or equivalently <cub/block/block_scan.cuh>
     *
     * // A stateful callback functor that maintains a running prefix to be applied
     * // during consecutive scan operations.
     * struct BlockPrefixCallbackOp
     * {
     *     // Running prefix
     *     int running_total;
     *
     *     // Constructor
     *     __device__ BlockPrefixCallbackOp(int running_total) : running_total(running_total) {}
     *
     *     // Callback operator to be entered by the first warp of threads in the block.
     *     // Thread-0 is responsible for returning a value for seeding the block-wide scan.
     *     __device__ int operator()(int block_aggregate)
     *     {
     *         int old_prefix = running_total;
     *         running_total = (block_aggregate > old_prefix) ? block_aggregate : old_prefix;
     *         return old_prefix;
     *     }
     * };
     *
     * __global__ void ExampleKernel(int *d_data, int num_items, ...)
     * {
     *     // Specialize BlockScan for a 1D block of 128 threads
     *     typedef cub::BlockScan<int, 128> BlockScan;
     *
     *     // Allocate shared memory for BlockScan
     *     __shared__ typename BlockScan::TempStorage temp_storage;
     *
     *     // Initialize running total
     *     BlockPrefixCallbackOp prefix_op(INT_MIN);
     *
     *     // Have the block iterate over segments of items
     *     for (int block_offset = 0; block_offset < num_items; block_offset += 128)
     *     {
     *         // Load a segment of consecutive items that are blocked across threads
     *         int thread_data = d_data[block_offset];
     *
     *         // Collectively compute the block-wide exclusive prefix max scan
     *         int block_aggregate;
     *         BlockScan(temp_storage).ExclusiveScan(
     *             thread_data, thread_data, INT_MIN, cub::Max(), block_aggregate, prefix_op);
     *         __syncthreads();
     *
     *         // Store scanned items to output segment
     *         d_data[block_offset] = thread_data;
     *     }
     * \endcode
     * \par
     * Suppose the input \p d_data is <tt>0, -1, 2, -3, 4, -5, ...</tt>.
     * The corresponding output for the first segment will be <tt>INT_MIN, 0, 0, 2, ..., 124, 126</tt>.
     * The output for the second segment will be <tt>126, 128, 128, 130, ..., 252, 254</tt>.  Furthermore,
     * \p block_aggregate will be assigned \p 126 in all threads after the first scan, assigned \p 254 after the second
     * scan, etc.
     *
     * \tparam ScanOp               <b>[inferred]</b> Binary scan functor (e.g., an instance of cub::Sum, cub::Min, cub::Max, etc.) type having member <tt>T operator()(const T &a, const T &b)</tt>
     * \tparam BlockPrefixCallbackOp        <b>[inferred]</b> Call-back functor type having member <tt>T operator()(T block_aggregate)</tt>
     */
    template <
        typename ScanOp,
        typename BlockPrefixCallbackOp>
    __device__ __forceinline__ void ExclusiveScan(
        T                       input,                          ///< [in] Calling thread's input item
        T                       &output,                        ///< [out] Calling thread's output item (may be aliased to \p input)
        T                       identity,                       ///< [in] Identity value
        ScanOp                  scan_op,                        ///< [in] Binary scan functor (e.g., an instance of cub::Sum, cub::Min, cub::Max, etc.)
        T                       &block_aggregate,               ///< [out] block-wide aggregate reduction of input items (exclusive of the \p block_prefix_callback_op value)
        BlockPrefixCallbackOp   &block_prefix_callback_op)      ///< [in-out] <b>[<em>warp</em><sub>0</sub> only]</b> Call-back functor for specifying a block-wide prefix to be applied to all inputs.
    {
        InternalBlockScan(temp_storage).ExclusiveScan(input, output, identity, scan_op, block_aggregate, block_prefix_callback_op);
    }


    //@}  end member group        // Inclusive prefix sums
    /******************************************************************//**
     * \name Exclusive prefix scan operations (multiple data per thread)
     *********************************************************************/
    //@{


    /**
     * \brief Computes an exclusive block-wide prefix scan using the specified binary \p scan_op functor.  Each thread contributes an array of consecutive input elements.
     *
     * \par
     * - Supports non-commutative scan operators.
     * - \blocked
     * - \granularity
     * - \smemreuse
     *
     * \par Snippet
     * The code snippet below illustrates an exclusive prefix max scan of 512 integer items that
     * are partitioned in a [<em>blocked arrangement</em>](index.html#sec5sec3) across 128 threads
     * where each thread owns 4 consecutive items.
     * \par
     * \code
     * #include <cub/cub.cuh>   // or equivalently <cub/block/block_scan.cuh>
     *
     * __global__ void ExampleKernel(...)
     * {
     *     // Specialize BlockScan for a 1D block of 128 threads on type int
     *     typedef cub::BlockScan<int, 128> BlockScan;
     *
     *     // Allocate shared memory for BlockScan
     *     __shared__ typename BlockScan::TempStorage temp_storage;
     *
     *     // Obtain a segment of consecutive items that are blocked across threads
     *     int thread_data[4];
     *     ...
     *
     *     // Collectively compute the block-wide exclusive prefix max scan
     *     BlockScan(temp_storage).ExclusiveScan(thread_data, thread_data, INT_MIN, cub::Max());
     *
     * \endcode
     * \par
     * Suppose the set of input \p thread_data across the block of threads is
     * <tt>{ [0,-1,2,-3], [4,-5,6,-7], ..., [508,-509,510,-511] }</tt>.
     * The corresponding output \p thread_data in those threads will be
     * <tt>{ [INT_MIN,0,0,2], [2,4,4,6], ..., [506,508,508,510] }</tt>.
     *
     * \tparam ITEMS_PER_THREAD     <b>[inferred]</b> The number of consecutive items partitioned onto each thread.
     * \tparam ScanOp               <b>[inferred]</b> Binary scan functor (e.g., an instance of cub::Sum, cub::Min, cub::Max, etc.) type having member <tt>T operator()(const T &a, const T &b)</tt>
     */
    template <
        int             ITEMS_PER_THREAD,
        typename        ScanOp>
    __device__ __forceinline__ void ExclusiveScan(
        T                 (&input)[ITEMS_PER_THREAD],   ///< [in] Calling thread's input items
        T                 (&output)[ITEMS_PER_THREAD],  ///< [out] Calling thread's output items (may be aliased to \p input)
        T                 identity,                    ///< [in] Identity value
        ScanOp            scan_op)                      ///< [in] Binary scan functor (e.g., an instance of cub::Sum, cub::Min, cub::Max, etc.)
    {
        // Reduce consecutive thread items in registers
        T thread_partial = ThreadReduce(input, scan_op);

        // Exclusive threadblock-scan
        ExclusiveScan(thread_partial, thread_partial, identity, scan_op);

        // Exclusive scan in registers with prefix
        ThreadScanExclusive(input, output, scan_op, thread_partial);
    }


    /**
     * \brief Computes an exclusive block-wide prefix scan using the specified binary \p scan_op functor.  Each thread contributes an array of consecutive input elements.  Also provides every thread with the block-wide \p block_aggregate of all inputs.
     *
     * \par
     * - Supports non-commutative scan operators.
     * - \blocked
     * - \granularity
     * - \smemreuse
     *
     * \par Snippet
     * The code snippet below illustrates an exclusive prefix max scan of 512 integer items that
     * are partitioned in a [<em>blocked arrangement</em>](index.html#sec5sec3) across 128 threads
     * where each thread owns 4 consecutive items.
     * \par
     * \code
     * #include <cub/cub.cuh>   // or equivalently <cub/block/block_scan.cuh>
     *
     * __global__ void ExampleKernel(...)
     * {
     *     // Specialize BlockScan for a 1D block of 128 threads on type int
     *     typedef cub::BlockScan<int, 128> BlockScan;
     *
     *     // Allocate shared memory for BlockScan
     *     __shared__ typename BlockScan::TempStorage temp_storage;
     *
     *     // Obtain a segment of consecutive items that are blocked across threads
     *     int thread_data[4];
     *     ...
     *
     *     // Collectively compute the block-wide exclusive prefix max scan
     *     int block_aggregate;
     *     BlockScan(temp_storage).ExclusiveScan(thread_data, thread_data, INT_MIN, cub::Max(), block_aggregate);
     *
     * \endcode
     * \par
     * Suppose the set of input \p thread_data across the block of threads is <tt>{ [0,-1,2,-3], [4,-5,6,-7], ..., [508,-509,510,-511] }</tt>.  The
     * corresponding output \p thread_data in those threads will be <tt>{ [INT_MIN,0,0,2], [2,4,4,6], ..., [506,508,508,510] }</tt>.
     * Furthermore the value \p 510 will be stored in \p block_aggregate for all threads.
     *
     * \tparam ITEMS_PER_THREAD     <b>[inferred]</b> The number of consecutive items partitioned onto each thread.
     * \tparam ScanOp               <b>[inferred]</b> Binary scan functor (e.g., an instance of cub::Sum, cub::Min, cub::Max, etc.) type having member <tt>T operator()(const T &a, const T &b)</tt>
     */
    template <
        int             ITEMS_PER_THREAD,
        typename        ScanOp>
    __device__ __forceinline__ void ExclusiveScan(
        T                 (&input)[ITEMS_PER_THREAD],   ///< [in] Calling thread's input items
        T                 (&output)[ITEMS_PER_THREAD],  ///< [out] Calling thread's output items (may be aliased to \p input)
        T                 identity,                    ///< [in] Identity value
        ScanOp            scan_op,                      ///< [in] Binary scan functor (e.g., an instance of cub::Sum, cub::Min, cub::Max, etc.)
        T                 &block_aggregate)             ///< [out] block-wide aggregate reduction of input items
    {
        // Reduce consecutive thread items in registers
        T thread_partial = ThreadReduce(input, scan_op);

        // Exclusive threadblock-scan
        ExclusiveScan(thread_partial, thread_partial, identity, scan_op, block_aggregate);

        // Exclusive scan in registers with prefix
        ThreadScanExclusive(input, output, scan_op, thread_partial);
    }


    /**
     * \brief Computes an exclusive block-wide prefix scan using the specified binary \p scan_op functor.  Each thread contributes an array of consecutive input elements.  the call-back functor \p block_prefix_callback_op is invoked by the first warp in the block, and the value returned by <em>lane</em><sub>0</sub> in that warp is used as the "seed" value that logically prefixes the threadblock's scan inputs.  Also provides every thread with the block-wide \p block_aggregate of all inputs.
     *
     * \par
     * - The \p block_prefix_callback_op functor must implement a member function <tt>T operator()(T block_aggregate)</tt>.
     *   The functor's input parameter \p block_aggregate is the same value also returned by the scan operation.
     *   The functor will be invoked by the first warp of threads in the block, however only the return value from
     *   <em>lane</em><sub>0</sub> is applied as the block-wide prefix.  Can be stateful.
     * - Supports non-commutative scan operators.
     * - \blocked
     * - \granularity
     * - \smemreuse
     *
     * \par Snippet
     * The code snippet below illustrates a single thread block that progressively
     * computes an exclusive prefix max scan over multiple "tiles" of input using a
     * prefix functor to maintain a running total between block-wide scans.  Each tile consists
     * of 128 integer items that are partitioned across 128 threads.
     * \par
     * \code
     * #include <cub/cub.cuh>   // or equivalently <cub/block/block_scan.cuh>
     *
     * // A stateful callback functor that maintains a running prefix to be applied
     * // during consecutive scan operations.
     * struct BlockPrefixCallbackOp
     * {
     *     // Running prefix
     *     int running_total;
     *
     *     // Constructor
     *     __device__ BlockPrefixCallbackOp(int running_total) : running_total(running_total) {}
     *
     *     // Callback operator to be entered by the first warp of threads in the block.
     *     // Thread-0 is responsible for returning a value for seeding the block-wide scan.
     *     __device__ int operator()(int block_aggregate)
     *     {
     *         int old_prefix = running_total;
     *         running_total = (block_aggregate > old_prefix) ? block_aggregate : old_prefix;
     *         return old_prefix;
     *     }
     * };
     *
     * __global__ void ExampleKernel(int *d_data, int num_items, ...)
     * {
     *     // Specialize BlockLoad, BlockStore, and BlockScan for a 1D block of 128 threads, 4 ints per thread
     *     typedef cub::BlockLoad<int*, 128, 4, BLOCK_LOAD_TRANSPOSE>   BlockLoad;
     *     typedef cub::BlockStore<int*, 128, 4, BLOCK_STORE_TRANSPOSE> BlockStore;
     *     typedef cub::BlockScan<int, 128>                             BlockScan;
     *
     *     // Allocate aliased shared memory for BlockLoad, BlockStore, and BlockScan
     *     __shared__ union {
     *         typename BlockLoad::TempStorage     load;
     *         typename BlockScan::TempStorage     scan;
     *         typename BlockStore::TempStorage    store;
     *     } temp_storage;
     *
     *     // Initialize running total
     *     BlockPrefixCallbackOp prefix_op(0);
     *
     *     // Have the block iterate over segments of items
     *     for (int block_offset = 0; block_offset < num_items; block_offset += 128 * 4)
     *     {
     *         // Load a segment of consecutive items that are blocked across threads
     *         int thread_data[4];
     *         BlockLoad(temp_storage.load).Load(d_data + block_offset, thread_data);
     *         __syncthreads();
     *
     *         // Collectively compute the block-wide exclusive prefix max scan
     *         int block_aggregate;
     *         BlockScan(temp_storage.scan).ExclusiveScan(
     *             thread_data, thread_data, INT_MIN, cub::Max(), block_aggregate, prefix_op);
     *         __syncthreads();
     *
     *         // Store scanned items to output segment
     *         BlockStore(temp_storage.store).Store(d_data + block_offset, thread_data);
     *         __syncthreads();
     *     }
     * \endcode
     * \par
     * Suppose the input \p d_data is <tt>0, -1, 2, -3, 4, -5, ...</tt>.
     * The corresponding output for the first segment will be <tt>INT_MIN, 0, 0, 2, 2, 4, ..., 508, 510</tt>.
     * The output for the second segment will be <tt>510, 512, 512, 514, 514, 516, ..., 1020, 1022</tt>.  Furthermore,
     * \p block_aggregate will be assigned \p 510 in all threads after the first scan, assigned \p 1022 after the second
     * scan, etc.
     *
     * \tparam ITEMS_PER_THREAD     <b>[inferred]</b> The number of consecutive items partitioned onto each thread.
     * \tparam ScanOp               <b>[inferred]</b> Binary scan functor (e.g., an instance of cub::Sum, cub::Min, cub::Max, etc.) type having member <tt>T operator()(const T &a, const T &b)</tt>
     * \tparam BlockPrefixCallbackOp        <b>[inferred]</b> Call-back functor type having member <tt>T operator()(T block_aggregate)</tt>
     */
    template <
        int             ITEMS_PER_THREAD,
        typename        ScanOp,
        typename        BlockPrefixCallbackOp>
    __device__ __forceinline__ void ExclusiveScan(
        T                       (&input)[ITEMS_PER_THREAD],     ///< [in] Calling thread's input items
        T                       (&output)[ITEMS_PER_THREAD],    ///< [out] Calling thread's output items (may be aliased to \p input)
        T                       identity,                       ///< [in] Identity value
        ScanOp                  scan_op,                        ///< [in] Binary scan functor (e.g., an instance of cub::Sum, cub::Min, cub::Max, etc.)
        T                       &block_aggregate,               ///< [out] block-wide aggregate reduction of input items (exclusive of the \p block_prefix_callback_op value)
        BlockPrefixCallbackOp   &block_prefix_callback_op)      ///< [in-out] <b>[<em>warp</em><sub>0</sub> only]</b> Call-back functor for specifying a block-wide prefix to be applied to all inputs.
    {
        // Reduce consecutive thread items in registers
        T thread_partial = ThreadReduce(input, scan_op);

        // Exclusive threadblock-scan
        ExclusiveScan(thread_partial, thread_partial, identity, scan_op, block_aggregate, block_prefix_callback_op);

        // Exclusive scan in registers with prefix
        ThreadScanExclusive(input, output, scan_op, thread_partial);
    }


    //@}  end member group

#ifndef DOXYGEN_SHOULD_SKIP_THIS    // Do not document

    /******************************************************************//**
     * \name Exclusive prefix scan operations (identityless, single datum per thread)
     *********************************************************************/
    //@{


    /**
     * \brief Computes an exclusive block-wide prefix scan using the specified binary \p scan_op functor.  Each thread contributes one input element.  With no identity value, the output computed for <em>thread</em><sub>0</sub> is undefined.
     *
     * \par
     * - Supports non-commutative scan operators.
     * - \rowmajor
     * - \smemreuse
     *
     * \tparam ScanOp               <b>[inferred]</b> Binary scan functor (e.g., an instance of cub::Sum, cub::Min, cub::Max, etc.) type having member <tt>T operator()(const T &a, const T &b)</tt>
     */
    template <typename ScanOp>
    __device__ __forceinline__ void ExclusiveScan(
        T               input,                          ///< [in] Calling thread's input item
        T               &output,                        ///< [out] Calling thread's output item (may be aliased to \p input)
        ScanOp          scan_op)                        ///< [in] Binary scan functor (e.g., an instance of cub::Sum, cub::Min, cub::Max, etc.)
    {
        T block_aggregate;
        InternalBlockScan(temp_storage).ExclusiveScan(input, output, scan_op, block_aggregate);
    }


    /**
     * \brief Computes an exclusive block-wide prefix scan using the specified binary \p scan_op functor.  Each thread contributes one input element.  Also provides every thread with the block-wide \p block_aggregate of all inputs.  With no identity value, the output computed for <em>thread</em><sub>0</sub> is undefined.
     *
     * \par
     * - Supports non-commutative scan operators.
     * - \rowmajor
     * - \smemreuse
     *
     * \tparam ScanOp   <b>[inferred]</b> Binary scan functor (e.g., an instance of cub::Sum, cub::Min, cub::Max, etc.) type having member <tt>T operator()(const T &a, const T &b)</tt>
     */
    template <typename ScanOp>
    __device__ __forceinline__ void ExclusiveScan(
        T               input,                          ///< [in] Calling thread's input item
        T               &output,                        ///< [out] Calling thread's output item (may be aliased to \p input)
        ScanOp          scan_op,                        ///< [in] Binary scan functor (e.g., an instance of cub::Sum, cub::Min, cub::Max, etc.)
        T               &block_aggregate)               ///< [out] block-wide aggregate reduction of input items
    {
        InternalBlockScan(temp_storage).ExclusiveScan(input, output, scan_op, block_aggregate);
    }


    /**
     * \brief Computes an exclusive block-wide prefix scan using the specified binary \p scan_op functor.  Each thread contributes one input element.  the call-back functor \p block_prefix_callback_op is invoked by the first warp in the block, and the value returned by <em>lane</em><sub>0</sub> in that warp is used as the "seed" value that logically prefixes the threadblock's scan inputs.  Also provides every thread with the block-wide \p block_aggregate of all inputs.
     *
     * The \p block_prefix_callback_op functor must implement a member function <tt>T operator()(T block_aggregate)</tt>.
     * The functor's input parameter \p block_aggregate is the same value also returned by the scan operation.
     * The functor will be invoked by the first warp of threads in the block, however only the return value from
     * <em>lane</em><sub>0</sub> is applied as the block-wide prefix.  Can be stateful.
     *
     * \par
     * - Supports non-commutative scan operators.
     * - \rowmajor
     * - \smemreuse
     *
     * \tparam ScanOp               <b>[inferred]</b> Binary scan functor (e.g., an instance of cub::Sum, cub::Min, cub::Max, etc.) type having member <tt>T operator()(const T &a, const T &b)</tt>
     * \tparam BlockPrefixCallbackOp        <b>[inferred]</b> Call-back functor type having member <tt>T operator()(T block_aggregate)</tt>
     */
    template <
        typename ScanOp,
        typename BlockPrefixCallbackOp>
    __device__ __forceinline__ void ExclusiveScan(
        T                       input,                          ///< [in] Calling thread's input item
        T                       &output,                        ///< [out] Calling thread's output item (may be aliased to \p input)
        ScanOp                  scan_op,                        ///< [in] Binary scan functor (e.g., an instance of cub::Sum, cub::Min, cub::Max, etc.)
        T                       &block_aggregate,               ///< [out] block-wide aggregate reduction of input items (exclusive of the \p block_prefix_callback_op value)
        BlockPrefixCallbackOp   &block_prefix_callback_op)      ///< [in-out] <b>[<em>warp</em><sub>0</sub> only]</b> Call-back functor for specifying a block-wide prefix to be applied to all inputs.
    {
        InternalBlockScan(temp_storage).ExclusiveScan(input, output, scan_op, block_aggregate, block_prefix_callback_op);
    }


    //@}  end member group
    /******************************************************************//**
     * \name Exclusive prefix scan operations (identityless, multiple data per thread)
     *********************************************************************/
    //@{


    /**
     * \brief Computes an exclusive block-wide prefix scan using the specified binary \p scan_op functor.  Each thread contributes an array of consecutive input elements.  With no identity value, the output computed for <em>thread</em><sub>0</sub> is undefined.
     *
     * \par
     * - Supports non-commutative scan operators.
     * - \blocked
     * - \granularity
     * - \smemreuse
     *
     * \tparam ITEMS_PER_THREAD     <b>[inferred]</b> The number of consecutive items partitioned onto each thread.
     * \tparam ScanOp               <b>[inferred]</b> Binary scan functor (e.g., an instance of cub::Sum, cub::Min, cub::Max, etc.) type having member <tt>T operator()(const T &a, const T &b)</tt>
     */
    template <
        int             ITEMS_PER_THREAD,
        typename        ScanOp>
    __device__ __forceinline__ void ExclusiveScan(
        T                 (&input)[ITEMS_PER_THREAD],   ///< [in] Calling thread's input items
        T                 (&output)[ITEMS_PER_THREAD],  ///< [out] Calling thread's output items (may be aliased to \p input)
        ScanOp            scan_op)                      ///< [in] Binary scan functor (e.g., an instance of cub::Sum, cub::Min, cub::Max, etc.)
    {
        // Reduce consecutive thread items in registers
        T thread_partial = ThreadReduce(input, scan_op);

        // Exclusive threadblock-scan
        ExclusiveScan(thread_partial, thread_partial, scan_op);

        // Exclusive scan in registers with prefix
        ThreadScanExclusive(input, output, scan_op, thread_partial, (linear_tid != 0));
    }


    /**
     * \brief Computes an exclusive block-wide prefix scan using the specified binary \p scan_op functor.  Each thread contributes an array of consecutive input elements.  Also provides every thread with the block-wide \p block_aggregate of all inputs.  With no identity value, the output computed for <em>thread</em><sub>0</sub> is undefined.
     *
     * \par
     * - Supports non-commutative scan operators.
     * - \blocked
     * - \granularity
     * - \smemreuse
     *
     * \tparam ITEMS_PER_THREAD     <b>[inferred]</b> The number of consecutive items partitioned onto each thread.
     * \tparam ScanOp               <b>[inferred]</b> Binary scan functor (e.g., an instance of cub::Sum, cub::Min, cub::Max, etc.) type having member <tt>T operator()(const T &a, const T &b)</tt>
     */
    template <
        int             ITEMS_PER_THREAD,
        typename        ScanOp>
    __device__ __forceinline__ void ExclusiveScan(
        T               (&input)[ITEMS_PER_THREAD],     ///< [in] Calling thread's input items
        T               (&output)[ITEMS_PER_THREAD],    ///< [out] Calling thread's output items (may be aliased to \p input)
        ScanOp          scan_op,                        ///< [in] Binary scan functor (e.g., an instance of cub::Sum, cub::Min, cub::Max, etc.)
        T               &block_aggregate)               ///< [out] block-wide aggregate reduction of input items
    {
        // Reduce consecutive thread items in registers
        T thread_partial = ThreadReduce(input, scan_op);

        // Exclusive threadblock-scan
        ExclusiveScan(thread_partial, thread_partial, scan_op, block_aggregate);

        // Exclusive scan in registers with prefix
        ThreadScanExclusive(input, output, scan_op, thread_partial, (linear_tid != 0));
    }


    /**
     * \brief Computes an exclusive block-wide prefix scan using the specified binary \p scan_op functor.  Each thread contributes an array of consecutive input elements.  the call-back functor \p block_prefix_callback_op is invoked by the first warp in the block, and the value returned by <em>lane</em><sub>0</sub> in that warp is used as the "seed" value that logically prefixes the threadblock's scan inputs.  Also provides every thread with the block-wide \p block_aggregate of all inputs.
     *
     * The \p block_prefix_callback_op functor must implement a member function <tt>T operator()(T block_aggregate)</tt>.
     * The functor's input parameter \p block_aggregate is the same value also returned by the scan operation.
     * The functor will be invoked by the first warp of threads in the block, however only the return value from
     * <em>lane</em><sub>0</sub> is applied as the block-wide prefix.  Can be stateful.
     *
     * \par
     * - Supports non-commutative scan operators.
     * - \blocked
     * - \granularity
     * - \smemreuse
     *
     * \tparam ITEMS_PER_THREAD     <b>[inferred]</b> The number of consecutive items partitioned onto each thread.
     * \tparam ScanOp               <b>[inferred]</b> Binary scan functor (e.g., an instance of cub::Sum, cub::Min, cub::Max, etc.) type having member <tt>T operator()(const T &a, const T &b)</tt>
     * \tparam BlockPrefixCallbackOp        <b>[inferred]</b> Call-back functor type having member <tt>T operator()(T block_aggregate)</tt>
     */
    template <
        int             ITEMS_PER_THREAD,
        typename        ScanOp,
        typename        BlockPrefixCallbackOp>
    __device__ __forceinline__ void ExclusiveScan(
        T                       (&input)[ITEMS_PER_THREAD],   ///< [in] Calling thread's input items
        T                       (&output)[ITEMS_PER_THREAD],  ///< [out] Calling thread's output items (may be aliased to \p input)
        ScanOp                  scan_op,                      ///< [in] Binary scan functor (e.g., an instance of cub::Sum, cub::Min, cub::Max, etc.)
        T                       &block_aggregate,             ///< [out] block-wide aggregate reduction of input items (exclusive of the \p block_prefix_callback_op value)
        BlockPrefixCallbackOp   &block_prefix_callback_op)    ///< [in-out] <b>[<em>warp</em><sub>0</sub> only]</b> Call-back functor for specifying a block-wide prefix to be applied to all inputs.
    {
        // Reduce consecutive thread items in registers
        T thread_partial = ThreadReduce(input, scan_op);

        // Exclusive threadblock-scan
        ExclusiveScan(thread_partial, thread_partial, scan_op, block_aggregate, block_prefix_callback_op);

        // Exclusive scan in registers with prefix
        ThreadScanExclusive(input, output, scan_op, thread_partial);
    }


    //@}  end member group

#endif // DOXYGEN_SHOULD_SKIP_THIS

    /******************************************************************//**
     * \name Inclusive prefix sum operations
     *********************************************************************/
    //@{


    /**
     * \brief Computes an inclusive block-wide prefix scan using addition (+) as the scan operator.  Each thread contributes one input element.
     *
     * \par
     * - \rowmajor
     * - \smemreuse
     *
     * \par Snippet
     * The code snippet below illustrates an inclusive prefix sum of 128 integer items that
     * are partitioned across 128 threads.
     * \par
     * \code
     * #include <cub/cub.cuh>   // or equivalently <cub/block/block_scan.cuh>
     *
     * __global__ void ExampleKernel(...)
     * {
     *     // Specialize BlockScan for a 1D block of 128 threads on type int
     *     typedef cub::BlockScan<int, 128> BlockScan;
     *
     *     // Allocate shared memory for BlockScan
     *     __shared__ typename BlockScan::TempStorage temp_storage;
     *
     *     // Obtain input item for each thread
     *     int thread_data;
     *     ...
     *
     *     // Collectively compute the block-wide inclusive prefix sum
     *     BlockScan(temp_storage).InclusiveSum(thread_data, thread_data);
     *
     * \endcode
     * \par
     * Suppose the set of input \p thread_data across the block of threads is <tt>1, 1, ..., 1</tt>.  The
     * corresponding output \p thread_data in those threads will be <tt>1, 2, ..., 128</tt>.
     *
     */
    __device__ __forceinline__ void InclusiveSum(
        T               input,                          ///< [in] Calling thread's input item
        T               &output)                        ///< [out] Calling thread's output item (may be aliased to \p input)
    {
        T block_aggregate;
        InternalBlockScan(temp_storage).InclusiveSum(input, output, block_aggregate);
    }


    /**
     * \brief Computes an inclusive block-wide prefix scan using addition (+) as the scan operator.  Each thread contributes one input element.  Also provides every thread with the block-wide \p block_aggregate of all inputs.
     *
     * \par
     * - \rowmajor
     * - \smemreuse
     *
     * \par Snippet
     * The code snippet below illustrates an inclusive prefix sum of 128 integer items that
     * are partitioned across 128 threads.
     * \par
     * \code
     * #include <cub/cub.cuh>   // or equivalently <cub/block/block_scan.cuh>
     *
     * __global__ void ExampleKernel(...)
     * {
     *     // Specialize BlockScan for a 1D block of 128 threads on type int
     *     typedef cub::BlockScan<int, 128> BlockScan;
     *
     *     // Allocate shared memory for BlockScan
     *     __shared__ typename BlockScan::TempStorage temp_storage;
     *
     *     // Obtain input item for each thread
     *     int thread_data;
     *     ...
     *
     *     // Collectively compute the block-wide inclusive prefix sum
     *     int block_aggregate;
     *     BlockScan(temp_storage).InclusiveSum(thread_data, thread_data, block_aggregate);
     *
     * \endcode
     * \par
     * Suppose the set of input \p thread_data across the block of threads is <tt>1, 1, ..., 1</tt>.  The
     * corresponding output \p thread_data in those threads will be <tt>1, 2, ..., 128</tt>.
     * Furthermore the value \p 128 will be stored in \p block_aggregate for all threads.
     *
     */
    __device__ __forceinline__ void InclusiveSum(
        T               input,                          ///< [in] Calling thread's input item
        T               &output,                        ///< [out] Calling thread's output item (may be aliased to \p input)
        T               &block_aggregate)               ///< [out] block-wide aggregate reduction of input items
    {
        InternalBlockScan(temp_storage).InclusiveSum(input, output, block_aggregate);
    }



    /**
     * \brief Computes an inclusive block-wide prefix scan using addition (+) as the scan operator.  Each thread contributes one input element.  Instead of using 0 as the block-wide prefix, the call-back functor \p block_prefix_callback_op is invoked by the first warp in the block, and the value returned by <em>lane</em><sub>0</sub> in that warp is used as the "seed" value that logically prefixes the threadblock's scan inputs.  Also provides every thread with the block-wide \p block_aggregate of all inputs.
     *
     * \par
     * - The \p block_prefix_callback_op functor must implement a member function <tt>T operator()(T block_aggregate)</tt>.
     *   The functor's input parameter \p block_aggregate is the same value also returned by the scan operation.
     *   The functor will be invoked by the first warp of threads in the block, however only the return value from
     *   <em>lane</em><sub>0</sub> is applied as the block-wide prefix.  Can be stateful.
     * - \rowmajor
     * - \smemreuse
     *
     * \par Snippet
     * The code snippet below illustrates a single thread block that progressively
     * computes an inclusive prefix sum over multiple "tiles" of input using a
     * prefix functor to maintain a running total between block-wide scans.  Each tile consists
     * of 128 integer items that are partitioned across 128 threads.
     * \par
     * \code
     * #include <cub/cub.cuh>   // or equivalently <cub/block/block_scan.cuh>
     *
     * // A stateful callback functor that maintains a running prefix to be applied
     * // during consecutive scan operations.
     * struct BlockPrefixCallbackOp
     * {
     *     // Running prefix
     *     int running_total;
     *
     *     // Constructor
     *     __device__ BlockPrefixCallbackOp(int running_total) : running_total(running_total) {}
     *
     *     // Callback operator to be entered by the first warp of threads in the block.
     *     // Thread-0 is responsible for returning a value for seeding the block-wide scan.
     *     __device__ int operator()(int block_aggregate)
     *     {
     *         int old_prefix = running_total;
     *         running_total += block_aggregate;
     *         return old_prefix;
     *     }
     * };
     *
     * __global__ void ExampleKernel(int *d_data, int num_items, ...)
     * {
     *     // Specialize BlockScan for a 1D block of 128 threads
     *     typedef cub::BlockScan<int, 128> BlockScan;
     *
     *     // Allocate shared memory for BlockScan
     *     __shared__ typename BlockScan::TempStorage temp_storage;
     *
     *     // Initialize running total
     *     BlockPrefixCallbackOp prefix_op(0);
     *
     *     // Have the block iterate over segments of items
     *     for (int block_offset = 0; block_offset < num_items; block_offset += 128)
     *     {
     *         // Load a segment of consecutive items that are blocked across threads
     *         int thread_data = d_data[block_offset];
     *
     *         // Collectively compute the block-wide inclusive prefix sum
     *         int block_aggregate;
     *         BlockScan(temp_storage).InclusiveSum(
     *             thread_data, thread_data, block_aggregate, prefix_op);
     *         __syncthreads();
     *
     *         // Store scanned items to output segment
     *         d_data[block_offset] = thread_data;
     *     }
     * \endcode
     * \par
     * Suppose the input \p d_data is <tt>1, 1, 1, 1, 1, 1, 1, 1, ...</tt>.
     * The corresponding output for the first segment will be <tt>1, 2, ..., 128</tt>.
     * The output for the second segment will be <tt>129, 130, ..., 256</tt>.  Furthermore,
     * the value \p 128 will be stored in \p block_aggregate for all threads after each scan.
     *
     * \tparam BlockPrefixCallbackOp          <b>[inferred]</b> Call-back functor type having member <tt>T operator()(T block_aggregate)</tt>
     */
    template <typename BlockPrefixCallbackOp>
    __device__ __forceinline__ void InclusiveSum(
        T                       input,                          ///< [in] Calling thread's input item
        T                       &output,                        ///< [out] Calling thread's output item (may be aliased to \p input)
        T                       &block_aggregate,               ///< [out] block-wide aggregate reduction of input items (exclusive of the \p block_prefix_callback_op value)
        BlockPrefixCallbackOp   &block_prefix_callback_op)      ///< [in-out] <b>[<em>warp</em><sub>0</sub> only]</b> Call-back functor for specifying a block-wide prefix to be applied to all inputs.
    {
        InternalBlockScan(temp_storage).InclusiveSum(input, output, block_aggregate, block_prefix_callback_op);
    }


    //@}  end member group
    /******************************************************************//**
     * \name Inclusive prefix sum operations (multiple data per thread)
     *********************************************************************/
    //@{


    /**
     * \brief Computes an inclusive block-wide prefix scan using addition (+) as the scan operator.  Each thread contributes an array of consecutive input elements.
     *
     * \par
     * - \blocked
     * - \granularity
     * - \smemreuse
     *
     * \par Snippet
     * The code snippet below illustrates an inclusive prefix sum of 512 integer items that
     * are partitioned in a [<em>blocked arrangement</em>](index.html#sec5sec3) across 128 threads
     * where each thread owns 4 consecutive items.
     * \par
     * \code
     * #include <cub/cub.cuh>   // or equivalently <cub/block/block_scan.cuh>
     *
     * __global__ void ExampleKernel(...)
     * {
     *     // Specialize BlockScan for a 1D block of 128 threads on type int
     *     typedef cub::BlockScan<int, 128> BlockScan;
     *
     *     // Allocate shared memory for BlockScan
     *     __shared__ typename BlockScan::TempStorage temp_storage;
     *
     *     // Obtain a segment of consecutive items that are blocked across threads
     *     int thread_data[4];
     *     ...
     *
     *     // Collectively compute the block-wide inclusive prefix sum
     *     BlockScan(temp_storage).InclusiveSum(thread_data, thread_data);
     *
     * \endcode
     * \par
     * Suppose the set of input \p thread_data across the block of threads is <tt>{ [1,1,1,1], [1,1,1,1], ..., [1,1,1,1] }</tt>.  The
     * corresponding output \p thread_data in those threads will be <tt>{ [1,2,3,4], [5,6,7,8], ..., [509,510,511,512] }</tt>.
     *
     * \tparam ITEMS_PER_THREAD     <b>[inferred]</b> The number of consecutive items partitioned onto each thread.
     */
    template <int ITEMS_PER_THREAD>
    __device__ __forceinline__ void InclusiveSum(
        T               (&input)[ITEMS_PER_THREAD],     ///< [in] Calling thread's input items
        T               (&output)[ITEMS_PER_THREAD])    ///< [out] Calling thread's output items (may be aliased to \p input)
    {
        if (ITEMS_PER_THREAD == 1)
        {
            InclusiveSum(input[0], output[0]);
        }
        else
        {
            // Reduce consecutive thread items in registers
            Sum scan_op;
            T thread_partial = ThreadReduce(input, scan_op);

            // Exclusive threadblock-scan
            ExclusiveSum(thread_partial, thread_partial);

            // Inclusive scan in registers with prefix
            ThreadScanInclusive(input, output, scan_op, thread_partial, (linear_tid != 0));
        }
    }


    /**
     * \brief Computes an inclusive block-wide prefix scan using addition (+) as the scan operator.  Each thread contributes an array of consecutive input elements.  Also provides every thread with the block-wide \p block_aggregate of all inputs.
     *
     * \par
     * - \blocked
     * - \granularity
     * - \smemreuse
     *
     * \par Snippet
     * The code snippet below illustrates an inclusive prefix sum of 512 integer items that
     * are partitioned in a [<em>blocked arrangement</em>](index.html#sec5sec3) across 128 threads
     * where each thread owns 4 consecutive items.
     * \par
     * \code
     * #include <cub/cub.cuh>   // or equivalently <cub/block/block_scan.cuh>
     *
     * __global__ void ExampleKernel(...)
     * {
     *     // Specialize BlockScan for a 1D block of 128 threads on type int
     *     typedef cub::BlockScan<int, 128> BlockScan;
     *
     *     // Allocate shared memory for BlockScan
     *     __shared__ typename BlockScan::TempStorage temp_storage;
     *
     *     // Obtain a segment of consecutive items that are blocked across threads
     *     int thread_data[4];
     *     ...
     *
     *     // Collectively compute the block-wide inclusive prefix sum
     *     int block_aggregate;
     *     BlockScan(temp_storage).InclusiveSum(thread_data, thread_data, block_aggregate);
     *
     * \endcode
     * \par
     * Suppose the set of input \p thread_data across the block of threads is
     * <tt>{ [1,1,1,1], [1,1,1,1], ..., [1,1,1,1] }</tt>.  The
     * corresponding output \p thread_data in those threads will be
     * <tt>{ [1,2,3,4], [5,6,7,8], ..., [509,510,511,512] }</tt>.
     * Furthermore the value \p 512 will be stored in \p block_aggregate for all threads.
     *
     * \tparam ITEMS_PER_THREAD     <b>[inferred]</b> The number of consecutive items partitioned onto each thread.
     * \tparam ScanOp               <b>[inferred]</b> Binary scan functor (e.g., an instance of cub::Sum, cub::Min, cub::Max, etc.) type having member <tt>T operator()(const T &a, const T &b)</tt>
     */
    template <int ITEMS_PER_THREAD>
    __device__ __forceinline__ void InclusiveSum(
        T               (&input)[ITEMS_PER_THREAD],     ///< [in] Calling thread's input items
        T               (&output)[ITEMS_PER_THREAD],    ///< [out] Calling thread's output items (may be aliased to \p input)
        T               &block_aggregate)               ///< [out] block-wide aggregate reduction of input items
    {
        if (ITEMS_PER_THREAD == 1)
        {
            InclusiveSum(input[0], output[0], block_aggregate);
        }
        else
        {
            // Reduce consecutive thread items in registers
            Sum scan_op;
            T thread_partial = ThreadReduce(input, scan_op);

            // Exclusive threadblock-scan
            ExclusiveSum(thread_partial, thread_partial, block_aggregate);

            // Inclusive scan in registers with prefix
            ThreadScanInclusive(input, output, scan_op, thread_partial, (linear_tid != 0));
        }
    }


    /**
     * \brief Computes an inclusive block-wide prefix scan using addition (+) as the scan operator.  Each thread contributes an array of consecutive input elements.  Instead of using 0 as the block-wide prefix, the call-back functor \p block_prefix_callback_op is invoked by the first warp in the block, and the value returned by <em>lane</em><sub>0</sub> in that warp is used as the "seed" value that logically prefixes the threadblock's scan inputs.  Also provides every thread with the block-wide \p block_aggregate of all inputs.
     *
     * \par
     * - The \p block_prefix_callback_op functor must implement a member function <tt>T operator()(T block_aggregate)</tt>.
     *   The functor's input parameter \p block_aggregate is the same value also returned by the scan operation.
     *   The functor will be invoked by the first warp of threads in the block, however only the return value from
     *   <em>lane</em><sub>0</sub> is applied as the block-wide prefix.  Can be stateful.
     * - \blocked
     * - \granularity
     * - \smemreuse
     *
     * \par Snippet
     * The code snippet below illustrates a single thread block that progressively
     * computes an inclusive prefix sum over multiple "tiles" of input using a
     * prefix functor to maintain a running total between block-wide scans.  Each tile consists
     * of 512 integer items that are partitioned in a [<em>blocked arrangement</em>](index.html#sec5sec3)
     * across 128 threads where each thread owns 4 consecutive items.
     * \par
     * \code
     * #include <cub/cub.cuh>   // or equivalently <cub/block/block_scan.cuh>
     *
     * // A stateful callback functor that maintains a running prefix to be applied
     * // during consecutive scan operations.
     * struct BlockPrefixCallbackOp
     * {
     *     // Running prefix
     *     int running_total;
     *
     *     // Constructor
     *     __device__ BlockPrefixCallbackOp(int running_total) : running_total(running_total) {}
     *
     *     // Callback operator to be entered by the first warp of threads in the block.
     *     // Thread-0 is responsible for returning a value for seeding the block-wide scan.
     *     __device__ int operator()(int block_aggregate)
     *     {
     *         int old_prefix = running_total;
     *         running_total += block_aggregate;
     *         return old_prefix;
     *     }
     * };
     *
     * __global__ void ExampleKernel(int *d_data, int num_items, ...)
     * {
     *     // Specialize BlockLoad, BlockStore, and BlockScan for a 1D block of 128 threads, 4 ints per thread
     *     typedef cub::BlockLoad<int*, 128, 4, BLOCK_LOAD_TRANSPOSE>   BlockLoad;
     *     typedef cub::BlockStore<int*, 128, 4, BLOCK_STORE_TRANSPOSE> BlockStore;
     *     typedef cub::BlockScan<int, 128>                             BlockScan;
     *
     *     // Allocate aliased shared memory for BlockLoad, BlockStore, and BlockScan
     *     __shared__ union {
     *         typename BlockLoad::TempStorage     load;
     *         typename BlockScan::TempStorage     scan;
     *         typename BlockStore::TempStorage    store;
     *     } temp_storage;
     *
     *     // Initialize running total
     *     BlockPrefixCallbackOp prefix_op(0);
     *
     *     // Have the block iterate over segments of items
     *     for (int block_offset = 0; block_offset < num_items; block_offset += 128 * 4)
     *     {
     *         // Load a segment of consecutive items that are blocked across threads
     *         int thread_data[4];
     *         BlockLoad(temp_storage.load).Load(d_data + block_offset, thread_data);
     *         __syncthreads();
     *
     *         // Collectively compute the block-wide inclusive prefix sum
     *         int block_aggregate;
     *         BlockScan(temp_storage.scan).IncluisveSum(
     *             thread_data, thread_data, block_aggregate, prefix_op);
     *         __syncthreads();
     *
     *         // Store scanned items to output segment
     *         BlockStore(temp_storage.store).Store(d_data + block_offset, thread_data);
     *         __syncthreads();
     *     }
     * \endcode
     * \par
     * Suppose the input \p d_data is <tt>1, 1, 1, 1, 1, 1, 1, 1, ...</tt>.
     * The corresponding output for the first segment will be <tt>1, 2, 3, 4, ..., 511, 512</tt>.
     * The output for the second segment will be <tt>513, 514, 515, 516, ..., 1023, 1024</tt>.  Furthermore,
     * the value \p 512 will be stored in \p block_aggregate for all threads after each scan.
     *
     * \tparam ITEMS_PER_THREAD     <b>[inferred]</b> The number of consecutive items partitioned onto each thread.
     * \tparam BlockPrefixCallbackOp        <b>[inferred]</b> Call-back functor type having member <tt>T operator()(T block_aggregate)</tt>
     */
    template <
        int ITEMS_PER_THREAD,
        typename BlockPrefixCallbackOp>
    __device__ __forceinline__ void InclusiveSum(
        T                       (&input)[ITEMS_PER_THREAD],     ///< [in] Calling thread's input items
        T                       (&output)[ITEMS_PER_THREAD],    ///< [out] Calling thread's output items (may be aliased to \p input)
        T                       &block_aggregate,               ///< [out] block-wide aggregate reduction of input items (exclusive of the \p block_prefix_callback_op value)
        BlockPrefixCallbackOp   &block_prefix_callback_op)      ///< [in-out] <b>[<em>warp</em><sub>0</sub> only]</b> Call-back functor for specifying a block-wide prefix to be applied to all inputs.
    {
        if (ITEMS_PER_THREAD == 1)
        {
            InclusiveSum(input[0], output[0], block_aggregate, block_prefix_callback_op);
        }
        else
        {
            // Reduce consecutive thread items in registers
            Sum scan_op;
            T thread_partial = ThreadReduce(input, scan_op);

            // Exclusive threadblock-scan
            ExclusiveSum(thread_partial, thread_partial, block_aggregate, block_prefix_callback_op);

            // Inclusive scan in registers with prefix
            ThreadScanInclusive(input, output, scan_op, thread_partial);
        }
    }


    //@}  end member group
    /******************************************************************//**
     * \name Inclusive prefix scan operations
     *********************************************************************/
    //@{


    /**
     * \brief Computes an inclusive block-wide prefix scan using the specified binary \p scan_op functor.  Each thread contributes one input element.
     *
     * \par
     * - Supports non-commutative scan operators.
     * - \rowmajor
     * - \smemreuse
     *
     * \par Snippet
     * The code snippet below illustrates an inclusive prefix max scan of 128 integer items that
     * are partitioned across 128 threads.
     * \par
     * \code
     * #include <cub/cub.cuh>   // or equivalently <cub/block/block_scan.cuh>
     *
     * __global__ void ExampleKernel(...)
     * {
     *     // Specialize BlockScan for a 1D block of 128 threads on type int
     *     typedef cub::BlockScan<int, 128> BlockScan;
     *
     *     // Allocate shared memory for BlockScan
     *     __shared__ typename BlockScan::TempStorage temp_storage;
     *
     *     // Obtain input item for each thread
     *     int thread_data;
     *     ...
     *
     *     // Collectively compute the block-wide inclusive prefix max scan
     *     BlockScan(temp_storage).InclusiveScan(thread_data, thread_data, cub::Max());
     *
     * \endcode
     * \par
     * Suppose the set of input \p thread_data across the block of threads is <tt>0, -1, 2, -3, ..., 126, -127</tt>.  The
     * corresponding output \p thread_data in those threads will be <tt>0, 0, 2, 2, ..., 126, 126</tt>.
     *
     * \tparam ScanOp               <b>[inferred]</b> Binary scan functor (e.g., an instance of cub::Sum, cub::Min, cub::Max, etc.) type having member <tt>T operator()(const T &a, const T &b)</tt>
     */
    template <typename ScanOp>
    __device__ __forceinline__ void InclusiveScan(
        T               input,                          ///< [in] Calling thread's input item
        T               &output,                        ///< [out] Calling thread's output item (may be aliased to \p input)
        ScanOp          scan_op)                        ///< [in] Binary scan functor (e.g., an instance of cub::Sum, cub::Min, cub::Max, etc.)
    {
        T block_aggregate;
        InclusiveScan(input, output, scan_op, block_aggregate);
    }


    /**
     * \brief Computes an inclusive block-wide prefix scan using the specified binary \p scan_op functor.  Each thread contributes one input element.  Also provides every thread with the block-wide \p block_aggregate of all inputs.
     *
     * \par
     * - Supports non-commutative scan operators.
     * - \rowmajor
     * - \smemreuse
     *
     * \par Snippet
     * The code snippet below illustrates an inclusive prefix max scan of 128 integer items that
     * are partitioned across 128 threads.
     * \par
     * \code
     * #include <cub/cub.cuh>   // or equivalently <cub/block/block_scan.cuh>
     *
     * __global__ void ExampleKernel(...)
     * {
     *     // Specialize BlockScan for a 1D block of 128 threads on type int
     *     typedef cub::BlockScan<int, 128> BlockScan;
     *
     *     // Allocate shared memory for BlockScan
     *     __shared__ typename BlockScan::TempStorage temp_storage;
     *
     *     // Obtain input item for each thread
     *     int thread_data;
     *     ...
     *
     *     // Collectively compute the block-wide inclusive prefix max scan
     *     int block_aggregate;
     *     BlockScan(temp_storage).InclusiveScan(thread_data, thread_data, cub::Max(), block_aggregate);
     *
     * \endcode
     * \par
     * Suppose the set of input \p thread_data across the block of threads is <tt>0, -1, 2, -3, ..., 126, -127</tt>.  The
     * corresponding output \p thread_data in those threads will be <tt>0, 0, 2, 2, ..., 126, 126</tt>.
     * Furthermore the value \p 126 will be stored in \p block_aggregate for all threads.
     *
     * \tparam ScanOp   <b>[inferred]</b> Binary scan functor (e.g., an instance of cub::Sum, cub::Min, cub::Max, etc.) type having member <tt>T operator()(const T &a, const T &b)</tt>
     */
    template <typename ScanOp>
    __device__ __forceinline__ void InclusiveScan(
        T               input,                          ///< [in] Calling thread's input item
        T               &output,                        ///< [out] Calling thread's output item (may be aliased to \p input)
        ScanOp          scan_op,                        ///< [in] Binary scan functor (e.g., an instance of cub::Sum, cub::Min, cub::Max, etc.)
        T               &block_aggregate)               ///< [out] block-wide aggregate reduction of input items
    {
        InternalBlockScan(temp_storage).InclusiveScan(input, output, scan_op, block_aggregate);
    }


    /**
     * \brief Computes an inclusive block-wide prefix scan using the specified binary \p scan_op functor.  Each thread contributes one input element.  the call-back functor \p block_prefix_callback_op is invoked by the first warp in the block, and the value returned by <em>lane</em><sub>0</sub> in that warp is used as the "seed" value that logically prefixes the threadblock's scan inputs.  Also provides every thread with the block-wide \p block_aggregate of all inputs.
     *
     * \par
     * - The \p block_prefix_callback_op functor must implement a member function <tt>T operator()(T block_aggregate)</tt>.
     *   The functor's input parameter \p block_aggregate is the same value also returned by the scan operation.
     *   The functor will be invoked by the first warp of threads in the block, however only the return value from
     *   <em>lane</em><sub>0</sub> is applied as the block-wide prefix.  Can be stateful.
     * - Supports non-commutative scan operators.
     * - \rowmajor
     * - \smemreuse
     *
     * \par Snippet
     * The code snippet below illustrates a single thread block that progressively
     * computes an inclusive prefix max scan over multiple "tiles" of input using a
     * prefix functor to maintain a running total between block-wide scans.  Each tile consists
     * of 128 integer items that are partitioned across 128 threads.
     * \par
     * \code
     * #include <cub/cub.cuh>   // or equivalently <cub/block/block_scan.cuh>
     *
     * // A stateful callback functor that maintains a running prefix to be applied
     * // during consecutive scan operations.
     * struct BlockPrefixCallbackOp
     * {
     *     // Running prefix
     *     int running_total;
     *
     *     // Constructor
     *     __device__ BlockPrefixCallbackOp(int running_total) : running_total(running_total) {}
     *
     *     // Callback operator to be entered by the first warp of threads in the block.
     *     // Thread-0 is responsible for returning a value for seeding the block-wide scan.
     *     __device__ int operator()(int block_aggregate)
     *     {
     *         int old_prefix = running_total;
     *         running_total = (block_aggregate > old_prefix) ? block_aggregate : old_prefix;
     *         return old_prefix;
     *     }
     * };
     *
     * __global__ void ExampleKernel(int *d_data, int num_items, ...)
     * {
     *     // Specialize BlockScan for a 1D block of 128 threads
     *     typedef cub::BlockScan<int, 128> BlockScan;
     *
     *     // Allocate shared memory for BlockScan
     *     __shared__ typename BlockScan::TempStorage temp_storage;
     *
     *     // Initialize running total
     *     BlockPrefixCallbackOp prefix_op(INT_MIN);
     *
     *     // Have the block iterate over segments of items
     *     for (int block_offset = 0; block_offset < num_items; block_offset += 128)
     *     {
     *         // Load a segment of consecutive items that are blocked across threads
     *         int thread_data = d_data[block_offset];
     *
     *         // Collectively compute the block-wide inclusive prefix max scan
     *         int block_aggregate;
     *         BlockScan(temp_storage).InclusiveScan(
     *             thread_data, thread_data, cub::Max(), block_aggregate, prefix_op);
     *         __syncthreads();
     *
     *         // Store scanned items to output segment
     *         d_data[block_offset] = thread_data;
     *     }
     * \endcode
     * \par
     * Suppose the input \p d_data is <tt>0, -1, 2, -3, 4, -5, ...</tt>.
     * The corresponding output for the first segment will be <tt>0, 0, 2, 2, ..., 126, 126</tt>.
     * The output for the second segment will be <tt>128, 128, 130, 130, ..., 254, 254</tt>.  Furthermore,
     * \p block_aggregate will be assigned \p 126 in all threads after the first scan, assigned \p 254 after the second
     * scan, etc.
     *
     * \tparam ScanOp               <b>[inferred]</b> Binary scan functor (e.g., an instance of cub::Sum, cub::Min, cub::Max, etc.) type having member <tt>T operator()(const T &a, const T &b)</tt>
     * \tparam BlockPrefixCallbackOp        <b>[inferred]</b> Call-back functor type having member <tt>T operator()(T block_aggregate)</tt>
     */
    template <
        typename ScanOp,
        typename BlockPrefixCallbackOp>
    __device__ __forceinline__ void InclusiveScan(
        T                       input,                          ///< [in] Calling thread's input item
        T                       &output,                        ///< [out] Calling thread's output item (may be aliased to \p input)
        ScanOp                  scan_op,                        ///< [in] Binary scan functor (e.g., an instance of cub::Sum, cub::Min, cub::Max, etc.)
        T                       &block_aggregate,               ///< [out] block-wide aggregate reduction of input items (exclusive of the \p block_prefix_callback_op value)
        BlockPrefixCallbackOp   &block_prefix_callback_op)      ///< [in-out] <b>[<em>warp</em><sub>0</sub> only]</b> Call-back functor for specifying a block-wide prefix to be applied to all inputs.
    {
        InternalBlockScan(temp_storage).InclusiveScan(input, output, scan_op, block_aggregate, block_prefix_callback_op);
    }


    //@}  end member group
    /******************************************************************//**
     * \name Inclusive prefix scan operations (multiple data per thread)
     *********************************************************************/
    //@{


    /**
     * \brief Computes an inclusive block-wide prefix scan using the specified binary \p scan_op functor.  Each thread contributes an array of consecutive input elements.
     *
     * \par
     * - Supports non-commutative scan operators.
     * - \blocked
     * - \granularity
     * - \smemreuse
     *
     * \par Snippet
     * The code snippet below illustrates an inclusive prefix max scan of 512 integer items that
     * are partitioned in a [<em>blocked arrangement</em>](index.html#sec5sec3) across 128 threads
     * where each thread owns 4 consecutive items.
     * \par
     * \code
     * #include <cub/cub.cuh>   // or equivalently <cub/block/block_scan.cuh>
     *
     * __global__ void ExampleKernel(...)
     * {
     *     // Specialize BlockScan for a 1D block of 128 threads on type int
     *     typedef cub::BlockScan<int, 128> BlockScan;
     *
     *     // Allocate shared memory for BlockScan
     *     __shared__ typename BlockScan::TempStorage temp_storage;
     *
     *     // Obtain a segment of consecutive items that are blocked across threads
     *     int thread_data[4];
     *     ...
     *
     *     // Collectively compute the block-wide inclusive prefix max scan
     *     BlockScan(temp_storage).InclusiveScan(thread_data, thread_data, cub::Max());
     *
     * \endcode
     * \par
     * Suppose the set of input \p thread_data across the block of threads is <tt>{ [0,-1,2,-3], [4,-5,6,-7], ..., [508,-509,510,-511] }</tt>.  The
     * corresponding output \p thread_data in those threads will be <tt>{ [0,0,2,2], [4,4,6,6], ..., [508,508,510,510] }</tt>.
     *
     * \tparam ITEMS_PER_THREAD     <b>[inferred]</b> The number of consecutive items partitioned onto each thread.
     * \tparam ScanOp               <b>[inferred]</b> Binary scan functor (e.g., an instance of cub::Sum, cub::Min, cub::Max, etc.) type having member <tt>T operator()(const T &a, const T &b)</tt>
     */
    template <
        int             ITEMS_PER_THREAD,
        typename        ScanOp>
    __device__ __forceinline__ void InclusiveScan(
        T               (&input)[ITEMS_PER_THREAD],     ///< [in] Calling thread's input items
        T               (&output)[ITEMS_PER_THREAD],    ///< [out] Calling thread's output items (may be aliased to \p input)
        ScanOp          scan_op)                        ///< [in] Binary scan functor (e.g., an instance of cub::Sum, cub::Min, cub::Max, etc.)
    {
        if (ITEMS_PER_THREAD == 1)
        {
            InclusiveScan(input[0], output[0], scan_op);
        }
        else
        {
            // Reduce consecutive thread items in registers
            T thread_partial = ThreadReduce(input, scan_op);

            // Exclusive threadblock-scan
            ExclusiveScan(thread_partial, thread_partial, scan_op);

            // Inclusive scan in registers with prefix
            ThreadScanInclusive(input, output, scan_op, thread_partial, (linear_tid != 0));
        }
    }


    /**
     * \brief Computes an inclusive block-wide prefix scan using the specified binary \p scan_op functor.  Each thread contributes an array of consecutive input elements.  Also provides every thread with the block-wide \p block_aggregate of all inputs.
     *
     * \par
     * - Supports non-commutative scan operators.
     * - \blocked
     * - \granularity
     * - \smemreuse
     *
     * \par Snippet
     * The code snippet below illustrates an inclusive prefix max scan of 512 integer items that
     * are partitioned in a [<em>blocked arrangement</em>](index.html#sec5sec3) across 128 threads
     * where each thread owns 4 consecutive items.
     * \par
     * \code
     * #include <cub/cub.cuh>   // or equivalently <cub/block/block_scan.cuh>
     *
     * __global__ void ExampleKernel(...)
     * {
     *     // Specialize BlockScan for a 1D block of 128 threads on type int
     *     typedef cub::BlockScan<int, 128> BlockScan;
     *
     *     // Allocate shared memory for BlockScan
     *     __shared__ typename BlockScan::TempStorage temp_storage;
     *
     *     // Obtain a segment of consecutive items that are blocked across threads
     *     int thread_data[4];
     *     ...
     *
     *     // Collectively compute the block-wide inclusive prefix max scan
     *     int block_aggregate;
     *     BlockScan(temp_storage).InclusiveScan(thread_data, thread_data, cub::Max(), block_aggregate);
     *
     * \endcode
     * \par
     * Suppose the set of input \p thread_data across the block of threads is
     * <tt>{ [0,-1,2,-3], [4,-5,6,-7], ..., [508,-509,510,-511] }</tt>.
     * The corresponding output \p thread_data in those threads will be
     * <tt>{ [0,0,2,2], [4,4,6,6], ..., [508,508,510,510] }</tt>.
     * Furthermore the value \p 510 will be stored in \p block_aggregate for all threads.
     *
     * \tparam ITEMS_PER_THREAD     <b>[inferred]</b> The number of consecutive items partitioned onto each thread.
     * \tparam ScanOp               <b>[inferred]</b> Binary scan functor (e.g., an instance of cub::Sum, cub::Min, cub::Max, etc.) type having member <tt>T operator()(const T &a, const T &b)</tt>
     */
    template <
        int             ITEMS_PER_THREAD,
        typename         ScanOp>
    __device__ __forceinline__ void InclusiveScan(
        T               (&input)[ITEMS_PER_THREAD],     ///< [in] Calling thread's input items
        T               (&output)[ITEMS_PER_THREAD],    ///< [out] Calling thread's output items (may be aliased to \p input)
        ScanOp          scan_op,                        ///< [in] Binary scan functor (e.g., an instance of cub::Sum, cub::Min, cub::Max, etc.)
        T               &block_aggregate)               ///< [out] block-wide aggregate reduction of input items
    {
        if (ITEMS_PER_THREAD == 1)
        {
            InclusiveScan(input[0], output[0], scan_op, block_aggregate);
        }
        else
        {
            // Reduce consecutive thread items in registers
            T thread_partial = ThreadReduce(input, scan_op);

            // Exclusive threadblock-scan
            ExclusiveScan(thread_partial, thread_partial, scan_op, block_aggregate);

            // Inclusive scan in registers with prefix
            ThreadScanInclusive(input, output, scan_op, thread_partial, (linear_tid != 0));
        }
    }


    /**
     * \brief Computes an inclusive block-wide prefix scan using the specified binary \p scan_op functor.  Each thread contributes an array of consecutive input elements.  the call-back functor \p block_prefix_callback_op is invoked by the first warp in the block, and the value returned by <em>lane</em><sub>0</sub> in that warp is used as the "seed" value that logically prefixes the threadblock's scan inputs.  Also provides every thread with the block-wide \p block_aggregate of all inputs.
     *
     * \par
     * - The \p block_prefix_callback_op functor must implement a member function <tt>T operator()(T block_aggregate)</tt>.
     *   The functor's input parameter \p block_aggregate is the same value also returned by the scan operation.
     *   The functor will be invoked by the first warp of threads in the block, however only the return value from
     *   <em>lane</em><sub>0</sub> is applied as the block-wide prefix.  Can be stateful.
     * - Supports non-commutative scan operators.
     * - \blocked
     * - \granularity
     * - \smemreuse
     *
     * \par Snippet
     * The code snippet below illustrates a single thread block that progressively
     * computes an inclusive prefix max scan over multiple "tiles" of input using a
     * prefix functor to maintain a running total between block-wide scans.  Each tile consists
     * of 128 integer items that are partitioned across 128 threads.
     * \par
     * \code
     * #include <cub/cub.cuh>   // or equivalently <cub/block/block_scan.cuh>
     *
     * // A stateful callback functor that maintains a running prefix to be applied
     * // during consecutive scan operations.
     * struct BlockPrefixCallbackOp
     * {
     *     // Running prefix
     *     int running_total;
     *
     *     // Constructor
     *     __device__ BlockPrefixCallbackOp(int running_total) : running_total(running_total) {}
     *
     *     // Callback operator to be entered by the first warp of threads in the block.
     *     // Thread-0 is responsible for returning a value for seeding the block-wide scan.
     *     __device__ int operator()(int block_aggregate)
     *     {
     *         int old_prefix = running_total;
     *         running_total = (block_aggregate > old_prefix) ? block_aggregate : old_prefix;
     *         return old_prefix;
     *     }
     * };
     *
     * __global__ void ExampleKernel(int *d_data, int num_items, ...)
     * {
     *     // Specialize BlockLoad, BlockStore, and BlockScan for a 1D block of 128 threads, 4 ints per thread
     *     typedef cub::BlockLoad<int*, 128, 4, BLOCK_LOAD_TRANSPOSE>   BlockLoad;
     *     typedef cub::BlockStore<int*, 128, 4, BLOCK_STORE_TRANSPOSE> BlockStore;
     *     typedef cub::BlockScan<int, 128>                             BlockScan;
     *
     *     // Allocate aliased shared memory for BlockLoad, BlockStore, and BlockScan
     *     __shared__ union {
     *         typename BlockLoad::TempStorage     load;
     *         typename BlockScan::TempStorage     scan;
     *         typename BlockStore::TempStorage    store;
     *     } temp_storage;
     *
     *     // Initialize running total
     *     BlockPrefixCallbackOp prefix_op(0);
     *
     *     // Have the block iterate over segments of items
     *     for (int block_offset = 0; block_offset < num_items; block_offset += 128 * 4)
     *     {
     *         // Load a segment of consecutive items that are blocked across threads
     *         int thread_data[4];
     *         BlockLoad(temp_storage.load).Load(d_data + block_offset, thread_data);
     *         __syncthreads();
     *
     *         // Collectively compute the block-wide inclusive prefix max scan
     *         int block_aggregate;
     *         BlockScan(temp_storage.scan).InclusiveScan(
     *             thread_data, thread_data, cub::Max(), block_aggregate, prefix_op);
     *         __syncthreads();
     *
     *         // Store scanned items to output segment
     *         BlockStore(temp_storage.store).Store(d_data + block_offset, thread_data);
     *         __syncthreads();
     *     }
     * \endcode
     * \par
     * Suppose the input \p d_data is <tt>0, -1, 2, -3, 4, -5, ...</tt>.
     * The corresponding output for the first segment will be <tt>0, 0, 2, 2, 4, 4, ..., 510, 510</tt>.
     * The output for the second segment will be <tt>512, 512, 514, 514, 516, 516, ..., 1022, 1022</tt>.  Furthermore,
     * \p block_aggregate will be assigned \p 510 in all threads after the first scan, assigned \p 1022 after the second
     * scan, etc.
     *
     * \tparam ITEMS_PER_THREAD         <b>[inferred]</b> The number of consecutive items partitioned onto each thread.
     * \tparam ScanOp                   <b>[inferred]</b> Binary scan functor (e.g., an instance of cub::Sum, cub::Min, cub::Max, etc.) type having member <tt>T operator()(const T &a, const T &b)</tt>
     * \tparam BlockPrefixCallbackOp    <b>[inferred]</b> Call-back functor type having member <tt>T operator()(T block_aggregate)</tt>
     */
    template <
        int             ITEMS_PER_THREAD,
        typename        ScanOp,
        typename        BlockPrefixCallbackOp>
    __device__ __forceinline__ void InclusiveScan(
        T                       (&input)[ITEMS_PER_THREAD],     ///< [in] Calling thread's input items
        T                       (&output)[ITEMS_PER_THREAD],    ///< [out] Calling thread's output items (may be aliased to \p input)
        ScanOp                  scan_op,                        ///< [in] Binary scan functor (e.g., an instance of cub::Sum, cub::Min, cub::Max, etc.)
        T                       &block_aggregate,               ///< [out] block-wide aggregate reduction of input items (exclusive of the \p block_prefix_callback_op value)
        BlockPrefixCallbackOp   &block_prefix_callback_op)      ///< [in-out] <b>[<em>warp</em><sub>0</sub> only]</b> Call-back functor for specifying a block-wide prefix to be applied to all inputs.
    {
        if (ITEMS_PER_THREAD == 1)
        {
            InclusiveScan(input[0], output[0], scan_op, block_aggregate, block_prefix_callback_op);
        }
        else
        {
            // Reduce consecutive thread items in registers
            T thread_partial = ThreadReduce(input, scan_op);

            // Exclusive threadblock-scan
            ExclusiveScan(thread_partial, thread_partial, scan_op, block_aggregate, block_prefix_callback_op);

            // Inclusive scan in registers with prefix
            ThreadScanInclusive(input, output, scan_op, thread_partial);
        }
    }

    //@}  end member group


};

/**
 * \example example_block_scan.cu
 */

}               // CUB namespace
CUB_NS_POSTFIX  // Optional outer namespace(s)

=======
/******************************************************************************
 * Copyright (c) 2011, Duane Merrill.  All rights reserved.
 * Copyright (c) 2011-2015, NVIDIA CORPORATION.  All rights reserved.
 * 
 * Redistribution and use in source and binary forms, with or without
 * modification, are permitted provided that the following conditions are met:
 *     * Redistributions of source code must retain the above copyright
 *       notice, this list of conditions and the following disclaimer.
 *     * Redistributions in binary form must reproduce the above copyright
 *       notice, this list of conditions and the following disclaimer in the
 *       documentation and/or other materials provided with the distribution.
 *     * Neither the name of the NVIDIA CORPORATION nor the
 *       names of its contributors may be used to endorse or promote products
 *       derived from this software without specific prior written permission.
 * 
 * THIS SOFTWARE IS PROVIDED BY THE COPYRIGHT HOLDERS AND CONTRIBUTORS "AS IS" AND
 * ANY EXPRESS OR IMPLIED WARRANTIES, INCLUDING, BUT NOT LIMITED TO, THE IMPLIED
 * WARRANTIES OF MERCHANTABILITY AND FITNESS FOR A PARTICULAR PURPOSE ARE
 * DISCLAIMED. IN NO EVENT SHALL NVIDIA CORPORATION BE LIABLE FOR ANY
 * DIRECT, INDIRECT, INCIDENTAL, SPECIAL, EXEMPLARY, OR CONSEQUENTIAL DAMAGES
 * (INCLUDING, BUT NOT LIMITED TO, PROCUREMENT OF SUBSTITUTE GOODS OR SERVICES;
 * LOSS OF USE, DATA, OR PROFITS; OR BUSINESS INTERRUPTION) HOWEVER CAUSED AND
 * ON ANY THEORY OF LIABILITY, WHETHER IN CONTRACT, STRICT LIABILITY, OR TORT
 * (INCLUDING NEGLIGENCE OR OTHERWISE) ARISING IN ANY WAY OUT OF THE USE OF THIS
 * SOFTWARE, EVEN IF ADVISED OF THE POSSIBILITY OF SUCH DAMAGE.
 *
 ******************************************************************************/

/**
 * \file
 * The cub::BlockScan class provides [<em>collective</em>](index.html#sec0) methods for computing a parallel prefix sum/scan of items partitioned across a CUDA thread block.
 */

#pragma once

#include "specializations/block_scan_raking.cuh"
#include "specializations/block_scan_warp_scans.cuh"
#include "../util_arch.cuh"
#include "../util_type.cuh"
#include "../util_ptx.cuh"
#include "../util_namespace.cuh"

/// Optional outer namespace(s)
CUB_NS_PREFIX

/// CUB namespace
namespace cub {


/******************************************************************************
 * Algorithmic variants
 ******************************************************************************/

/**
 * \brief BlockScanAlgorithm enumerates alternative algorithms for cub::BlockScan to compute a parallel prefix scan across a CUDA thread block.
 */
enum BlockScanAlgorithm
{

    /**
     * \par Overview
     * An efficient "raking reduce-then-scan" prefix scan algorithm.  Execution is comprised of five phases:
     * -# Upsweep sequential reduction in registers (if threads contribute more than one input each).  Each thread then places the partial reduction of its item(s) into shared memory.
     * -# Upsweep sequential reduction in shared memory.  Threads within a single warp rake across segments of shared partial reductions.
     * -# A warp-synchronous Kogge-Stone style exclusive scan within the raking warp.
     * -# Downsweep sequential exclusive scan in shared memory.  Threads within a single warp rake across segments of shared partial reductions, seeded with the warp-scan output.
     * -# Downsweep sequential scan in registers (if threads contribute more than one input), seeded with the raking scan output.
     *
     * \par
     * \image html block_scan_raking.png
     * <div class="centercaption">\p BLOCK_SCAN_RAKING data flow for a hypothetical 16-thread threadblock and 4-thread raking warp.</div>
     *
     * \par Performance Considerations
     * - Although this variant may suffer longer turnaround latencies when the
     *   GPU is under-occupied, it can often provide higher overall throughput
     *   across the GPU when suitably occupied.
     */
    BLOCK_SCAN_RAKING,


    /**
     * \par Overview
     * Similar to cub::BLOCK_SCAN_RAKING, but with fewer shared memory reads at
     * the expense of higher register pressure.  Raking threads preserve their
     * "upsweep" segment of values in registers while performing warp-synchronous
     * scan, allowing the "downsweep" not to re-read them from shared memory.
     */
    BLOCK_SCAN_RAKING_MEMOIZE,


    /**
     * \par Overview
     * A quick "tiled warpscans" prefix scan algorithm.  Execution is comprised of four phases:
     * -# Upsweep sequential reduction in registers (if threads contribute more than one input each).  Each thread then places the partial reduction of its item(s) into shared memory.
     * -# Compute a shallow, but inefficient warp-synchronous Kogge-Stone style scan within each warp.
     * -# A propagation phase where the warp scan outputs in each warp are updated with the aggregate from each preceding warp.
     * -# Downsweep sequential scan in registers (if threads contribute more than one input), seeded with the raking scan output.
     *
     * \par
     * \image html block_scan_warpscans.png
     * <div class="centercaption">\p BLOCK_SCAN_WARP_SCANS data flow for a hypothetical 16-thread threadblock and 4-thread raking warp.</div>
     *
     * \par Performance Considerations
     * - Although this variant may suffer lower overall throughput across the
     *   GPU because due to a heavy reliance on inefficient warpscans, it can
     *   often provide lower turnaround latencies when the GPU is under-occupied.
     */
    BLOCK_SCAN_WARP_SCANS,
};


/******************************************************************************
 * Block scan
 ******************************************************************************/

/**
 * \brief The BlockScan class provides [<em>collective</em>](index.html#sec0) methods for computing a parallel prefix sum/scan of items partitioned across a CUDA thread block. ![](block_scan_logo.png)
 * \ingroup BlockModule
 *
 * \tparam T                Data type being scanned
 * \tparam BLOCK_DIM_X      The thread block length in threads along the X dimension
 * \tparam ALGORITHM        <b>[optional]</b> cub::BlockScanAlgorithm enumerator specifying the underlying algorithm to use (default: cub::BLOCK_SCAN_RAKING)
 * \tparam BLOCK_DIM_Y      <b>[optional]</b> The thread block length in threads along the Y dimension (default: 1)
 * \tparam BLOCK_DIM_Z      <b>[optional]</b> The thread block length in threads along the Z dimension (default: 1)
 * \tparam PTX_ARCH         <b>[optional]</b> \ptxversion
 *
 * \par Overview
 * - Given a list of input elements and a binary reduction operator, a [<em>prefix scan</em>](http://en.wikipedia.org/wiki/Prefix_sum)
 *   produces an output list where each element is computed to be the reduction
 *   of the elements occurring earlier in the input list.  <em>Prefix sum</em>
 *   connotes a prefix scan with the addition operator. The term \em inclusive indicates
 *   that the <em>i</em><sup>th</sup> output reduction incorporates the <em>i</em><sup>th</sup> input.
 *   The term \em exclusive indicates the <em>i</em><sup>th</sup> input is not incorporated into
 *   the <em>i</em><sup>th</sup> output reduction.
 * - \rowmajor
 * - BlockScan can be optionally specialized by algorithm to accommodate different workload profiles:
 *   -# <b>cub::BLOCK_SCAN_RAKING</b>.  An efficient (high throughput) "raking reduce-then-scan" prefix scan algorithm. [More...](\ref cub::BlockScanAlgorithm)
 *   -# <b>cub::BLOCK_SCAN_RAKING_MEMOIZE</b>.  Similar to cub::BLOCK_SCAN_RAKING, but having higher throughput at the expense of additional register pressure for intermediate storage. [More...](\ref cub::BlockScanAlgorithm)
 *   -# <b>cub::BLOCK_SCAN_WARP_SCANS</b>.  A quick (low latency) "tiled warpscans" prefix scan algorithm. [More...](\ref cub::BlockScanAlgorithm)
 *
 * \par Performance Considerations
 * - \granularity
 * - Uses special instructions when applicable (e.g., warp \p SHFL)
 * - Uses synchronization-free communication between warp lanes when applicable
 * - Invokes a minimal number of minimal block-wide synchronization barriers (only
 *   one or two depending on algorithm selection)
 * - Incurs zero bank conflicts for most types
 * - Computation is slightly more efficient (i.e., having lower instruction overhead) for:
 *   - Prefix sum variants (<b><em>vs.</em></b> generic scan)
 *   - \blocksize
 * - See cub::BlockScanAlgorithm for performance details regarding algorithmic alternatives
 *
 * \par A Simple Example
 * \blockcollective{BlockScan}
 * \par
 * The code snippet below illustrates an exclusive prefix sum of 512 integer items that
 * are partitioned in a [<em>blocked arrangement</em>](index.html#sec5sec3) across 128 threads
 * where each thread owns 4 consecutive items.
 * \par
 * \code
 * #include <cub/cub.cuh>   // or equivalently <cub/block/block_scan.cuh>
 *
 * __global__ void ExampleKernel(...)
 * {
 *     // Specialize BlockScan for a 1D block of 128 threads on type int
 *     typedef cub::BlockScan<int, 128> BlockScan;
 *
 *     // Allocate shared memory for BlockScan
 *     __shared__ typename BlockScan::TempStorage temp_storage;
 *
 *     // Obtain a segment of consecutive items that are blocked across threads
 *     int thread_data[4];
 *     ...
 *
 *     // Collectively compute the block-wide exclusive prefix sum
 *     BlockScan(temp_storage).ExclusiveSum(thread_data, thread_data);
 *
 * \endcode
 * \par
 * Suppose the set of input \p thread_data across the block of threads is
 * <tt>{[1,1,1,1], [1,1,1,1], ..., [1,1,1,1]}</tt>.
 * The corresponding output \p thread_data in those threads will be
 * <tt>{[0,1,2,3], [4,5,6,7], ..., [508,509,510,511]}</tt>.
 *
 */
template <
    typename            T,
    int                 BLOCK_DIM_X,
    BlockScanAlgorithm  ALGORITHM       = BLOCK_SCAN_RAKING,
    int                 BLOCK_DIM_Y     = 1,
    int                 BLOCK_DIM_Z     = 1,
    int                 PTX_ARCH        = CUB_PTX_ARCH>
class BlockScan
{
private:

    /******************************************************************************
     * Constants and type definitions
     ******************************************************************************/

    /// Constants
    enum
    {
        /// The thread block size in threads
        BLOCK_THREADS = BLOCK_DIM_X * BLOCK_DIM_Y * BLOCK_DIM_Z,
    };

    /**
     * Ensure the template parameterization meets the requirements of the
     * specified algorithm. Currently, the BLOCK_SCAN_WARP_SCANS policy
     * cannot be used with threadblock sizes not a multiple of the
     * architectural warp size.
     */
    static const BlockScanAlgorithm SAFE_ALGORITHM =
        ((ALGORITHM == BLOCK_SCAN_WARP_SCANS) && (BLOCK_THREADS % CUB_WARP_THREADS(PTX_ARCH) != 0)) ?
            BLOCK_SCAN_RAKING :
            ALGORITHM;

    typedef BlockScanWarpScans<T, BLOCK_DIM_X, BLOCK_DIM_Y, BLOCK_DIM_Z, PTX_ARCH> WarpScans;
    typedef BlockScanRaking<T, BLOCK_DIM_X, BLOCK_DIM_Y, BLOCK_DIM_Z, (SAFE_ALGORITHM == BLOCK_SCAN_RAKING_MEMOIZE), PTX_ARCH> Raking;

    /// Define the delegate type for the desired algorithm
    typedef typename If<(SAFE_ALGORITHM == BLOCK_SCAN_WARP_SCANS),
        WarpScans,
        Raking>::Type InternalBlockScan;

    /// Shared memory storage layout type for BlockScan
    typedef typename InternalBlockScan::TempStorage _TempStorage;


    /******************************************************************************
     * Thread fields
     ******************************************************************************/

    /// Shared storage reference
    _TempStorage &temp_storage;

    /// Linear thread-id
    int linear_tid;


    /******************************************************************************
     * Utility methods
     ******************************************************************************/

    /// Internal storage allocator
    __device__ __forceinline__ _TempStorage& PrivateStorage()
    {
        __shared__ _TempStorage private_storage;
        return private_storage;
    }


    /******************************************************************************
     * Public types
     ******************************************************************************/
public:

    /// \smemstorage{BlockScan}
    struct TempStorage : Uninitialized<_TempStorage> {};


    /******************************************************************//**
     * \name Collective constructors
     *********************************************************************/
    //@{

    /**
     * \brief Collective constructor using a private static allocation of shared memory as temporary storage.
     */
    __device__ __forceinline__ BlockScan()
    :
        temp_storage(PrivateStorage()),
        linear_tid(RowMajorTid(BLOCK_DIM_X, BLOCK_DIM_Y, BLOCK_DIM_Z))
    {}


    /**
     * \brief Collective constructor using the specified memory allocation as temporary storage.
     */
    __device__ __forceinline__ BlockScan(
        TempStorage &temp_storage)             ///< [in] Reference to memory allocation having layout type TempStorage
    :
        temp_storage(temp_storage.Alias()),
        linear_tid(RowMajorTid(BLOCK_DIM_X, BLOCK_DIM_Y, BLOCK_DIM_Z))
    {}






    //@}  end member group
    /******************************************************************//**
     * \name Exclusive prefix sum operations
     *********************************************************************/
    //@{


    /**
     * \brief Computes an exclusive block-wide prefix scan using addition (+) as the scan operator.  Each thread contributes one input element.
     *
     * \par
     * - \identityzero
     * - \rowmajor
     * - \smemreuse
     *
     * \par Snippet
     * The code snippet below illustrates an exclusive prefix sum of 128 integer items that
     * are partitioned across 128 threads.
     * \par
     * \code
     * #include <cub/cub.cuh>   // or equivalently <cub/block/block_scan.cuh>
     *
     * __global__ void ExampleKernel(...)
     * {
     *     // Specialize BlockScan for a 1D block of 128 threads on type int
     *     typedef cub::BlockScan<int, 128> BlockScan;
     *
     *     // Allocate shared memory for BlockScan
     *     __shared__ typename BlockScan::TempStorage temp_storage;
     *
     *     // Obtain input item for each thread
     *     int thread_data;
     *     ...
     *
     *     // Collectively compute the block-wide exclusive prefix sum
     *     BlockScan(temp_storage).ExclusiveSum(thread_data, thread_data);
     *
     * \endcode
     * \par
     * Suppose the set of input \p thread_data across the block of threads is <tt>1, 1, ..., 1</tt>.  The
     * corresponding output \p thread_data in those threads will be <tt>0, 1, ..., 127</tt>.
     *
     */
    __device__ __forceinline__ void ExclusiveSum(
        T               input,                          ///< [in] Calling thread's input item
        T               &output)                        ///< [out] Calling thread's output item (may be aliased to \p input)
    {
        ExclusiveScan(input, output, ZeroInitialize<T>(), cub::Sum());
    }


    /**
     * \brief Computes an exclusive block-wide prefix scan using addition (+) as the scan operator.  Each thread contributes one input element.  Also provides every thread with the block-wide \p block_aggregate of all inputs.
     *
     * \par
     * - \identityzero
     * - \rowmajor
     * - \smemreuse
     *
     * \par Snippet
     * The code snippet below illustrates an exclusive prefix sum of 128 integer items that
     * are partitioned across 128 threads.
     * \par
     * \code
     * #include <cub/cub.cuh>   // or equivalently <cub/block/block_scan.cuh>
     *
     * __global__ void ExampleKernel(...)
     * {
     *     // Specialize BlockScan for a 1D block of 128 threads on type int
     *     typedef cub::BlockScan<int, 128> BlockScan;
     *
     *     // Allocate shared memory for BlockScan
     *     __shared__ typename BlockScan::TempStorage temp_storage;
     *
     *     // Obtain input item for each thread
     *     int thread_data;
     *     ...
     *
     *     // Collectively compute the block-wide exclusive prefix sum
     *     int block_aggregate;
     *     BlockScan(temp_storage).ExclusiveSum(thread_data, thread_data, block_aggregate);
     *
     * \endcode
     * \par
     * Suppose the set of input \p thread_data across the block of threads is <tt>1, 1, ..., 1</tt>.  The
     * corresponding output \p thread_data in those threads will be <tt>0, 1, ..., 127</tt>.
     * Furthermore the value \p 128 will be stored in \p block_aggregate for all threads.
     *
     */
    __device__ __forceinline__ void ExclusiveSum(
        T               input,                          ///< [in] Calling thread's input item
        T               &output,                        ///< [out] Calling thread's output item (may be aliased to \p input)
        T               &block_aggregate)               ///< [out] block-wide aggregate reduction of input items
    {
        ExclusiveScan(input, output, ZeroInitialize<T>(), cub::Sum(), block_aggregate);
    }


    /**
     * \brief Computes an exclusive block-wide prefix scan using addition (+) as the scan operator.  Each thread contributes one input element.  Instead of using 0 as the block-wide prefix, the call-back functor \p block_prefix_callback_op is invoked by the first warp in the block, and the value returned by <em>lane</em><sub>0</sub> in that warp is used as the "seed" value that logically prefixes the threadblock's scan inputs.  Also provides every thread with the block-wide \p block_aggregate of all inputs.
     *
     * \par
     * - \identityzero
     * - The \p block_prefix_callback_op functor must implement a member function <tt>T operator()(T block_aggregate)</tt>.
     *   The functor's input parameter \p block_aggregate is the same value also returned by the scan operation.
     *   The functor will be invoked by the first warp of threads in the block, however only the return value from
     *   <em>lane</em><sub>0</sub> is applied as the block-wide prefix.  Can be stateful.
     * - \rowmajor
     * - \smemreuse
     *
     * \par Snippet
     * The code snippet below illustrates a single thread block that progressively
     * computes an exclusive prefix sum over multiple "tiles" of input using a
     * prefix functor to maintain a running total between block-wide scans.  Each tile consists
     * of 128 integer items that are partitioned across 128 threads.
     * \par
     * \code
     * #include <cub/cub.cuh>   // or equivalently <cub/block/block_scan.cuh>
     *
     * // A stateful callback functor that maintains a running prefix to be applied
     * // during consecutive scan operations.
     * struct BlockPrefixCallbackOp
     * {
     *     // Running prefix
     *     int running_total;
     *
     *     // Constructor
     *     __device__ BlockPrefixCallbackOp(int running_total) : running_total(running_total) {}
     *
     *     // Callback operator to be entered by the first warp of threads in the block.
     *     // Thread-0 is responsible for returning a value for seeding the block-wide scan.
     *     __device__ int operator()(int block_aggregate)
     *     {
     *         int old_prefix = running_total;
     *         running_total += block_aggregate;
     *         return old_prefix;
     *     }
     * };
     *
     * __global__ void ExampleKernel(int *d_data, int num_items, ...)
     * {
     *     // Specialize BlockScan for a 1D block of 128 threads
     *     typedef cub::BlockScan<int, 128> BlockScan;
     *
     *     // Allocate shared memory for BlockScan
     *     __shared__ typename BlockScan::TempStorage temp_storage;
     *
     *     // Initialize running total
     *     BlockPrefixCallbackOp prefix_op(0);
     *
     *     // Have the block iterate over segments of items
     *     for (int block_offset = 0; block_offset < num_items; block_offset += 128)
     *     {
     *         // Load a segment of consecutive items that are blocked across threads
     *         int thread_data = d_data[block_offset];
     *
     *         // Collectively compute the block-wide exclusive prefix sum
     *         int block_aggregate;
     *         BlockScan(temp_storage).ExclusiveSum(
     *             thread_data, thread_data, block_aggregate, prefix_op);
     *         __syncthreads();
     *
     *         // Store scanned items to output segment
     *         d_data[block_offset] = thread_data;
     *     }
     * \endcode
     * \par
     * Suppose the input \p d_data is <tt>1, 1, 1, 1, 1, 1, 1, 1, ...</tt>.
     * The corresponding output for the first segment will be <tt>0, 1, ..., 127</tt>.
     * The output for the second segment will be <tt>128, 129, ..., 255</tt>.  Furthermore,
     * the value \p 128 will be stored in \p block_aggregate for all threads after each scan.
     *
     * \tparam BlockPrefixCallbackOp        <b>[inferred]</b> Call-back functor type having member <tt>T operator()(T block_aggregate)</tt>
     */
    template <typename BlockPrefixCallbackOp>
    __device__ __forceinline__ void ExclusiveSum(
        T                       input,                          ///< [in] Calling thread's input item
        T                       &output,                        ///< [out] Calling thread's output item (may be aliased to \p input)
        T                       &block_aggregate,               ///< [out] block-wide aggregate reduction of input items (exclusive of the \p block_prefix_callback_op value)
        BlockPrefixCallbackOp   &block_prefix_callback_op)      ///< [in-out] <b>[<em>warp</em><sub>0</sub> only]</b> Call-back functor for specifying a block-wide prefix to be applied to all inputs.
    {
        ExclusiveScan(input, output, ZeroInitialize<T>(), cub::Sum(), block_aggregate, block_prefix_callback_op);
    }


    //@}  end member group
    /******************************************************************//**
     * \name Exclusive prefix sum operations (multiple data per thread)
     *********************************************************************/
    //@{


    /**
     * \brief Computes an exclusive block-wide prefix scan using addition (+) as the scan operator.  Each thread contributes an array of consecutive input elements.
     *
     * \par
     * - \identityzero
     * - \blocked
     * - \granularity
     * - \smemreuse
     *
     * \par Snippet
     * The code snippet below illustrates an exclusive prefix sum of 512 integer items that
     * are partitioned in a [<em>blocked arrangement</em>](index.html#sec5sec3) across 128 threads
     * where each thread owns 4 consecutive items.
     * \par
     * \code
     * #include <cub/cub.cuh>   // or equivalently <cub/block/block_scan.cuh>
     *
     * __global__ void ExampleKernel(...)
     * {
     *     // Specialize BlockScan for a 1D block of 128 threads on type int
     *     typedef cub::BlockScan<int, 128> BlockScan;
     *
     *     // Allocate shared memory for BlockScan
     *     __shared__ typename BlockScan::TempStorage temp_storage;
     *
     *     // Obtain a segment of consecutive items that are blocked across threads
     *     int thread_data[4];
     *     ...
     *
     *     // Collectively compute the block-wide exclusive prefix sum
     *     BlockScan(temp_storage).ExclusiveSum(thread_data, thread_data);
     *
     * \endcode
     * \par
     * Suppose the set of input \p thread_data across the block of threads is <tt>{ [1,1,1,1], [1,1,1,1], ..., [1,1,1,1] }</tt>.  The
     * corresponding output \p thread_data in those threads will be <tt>{ [0,1,2,3], [4,5,6,7], ..., [508,509,510,511] }</tt>.
     *
     * \tparam ITEMS_PER_THREAD     <b>[inferred]</b> The number of consecutive items partitioned onto each thread.
     */
    template <int ITEMS_PER_THREAD>
    __device__ __forceinline__ void ExclusiveSum(
        T                 (&input)[ITEMS_PER_THREAD],   ///< [in] Calling thread's input items
        T                 (&output)[ITEMS_PER_THREAD])  ///< [out] Calling thread's output items (may be aliased to \p input)
    {
        // Reduce consecutive thread items in registers
        Sum scan_op;
        T thread_partial = ThreadReduce(input, scan_op);

        // Exclusive threadblock-scan
        ExclusiveSum(thread_partial, thread_partial);

        // Exclusive scan in registers with prefix
        ThreadScanExclusive(input, output, scan_op, thread_partial);
    }


    /**
     * \brief Computes an exclusive block-wide prefix scan using addition (+) as the scan operator.  Each thread contributes an array of consecutive input elements.  Also provides every thread with the block-wide \p block_aggregate of all inputs.
     *
     * \par
     * - \identityzero
     * - \blocked
     * - \granularity
     * - \smemreuse
     *
     * \par Snippet
     * The code snippet below illustrates an exclusive prefix sum of 512 integer items that
     * are partitioned in a [<em>blocked arrangement</em>](index.html#sec5sec3) across 128 threads
     * where each thread owns 4 consecutive items.
     * \par
     * \code
     * #include <cub/cub.cuh>   // or equivalently <cub/block/block_scan.cuh>
     *
     * __global__ void ExampleKernel(...)
     * {
     *     // Specialize BlockScan for a 1D block of 128 threads on type int
     *     typedef cub::BlockScan<int, 128> BlockScan;
     *
     *     // Allocate shared memory for BlockScan
     *     __shared__ typename BlockScan::TempStorage temp_storage;
     *
     *     // Obtain a segment of consecutive items that are blocked across threads
     *     int thread_data[4];
     *     ...
     *
     *     // Collectively compute the block-wide exclusive prefix sum
     *     int block_aggregate;
     *     BlockScan(temp_storage).ExclusiveSum(thread_data, thread_data, block_aggregate);
     *
     * \endcode
     * \par
     * Suppose the set of input \p thread_data across the block of threads is <tt>{ [1,1,1,1], [1,1,1,1], ..., [1,1,1,1] }</tt>.  The
     * corresponding output \p thread_data in those threads will be <tt>{ [0,1,2,3], [4,5,6,7], ..., [508,509,510,511] }</tt>.
     * Furthermore the value \p 512 will be stored in \p block_aggregate for all threads.
     *
     * \tparam ITEMS_PER_THREAD     <b>[inferred]</b> The number of consecutive items partitioned onto each thread.
     */
    template <int ITEMS_PER_THREAD>
    __device__ __forceinline__ void ExclusiveSum(
        T                 (&input)[ITEMS_PER_THREAD],       ///< [in] Calling thread's input items
        T                 (&output)[ITEMS_PER_THREAD],      ///< [out] Calling thread's output items (may be aliased to \p input)
        T                 &block_aggregate)                 ///< [out] block-wide aggregate reduction of input items
    {
        // Reduce consecutive thread items in registers
        Sum scan_op;
        T thread_partial = ThreadReduce(input, scan_op);

        // Exclusive threadblock-scan
        ExclusiveSum(thread_partial, thread_partial, block_aggregate);

        // Exclusive scan in registers with prefix
        ThreadScanExclusive(input, output, scan_op, thread_partial);
    }


    /**
     * \brief Computes an exclusive block-wide prefix scan using addition (+) as the scan operator.  Each thread contributes an array of consecutive input elements.  Instead of using 0 as the block-wide prefix, the call-back functor \p block_prefix_callback_op is invoked by the first warp in the block, and the value returned by <em>lane</em><sub>0</sub> in that warp is used as the "seed" value that logically prefixes the threadblock's scan inputs.  Also provides every thread with the block-wide \p block_aggregate of all inputs.
     *
     * \par
     * - \identityzero
     * - The \p block_prefix_callback_op functor must implement a member function <tt>T operator()(T block_aggregate)</tt>.
     *   The functor's input parameter \p block_aggregate is the same value also returned by the scan operation.
     *   The functor will be invoked by the first warp of threads in the block, however only the return value from
     *   <em>lane</em><sub>0</sub> is applied as the block-wide prefix.  Can be stateful.
     * - \blocked
     * - \granularity
     * - \smemreuse
     *
     * \par Snippet
     * The code snippet below illustrates a single thread block that progressively
     * computes an exclusive prefix sum over multiple "tiles" of input using a
     * prefix functor to maintain a running total between block-wide scans.  Each tile consists
     * of 512 integer items that are partitioned in a [<em>blocked arrangement</em>](index.html#sec5sec3)
     * across 128 threads where each thread owns 4 consecutive items.
     * \par
     * \code
     * #include <cub/cub.cuh>   // or equivalently <cub/block/block_scan.cuh>
     *
     * // A stateful callback functor that maintains a running prefix to be applied
     * // during consecutive scan operations.
     * struct BlockPrefixCallbackOp
     * {
     *     // Running prefix
     *     int running_total;
     *
     *     // Constructor
     *     __device__ BlockPrefixCallbackOp(int running_total) : running_total(running_total) {}
     *
     *     // Callback operator to be entered by the first warp of threads in the block.
     *     // Thread-0 is responsible for returning a value for seeding the block-wide scan.
     *     __device__ int operator()(int block_aggregate)
     *     {
     *         int old_prefix = running_total;
     *         running_total += block_aggregate;
     *         return old_prefix;
     *     }
     * };
     *
     * __global__ void ExampleKernel(int *d_data, int num_items, ...)
     * {
     *     // Specialize BlockLoad, BlockStore, and BlockScan for a 1D block of 128 threads, 4 ints per thread
     *     typedef cub::BlockLoad<int*, 128, 4, BLOCK_LOAD_TRANSPOSE>   BlockLoad;
     *     typedef cub::BlockStore<int*, 128, 4, BLOCK_STORE_TRANSPOSE> BlockStore;
     *     typedef cub::BlockScan<int, 128>                             BlockScan;
     *
     *     // Allocate aliased shared memory for BlockLoad, BlockStore, and BlockScan
     *     __shared__ union {
     *         typename BlockLoad::TempStorage     load;
     *         typename BlockScan::TempStorage     scan;
     *         typename BlockStore::TempStorage    store;
     *     } temp_storage;
     *
     *     // Initialize running total
     *     BlockPrefixCallbackOp prefix_op(0);
     *
     *     // Have the block iterate over segments of items
     *     for (int block_offset = 0; block_offset < num_items; block_offset += 128 * 4)
     *     {
     *         // Load a segment of consecutive items that are blocked across threads
     *         int thread_data[4];
     *         BlockLoad(temp_storage.load).Load(d_data + block_offset, thread_data);
     *         __syncthreads();
     *
     *         // Collectively compute the block-wide exclusive prefix sum
     *         int block_aggregate;
     *         BlockScan(temp_storage.scan).ExclusiveSum(
     *             thread_data, thread_data, block_aggregate, prefix_op);
     *         __syncthreads();
     *
     *         // Store scanned items to output segment
     *         BlockStore(temp_storage.store).Store(d_data + block_offset, thread_data);
     *         __syncthreads();
     *     }
     * \endcode
     * \par
     * Suppose the input \p d_data is <tt>1, 1, 1, 1, 1, 1, 1, 1, ...</tt>.
     * The corresponding output for the first segment will be <tt>0, 1, 2, 3, ..., 510, 511</tt>.
     * The output for the second segment will be <tt>512, 513, 514, 515, ..., 1022, 1023</tt>.  Furthermore,
     * the value \p 512 will be stored in \p block_aggregate for all threads after each scan.
     *
     * \tparam ITEMS_PER_THREAD     <b>[inferred]</b> The number of consecutive items partitioned onto each thread.
     * \tparam BlockPrefixCallbackOp        <b>[inferred]</b> Call-back functor type having member <tt>T operator()(T block_aggregate)</tt>
     */
    template <
        int ITEMS_PER_THREAD,
        typename BlockPrefixCallbackOp>
    __device__ __forceinline__ void ExclusiveSum(
        T                       (&input)[ITEMS_PER_THREAD],   ///< [in] Calling thread's input items
        T                       (&output)[ITEMS_PER_THREAD],  ///< [out] Calling thread's output items (may be aliased to \p input)
        T                       &block_aggregate,             ///< [out] block-wide aggregate reduction of input items (exclusive of the \p block_prefix_callback_op value)
        BlockPrefixCallbackOp   &block_prefix_callback_op)    ///< [in-out] <b>[<em>warp</em><sub>0</sub> only]</b> Call-back functor for specifying a block-wide prefix to be applied to all inputs.
    {
        // Reduce consecutive thread items in registers
        Sum scan_op;
        T thread_partial = ThreadReduce(input, scan_op);

        // Exclusive threadblock-scan
        ExclusiveSum(thread_partial, thread_partial, block_aggregate, block_prefix_callback_op);

        // Exclusive scan in registers with prefix
        ThreadScanExclusive(input, output, scan_op, thread_partial);
    }



    //@}  end member group        // Inclusive prefix sums
    /******************************************************************//**
     * \name Exclusive prefix scan operations
     *********************************************************************/
    //@{


    /**
     * \brief Computes an exclusive block-wide prefix scan using the specified binary \p scan_op functor.  Each thread contributes one input element.
     *
     * \par
     * - Supports non-commutative scan operators.
     * - \rowmajor
     * - \smemreuse
     *
     * \par Snippet
     * The code snippet below illustrates an exclusive prefix max scan of 128 integer items that
     * are partitioned across 128 threads.
     * \par
     * \code
     * #include <cub/cub.cuh>   // or equivalently <cub/block/block_scan.cuh>
     *
     * __global__ void ExampleKernel(...)
     * {
     *     // Specialize BlockScan for a 1D block of 128 threads on type int
     *     typedef cub::BlockScan<int, 128> BlockScan;
     *
     *     // Allocate shared memory for BlockScan
     *     __shared__ typename BlockScan::TempStorage temp_storage;
     *
     *     // Obtain input item for each thread
     *     int thread_data;
     *     ...
     *
     *     // Collectively compute the block-wide exclusive prefix max scan
     *     BlockScan(temp_storage).ExclusiveScan(thread_data, thread_data, INT_MIN, cub::Max());
     *
     * \endcode
     * \par
     * Suppose the set of input \p thread_data across the block of threads is <tt>0, -1, 2, -3, ..., 126, -127</tt>.  The
     * corresponding output \p thread_data in those threads will be <tt>INT_MIN, 0, 0, 2, ..., 124, 126</tt>.
     *
     * \tparam ScanOp               <b>[inferred]</b> Binary scan functor (e.g., an instance of cub::Sum, cub::Min, cub::Max, etc.) type having member <tt>T operator()(const T &a, const T &b)</tt>
     */
    template <typename ScanOp>
    __device__ __forceinline__ void ExclusiveScan(
        T               input,                          ///< [in] Calling thread's input item
        T               &output,                        ///< [out] Calling thread's output item (may be aliased to \p input)
        T               identity,                       ///< [in] Identity value
        ScanOp          scan_op)                        ///< [in] Binary scan functor (e.g., an instance of cub::Sum, cub::Min, cub::Max, etc.)
    {
        InternalBlockScan(temp_storage).ExclusiveScan(input, output, identity, scan_op);
    }


    /**
     * \brief Computes an exclusive block-wide prefix scan using the specified binary \p scan_op functor.  Each thread contributes one input element.  Also provides every thread with the block-wide \p block_aggregate of all inputs.
     *
     * \par
     * - Supports non-commutative scan operators.
     * - \rowmajor
     * - \smemreuse
     *
     * \par Snippet
     * The code snippet below illustrates an exclusive prefix max scan of 128 integer items that
     * are partitioned across 128 threads.
     * \par
     * \code
     * #include <cub/cub.cuh>   // or equivalently <cub/block/block_scan.cuh>
     *
     * __global__ void ExampleKernel(...)
     * {
     *     // Specialize BlockScan for a 1D block of 128 threads on type int
     *     typedef cub::BlockScan<int, 128> BlockScan;
     *
     *     // Allocate shared memory for BlockScan
     *     __shared__ typename BlockScan::TempStorage temp_storage;
     *
     *     // Obtain input item for each thread
     *     int thread_data;
     *     ...
     *
     *     // Collectively compute the block-wide exclusive prefix max scan
     *     int block_aggregate;
     *     BlockScan(temp_storage).ExclusiveScan(thread_data, thread_data, INT_MIN, cub::Max(), block_aggregate);
     *
     * \endcode
     * \par
     * Suppose the set of input \p thread_data across the block of threads is <tt>0, -1, 2, -3, ..., 126, -127</tt>.  The
     * corresponding output \p thread_data in those threads will be <tt>INT_MIN, 0, 0, 2, ..., 124, 126</tt>.
     * Furthermore the value \p 126 will be stored in \p block_aggregate for all threads.
     *
     * \tparam ScanOp   <b>[inferred]</b> Binary scan functor (e.g., an instance of cub::Sum, cub::Min, cub::Max, etc.) type having member <tt>T operator()(const T &a, const T &b)</tt>
     */
    template <typename ScanOp>
    __device__ __forceinline__ void ExclusiveScan(
        T               input,              ///< [in] Calling thread's input items
        T               &output,            ///< [out] Calling thread's output items (may be aliased to \p input)
        T               identity,          ///< [in] Identity value
        ScanOp          scan_op,            ///< [in] Binary scan functor (e.g., an instance of cub::Sum, cub::Min, cub::Max, etc.)
        T               &block_aggregate)   ///< [out] block-wide aggregate reduction of input items
    {
        InternalBlockScan(temp_storage).ExclusiveScan(input, output, identity, scan_op, block_aggregate);
    }


    /**
     * \brief Computes an exclusive block-wide prefix scan using the specified binary \p scan_op functor.  Each thread contributes one input element.  the call-back functor \p block_prefix_callback_op is invoked by the first warp in the block, and the value returned by <em>lane</em><sub>0</sub> in that warp is used as the "seed" value that logically prefixes the threadblock's scan inputs.  Also provides every thread with the block-wide \p block_aggregate of all inputs.
     *
     * \par
     * - The \p block_prefix_callback_op functor must implement a member function <tt>T operator()(T block_aggregate)</tt>.
     *   The functor's input parameter \p block_aggregate is the same value also returned by the scan operation.
     *   The functor will be invoked by the first warp of threads in the block, however only the return value from
     *   <em>lane</em><sub>0</sub> is applied as the block-wide prefix.  Can be stateful.
     * - Supports non-commutative scan operators.
     * - \rowmajor
     * - \smemreuse
     *
     * \par Snippet
     * The code snippet below illustrates a single thread block that progressively
     * computes an exclusive prefix max scan over multiple "tiles" of input using a
     * prefix functor to maintain a running total between block-wide scans.  Each tile consists
     * of 128 integer items that are partitioned across 128 threads.
     * \par
     * \code
     * #include <cub/cub.cuh>   // or equivalently <cub/block/block_scan.cuh>
     *
     * // A stateful callback functor that maintains a running prefix to be applied
     * // during consecutive scan operations.
     * struct BlockPrefixCallbackOp
     * {
     *     // Running prefix
     *     int running_total;
     *
     *     // Constructor
     *     __device__ BlockPrefixCallbackOp(int running_total) : running_total(running_total) {}
     *
     *     // Callback operator to be entered by the first warp of threads in the block.
     *     // Thread-0 is responsible for returning a value for seeding the block-wide scan.
     *     __device__ int operator()(int block_aggregate)
     *     {
     *         int old_prefix = running_total;
     *         running_total = (block_aggregate > old_prefix) ? block_aggregate : old_prefix;
     *         return old_prefix;
     *     }
     * };
     *
     * __global__ void ExampleKernel(int *d_data, int num_items, ...)
     * {
     *     // Specialize BlockScan for a 1D block of 128 threads
     *     typedef cub::BlockScan<int, 128> BlockScan;
     *
     *     // Allocate shared memory for BlockScan
     *     __shared__ typename BlockScan::TempStorage temp_storage;
     *
     *     // Initialize running total
     *     BlockPrefixCallbackOp prefix_op(INT_MIN);
     *
     *     // Have the block iterate over segments of items
     *     for (int block_offset = 0; block_offset < num_items; block_offset += 128)
     *     {
     *         // Load a segment of consecutive items that are blocked across threads
     *         int thread_data = d_data[block_offset];
     *
     *         // Collectively compute the block-wide exclusive prefix max scan
     *         int block_aggregate;
     *         BlockScan(temp_storage).ExclusiveScan(
     *             thread_data, thread_data, INT_MIN, cub::Max(), block_aggregate, prefix_op);
     *         __syncthreads();
     *
     *         // Store scanned items to output segment
     *         d_data[block_offset] = thread_data;
     *     }
     * \endcode
     * \par
     * Suppose the input \p d_data is <tt>0, -1, 2, -3, 4, -5, ...</tt>.
     * The corresponding output for the first segment will be <tt>INT_MIN, 0, 0, 2, ..., 124, 126</tt>.
     * The output for the second segment will be <tt>126, 128, 128, 130, ..., 252, 254</tt>.  Furthermore,
     * \p block_aggregate will be assigned \p 126 in all threads after the first scan, assigned \p 254 after the second
     * scan, etc.
     *
     * \tparam ScanOp               <b>[inferred]</b> Binary scan functor (e.g., an instance of cub::Sum, cub::Min, cub::Max, etc.) type having member <tt>T operator()(const T &a, const T &b)</tt>
     * \tparam BlockPrefixCallbackOp        <b>[inferred]</b> Call-back functor type having member <tt>T operator()(T block_aggregate)</tt>
     */
    template <
        typename ScanOp,
        typename BlockPrefixCallbackOp>
    __device__ __forceinline__ void ExclusiveScan(
        T                       input,                          ///< [in] Calling thread's input item
        T                       &output,                        ///< [out] Calling thread's output item (may be aliased to \p input)
        T                       identity,                       ///< [in] Identity value
        ScanOp                  scan_op,                        ///< [in] Binary scan functor (e.g., an instance of cub::Sum, cub::Min, cub::Max, etc.)
        T                       &block_aggregate,               ///< [out] block-wide aggregate reduction of input items (exclusive of the \p block_prefix_callback_op value)
        BlockPrefixCallbackOp   &block_prefix_callback_op)      ///< [in-out] <b>[<em>warp</em><sub>0</sub> only]</b> Call-back functor for specifying a block-wide prefix to be applied to all inputs.
    {
        InternalBlockScan(temp_storage).ExclusiveScan(input, output, identity, scan_op, block_aggregate, block_prefix_callback_op);
    }


    //@}  end member group        // Inclusive prefix sums
    /******************************************************************//**
     * \name Exclusive prefix scan operations (multiple data per thread)
     *********************************************************************/
    //@{


    /**
     * \brief Computes an exclusive block-wide prefix scan using the specified binary \p scan_op functor.  Each thread contributes an array of consecutive input elements.
     *
     * \par
     * - Supports non-commutative scan operators.
     * - \blocked
     * - \granularity
     * - \smemreuse
     *
     * \par Snippet
     * The code snippet below illustrates an exclusive prefix max scan of 512 integer items that
     * are partitioned in a [<em>blocked arrangement</em>](index.html#sec5sec3) across 128 threads
     * where each thread owns 4 consecutive items.
     * \par
     * \code
     * #include <cub/cub.cuh>   // or equivalently <cub/block/block_scan.cuh>
     *
     * __global__ void ExampleKernel(...)
     * {
     *     // Specialize BlockScan for a 1D block of 128 threads on type int
     *     typedef cub::BlockScan<int, 128> BlockScan;
     *
     *     // Allocate shared memory for BlockScan
     *     __shared__ typename BlockScan::TempStorage temp_storage;
     *
     *     // Obtain a segment of consecutive items that are blocked across threads
     *     int thread_data[4];
     *     ...
     *
     *     // Collectively compute the block-wide exclusive prefix max scan
     *     BlockScan(temp_storage).ExclusiveScan(thread_data, thread_data, INT_MIN, cub::Max());
     *
     * \endcode
     * \par
     * Suppose the set of input \p thread_data across the block of threads is
     * <tt>{ [0,-1,2,-3], [4,-5,6,-7], ..., [508,-509,510,-511] }</tt>.
     * The corresponding output \p thread_data in those threads will be
     * <tt>{ [INT_MIN,0,0,2], [2,4,4,6], ..., [506,508,508,510] }</tt>.
     *
     * \tparam ITEMS_PER_THREAD     <b>[inferred]</b> The number of consecutive items partitioned onto each thread.
     * \tparam ScanOp               <b>[inferred]</b> Binary scan functor (e.g., an instance of cub::Sum, cub::Min, cub::Max, etc.) type having member <tt>T operator()(const T &a, const T &b)</tt>
     */
    template <
        int             ITEMS_PER_THREAD,
        typename        ScanOp>
    __device__ __forceinline__ void ExclusiveScan(
        T                 (&input)[ITEMS_PER_THREAD],   ///< [in] Calling thread's input items
        T                 (&output)[ITEMS_PER_THREAD],  ///< [out] Calling thread's output items (may be aliased to \p input)
        T                 identity,                    ///< [in] Identity value
        ScanOp            scan_op)                      ///< [in] Binary scan functor (e.g., an instance of cub::Sum, cub::Min, cub::Max, etc.)
    {
        // Reduce consecutive thread items in registers
        T thread_partial = ThreadReduce(input, scan_op);

        // Exclusive threadblock-scan
        ExclusiveScan(thread_partial, thread_partial, identity, scan_op);

        // Exclusive scan in registers with prefix
        ThreadScanExclusive(input, output, scan_op, thread_partial);
    }


    /**
     * \brief Computes an exclusive block-wide prefix scan using the specified binary \p scan_op functor.  Each thread contributes an array of consecutive input elements.  Also provides every thread with the block-wide \p block_aggregate of all inputs.
     *
     * \par
     * - Supports non-commutative scan operators.
     * - \blocked
     * - \granularity
     * - \smemreuse
     *
     * \par Snippet
     * The code snippet below illustrates an exclusive prefix max scan of 512 integer items that
     * are partitioned in a [<em>blocked arrangement</em>](index.html#sec5sec3) across 128 threads
     * where each thread owns 4 consecutive items.
     * \par
     * \code
     * #include <cub/cub.cuh>   // or equivalently <cub/block/block_scan.cuh>
     *
     * __global__ void ExampleKernel(...)
     * {
     *     // Specialize BlockScan for a 1D block of 128 threads on type int
     *     typedef cub::BlockScan<int, 128> BlockScan;
     *
     *     // Allocate shared memory for BlockScan
     *     __shared__ typename BlockScan::TempStorage temp_storage;
     *
     *     // Obtain a segment of consecutive items that are blocked across threads
     *     int thread_data[4];
     *     ...
     *
     *     // Collectively compute the block-wide exclusive prefix max scan
     *     int block_aggregate;
     *     BlockScan(temp_storage).ExclusiveScan(thread_data, thread_data, INT_MIN, cub::Max(), block_aggregate);
     *
     * \endcode
     * \par
     * Suppose the set of input \p thread_data across the block of threads is <tt>{ [0,-1,2,-3], [4,-5,6,-7], ..., [508,-509,510,-511] }</tt>.  The
     * corresponding output \p thread_data in those threads will be <tt>{ [INT_MIN,0,0,2], [2,4,4,6], ..., [506,508,508,510] }</tt>.
     * Furthermore the value \p 510 will be stored in \p block_aggregate for all threads.
     *
     * \tparam ITEMS_PER_THREAD     <b>[inferred]</b> The number of consecutive items partitioned onto each thread.
     * \tparam ScanOp               <b>[inferred]</b> Binary scan functor (e.g., an instance of cub::Sum, cub::Min, cub::Max, etc.) type having member <tt>T operator()(const T &a, const T &b)</tt>
     */
    template <
        int             ITEMS_PER_THREAD,
        typename        ScanOp>
    __device__ __forceinline__ void ExclusiveScan(
        T                 (&input)[ITEMS_PER_THREAD],   ///< [in] Calling thread's input items
        T                 (&output)[ITEMS_PER_THREAD],  ///< [out] Calling thread's output items (may be aliased to \p input)
        T                 identity,                    ///< [in] Identity value
        ScanOp            scan_op,                      ///< [in] Binary scan functor (e.g., an instance of cub::Sum, cub::Min, cub::Max, etc.)
        T                 &block_aggregate)             ///< [out] block-wide aggregate reduction of input items
    {
        // Reduce consecutive thread items in registers
        T thread_partial = ThreadReduce(input, scan_op);

        // Exclusive threadblock-scan
        ExclusiveScan(thread_partial, thread_partial, identity, scan_op, block_aggregate);

        // Exclusive scan in registers with prefix
        ThreadScanExclusive(input, output, scan_op, thread_partial);
    }


    /**
     * \brief Computes an exclusive block-wide prefix scan using the specified binary \p scan_op functor.  Each thread contributes an array of consecutive input elements.  the call-back functor \p block_prefix_callback_op is invoked by the first warp in the block, and the value returned by <em>lane</em><sub>0</sub> in that warp is used as the "seed" value that logically prefixes the threadblock's scan inputs.  Also provides every thread with the block-wide \p block_aggregate of all inputs.
     *
     * \par
     * - The \p block_prefix_callback_op functor must implement a member function <tt>T operator()(T block_aggregate)</tt>.
     *   The functor's input parameter \p block_aggregate is the same value also returned by the scan operation.
     *   The functor will be invoked by the first warp of threads in the block, however only the return value from
     *   <em>lane</em><sub>0</sub> is applied as the block-wide prefix.  Can be stateful.
     * - Supports non-commutative scan operators.
     * - \blocked
     * - \granularity
     * - \smemreuse
     *
     * \par Snippet
     * The code snippet below illustrates a single thread block that progressively
     * computes an exclusive prefix max scan over multiple "tiles" of input using a
     * prefix functor to maintain a running total between block-wide scans.  Each tile consists
     * of 128 integer items that are partitioned across 128 threads.
     * \par
     * \code
     * #include <cub/cub.cuh>   // or equivalently <cub/block/block_scan.cuh>
     *
     * // A stateful callback functor that maintains a running prefix to be applied
     * // during consecutive scan operations.
     * struct BlockPrefixCallbackOp
     * {
     *     // Running prefix
     *     int running_total;
     *
     *     // Constructor
     *     __device__ BlockPrefixCallbackOp(int running_total) : running_total(running_total) {}
     *
     *     // Callback operator to be entered by the first warp of threads in the block.
     *     // Thread-0 is responsible for returning a value for seeding the block-wide scan.
     *     __device__ int operator()(int block_aggregate)
     *     {
     *         int old_prefix = running_total;
     *         running_total = (block_aggregate > old_prefix) ? block_aggregate : old_prefix;
     *         return old_prefix;
     *     }
     * };
     *
     * __global__ void ExampleKernel(int *d_data, int num_items, ...)
     * {
     *     // Specialize BlockLoad, BlockStore, and BlockScan for a 1D block of 128 threads, 4 ints per thread
     *     typedef cub::BlockLoad<int*, 128, 4, BLOCK_LOAD_TRANSPOSE>   BlockLoad;
     *     typedef cub::BlockStore<int*, 128, 4, BLOCK_STORE_TRANSPOSE> BlockStore;
     *     typedef cub::BlockScan<int, 128>                             BlockScan;
     *
     *     // Allocate aliased shared memory for BlockLoad, BlockStore, and BlockScan
     *     __shared__ union {
     *         typename BlockLoad::TempStorage     load;
     *         typename BlockScan::TempStorage     scan;
     *         typename BlockStore::TempStorage    store;
     *     } temp_storage;
     *
     *     // Initialize running total
     *     BlockPrefixCallbackOp prefix_op(0);
     *
     *     // Have the block iterate over segments of items
     *     for (int block_offset = 0; block_offset < num_items; block_offset += 128 * 4)
     *     {
     *         // Load a segment of consecutive items that are blocked across threads
     *         int thread_data[4];
     *         BlockLoad(temp_storage.load).Load(d_data + block_offset, thread_data);
     *         __syncthreads();
     *
     *         // Collectively compute the block-wide exclusive prefix max scan
     *         int block_aggregate;
     *         BlockScan(temp_storage.scan).ExclusiveScan(
     *             thread_data, thread_data, INT_MIN, cub::Max(), block_aggregate, prefix_op);
     *         __syncthreads();
     *
     *         // Store scanned items to output segment
     *         BlockStore(temp_storage.store).Store(d_data + block_offset, thread_data);
     *         __syncthreads();
     *     }
     * \endcode
     * \par
     * Suppose the input \p d_data is <tt>0, -1, 2, -3, 4, -5, ...</tt>.
     * The corresponding output for the first segment will be <tt>INT_MIN, 0, 0, 2, 2, 4, ..., 508, 510</tt>.
     * The output for the second segment will be <tt>510, 512, 512, 514, 514, 516, ..., 1020, 1022</tt>.  Furthermore,
     * \p block_aggregate will be assigned \p 510 in all threads after the first scan, assigned \p 1022 after the second
     * scan, etc.
     *
     * \tparam ITEMS_PER_THREAD         <b>[inferred]</b> The number of consecutive items partitioned onto each thread.
     * \tparam ScanOp                   <b>[inferred]</b> Binary scan functor (e.g., an instance of cub::Sum, cub::Min, cub::Max, etc.) type having member <tt>T operator()(const T &a, const T &b)</tt>
     * \tparam BlockPrefixCallbackOp    <b>[inferred]</b> Call-back functor type having member <tt>T operator()(T block_aggregate)</tt>
     */
    template <
        int             ITEMS_PER_THREAD,
        typename        ScanOp,
        typename        BlockPrefixCallbackOp>
    __device__ __forceinline__ void ExclusiveScan(
        T                       (&input)[ITEMS_PER_THREAD],     ///< [in] Calling thread's input items
        T                       (&output)[ITEMS_PER_THREAD],    ///< [out] Calling thread's output items (may be aliased to \p input)
        T                       identity,                       ///< [in] Identity value
        ScanOp                  scan_op,                        ///< [in] Binary scan functor (e.g., an instance of cub::Sum, cub::Min, cub::Max, etc.)
        T                       &block_aggregate,               ///< [out] block-wide aggregate reduction of input items (exclusive of the \p block_prefix_callback_op value)
        BlockPrefixCallbackOp   &block_prefix_callback_op)      ///< [in-out] <b>[<em>warp</em><sub>0</sub> only]</b> Call-back functor for specifying a block-wide prefix to be applied to all inputs.
    {
        // Reduce consecutive thread items in registers
        T thread_partial = ThreadReduce(input, scan_op);

        // Exclusive threadblock-scan
        ExclusiveScan(thread_partial, thread_partial, identity, scan_op, block_aggregate, block_prefix_callback_op);

        // Exclusive scan in registers with prefix
        ThreadScanExclusive(input, output, scan_op, thread_partial);
    }


    //@}  end member group

#ifndef DOXYGEN_SHOULD_SKIP_THIS    // Do not document

    /******************************************************************//**
     * \name Exclusive prefix scan operations (identityless, single datum per thread)
     *********************************************************************/
    //@{


    /**
     * \brief Computes an exclusive block-wide prefix scan using the specified binary \p scan_op functor.  Each thread contributes one input element.  With no identity value, the output computed for <em>thread</em><sub>0</sub> is undefined.
     *
     * \par
     * - Supports non-commutative scan operators.
     * - \rowmajor
     * - \smemreuse
     *
     * \tparam ScanOp               <b>[inferred]</b> Binary scan functor (e.g., an instance of cub::Sum, cub::Min, cub::Max, etc.) type having member <tt>T operator()(const T &a, const T &b)</tt>
     */
    template <typename ScanOp>
    __device__ __forceinline__ void ExclusiveScan(
        T               input,                          ///< [in] Calling thread's input item
        T               &output,                        ///< [out] Calling thread's output item (may be aliased to \p input)
        ScanOp          scan_op)                        ///< [in] Binary scan functor (e.g., an instance of cub::Sum, cub::Min, cub::Max, etc.)
    {
        InternalBlockScan(temp_storage).ExclusiveScan(input, output, scan_op);
    }


    /**
     * \brief Computes an exclusive block-wide prefix scan using the specified binary \p scan_op functor.  Each thread contributes one input element.  Also provides every thread with the block-wide \p block_aggregate of all inputs.  With no identity value, the output computed for <em>thread</em><sub>0</sub> is undefined.
     *
     * \par
     * - Supports non-commutative scan operators.
     * - \rowmajor
     * - \smemreuse
     *
     * \tparam ScanOp   <b>[inferred]</b> Binary scan functor (e.g., an instance of cub::Sum, cub::Min, cub::Max, etc.) type having member <tt>T operator()(const T &a, const T &b)</tt>
     */
    template <typename ScanOp>
    __device__ __forceinline__ void ExclusiveScan(
        T               input,                          ///< [in] Calling thread's input item
        T               &output,                        ///< [out] Calling thread's output item (may be aliased to \p input)
        ScanOp          scan_op,                        ///< [in] Binary scan functor (e.g., an instance of cub::Sum, cub::Min, cub::Max, etc.)
        T               &block_aggregate)               ///< [out] block-wide aggregate reduction of input items
    {
        InternalBlockScan(temp_storage).ExclusiveScan(input, output, scan_op, block_aggregate);
    }


    /**
     * \brief Computes an exclusive block-wide prefix scan using the specified binary \p scan_op functor.  Each thread contributes one input element.  the call-back functor \p block_prefix_callback_op is invoked by the first warp in the block, and the value returned by <em>lane</em><sub>0</sub> in that warp is used as the "seed" value that logically prefixes the threadblock's scan inputs.  Also provides every thread with the block-wide \p block_aggregate of all inputs.
     *
     * The \p block_prefix_callback_op functor must implement a member function <tt>T operator()(T block_aggregate)</tt>.
     * The functor's input parameter \p block_aggregate is the same value also returned by the scan operation.
     * The functor will be invoked by the first warp of threads in the block, however only the return value from
     * <em>lane</em><sub>0</sub> is applied as the block-wide prefix.  Can be stateful.
     *
     * \par
     * - Supports non-commutative scan operators.
     * - \rowmajor
     * - \smemreuse
     *
     * \tparam ScanOp               <b>[inferred]</b> Binary scan functor (e.g., an instance of cub::Sum, cub::Min, cub::Max, etc.) type having member <tt>T operator()(const T &a, const T &b)</tt>
     * \tparam BlockPrefixCallbackOp        <b>[inferred]</b> Call-back functor type having member <tt>T operator()(T block_aggregate)</tt>
     */
    template <
        typename ScanOp,
        typename BlockPrefixCallbackOp>
    __device__ __forceinline__ void ExclusiveScan(
        T                       input,                          ///< [in] Calling thread's input item
        T                       &output,                        ///< [out] Calling thread's output item (may be aliased to \p input)
        ScanOp                  scan_op,                        ///< [in] Binary scan functor (e.g., an instance of cub::Sum, cub::Min, cub::Max, etc.)
        T                       &block_aggregate,               ///< [out] block-wide aggregate reduction of input items (exclusive of the \p block_prefix_callback_op value)
        BlockPrefixCallbackOp   &block_prefix_callback_op)      ///< [in-out] <b>[<em>warp</em><sub>0</sub> only]</b> Call-back functor for specifying a block-wide prefix to be applied to all inputs.
    {
        InternalBlockScan(temp_storage).ExclusiveScan(input, output, scan_op, block_aggregate, block_prefix_callback_op);
    }


    //@}  end member group

    /******************************************************************//**
     * \name Exclusive prefix scan operations (identityless, multiple data per thread)
     *********************************************************************/
    //@{


    /**
     * \brief Computes an exclusive block-wide prefix scan using the specified binary \p scan_op functor.  Each thread contributes an array of consecutive input elements.  With no identity value, the output computed for <em>thread</em><sub>0</sub> is undefined.
     *
     * \par
     * - Supports non-commutative scan operators.
     * - \blocked
     * - \granularity
     * - \smemreuse
     *
     * \tparam ITEMS_PER_THREAD     <b>[inferred]</b> The number of consecutive items partitioned onto each thread.
     * \tparam ScanOp               <b>[inferred]</b> Binary scan functor (e.g., an instance of cub::Sum, cub::Min, cub::Max, etc.) type having member <tt>T operator()(const T &a, const T &b)</tt>
     */
    template <
        int             ITEMS_PER_THREAD,
        typename        ScanOp>
    __device__ __forceinline__ void ExclusiveScan(
        T                 (&input)[ITEMS_PER_THREAD],   ///< [in] Calling thread's input items
        T                 (&output)[ITEMS_PER_THREAD],  ///< [out] Calling thread's output items (may be aliased to \p input)
        ScanOp            scan_op)                      ///< [in] Binary scan functor (e.g., an instance of cub::Sum, cub::Min, cub::Max, etc.)
    {
        // Reduce consecutive thread items in registers
        T thread_partial = ThreadReduce(input, scan_op);

        // Exclusive threadblock-scan
        ExclusiveScan(thread_partial, thread_partial, scan_op);

        // Exclusive scan in registers with prefix
        ThreadScanExclusive(input, output, scan_op, thread_partial, (linear_tid != 0));
    }


    /**
     * \brief Computes an exclusive block-wide prefix scan using the specified binary \p scan_op functor.  Each thread contributes an array of consecutive input elements.  Also provides every thread with the block-wide \p block_aggregate of all inputs.  With no identity value, the output computed for <em>thread</em><sub>0</sub> is undefined.
     *
     * \par
     * - Supports non-commutative scan operators.
     * - \blocked
     * - \granularity
     * - \smemreuse
     *
     * \tparam ITEMS_PER_THREAD     <b>[inferred]</b> The number of consecutive items partitioned onto each thread.
     * \tparam ScanOp               <b>[inferred]</b> Binary scan functor (e.g., an instance of cub::Sum, cub::Min, cub::Max, etc.) type having member <tt>T operator()(const T &a, const T &b)</tt>
     */
    template <
        int             ITEMS_PER_THREAD,
        typename        ScanOp>
    __device__ __forceinline__ void ExclusiveScan(
        T               (&input)[ITEMS_PER_THREAD],     ///< [in] Calling thread's input items
        T               (&output)[ITEMS_PER_THREAD],    ///< [out] Calling thread's output items (may be aliased to \p input)
        ScanOp          scan_op,                        ///< [in] Binary scan functor (e.g., an instance of cub::Sum, cub::Min, cub::Max, etc.)
        T               &block_aggregate)               ///< [out] block-wide aggregate reduction of input items
    {
        // Reduce consecutive thread items in registers
        T thread_partial = ThreadReduce(input, scan_op);

        // Exclusive threadblock-scan
        ExclusiveScan(thread_partial, thread_partial, scan_op, block_aggregate);

        // Exclusive scan in registers with prefix
        ThreadScanExclusive(input, output, scan_op, thread_partial, (linear_tid != 0));
    }


    /**
     * \brief Computes an exclusive block-wide prefix scan using the specified binary \p scan_op functor.  Each thread contributes an array of consecutive input elements.  the call-back functor \p block_prefix_callback_op is invoked by the first warp in the block, and the value returned by <em>lane</em><sub>0</sub> in that warp is used as the "seed" value that logically prefixes the threadblock's scan inputs.  Also provides every thread with the block-wide \p block_aggregate of all inputs.
     *
     * The \p block_prefix_callback_op functor must implement a member function <tt>T operator()(T block_aggregate)</tt>.
     * The functor's input parameter \p block_aggregate is the same value also returned by the scan operation.
     * The functor will be invoked by the first warp of threads in the block, however only the return value from
     * <em>lane</em><sub>0</sub> is applied as the block-wide prefix.  Can be stateful.
     *
     * \par
     * - Supports non-commutative scan operators.
     * - \blocked
     * - \granularity
     * - \smemreuse
     *
     * \tparam ITEMS_PER_THREAD     <b>[inferred]</b> The number of consecutive items partitioned onto each thread.
     * \tparam ScanOp               <b>[inferred]</b> Binary scan functor (e.g., an instance of cub::Sum, cub::Min, cub::Max, etc.) type having member <tt>T operator()(const T &a, const T &b)</tt>
     * \tparam BlockPrefixCallbackOp        <b>[inferred]</b> Call-back functor type having member <tt>T operator()(T block_aggregate)</tt>
     */
    template <
        int             ITEMS_PER_THREAD,
        typename        ScanOp,
        typename        BlockPrefixCallbackOp>
    __device__ __forceinline__ void ExclusiveScan(
        T                       (&input)[ITEMS_PER_THREAD],   ///< [in] Calling thread's input items
        T                       (&output)[ITEMS_PER_THREAD],  ///< [out] Calling thread's output items (may be aliased to \p input)
        ScanOp                  scan_op,                      ///< [in] Binary scan functor (e.g., an instance of cub::Sum, cub::Min, cub::Max, etc.)
        T                       &block_aggregate,             ///< [out] block-wide aggregate reduction of input items (exclusive of the \p block_prefix_callback_op value)
        BlockPrefixCallbackOp   &block_prefix_callback_op)    ///< [in-out] <b>[<em>warp</em><sub>0</sub> only]</b> Call-back functor for specifying a block-wide prefix to be applied to all inputs.
    {
        // Reduce consecutive thread items in registers
        T thread_partial = ThreadReduce(input, scan_op);

        // Exclusive threadblock-scan
        ExclusiveScan(thread_partial, thread_partial, scan_op, block_aggregate, block_prefix_callback_op);

        // Exclusive scan in registers with prefix
        ThreadScanExclusive(input, output, scan_op, thread_partial);
    }


    //@}  end member group

#endif // DOXYGEN_SHOULD_SKIP_THIS

    /******************************************************************//**
     * \name Inclusive prefix sum operations
     *********************************************************************/
    //@{


    /**
     * \brief Computes an inclusive block-wide prefix scan using addition (+) as the scan operator.  Each thread contributes one input element.
     *
     * \par
     * - \rowmajor
     * - \smemreuse
     *
     * \par Snippet
     * The code snippet below illustrates an inclusive prefix sum of 128 integer items that
     * are partitioned across 128 threads.
     * \par
     * \code
     * #include <cub/cub.cuh>   // or equivalently <cub/block/block_scan.cuh>
     *
     * __global__ void ExampleKernel(...)
     * {
     *     // Specialize BlockScan for a 1D block of 128 threads on type int
     *     typedef cub::BlockScan<int, 128> BlockScan;
     *
     *     // Allocate shared memory for BlockScan
     *     __shared__ typename BlockScan::TempStorage temp_storage;
     *
     *     // Obtain input item for each thread
     *     int thread_data;
     *     ...
     *
     *     // Collectively compute the block-wide inclusive prefix sum
     *     BlockScan(temp_storage).InclusiveSum(thread_data, thread_data);
     *
     * \endcode
     * \par
     * Suppose the set of input \p thread_data across the block of threads is <tt>1, 1, ..., 1</tt>.  The
     * corresponding output \p thread_data in those threads will be <tt>1, 2, ..., 128</tt>.
     *
     */
    __device__ __forceinline__ void InclusiveSum(
        T               input,                          ///< [in] Calling thread's input item
        T               &output)                        ///< [out] Calling thread's output item (may be aliased to \p input)
    {
        InclusiveScan(input, output, cub::Sum());
    }


    /**
     * \brief Computes an inclusive block-wide prefix scan using addition (+) as the scan operator.  Each thread contributes one input element.  Also provides every thread with the block-wide \p block_aggregate of all inputs.
     *
     * \par
     * - \rowmajor
     * - \smemreuse
     *
     * \par Snippet
     * The code snippet below illustrates an inclusive prefix sum of 128 integer items that
     * are partitioned across 128 threads.
     * \par
     * \code
     * #include <cub/cub.cuh>   // or equivalently <cub/block/block_scan.cuh>
     *
     * __global__ void ExampleKernel(...)
     * {
     *     // Specialize BlockScan for a 1D block of 128 threads on type int
     *     typedef cub::BlockScan<int, 128> BlockScan;
     *
     *     // Allocate shared memory for BlockScan
     *     __shared__ typename BlockScan::TempStorage temp_storage;
     *
     *     // Obtain input item for each thread
     *     int thread_data;
     *     ...
     *
     *     // Collectively compute the block-wide inclusive prefix sum
     *     int block_aggregate;
     *     BlockScan(temp_storage).InclusiveSum(thread_data, thread_data, block_aggregate);
     *
     * \endcode
     * \par
     * Suppose the set of input \p thread_data across the block of threads is <tt>1, 1, ..., 1</tt>.  The
     * corresponding output \p thread_data in those threads will be <tt>1, 2, ..., 128</tt>.
     * Furthermore the value \p 128 will be stored in \p block_aggregate for all threads.
     *
     */
    __device__ __forceinline__ void InclusiveSum(
        T               input,                          ///< [in] Calling thread's input item
        T               &output,                        ///< [out] Calling thread's output item (may be aliased to \p input)
        T               &block_aggregate)               ///< [out] block-wide aggregate reduction of input items
    {
        InclusiveScan(input, output, cub::Sum(), block_aggregate);
    }



    /**
     * \brief Computes an inclusive block-wide prefix scan using addition (+) as the scan operator.  Each thread contributes one input element.  Instead of using 0 as the block-wide prefix, the call-back functor \p block_prefix_callback_op is invoked by the first warp in the block, and the value returned by <em>lane</em><sub>0</sub> in that warp is used as the "seed" value that logically prefixes the threadblock's scan inputs.  Also provides every thread with the block-wide \p block_aggregate of all inputs.
     *
     * \par
     * - The \p block_prefix_callback_op functor must implement a member function <tt>T operator()(T block_aggregate)</tt>.
     *   The functor's input parameter \p block_aggregate is the same value also returned by the scan operation.
     *   The functor will be invoked by the first warp of threads in the block, however only the return value from
     *   <em>lane</em><sub>0</sub> is applied as the block-wide prefix.  Can be stateful.
     * - \rowmajor
     * - \smemreuse
     *
     * \par Snippet
     * The code snippet below illustrates a single thread block that progressively
     * computes an inclusive prefix sum over multiple "tiles" of input using a
     * prefix functor to maintain a running total between block-wide scans.  Each tile consists
     * of 128 integer items that are partitioned across 128 threads.
     * \par
     * \code
     * #include <cub/cub.cuh>   // or equivalently <cub/block/block_scan.cuh>
     *
     * // A stateful callback functor that maintains a running prefix to be applied
     * // during consecutive scan operations.
     * struct BlockPrefixCallbackOp
     * {
     *     // Running prefix
     *     int running_total;
     *
     *     // Constructor
     *     __device__ BlockPrefixCallbackOp(int running_total) : running_total(running_total) {}
     *
     *     // Callback operator to be entered by the first warp of threads in the block.
     *     // Thread-0 is responsible for returning a value for seeding the block-wide scan.
     *     __device__ int operator()(int block_aggregate)
     *     {
     *         int old_prefix = running_total;
     *         running_total += block_aggregate;
     *         return old_prefix;
     *     }
     * };
     *
     * __global__ void ExampleKernel(int *d_data, int num_items, ...)
     * {
     *     // Specialize BlockScan for a 1D block of 128 threads
     *     typedef cub::BlockScan<int, 128> BlockScan;
     *
     *     // Allocate shared memory for BlockScan
     *     __shared__ typename BlockScan::TempStorage temp_storage;
     *
     *     // Initialize running total
     *     BlockPrefixCallbackOp prefix_op(0);
     *
     *     // Have the block iterate over segments of items
     *     for (int block_offset = 0; block_offset < num_items; block_offset += 128)
     *     {
     *         // Load a segment of consecutive items that are blocked across threads
     *         int thread_data = d_data[block_offset];
     *
     *         // Collectively compute the block-wide inclusive prefix sum
     *         int block_aggregate;
     *         BlockScan(temp_storage).InclusiveSum(
     *             thread_data, thread_data, block_aggregate, prefix_op);
     *         __syncthreads();
     *
     *         // Store scanned items to output segment
     *         d_data[block_offset] = thread_data;
     *     }
     * \endcode
     * \par
     * Suppose the input \p d_data is <tt>1, 1, 1, 1, 1, 1, 1, 1, ...</tt>.
     * The corresponding output for the first segment will be <tt>1, 2, ..., 128</tt>.
     * The output for the second segment will be <tt>129, 130, ..., 256</tt>.  Furthermore,
     * the value \p 128 will be stored in \p block_aggregate for all threads after each scan.
     *
     * \tparam BlockPrefixCallbackOp          <b>[inferred]</b> Call-back functor type having member <tt>T operator()(T block_aggregate)</tt>
     */
    template <typename BlockPrefixCallbackOp>
    __device__ __forceinline__ void InclusiveSum(
        T                       input,                          ///< [in] Calling thread's input item
        T                       &output,                        ///< [out] Calling thread's output item (may be aliased to \p input)
        T                       &block_aggregate,               ///< [out] block-wide aggregate reduction of input items (exclusive of the \p block_prefix_callback_op value)
        BlockPrefixCallbackOp   &block_prefix_callback_op)      ///< [in-out] <b>[<em>warp</em><sub>0</sub> only]</b> Call-back functor for specifying a block-wide prefix to be applied to all inputs.
    {
        InclusiveScan(input, output, cub::Sum(), block_aggregate, block_prefix_callback_op);
    }


    //@}  end member group
    /******************************************************************//**
     * \name Inclusive prefix sum operations (multiple data per thread)
     *********************************************************************/
    //@{


    /**
     * \brief Computes an inclusive block-wide prefix scan using addition (+) as the scan operator.  Each thread contributes an array of consecutive input elements.
     *
     * \par
     * - \blocked
     * - \granularity
     * - \smemreuse
     *
     * \par Snippet
     * The code snippet below illustrates an inclusive prefix sum of 512 integer items that
     * are partitioned in a [<em>blocked arrangement</em>](index.html#sec5sec3) across 128 threads
     * where each thread owns 4 consecutive items.
     * \par
     * \code
     * #include <cub/cub.cuh>   // or equivalently <cub/block/block_scan.cuh>
     *
     * __global__ void ExampleKernel(...)
     * {
     *     // Specialize BlockScan for a 1D block of 128 threads on type int
     *     typedef cub::BlockScan<int, 128> BlockScan;
     *
     *     // Allocate shared memory for BlockScan
     *     __shared__ typename BlockScan::TempStorage temp_storage;
     *
     *     // Obtain a segment of consecutive items that are blocked across threads
     *     int thread_data[4];
     *     ...
     *
     *     // Collectively compute the block-wide inclusive prefix sum
     *     BlockScan(temp_storage).InclusiveSum(thread_data, thread_data);
     *
     * \endcode
     * \par
     * Suppose the set of input \p thread_data across the block of threads is <tt>{ [1,1,1,1], [1,1,1,1], ..., [1,1,1,1] }</tt>.  The
     * corresponding output \p thread_data in those threads will be <tt>{ [1,2,3,4], [5,6,7,8], ..., [509,510,511,512] }</tt>.
     *
     * \tparam ITEMS_PER_THREAD     <b>[inferred]</b> The number of consecutive items partitioned onto each thread.
     */
    template <int ITEMS_PER_THREAD>
    __device__ __forceinline__ void InclusiveSum(
        T               (&input)[ITEMS_PER_THREAD],     ///< [in] Calling thread's input items
        T               (&output)[ITEMS_PER_THREAD])    ///< [out] Calling thread's output items (may be aliased to \p input)
    {
        if (ITEMS_PER_THREAD == 1)
        {
            InclusiveSum(input[0], output[0]);
        }
        else
        {
            // Reduce consecutive thread items in registers
            Sum scan_op;
            T thread_partial = ThreadReduce(input, scan_op);

            // Exclusive threadblock-scan
            ExclusiveSum(thread_partial, thread_partial);

            // Inclusive scan in registers with prefix
            ThreadScanInclusive(input, output, scan_op, thread_partial, (linear_tid != 0));
        }
    }


    /**
     * \brief Computes an inclusive block-wide prefix scan using addition (+) as the scan operator.  Each thread contributes an array of consecutive input elements.  Also provides every thread with the block-wide \p block_aggregate of all inputs.
     *
     * \par
     * - \blocked
     * - \granularity
     * - \smemreuse
     *
     * \par Snippet
     * The code snippet below illustrates an inclusive prefix sum of 512 integer items that
     * are partitioned in a [<em>blocked arrangement</em>](index.html#sec5sec3) across 128 threads
     * where each thread owns 4 consecutive items.
     * \par
     * \code
     * #include <cub/cub.cuh>   // or equivalently <cub/block/block_scan.cuh>
     *
     * __global__ void ExampleKernel(...)
     * {
     *     // Specialize BlockScan for a 1D block of 128 threads on type int
     *     typedef cub::BlockScan<int, 128> BlockScan;
     *
     *     // Allocate shared memory for BlockScan
     *     __shared__ typename BlockScan::TempStorage temp_storage;
     *
     *     // Obtain a segment of consecutive items that are blocked across threads
     *     int thread_data[4];
     *     ...
     *
     *     // Collectively compute the block-wide inclusive prefix sum
     *     int block_aggregate;
     *     BlockScan(temp_storage).InclusiveSum(thread_data, thread_data, block_aggregate);
     *
     * \endcode
     * \par
     * Suppose the set of input \p thread_data across the block of threads is
     * <tt>{ [1,1,1,1], [1,1,1,1], ..., [1,1,1,1] }</tt>.  The
     * corresponding output \p thread_data in those threads will be
     * <tt>{ [1,2,3,4], [5,6,7,8], ..., [509,510,511,512] }</tt>.
     * Furthermore the value \p 512 will be stored in \p block_aggregate for all threads.
     *
     * \tparam ITEMS_PER_THREAD     <b>[inferred]</b> The number of consecutive items partitioned onto each thread.
     * \tparam ScanOp               <b>[inferred]</b> Binary scan functor (e.g., an instance of cub::Sum, cub::Min, cub::Max, etc.) type having member <tt>T operator()(const T &a, const T &b)</tt>
     */
    template <int ITEMS_PER_THREAD>
    __device__ __forceinline__ void InclusiveSum(
        T               (&input)[ITEMS_PER_THREAD],     ///< [in] Calling thread's input items
        T               (&output)[ITEMS_PER_THREAD],    ///< [out] Calling thread's output items (may be aliased to \p input)
        T               &block_aggregate)               ///< [out] block-wide aggregate reduction of input items
    {
        if (ITEMS_PER_THREAD == 1)
        {
            InclusiveSum(input[0], output[0], block_aggregate);
        }
        else
        {
            // Reduce consecutive thread items in registers
            Sum scan_op;
            T thread_partial = ThreadReduce(input, scan_op);

            // Exclusive threadblock-scan
            ExclusiveSum(thread_partial, thread_partial, block_aggregate);

            // Inclusive scan in registers with prefix
            ThreadScanInclusive(input, output, scan_op, thread_partial, (linear_tid != 0));
        }
    }


    /**
     * \brief Computes an inclusive block-wide prefix scan using addition (+) as the scan operator.  Each thread contributes an array of consecutive input elements.  Instead of using 0 as the block-wide prefix, the call-back functor \p block_prefix_callback_op is invoked by the first warp in the block, and the value returned by <em>lane</em><sub>0</sub> in that warp is used as the "seed" value that logically prefixes the threadblock's scan inputs.  Also provides every thread with the block-wide \p block_aggregate of all inputs.
     *
     * \par
     * - The \p block_prefix_callback_op functor must implement a member function <tt>T operator()(T block_aggregate)</tt>.
     *   The functor's input parameter \p block_aggregate is the same value also returned by the scan operation.
     *   The functor will be invoked by the first warp of threads in the block, however only the return value from
     *   <em>lane</em><sub>0</sub> is applied as the block-wide prefix.  Can be stateful.
     * - \blocked
     * - \granularity
     * - \smemreuse
     *
     * \par Snippet
     * The code snippet below illustrates a single thread block that progressively
     * computes an inclusive prefix sum over multiple "tiles" of input using a
     * prefix functor to maintain a running total between block-wide scans.  Each tile consists
     * of 512 integer items that are partitioned in a [<em>blocked arrangement</em>](index.html#sec5sec3)
     * across 128 threads where each thread owns 4 consecutive items.
     * \par
     * \code
     * #include <cub/cub.cuh>   // or equivalently <cub/block/block_scan.cuh>
     *
     * // A stateful callback functor that maintains a running prefix to be applied
     * // during consecutive scan operations.
     * struct BlockPrefixCallbackOp
     * {
     *     // Running prefix
     *     int running_total;
     *
     *     // Constructor
     *     __device__ BlockPrefixCallbackOp(int running_total) : running_total(running_total) {}
     *
     *     // Callback operator to be entered by the first warp of threads in the block.
     *     // Thread-0 is responsible for returning a value for seeding the block-wide scan.
     *     __device__ int operator()(int block_aggregate)
     *     {
     *         int old_prefix = running_total;
     *         running_total += block_aggregate;
     *         return old_prefix;
     *     }
     * };
     *
     * __global__ void ExampleKernel(int *d_data, int num_items, ...)
     * {
     *     // Specialize BlockLoad, BlockStore, and BlockScan for a 1D block of 128 threads, 4 ints per thread
     *     typedef cub::BlockLoad<int*, 128, 4, BLOCK_LOAD_TRANSPOSE>   BlockLoad;
     *     typedef cub::BlockStore<int*, 128, 4, BLOCK_STORE_TRANSPOSE> BlockStore;
     *     typedef cub::BlockScan<int, 128>                             BlockScan;
     *
     *     // Allocate aliased shared memory for BlockLoad, BlockStore, and BlockScan
     *     __shared__ union {
     *         typename BlockLoad::TempStorage     load;
     *         typename BlockScan::TempStorage     scan;
     *         typename BlockStore::TempStorage    store;
     *     } temp_storage;
     *
     *     // Initialize running total
     *     BlockPrefixCallbackOp prefix_op(0);
     *
     *     // Have the block iterate over segments of items
     *     for (int block_offset = 0; block_offset < num_items; block_offset += 128 * 4)
     *     {
     *         // Load a segment of consecutive items that are blocked across threads
     *         int thread_data[4];
     *         BlockLoad(temp_storage.load).Load(d_data + block_offset, thread_data);
     *         __syncthreads();
     *
     *         // Collectively compute the block-wide inclusive prefix sum
     *         int block_aggregate;
     *         BlockScan(temp_storage.scan).IncluisveSum(
     *             thread_data, thread_data, block_aggregate, prefix_op);
     *         __syncthreads();
     *
     *         // Store scanned items to output segment
     *         BlockStore(temp_storage.store).Store(d_data + block_offset, thread_data);
     *         __syncthreads();
     *     }
     * \endcode
     * \par
     * Suppose the input \p d_data is <tt>1, 1, 1, 1, 1, 1, 1, 1, ...</tt>.
     * The corresponding output for the first segment will be <tt>1, 2, 3, 4, ..., 511, 512</tt>.
     * The output for the second segment will be <tt>513, 514, 515, 516, ..., 1023, 1024</tt>.  Furthermore,
     * the value \p 512 will be stored in \p block_aggregate for all threads after each scan.
     *
     * \tparam ITEMS_PER_THREAD     <b>[inferred]</b> The number of consecutive items partitioned onto each thread.
     * \tparam BlockPrefixCallbackOp        <b>[inferred]</b> Call-back functor type having member <tt>T operator()(T block_aggregate)</tt>
     */
    template <
        int ITEMS_PER_THREAD,
        typename BlockPrefixCallbackOp>
    __device__ __forceinline__ void InclusiveSum(
        T                       (&input)[ITEMS_PER_THREAD],     ///< [in] Calling thread's input items
        T                       (&output)[ITEMS_PER_THREAD],    ///< [out] Calling thread's output items (may be aliased to \p input)
        T                       &block_aggregate,               ///< [out] block-wide aggregate reduction of input items (exclusive of the \p block_prefix_callback_op value)
        BlockPrefixCallbackOp   &block_prefix_callback_op)      ///< [in-out] <b>[<em>warp</em><sub>0</sub> only]</b> Call-back functor for specifying a block-wide prefix to be applied to all inputs.
    {
        if (ITEMS_PER_THREAD == 1)
        {
            InclusiveSum(input[0], output[0], block_aggregate, block_prefix_callback_op);
        }
        else
        {
            // Reduce consecutive thread items in registers
            Sum scan_op;
            T thread_partial = ThreadReduce(input, scan_op);

            // Exclusive threadblock-scan
            ExclusiveSum(thread_partial, thread_partial, block_aggregate, block_prefix_callback_op);

            // Inclusive scan in registers with prefix
            ThreadScanInclusive(input, output, scan_op, thread_partial);
        }
    }


    //@}  end member group
    /******************************************************************//**
     * \name Inclusive prefix scan operations
     *********************************************************************/
    //@{


    /**
     * \brief Computes an inclusive block-wide prefix scan using the specified binary \p scan_op functor.  Each thread contributes one input element.
     *
     * \par
     * - Supports non-commutative scan operators.
     * - \rowmajor
     * - \smemreuse
     *
     * \par Snippet
     * The code snippet below illustrates an inclusive prefix max scan of 128 integer items that
     * are partitioned across 128 threads.
     * \par
     * \code
     * #include <cub/cub.cuh>   // or equivalently <cub/block/block_scan.cuh>
     *
     * __global__ void ExampleKernel(...)
     * {
     *     // Specialize BlockScan for a 1D block of 128 threads on type int
     *     typedef cub::BlockScan<int, 128> BlockScan;
     *
     *     // Allocate shared memory for BlockScan
     *     __shared__ typename BlockScan::TempStorage temp_storage;
     *
     *     // Obtain input item for each thread
     *     int thread_data;
     *     ...
     *
     *     // Collectively compute the block-wide inclusive prefix max scan
     *     BlockScan(temp_storage).InclusiveScan(thread_data, thread_data, cub::Max());
     *
     * \endcode
     * \par
     * Suppose the set of input \p thread_data across the block of threads is <tt>0, -1, 2, -3, ..., 126, -127</tt>.  The
     * corresponding output \p thread_data in those threads will be <tt>0, 0, 2, 2, ..., 126, 126</tt>.
     *
     * \tparam ScanOp               <b>[inferred]</b> Binary scan functor (e.g., an instance of cub::Sum, cub::Min, cub::Max, etc.) type having member <tt>T operator()(const T &a, const T &b)</tt>
     */
    template <typename ScanOp>
    __device__ __forceinline__ void InclusiveScan(
        T               input,                          ///< [in] Calling thread's input item
        T               &output,                        ///< [out] Calling thread's output item (may be aliased to \p input)
        ScanOp          scan_op)                        ///< [in] Binary scan functor (e.g., an instance of cub::Sum, cub::Min, cub::Max, etc.)
    {
        InternalBlockScan(temp_storage).InclusiveScan(input, output, scan_op);
    }


    /**
     * \brief Computes an inclusive block-wide prefix scan using the specified binary \p scan_op functor.  Each thread contributes one input element.  Also provides every thread with the block-wide \p block_aggregate of all inputs.
     *
     * \par
     * - Supports non-commutative scan operators.
     * - \rowmajor
     * - \smemreuse
     *
     * \par Snippet
     * The code snippet below illustrates an inclusive prefix max scan of 128 integer items that
     * are partitioned across 128 threads.
     * \par
     * \code
     * #include <cub/cub.cuh>   // or equivalently <cub/block/block_scan.cuh>
     *
     * __global__ void ExampleKernel(...)
     * {
     *     // Specialize BlockScan for a 1D block of 128 threads on type int
     *     typedef cub::BlockScan<int, 128> BlockScan;
     *
     *     // Allocate shared memory for BlockScan
     *     __shared__ typename BlockScan::TempStorage temp_storage;
     *
     *     // Obtain input item for each thread
     *     int thread_data;
     *     ...
     *
     *     // Collectively compute the block-wide inclusive prefix max scan
     *     int block_aggregate;
     *     BlockScan(temp_storage).InclusiveScan(thread_data, thread_data, cub::Max(), block_aggregate);
     *
     * \endcode
     * \par
     * Suppose the set of input \p thread_data across the block of threads is <tt>0, -1, 2, -3, ..., 126, -127</tt>.  The
     * corresponding output \p thread_data in those threads will be <tt>0, 0, 2, 2, ..., 126, 126</tt>.
     * Furthermore the value \p 126 will be stored in \p block_aggregate for all threads.
     *
     * \tparam ScanOp   <b>[inferred]</b> Binary scan functor (e.g., an instance of cub::Sum, cub::Min, cub::Max, etc.) type having member <tt>T operator()(const T &a, const T &b)</tt>
     */
    template <typename ScanOp>
    __device__ __forceinline__ void InclusiveScan(
        T               input,                          ///< [in] Calling thread's input item
        T               &output,                        ///< [out] Calling thread's output item (may be aliased to \p input)
        ScanOp          scan_op,                        ///< [in] Binary scan functor (e.g., an instance of cub::Sum, cub::Min, cub::Max, etc.)
        T               &block_aggregate)               ///< [out] block-wide aggregate reduction of input items
    {
        InternalBlockScan(temp_storage).InclusiveScan(input, output, scan_op, block_aggregate);
    }


    /**
     * \brief Computes an inclusive block-wide prefix scan using the specified binary \p scan_op functor.  Each thread contributes one input element.  the call-back functor \p block_prefix_callback_op is invoked by the first warp in the block, and the value returned by <em>lane</em><sub>0</sub> in that warp is used as the "seed" value that logically prefixes the threadblock's scan inputs.  Also provides every thread with the block-wide \p block_aggregate of all inputs.
     *
     * \par
     * - The \p block_prefix_callback_op functor must implement a member function <tt>T operator()(T block_aggregate)</tt>.
     *   The functor's input parameter \p block_aggregate is the same value also returned by the scan operation.
     *   The functor will be invoked by the first warp of threads in the block, however only the return value from
     *   <em>lane</em><sub>0</sub> is applied as the block-wide prefix.  Can be stateful.
     * - Supports non-commutative scan operators.
     * - \rowmajor
     * - \smemreuse
     *
     * \par Snippet
     * The code snippet below illustrates a single thread block that progressively
     * computes an inclusive prefix max scan over multiple "tiles" of input using a
     * prefix functor to maintain a running total between block-wide scans.  Each tile consists
     * of 128 integer items that are partitioned across 128 threads.
     * \par
     * \code
     * #include <cub/cub.cuh>   // or equivalently <cub/block/block_scan.cuh>
     *
     * // A stateful callback functor that maintains a running prefix to be applied
     * // during consecutive scan operations.
     * struct BlockPrefixCallbackOp
     * {
     *     // Running prefix
     *     int running_total;
     *
     *     // Constructor
     *     __device__ BlockPrefixCallbackOp(int running_total) : running_total(running_total) {}
     *
     *     // Callback operator to be entered by the first warp of threads in the block.
     *     // Thread-0 is responsible for returning a value for seeding the block-wide scan.
     *     __device__ int operator()(int block_aggregate)
     *     {
     *         int old_prefix = running_total;
     *         running_total = (block_aggregate > old_prefix) ? block_aggregate : old_prefix;
     *         return old_prefix;
     *     }
     * };
     *
     * __global__ void ExampleKernel(int *d_data, int num_items, ...)
     * {
     *     // Specialize BlockScan for a 1D block of 128 threads
     *     typedef cub::BlockScan<int, 128> BlockScan;
     *
     *     // Allocate shared memory for BlockScan
     *     __shared__ typename BlockScan::TempStorage temp_storage;
     *
     *     // Initialize running total
     *     BlockPrefixCallbackOp prefix_op(INT_MIN);
     *
     *     // Have the block iterate over segments of items
     *     for (int block_offset = 0; block_offset < num_items; block_offset += 128)
     *     {
     *         // Load a segment of consecutive items that are blocked across threads
     *         int thread_data = d_data[block_offset];
     *
     *         // Collectively compute the block-wide inclusive prefix max scan
     *         int block_aggregate;
     *         BlockScan(temp_storage).InclusiveScan(
     *             thread_data, thread_data, cub::Max(), block_aggregate, prefix_op);
     *         __syncthreads();
     *
     *         // Store scanned items to output segment
     *         d_data[block_offset] = thread_data;
     *     }
     * \endcode
     * \par
     * Suppose the input \p d_data is <tt>0, -1, 2, -3, 4, -5, ...</tt>.
     * The corresponding output for the first segment will be <tt>0, 0, 2, 2, ..., 126, 126</tt>.
     * The output for the second segment will be <tt>128, 128, 130, 130, ..., 254, 254</tt>.  Furthermore,
     * \p block_aggregate will be assigned \p 126 in all threads after the first scan, assigned \p 254 after the second
     * scan, etc.
     *
     * \tparam ScanOp               <b>[inferred]</b> Binary scan functor (e.g., an instance of cub::Sum, cub::Min, cub::Max, etc.) type having member <tt>T operator()(const T &a, const T &b)</tt>
     * \tparam BlockPrefixCallbackOp        <b>[inferred]</b> Call-back functor type having member <tt>T operator()(T block_aggregate)</tt>
     */
    template <
        typename ScanOp,
        typename BlockPrefixCallbackOp>
    __device__ __forceinline__ void InclusiveScan(
        T                       input,                          ///< [in] Calling thread's input item
        T                       &output,                        ///< [out] Calling thread's output item (may be aliased to \p input)
        ScanOp                  scan_op,                        ///< [in] Binary scan functor (e.g., an instance of cub::Sum, cub::Min, cub::Max, etc.)
        T                       &block_aggregate,               ///< [out] block-wide aggregate reduction of input items (exclusive of the \p block_prefix_callback_op value)
        BlockPrefixCallbackOp   &block_prefix_callback_op)      ///< [in-out] <b>[<em>warp</em><sub>0</sub> only]</b> Call-back functor for specifying a block-wide prefix to be applied to all inputs.
    {
        InternalBlockScan(temp_storage).InclusiveScan(input, output, scan_op, block_aggregate, block_prefix_callback_op);
    }


    //@}  end member group
    /******************************************************************//**
     * \name Inclusive prefix scan operations (multiple data per thread)
     *********************************************************************/
    //@{


    /**
     * \brief Computes an inclusive block-wide prefix scan using the specified binary \p scan_op functor.  Each thread contributes an array of consecutive input elements.
     *
     * \par
     * - Supports non-commutative scan operators.
     * - \blocked
     * - \granularity
     * - \smemreuse
     *
     * \par Snippet
     * The code snippet below illustrates an inclusive prefix max scan of 512 integer items that
     * are partitioned in a [<em>blocked arrangement</em>](index.html#sec5sec3) across 128 threads
     * where each thread owns 4 consecutive items.
     * \par
     * \code
     * #include <cub/cub.cuh>   // or equivalently <cub/block/block_scan.cuh>
     *
     * __global__ void ExampleKernel(...)
     * {
     *     // Specialize BlockScan for a 1D block of 128 threads on type int
     *     typedef cub::BlockScan<int, 128> BlockScan;
     *
     *     // Allocate shared memory for BlockScan
     *     __shared__ typename BlockScan::TempStorage temp_storage;
     *
     *     // Obtain a segment of consecutive items that are blocked across threads
     *     int thread_data[4];
     *     ...
     *
     *     // Collectively compute the block-wide inclusive prefix max scan
     *     BlockScan(temp_storage).InclusiveScan(thread_data, thread_data, cub::Max());
     *
     * \endcode
     * \par
     * Suppose the set of input \p thread_data across the block of threads is <tt>{ [0,-1,2,-3], [4,-5,6,-7], ..., [508,-509,510,-511] }</tt>.  The
     * corresponding output \p thread_data in those threads will be <tt>{ [0,0,2,2], [4,4,6,6], ..., [508,508,510,510] }</tt>.
     *
     * \tparam ITEMS_PER_THREAD     <b>[inferred]</b> The number of consecutive items partitioned onto each thread.
     * \tparam ScanOp               <b>[inferred]</b> Binary scan functor (e.g., an instance of cub::Sum, cub::Min, cub::Max, etc.) type having member <tt>T operator()(const T &a, const T &b)</tt>
     */
    template <
        int             ITEMS_PER_THREAD,
        typename        ScanOp>
    __device__ __forceinline__ void InclusiveScan(
        T               (&input)[ITEMS_PER_THREAD],     ///< [in] Calling thread's input items
        T               (&output)[ITEMS_PER_THREAD],    ///< [out] Calling thread's output items (may be aliased to \p input)
        ScanOp          scan_op)                        ///< [in] Binary scan functor (e.g., an instance of cub::Sum, cub::Min, cub::Max, etc.)
    {
        if (ITEMS_PER_THREAD == 1)
        {
            InclusiveScan(input[0], output[0], scan_op);
        }
        else
        {
            // Reduce consecutive thread items in registers
            T thread_partial = ThreadReduce(input, scan_op);

            // Exclusive threadblock-scan
            ExclusiveScan(thread_partial, thread_partial, scan_op);

            // Inclusive scan in registers with prefix
            ThreadScanInclusive(input, output, scan_op, thread_partial, (linear_tid != 0));
        }
    }


    /**
     * \brief Computes an inclusive block-wide prefix scan using the specified binary \p scan_op functor.  Each thread contributes an array of consecutive input elements.  Also provides every thread with the block-wide \p block_aggregate of all inputs.
     *
     * \par
     * - Supports non-commutative scan operators.
     * - \blocked
     * - \granularity
     * - \smemreuse
     *
     * \par Snippet
     * The code snippet below illustrates an inclusive prefix max scan of 512 integer items that
     * are partitioned in a [<em>blocked arrangement</em>](index.html#sec5sec3) across 128 threads
     * where each thread owns 4 consecutive items.
     * \par
     * \code
     * #include <cub/cub.cuh>   // or equivalently <cub/block/block_scan.cuh>
     *
     * __global__ void ExampleKernel(...)
     * {
     *     // Specialize BlockScan for a 1D block of 128 threads on type int
     *     typedef cub::BlockScan<int, 128> BlockScan;
     *
     *     // Allocate shared memory for BlockScan
     *     __shared__ typename BlockScan::TempStorage temp_storage;
     *
     *     // Obtain a segment of consecutive items that are blocked across threads
     *     int thread_data[4];
     *     ...
     *
     *     // Collectively compute the block-wide inclusive prefix max scan
     *     int block_aggregate;
     *     BlockScan(temp_storage).InclusiveScan(thread_data, thread_data, cub::Max(), block_aggregate);
     *
     * \endcode
     * \par
     * Suppose the set of input \p thread_data across the block of threads is
     * <tt>{ [0,-1,2,-3], [4,-5,6,-7], ..., [508,-509,510,-511] }</tt>.
     * The corresponding output \p thread_data in those threads will be
     * <tt>{ [0,0,2,2], [4,4,6,6], ..., [508,508,510,510] }</tt>.
     * Furthermore the value \p 510 will be stored in \p block_aggregate for all threads.
     *
     * \tparam ITEMS_PER_THREAD     <b>[inferred]</b> The number of consecutive items partitioned onto each thread.
     * \tparam ScanOp               <b>[inferred]</b> Binary scan functor (e.g., an instance of cub::Sum, cub::Min, cub::Max, etc.) type having member <tt>T operator()(const T &a, const T &b)</tt>
     */
    template <
        int             ITEMS_PER_THREAD,
        typename         ScanOp>
    __device__ __forceinline__ void InclusiveScan(
        T               (&input)[ITEMS_PER_THREAD],     ///< [in] Calling thread's input items
        T               (&output)[ITEMS_PER_THREAD],    ///< [out] Calling thread's output items (may be aliased to \p input)
        ScanOp          scan_op,                        ///< [in] Binary scan functor (e.g., an instance of cub::Sum, cub::Min, cub::Max, etc.)
        T               &block_aggregate)               ///< [out] block-wide aggregate reduction of input items
    {
        if (ITEMS_PER_THREAD == 1)
        {
            InclusiveScan(input[0], output[0], scan_op, block_aggregate);
        }
        else
        {
            // Reduce consecutive thread items in registers
            T thread_partial = ThreadReduce(input, scan_op);

            // Exclusive threadblock-scan
            ExclusiveScan(thread_partial, thread_partial, scan_op, block_aggregate);

            // Inclusive scan in registers with prefix
            ThreadScanInclusive(input, output, scan_op, thread_partial, (linear_tid != 0));
        }
    }


    /**
     * \brief Computes an inclusive block-wide prefix scan using the specified binary \p scan_op functor.  Each thread contributes an array of consecutive input elements.  the call-back functor \p block_prefix_callback_op is invoked by the first warp in the block, and the value returned by <em>lane</em><sub>0</sub> in that warp is used as the "seed" value that logically prefixes the threadblock's scan inputs.  Also provides every thread with the block-wide \p block_aggregate of all inputs.
     *
     * \par
     * - The \p block_prefix_callback_op functor must implement a member function <tt>T operator()(T block_aggregate)</tt>.
     *   The functor's input parameter \p block_aggregate is the same value also returned by the scan operation.
     *   The functor will be invoked by the first warp of threads in the block, however only the return value from
     *   <em>lane</em><sub>0</sub> is applied as the block-wide prefix.  Can be stateful.
     * - Supports non-commutative scan operators.
     * - \blocked
     * - \granularity
     * - \smemreuse
     *
     * \par Snippet
     * The code snippet below illustrates a single thread block that progressively
     * computes an inclusive prefix max scan over multiple "tiles" of input using a
     * prefix functor to maintain a running total between block-wide scans.  Each tile consists
     * of 128 integer items that are partitioned across 128 threads.
     * \par
     * \code
     * #include <cub/cub.cuh>   // or equivalently <cub/block/block_scan.cuh>
     *
     * // A stateful callback functor that maintains a running prefix to be applied
     * // during consecutive scan operations.
     * struct BlockPrefixCallbackOp
     * {
     *     // Running prefix
     *     int running_total;
     *
     *     // Constructor
     *     __device__ BlockPrefixCallbackOp(int running_total) : running_total(running_total) {}
     *
     *     // Callback operator to be entered by the first warp of threads in the block.
     *     // Thread-0 is responsible for returning a value for seeding the block-wide scan.
     *     __device__ int operator()(int block_aggregate)
     *     {
     *         int old_prefix = running_total;
     *         running_total = (block_aggregate > old_prefix) ? block_aggregate : old_prefix;
     *         return old_prefix;
     *     }
     * };
     *
     * __global__ void ExampleKernel(int *d_data, int num_items, ...)
     * {
     *     // Specialize BlockLoad, BlockStore, and BlockScan for a 1D block of 128 threads, 4 ints per thread
     *     typedef cub::BlockLoad<int*, 128, 4, BLOCK_LOAD_TRANSPOSE>   BlockLoad;
     *     typedef cub::BlockStore<int*, 128, 4, BLOCK_STORE_TRANSPOSE> BlockStore;
     *     typedef cub::BlockScan<int, 128>                             BlockScan;
     *
     *     // Allocate aliased shared memory for BlockLoad, BlockStore, and BlockScan
     *     __shared__ union {
     *         typename BlockLoad::TempStorage     load;
     *         typename BlockScan::TempStorage     scan;
     *         typename BlockStore::TempStorage    store;
     *     } temp_storage;
     *
     *     // Initialize running total
     *     BlockPrefixCallbackOp prefix_op(0);
     *
     *     // Have the block iterate over segments of items
     *     for (int block_offset = 0; block_offset < num_items; block_offset += 128 * 4)
     *     {
     *         // Load a segment of consecutive items that are blocked across threads
     *         int thread_data[4];
     *         BlockLoad(temp_storage.load).Load(d_data + block_offset, thread_data);
     *         __syncthreads();
     *
     *         // Collectively compute the block-wide inclusive prefix max scan
     *         int block_aggregate;
     *         BlockScan(temp_storage.scan).InclusiveScan(
     *             thread_data, thread_data, cub::Max(), block_aggregate, prefix_op);
     *         __syncthreads();
     *
     *         // Store scanned items to output segment
     *         BlockStore(temp_storage.store).Store(d_data + block_offset, thread_data);
     *         __syncthreads();
     *     }
     * \endcode
     * \par
     * Suppose the input \p d_data is <tt>0, -1, 2, -3, 4, -5, ...</tt>.
     * The corresponding output for the first segment will be <tt>0, 0, 2, 2, 4, 4, ..., 510, 510</tt>.
     * The output for the second segment will be <tt>512, 512, 514, 514, 516, 516, ..., 1022, 1022</tt>.  Furthermore,
     * \p block_aggregate will be assigned \p 510 in all threads after the first scan, assigned \p 1022 after the second
     * scan, etc.
     *
     * \tparam ITEMS_PER_THREAD         <b>[inferred]</b> The number of consecutive items partitioned onto each thread.
     * \tparam ScanOp                   <b>[inferred]</b> Binary scan functor (e.g., an instance of cub::Sum, cub::Min, cub::Max, etc.) type having member <tt>T operator()(const T &a, const T &b)</tt>
     * \tparam BlockPrefixCallbackOp    <b>[inferred]</b> Call-back functor type having member <tt>T operator()(T block_aggregate)</tt>
     */
    template <
        int             ITEMS_PER_THREAD,
        typename        ScanOp,
        typename        BlockPrefixCallbackOp>
    __device__ __forceinline__ void InclusiveScan(
        T                       (&input)[ITEMS_PER_THREAD],     ///< [in] Calling thread's input items
        T                       (&output)[ITEMS_PER_THREAD],    ///< [out] Calling thread's output items (may be aliased to \p input)
        ScanOp                  scan_op,                        ///< [in] Binary scan functor (e.g., an instance of cub::Sum, cub::Min, cub::Max, etc.)
        T                       &block_aggregate,               ///< [out] block-wide aggregate reduction of input items (exclusive of the \p block_prefix_callback_op value)
        BlockPrefixCallbackOp   &block_prefix_callback_op)      ///< [in-out] <b>[<em>warp</em><sub>0</sub> only]</b> Call-back functor for specifying a block-wide prefix to be applied to all inputs.
    {
        if (ITEMS_PER_THREAD == 1)
        {
            InclusiveScan(input[0], output[0], scan_op, block_aggregate, block_prefix_callback_op);
        }
        else
        {
            // Reduce consecutive thread items in registers
            T thread_partial = ThreadReduce(input, scan_op);

            // Exclusive threadblock-scan
            ExclusiveScan(thread_partial, thread_partial, scan_op, block_aggregate, block_prefix_callback_op);

            // Inclusive scan in registers with prefix
            ThreadScanInclusive(input, output, scan_op, thread_partial);
        }
    }

    //@}  end member group


};

/**
 * \example example_block_scan.cu
 */

}               // CUB namespace
CUB_NS_POSTFIX  // Optional outer namespace(s)
>>>>>>> 9cfad35c
<|MERGE_RESOLUTION|>--- conflicted
+++ resolved
@@ -1,7 +1,6 @@
-<<<<<<< HEAD
 /******************************************************************************
  * Copyright (c) 2011, Duane Merrill.  All rights reserved.
- * Copyright (c) 2011-2014, NVIDIA CORPORATION.  All rights reserved.
+ * Copyright (c) 2011-2015, NVIDIA CORPORATION.  All rights reserved.
  * 
  * Redistribution and use in source and binary forms, with or without
  * modification, are permitted provided that the following conditions are met:
@@ -46,78 +45,6 @@
 
 /// CUB namespace
 namespace cub {
-
-
-
-/******************************************************************************
- * Scan utility types
- ******************************************************************************/
-
-#ifndef DOXYGEN_SHOULD_SKIP_THIS    // Do not document
-
-/**
- * Reduce-value-by-ID scan operator
- */
-template <typename ReductionOp>     ///< Wrapped reduction operator type
-struct ReduceByKeyOp
-{
-    ReductionOp op;                 ///< Wrapped reduction operator
-
-    /// Constructor
-    __device__ __forceinline__ ReduceByKeyOp(ReductionOp op) : op(op) {}
-
-    /// Scan operator
-    template <typename KeyValuePair>
-    __device__ __forceinline__ KeyValuePair operator()(
-        const KeyValuePair &first,
-        const KeyValuePair &second)
-    {
-        KeyValuePair retval;
-
-        retval.value = (second.key != first.key) ?
-                second.value :                      // The second value is for a different ID, return only that value
-                op(first.value, second.value);      // The values are for the same ID so reduce them
-
-        retval.key = second.key;
-        return retval;
-    }
-};
-
-
-
-/**
- * Segmented scan operator
- */
-template <typename ReductionOp>     ///< Wrapped reduction operator type
-struct SegmentedOp
-{
-    ReductionOp op;                 ///< Wrapped reduction operator
-
-    /// Constructor
-    __device__ __forceinline__ SegmentedOp(ReductionOp op) : op(op) {}
-
-    /// Scan operator
-    template <typename KeyValuePair>
-    __device__ __forceinline__ KeyValuePair operator()(
-        const KeyValuePair &first,
-        const KeyValuePair &second)
-    {
-        if (second.key) {
-            KeyValuePair retval;
-            retval.value = second.value;
-            retval.key = first.key + second.key;
-            return retval;
-        } else {
-            KeyValuePair retval;
-            retval.value = op(first.value, second.value);
-            retval.key = first.key + second.key;
-            return ;
-        }
-    }
-};
-
-#endif // DOXYGEN_SHOULD_SKIP_THIS
-
 
 
 /******************************************************************************
@@ -324,6 +251,9 @@
     }
 
 
+    /******************************************************************************
+     * Public types
+     ******************************************************************************/
 public:
 
     /// \smemstorage{BlockScan}
@@ -371,6 +301,7 @@
      * \brief Computes an exclusive block-wide prefix scan using addition (+) as the scan operator.  Each thread contributes one input element.
      *
      * \par
+     * - \identityzero
      * - \rowmajor
      * - \smemreuse
      *
@@ -406,8 +337,7 @@
         T               input,                          ///< [in] Calling thread's input item
         T               &output)                        ///< [out] Calling thread's output item (may be aliased to \p input)
     {
-        T block_aggregate;
-        InternalBlockScan(temp_storage).ExclusiveSum(input, output, block_aggregate);
+        ExclusiveScan(input, output, ZeroInitialize<T>(), cub::Sum());
     }
 
 
@@ -415,6 +345,7 @@
      * \brief Computes an exclusive block-wide prefix scan using addition (+) as the scan operator.  Each thread contributes one input element.  Also provides every thread with the block-wide \p block_aggregate of all inputs.
      *
      * \par
+     * - \identityzero
      * - \rowmajor
      * - \smemreuse
      *
@@ -453,7 +384,7 @@
         T               &output,                        ///< [out] Calling thread's output item (may be aliased to \p input)
         T               &block_aggregate)               ///< [out] block-wide aggregate reduction of input items
     {
-        InternalBlockScan(temp_storage).ExclusiveSum(input, output, block_aggregate);
+        ExclusiveScan(input, output, ZeroInitialize<T>(), cub::Sum(), block_aggregate);
     }
 
 
@@ -461,6 +392,7 @@
      * \brief Computes an exclusive block-wide prefix scan using addition (+) as the scan operator.  Each thread contributes one input element.  Instead of using 0 as the block-wide prefix, the call-back functor \p block_prefix_callback_op is invoked by the first warp in the block, and the value returned by <em>lane</em><sub>0</sub> in that warp is used as the "seed" value that logically prefixes the threadblock's scan inputs.  Also provides every thread with the block-wide \p block_aggregate of all inputs.
      *
      * \par
+     * - \identityzero
      * - The \p block_prefix_callback_op functor must implement a member function <tt>T operator()(T block_aggregate)</tt>.
      *   The functor's input parameter \p block_aggregate is the same value also returned by the scan operation.
      *   The functor will be invoked by the first warp of threads in the block, however only the return value from
@@ -539,7 +471,7 @@
         T                       &block_aggregate,               ///< [out] block-wide aggregate reduction of input items (exclusive of the \p block_prefix_callback_op value)
         BlockPrefixCallbackOp   &block_prefix_callback_op)      ///< [in-out] <b>[<em>warp</em><sub>0</sub> only]</b> Call-back functor for specifying a block-wide prefix to be applied to all inputs.
     {
-        InternalBlockScan(temp_storage).ExclusiveSum(input, output, block_aggregate, block_prefix_callback_op);
+        ExclusiveScan(input, output, ZeroInitialize<T>(), cub::Sum(), block_aggregate, block_prefix_callback_op);
     }
 
 
@@ -554,6 +486,7 @@
      * \brief Computes an exclusive block-wide prefix scan using addition (+) as the scan operator.  Each thread contributes an array of consecutive input elements.
      *
      * \par
+     * - \identityzero
      * - \blocked
      * - \granularity
      * - \smemreuse
@@ -609,6 +542,7 @@
      * \brief Computes an exclusive block-wide prefix scan using addition (+) as the scan operator.  Each thread contributes an array of consecutive input elements.  Also provides every thread with the block-wide \p block_aggregate of all inputs.
      *
      * \par
+     * - \identityzero
      * - \blocked
      * - \granularity
      * - \smemreuse
@@ -667,6 +601,7 @@
      * \brief Computes an exclusive block-wide prefix scan using addition (+) as the scan operator.  Each thread contributes an array of consecutive input elements.  Instead of using 0 as the block-wide prefix, the call-back functor \p block_prefix_callback_op is invoked by the first warp in the block, and the value returned by <em>lane</em><sub>0</sub> in that warp is used as the "seed" value that logically prefixes the threadblock's scan inputs.  Also provides every thread with the block-wide \p block_aggregate of all inputs.
      *
      * \par
+     * - \identityzero
      * - The \p block_prefix_callback_op functor must implement a member function <tt>T operator()(T block_aggregate)</tt>.
      *   The functor's input parameter \p block_aggregate is the same value also returned by the scan operation.
      *   The functor will be invoked by the first warp of threads in the block, however only the return value from
@@ -823,8 +758,7 @@
         T               identity,                       ///< [in] Identity value
         ScanOp          scan_op)                        ///< [in] Binary scan functor (e.g., an instance of cub::Sum, cub::Min, cub::Max, etc.)
     {
-        T block_aggregate;
-        InternalBlockScan(temp_storage).ExclusiveScan(input, output, identity, scan_op, block_aggregate);
+        InternalBlockScan(temp_storage).ExclusiveScan(input, output, identity, scan_op);
     }
 
 
@@ -1189,9 +1123,9 @@
      * \p block_aggregate will be assigned \p 510 in all threads after the first scan, assigned \p 1022 after the second
      * scan, etc.
      *
-     * \tparam ITEMS_PER_THREAD     <b>[inferred]</b> The number of consecutive items partitioned onto each thread.
-     * \tparam ScanOp               <b>[inferred]</b> Binary scan functor (e.g., an instance of cub::Sum, cub::Min, cub::Max, etc.) type having member <tt>T operator()(const T &a, const T &b)</tt>
-     * \tparam BlockPrefixCallbackOp        <b>[inferred]</b> Call-back functor type having member <tt>T operator()(T block_aggregate)</tt>
+     * \tparam ITEMS_PER_THREAD         <b>[inferred]</b> The number of consecutive items partitioned onto each thread.
+     * \tparam ScanOp                   <b>[inferred]</b> Binary scan functor (e.g., an instance of cub::Sum, cub::Min, cub::Max, etc.) type having member <tt>T operator()(const T &a, const T &b)</tt>
+     * \tparam BlockPrefixCallbackOp    <b>[inferred]</b> Call-back functor type having member <tt>T operator()(T block_aggregate)</tt>
      */
     template <
         int             ITEMS_PER_THREAD,
@@ -1242,8 +1176,7 @@
         T               &output,                        ///< [out] Calling thread's output item (may be aliased to \p input)
         ScanOp          scan_op)                        ///< [in] Binary scan functor (e.g., an instance of cub::Sum, cub::Min, cub::Max, etc.)
     {
-        T block_aggregate;
-        InternalBlockScan(temp_storage).ExclusiveScan(input, output, scan_op, block_aggregate);
+        InternalBlockScan(temp_storage).ExclusiveScan(input, output, scan_op);
     }
 
 
@@ -1299,6 +1232,7 @@
 
 
     //@}  end member group
+
     /******************************************************************//**
      * \name Exclusive prefix scan operations (identityless, multiple data per thread)
      *********************************************************************/
@@ -1457,8 +1391,7 @@
         T               input,                          ///< [in] Calling thread's input item
         T               &output)                        ///< [out] Calling thread's output item (may be aliased to \p input)
     {
-        T block_aggregate;
-        InternalBlockScan(temp_storage).InclusiveSum(input, output, block_aggregate);
+        InclusiveScan(input, output, cub::Sum());
     }
 
 
@@ -1504,7 +1437,7 @@
         T               &output,                        ///< [out] Calling thread's output item (may be aliased to \p input)
         T               &block_aggregate)               ///< [out] block-wide aggregate reduction of input items
     {
-        InternalBlockScan(temp_storage).InclusiveSum(input, output, block_aggregate);
+        InclusiveScan(input, output, cub::Sum(), block_aggregate);
     }
 
 
@@ -1591,7 +1524,7 @@
         T                       &block_aggregate,               ///< [out] block-wide aggregate reduction of input items (exclusive of the \p block_prefix_callback_op value)
         BlockPrefixCallbackOp   &block_prefix_callback_op)      ///< [in-out] <b>[<em>warp</em><sub>0</sub> only]</b> Call-back functor for specifying a block-wide prefix to be applied to all inputs.
     {
-        InternalBlockScan(temp_storage).InclusiveSum(input, output, block_aggregate, block_prefix_callback_op);
+        InclusiveScan(input, output, cub::Sum(), block_aggregate, block_prefix_callback_op);
     }
 
 
@@ -1897,8 +1830,7 @@
         T               &output,                        ///< [out] Calling thread's output item (may be aliased to \p input)
         ScanOp          scan_op)                        ///< [in] Binary scan functor (e.g., an instance of cub::Sum, cub::Min, cub::Max, etc.)
     {
-        T block_aggregate;
-        InclusiveScan(input, output, scan_op, block_aggregate);
+        InternalBlockScan(temp_storage).InclusiveScan(input, output, scan_op);
     }
 
 
@@ -2316,2256 +2248,3 @@
 
 }               // CUB namespace
 CUB_NS_POSTFIX  // Optional outer namespace(s)
-
-=======
-/******************************************************************************
- * Copyright (c) 2011, Duane Merrill.  All rights reserved.
- * Copyright (c) 2011-2015, NVIDIA CORPORATION.  All rights reserved.
- * 
- * Redistribution and use in source and binary forms, with or without
- * modification, are permitted provided that the following conditions are met:
- *     * Redistributions of source code must retain the above copyright
- *       notice, this list of conditions and the following disclaimer.
- *     * Redistributions in binary form must reproduce the above copyright
- *       notice, this list of conditions and the following disclaimer in the
- *       documentation and/or other materials provided with the distribution.
- *     * Neither the name of the NVIDIA CORPORATION nor the
- *       names of its contributors may be used to endorse or promote products
- *       derived from this software without specific prior written permission.
- * 
- * THIS SOFTWARE IS PROVIDED BY THE COPYRIGHT HOLDERS AND CONTRIBUTORS "AS IS" AND
- * ANY EXPRESS OR IMPLIED WARRANTIES, INCLUDING, BUT NOT LIMITED TO, THE IMPLIED
- * WARRANTIES OF MERCHANTABILITY AND FITNESS FOR A PARTICULAR PURPOSE ARE
- * DISCLAIMED. IN NO EVENT SHALL NVIDIA CORPORATION BE LIABLE FOR ANY
- * DIRECT, INDIRECT, INCIDENTAL, SPECIAL, EXEMPLARY, OR CONSEQUENTIAL DAMAGES
- * (INCLUDING, BUT NOT LIMITED TO, PROCUREMENT OF SUBSTITUTE GOODS OR SERVICES;
- * LOSS OF USE, DATA, OR PROFITS; OR BUSINESS INTERRUPTION) HOWEVER CAUSED AND
- * ON ANY THEORY OF LIABILITY, WHETHER IN CONTRACT, STRICT LIABILITY, OR TORT
- * (INCLUDING NEGLIGENCE OR OTHERWISE) ARISING IN ANY WAY OUT OF THE USE OF THIS
- * SOFTWARE, EVEN IF ADVISED OF THE POSSIBILITY OF SUCH DAMAGE.
- *
- ******************************************************************************/
-
-/**
- * \file
- * The cub::BlockScan class provides [<em>collective</em>](index.html#sec0) methods for computing a parallel prefix sum/scan of items partitioned across a CUDA thread block.
- */
-
-#pragma once
-
-#include "specializations/block_scan_raking.cuh"
-#include "specializations/block_scan_warp_scans.cuh"
-#include "../util_arch.cuh"
-#include "../util_type.cuh"
-#include "../util_ptx.cuh"
-#include "../util_namespace.cuh"
-
-/// Optional outer namespace(s)
-CUB_NS_PREFIX
-
-/// CUB namespace
-namespace cub {
-
-
-/******************************************************************************
- * Algorithmic variants
- ******************************************************************************/
-
-/**
- * \brief BlockScanAlgorithm enumerates alternative algorithms for cub::BlockScan to compute a parallel prefix scan across a CUDA thread block.
- */
-enum BlockScanAlgorithm
-{
-
-    /**
-     * \par Overview
-     * An efficient "raking reduce-then-scan" prefix scan algorithm.  Execution is comprised of five phases:
-     * -# Upsweep sequential reduction in registers (if threads contribute more than one input each).  Each thread then places the partial reduction of its item(s) into shared memory.
-     * -# Upsweep sequential reduction in shared memory.  Threads within a single warp rake across segments of shared partial reductions.
-     * -# A warp-synchronous Kogge-Stone style exclusive scan within the raking warp.
-     * -# Downsweep sequential exclusive scan in shared memory.  Threads within a single warp rake across segments of shared partial reductions, seeded with the warp-scan output.
-     * -# Downsweep sequential scan in registers (if threads contribute more than one input), seeded with the raking scan output.
-     *
-     * \par
-     * \image html block_scan_raking.png
-     * <div class="centercaption">\p BLOCK_SCAN_RAKING data flow for a hypothetical 16-thread threadblock and 4-thread raking warp.</div>
-     *
-     * \par Performance Considerations
-     * - Although this variant may suffer longer turnaround latencies when the
-     *   GPU is under-occupied, it can often provide higher overall throughput
-     *   across the GPU when suitably occupied.
-     */
-    BLOCK_SCAN_RAKING,
-
-
-    /**
-     * \par Overview
-     * Similar to cub::BLOCK_SCAN_RAKING, but with fewer shared memory reads at
-     * the expense of higher register pressure.  Raking threads preserve their
-     * "upsweep" segment of values in registers while performing warp-synchronous
-     * scan, allowing the "downsweep" not to re-read them from shared memory.
-     */
-    BLOCK_SCAN_RAKING_MEMOIZE,
-
-
-    /**
-     * \par Overview
-     * A quick "tiled warpscans" prefix scan algorithm.  Execution is comprised of four phases:
-     * -# Upsweep sequential reduction in registers (if threads contribute more than one input each).  Each thread then places the partial reduction of its item(s) into shared memory.
-     * -# Compute a shallow, but inefficient warp-synchronous Kogge-Stone style scan within each warp.
-     * -# A propagation phase where the warp scan outputs in each warp are updated with the aggregate from each preceding warp.
-     * -# Downsweep sequential scan in registers (if threads contribute more than one input), seeded with the raking scan output.
-     *
-     * \par
-     * \image html block_scan_warpscans.png
-     * <div class="centercaption">\p BLOCK_SCAN_WARP_SCANS data flow for a hypothetical 16-thread threadblock and 4-thread raking warp.</div>
-     *
-     * \par Performance Considerations
-     * - Although this variant may suffer lower overall throughput across the
-     *   GPU because due to a heavy reliance on inefficient warpscans, it can
-     *   often provide lower turnaround latencies when the GPU is under-occupied.
-     */
-    BLOCK_SCAN_WARP_SCANS,
-};
-
-
-/******************************************************************************
- * Block scan
- ******************************************************************************/
-
-/**
- * \brief The BlockScan class provides [<em>collective</em>](index.html#sec0) methods for computing a parallel prefix sum/scan of items partitioned across a CUDA thread block. ![](block_scan_logo.png)
- * \ingroup BlockModule
- *
- * \tparam T                Data type being scanned
- * \tparam BLOCK_DIM_X      The thread block length in threads along the X dimension
- * \tparam ALGORITHM        <b>[optional]</b> cub::BlockScanAlgorithm enumerator specifying the underlying algorithm to use (default: cub::BLOCK_SCAN_RAKING)
- * \tparam BLOCK_DIM_Y      <b>[optional]</b> The thread block length in threads along the Y dimension (default: 1)
- * \tparam BLOCK_DIM_Z      <b>[optional]</b> The thread block length in threads along the Z dimension (default: 1)
- * \tparam PTX_ARCH         <b>[optional]</b> \ptxversion
- *
- * \par Overview
- * - Given a list of input elements and a binary reduction operator, a [<em>prefix scan</em>](http://en.wikipedia.org/wiki/Prefix_sum)
- *   produces an output list where each element is computed to be the reduction
- *   of the elements occurring earlier in the input list.  <em>Prefix sum</em>
- *   connotes a prefix scan with the addition operator. The term \em inclusive indicates
- *   that the <em>i</em><sup>th</sup> output reduction incorporates the <em>i</em><sup>th</sup> input.
- *   The term \em exclusive indicates the <em>i</em><sup>th</sup> input is not incorporated into
- *   the <em>i</em><sup>th</sup> output reduction.
- * - \rowmajor
- * - BlockScan can be optionally specialized by algorithm to accommodate different workload profiles:
- *   -# <b>cub::BLOCK_SCAN_RAKING</b>.  An efficient (high throughput) "raking reduce-then-scan" prefix scan algorithm. [More...](\ref cub::BlockScanAlgorithm)
- *   -# <b>cub::BLOCK_SCAN_RAKING_MEMOIZE</b>.  Similar to cub::BLOCK_SCAN_RAKING, but having higher throughput at the expense of additional register pressure for intermediate storage. [More...](\ref cub::BlockScanAlgorithm)
- *   -# <b>cub::BLOCK_SCAN_WARP_SCANS</b>.  A quick (low latency) "tiled warpscans" prefix scan algorithm. [More...](\ref cub::BlockScanAlgorithm)
- *
- * \par Performance Considerations
- * - \granularity
- * - Uses special instructions when applicable (e.g., warp \p SHFL)
- * - Uses synchronization-free communication between warp lanes when applicable
- * - Invokes a minimal number of minimal block-wide synchronization barriers (only
- *   one or two depending on algorithm selection)
- * - Incurs zero bank conflicts for most types
- * - Computation is slightly more efficient (i.e., having lower instruction overhead) for:
- *   - Prefix sum variants (<b><em>vs.</em></b> generic scan)
- *   - \blocksize
- * - See cub::BlockScanAlgorithm for performance details regarding algorithmic alternatives
- *
- * \par A Simple Example
- * \blockcollective{BlockScan}
- * \par
- * The code snippet below illustrates an exclusive prefix sum of 512 integer items that
- * are partitioned in a [<em>blocked arrangement</em>](index.html#sec5sec3) across 128 threads
- * where each thread owns 4 consecutive items.
- * \par
- * \code
- * #include <cub/cub.cuh>   // or equivalently <cub/block/block_scan.cuh>
- *
- * __global__ void ExampleKernel(...)
- * {
- *     // Specialize BlockScan for a 1D block of 128 threads on type int
- *     typedef cub::BlockScan<int, 128> BlockScan;
- *
- *     // Allocate shared memory for BlockScan
- *     __shared__ typename BlockScan::TempStorage temp_storage;
- *
- *     // Obtain a segment of consecutive items that are blocked across threads
- *     int thread_data[4];
- *     ...
- *
- *     // Collectively compute the block-wide exclusive prefix sum
- *     BlockScan(temp_storage).ExclusiveSum(thread_data, thread_data);
- *
- * \endcode
- * \par
- * Suppose the set of input \p thread_data across the block of threads is
- * <tt>{[1,1,1,1], [1,1,1,1], ..., [1,1,1,1]}</tt>.
- * The corresponding output \p thread_data in those threads will be
- * <tt>{[0,1,2,3], [4,5,6,7], ..., [508,509,510,511]}</tt>.
- *
- */
-template <
-    typename            T,
-    int                 BLOCK_DIM_X,
-    BlockScanAlgorithm  ALGORITHM       = BLOCK_SCAN_RAKING,
-    int                 BLOCK_DIM_Y     = 1,
-    int                 BLOCK_DIM_Z     = 1,
-    int                 PTX_ARCH        = CUB_PTX_ARCH>
-class BlockScan
-{
-private:
-
-    /******************************************************************************
-     * Constants and type definitions
-     ******************************************************************************/
-
-    /// Constants
-    enum
-    {
-        /// The thread block size in threads
-        BLOCK_THREADS = BLOCK_DIM_X * BLOCK_DIM_Y * BLOCK_DIM_Z,
-    };
-
-    /**
-     * Ensure the template parameterization meets the requirements of the
-     * specified algorithm. Currently, the BLOCK_SCAN_WARP_SCANS policy
-     * cannot be used with threadblock sizes not a multiple of the
-     * architectural warp size.
-     */
-    static const BlockScanAlgorithm SAFE_ALGORITHM =
-        ((ALGORITHM == BLOCK_SCAN_WARP_SCANS) && (BLOCK_THREADS % CUB_WARP_THREADS(PTX_ARCH) != 0)) ?
-            BLOCK_SCAN_RAKING :
-            ALGORITHM;
-
-    typedef BlockScanWarpScans<T, BLOCK_DIM_X, BLOCK_DIM_Y, BLOCK_DIM_Z, PTX_ARCH> WarpScans;
-    typedef BlockScanRaking<T, BLOCK_DIM_X, BLOCK_DIM_Y, BLOCK_DIM_Z, (SAFE_ALGORITHM == BLOCK_SCAN_RAKING_MEMOIZE), PTX_ARCH> Raking;
-
-    /// Define the delegate type for the desired algorithm
-    typedef typename If<(SAFE_ALGORITHM == BLOCK_SCAN_WARP_SCANS),
-        WarpScans,
-        Raking>::Type InternalBlockScan;
-
-    /// Shared memory storage layout type for BlockScan
-    typedef typename InternalBlockScan::TempStorage _TempStorage;
-
-
-    /******************************************************************************
-     * Thread fields
-     ******************************************************************************/
-
-    /// Shared storage reference
-    _TempStorage &temp_storage;
-
-    /// Linear thread-id
-    int linear_tid;
-
-
-    /******************************************************************************
-     * Utility methods
-     ******************************************************************************/
-
-    /// Internal storage allocator
-    __device__ __forceinline__ _TempStorage& PrivateStorage()
-    {
-        __shared__ _TempStorage private_storage;
-        return private_storage;
-    }
-
-
-    /******************************************************************************
-     * Public types
-     ******************************************************************************/
-public:
-
-    /// \smemstorage{BlockScan}
-    struct TempStorage : Uninitialized<_TempStorage> {};
-
-
-    /******************************************************************//**
-     * \name Collective constructors
-     *********************************************************************/
-    //@{
-
-    /**
-     * \brief Collective constructor using a private static allocation of shared memory as temporary storage.
-     */
-    __device__ __forceinline__ BlockScan()
-    :
-        temp_storage(PrivateStorage()),
-        linear_tid(RowMajorTid(BLOCK_DIM_X, BLOCK_DIM_Y, BLOCK_DIM_Z))
-    {}
-
-
-    /**
-     * \brief Collective constructor using the specified memory allocation as temporary storage.
-     */
-    __device__ __forceinline__ BlockScan(
-        TempStorage &temp_storage)             ///< [in] Reference to memory allocation having layout type TempStorage
-    :
-        temp_storage(temp_storage.Alias()),
-        linear_tid(RowMajorTid(BLOCK_DIM_X, BLOCK_DIM_Y, BLOCK_DIM_Z))
-    {}
-
-
-
-
-
-
-    //@}  end member group
-    /******************************************************************//**
-     * \name Exclusive prefix sum operations
-     *********************************************************************/
-    //@{
-
-
-    /**
-     * \brief Computes an exclusive block-wide prefix scan using addition (+) as the scan operator.  Each thread contributes one input element.
-     *
-     * \par
-     * - \identityzero
-     * - \rowmajor
-     * - \smemreuse
-     *
-     * \par Snippet
-     * The code snippet below illustrates an exclusive prefix sum of 128 integer items that
-     * are partitioned across 128 threads.
-     * \par
-     * \code
-     * #include <cub/cub.cuh>   // or equivalently <cub/block/block_scan.cuh>
-     *
-     * __global__ void ExampleKernel(...)
-     * {
-     *     // Specialize BlockScan for a 1D block of 128 threads on type int
-     *     typedef cub::BlockScan<int, 128> BlockScan;
-     *
-     *     // Allocate shared memory for BlockScan
-     *     __shared__ typename BlockScan::TempStorage temp_storage;
-     *
-     *     // Obtain input item for each thread
-     *     int thread_data;
-     *     ...
-     *
-     *     // Collectively compute the block-wide exclusive prefix sum
-     *     BlockScan(temp_storage).ExclusiveSum(thread_data, thread_data);
-     *
-     * \endcode
-     * \par
-     * Suppose the set of input \p thread_data across the block of threads is <tt>1, 1, ..., 1</tt>.  The
-     * corresponding output \p thread_data in those threads will be <tt>0, 1, ..., 127</tt>.
-     *
-     */
-    __device__ __forceinline__ void ExclusiveSum(
-        T               input,                          ///< [in] Calling thread's input item
-        T               &output)                        ///< [out] Calling thread's output item (may be aliased to \p input)
-    {
-        ExclusiveScan(input, output, ZeroInitialize<T>(), cub::Sum());
-    }
-
-
-    /**
-     * \brief Computes an exclusive block-wide prefix scan using addition (+) as the scan operator.  Each thread contributes one input element.  Also provides every thread with the block-wide \p block_aggregate of all inputs.
-     *
-     * \par
-     * - \identityzero
-     * - \rowmajor
-     * - \smemreuse
-     *
-     * \par Snippet
-     * The code snippet below illustrates an exclusive prefix sum of 128 integer items that
-     * are partitioned across 128 threads.
-     * \par
-     * \code
-     * #include <cub/cub.cuh>   // or equivalently <cub/block/block_scan.cuh>
-     *
-     * __global__ void ExampleKernel(...)
-     * {
-     *     // Specialize BlockScan for a 1D block of 128 threads on type int
-     *     typedef cub::BlockScan<int, 128> BlockScan;
-     *
-     *     // Allocate shared memory for BlockScan
-     *     __shared__ typename BlockScan::TempStorage temp_storage;
-     *
-     *     // Obtain input item for each thread
-     *     int thread_data;
-     *     ...
-     *
-     *     // Collectively compute the block-wide exclusive prefix sum
-     *     int block_aggregate;
-     *     BlockScan(temp_storage).ExclusiveSum(thread_data, thread_data, block_aggregate);
-     *
-     * \endcode
-     * \par
-     * Suppose the set of input \p thread_data across the block of threads is <tt>1, 1, ..., 1</tt>.  The
-     * corresponding output \p thread_data in those threads will be <tt>0, 1, ..., 127</tt>.
-     * Furthermore the value \p 128 will be stored in \p block_aggregate for all threads.
-     *
-     */
-    __device__ __forceinline__ void ExclusiveSum(
-        T               input,                          ///< [in] Calling thread's input item
-        T               &output,                        ///< [out] Calling thread's output item (may be aliased to \p input)
-        T               &block_aggregate)               ///< [out] block-wide aggregate reduction of input items
-    {
-        ExclusiveScan(input, output, ZeroInitialize<T>(), cub::Sum(), block_aggregate);
-    }
-
-
-    /**
-     * \brief Computes an exclusive block-wide prefix scan using addition (+) as the scan operator.  Each thread contributes one input element.  Instead of using 0 as the block-wide prefix, the call-back functor \p block_prefix_callback_op is invoked by the first warp in the block, and the value returned by <em>lane</em><sub>0</sub> in that warp is used as the "seed" value that logically prefixes the threadblock's scan inputs.  Also provides every thread with the block-wide \p block_aggregate of all inputs.
-     *
-     * \par
-     * - \identityzero
-     * - The \p block_prefix_callback_op functor must implement a member function <tt>T operator()(T block_aggregate)</tt>.
-     *   The functor's input parameter \p block_aggregate is the same value also returned by the scan operation.
-     *   The functor will be invoked by the first warp of threads in the block, however only the return value from
-     *   <em>lane</em><sub>0</sub> is applied as the block-wide prefix.  Can be stateful.
-     * - \rowmajor
-     * - \smemreuse
-     *
-     * \par Snippet
-     * The code snippet below illustrates a single thread block that progressively
-     * computes an exclusive prefix sum over multiple "tiles" of input using a
-     * prefix functor to maintain a running total between block-wide scans.  Each tile consists
-     * of 128 integer items that are partitioned across 128 threads.
-     * \par
-     * \code
-     * #include <cub/cub.cuh>   // or equivalently <cub/block/block_scan.cuh>
-     *
-     * // A stateful callback functor that maintains a running prefix to be applied
-     * // during consecutive scan operations.
-     * struct BlockPrefixCallbackOp
-     * {
-     *     // Running prefix
-     *     int running_total;
-     *
-     *     // Constructor
-     *     __device__ BlockPrefixCallbackOp(int running_total) : running_total(running_total) {}
-     *
-     *     // Callback operator to be entered by the first warp of threads in the block.
-     *     // Thread-0 is responsible for returning a value for seeding the block-wide scan.
-     *     __device__ int operator()(int block_aggregate)
-     *     {
-     *         int old_prefix = running_total;
-     *         running_total += block_aggregate;
-     *         return old_prefix;
-     *     }
-     * };
-     *
-     * __global__ void ExampleKernel(int *d_data, int num_items, ...)
-     * {
-     *     // Specialize BlockScan for a 1D block of 128 threads
-     *     typedef cub::BlockScan<int, 128> BlockScan;
-     *
-     *     // Allocate shared memory for BlockScan
-     *     __shared__ typename BlockScan::TempStorage temp_storage;
-     *
-     *     // Initialize running total
-     *     BlockPrefixCallbackOp prefix_op(0);
-     *
-     *     // Have the block iterate over segments of items
-     *     for (int block_offset = 0; block_offset < num_items; block_offset += 128)
-     *     {
-     *         // Load a segment of consecutive items that are blocked across threads
-     *         int thread_data = d_data[block_offset];
-     *
-     *         // Collectively compute the block-wide exclusive prefix sum
-     *         int block_aggregate;
-     *         BlockScan(temp_storage).ExclusiveSum(
-     *             thread_data, thread_data, block_aggregate, prefix_op);
-     *         __syncthreads();
-     *
-     *         // Store scanned items to output segment
-     *         d_data[block_offset] = thread_data;
-     *     }
-     * \endcode
-     * \par
-     * Suppose the input \p d_data is <tt>1, 1, 1, 1, 1, 1, 1, 1, ...</tt>.
-     * The corresponding output for the first segment will be <tt>0, 1, ..., 127</tt>.
-     * The output for the second segment will be <tt>128, 129, ..., 255</tt>.  Furthermore,
-     * the value \p 128 will be stored in \p block_aggregate for all threads after each scan.
-     *
-     * \tparam BlockPrefixCallbackOp        <b>[inferred]</b> Call-back functor type having member <tt>T operator()(T block_aggregate)</tt>
-     */
-    template <typename BlockPrefixCallbackOp>
-    __device__ __forceinline__ void ExclusiveSum(
-        T                       input,                          ///< [in] Calling thread's input item
-        T                       &output,                        ///< [out] Calling thread's output item (may be aliased to \p input)
-        T                       &block_aggregate,               ///< [out] block-wide aggregate reduction of input items (exclusive of the \p block_prefix_callback_op value)
-        BlockPrefixCallbackOp   &block_prefix_callback_op)      ///< [in-out] <b>[<em>warp</em><sub>0</sub> only]</b> Call-back functor for specifying a block-wide prefix to be applied to all inputs.
-    {
-        ExclusiveScan(input, output, ZeroInitialize<T>(), cub::Sum(), block_aggregate, block_prefix_callback_op);
-    }
-
-
-    //@}  end member group
-    /******************************************************************//**
-     * \name Exclusive prefix sum operations (multiple data per thread)
-     *********************************************************************/
-    //@{
-
-
-    /**
-     * \brief Computes an exclusive block-wide prefix scan using addition (+) as the scan operator.  Each thread contributes an array of consecutive input elements.
-     *
-     * \par
-     * - \identityzero
-     * - \blocked
-     * - \granularity
-     * - \smemreuse
-     *
-     * \par Snippet
-     * The code snippet below illustrates an exclusive prefix sum of 512 integer items that
-     * are partitioned in a [<em>blocked arrangement</em>](index.html#sec5sec3) across 128 threads
-     * where each thread owns 4 consecutive items.
-     * \par
-     * \code
-     * #include <cub/cub.cuh>   // or equivalently <cub/block/block_scan.cuh>
-     *
-     * __global__ void ExampleKernel(...)
-     * {
-     *     // Specialize BlockScan for a 1D block of 128 threads on type int
-     *     typedef cub::BlockScan<int, 128> BlockScan;
-     *
-     *     // Allocate shared memory for BlockScan
-     *     __shared__ typename BlockScan::TempStorage temp_storage;
-     *
-     *     // Obtain a segment of consecutive items that are blocked across threads
-     *     int thread_data[4];
-     *     ...
-     *
-     *     // Collectively compute the block-wide exclusive prefix sum
-     *     BlockScan(temp_storage).ExclusiveSum(thread_data, thread_data);
-     *
-     * \endcode
-     * \par
-     * Suppose the set of input \p thread_data across the block of threads is <tt>{ [1,1,1,1], [1,1,1,1], ..., [1,1,1,1] }</tt>.  The
-     * corresponding output \p thread_data in those threads will be <tt>{ [0,1,2,3], [4,5,6,7], ..., [508,509,510,511] }</tt>.
-     *
-     * \tparam ITEMS_PER_THREAD     <b>[inferred]</b> The number of consecutive items partitioned onto each thread.
-     */
-    template <int ITEMS_PER_THREAD>
-    __device__ __forceinline__ void ExclusiveSum(
-        T                 (&input)[ITEMS_PER_THREAD],   ///< [in] Calling thread's input items
-        T                 (&output)[ITEMS_PER_THREAD])  ///< [out] Calling thread's output items (may be aliased to \p input)
-    {
-        // Reduce consecutive thread items in registers
-        Sum scan_op;
-        T thread_partial = ThreadReduce(input, scan_op);
-
-        // Exclusive threadblock-scan
-        ExclusiveSum(thread_partial, thread_partial);
-
-        // Exclusive scan in registers with prefix
-        ThreadScanExclusive(input, output, scan_op, thread_partial);
-    }
-
-
-    /**
-     * \brief Computes an exclusive block-wide prefix scan using addition (+) as the scan operator.  Each thread contributes an array of consecutive input elements.  Also provides every thread with the block-wide \p block_aggregate of all inputs.
-     *
-     * \par
-     * - \identityzero
-     * - \blocked
-     * - \granularity
-     * - \smemreuse
-     *
-     * \par Snippet
-     * The code snippet below illustrates an exclusive prefix sum of 512 integer items that
-     * are partitioned in a [<em>blocked arrangement</em>](index.html#sec5sec3) across 128 threads
-     * where each thread owns 4 consecutive items.
-     * \par
-     * \code
-     * #include <cub/cub.cuh>   // or equivalently <cub/block/block_scan.cuh>
-     *
-     * __global__ void ExampleKernel(...)
-     * {
-     *     // Specialize BlockScan for a 1D block of 128 threads on type int
-     *     typedef cub::BlockScan<int, 128> BlockScan;
-     *
-     *     // Allocate shared memory for BlockScan
-     *     __shared__ typename BlockScan::TempStorage temp_storage;
-     *
-     *     // Obtain a segment of consecutive items that are blocked across threads
-     *     int thread_data[4];
-     *     ...
-     *
-     *     // Collectively compute the block-wide exclusive prefix sum
-     *     int block_aggregate;
-     *     BlockScan(temp_storage).ExclusiveSum(thread_data, thread_data, block_aggregate);
-     *
-     * \endcode
-     * \par
-     * Suppose the set of input \p thread_data across the block of threads is <tt>{ [1,1,1,1], [1,1,1,1], ..., [1,1,1,1] }</tt>.  The
-     * corresponding output \p thread_data in those threads will be <tt>{ [0,1,2,3], [4,5,6,7], ..., [508,509,510,511] }</tt>.
-     * Furthermore the value \p 512 will be stored in \p block_aggregate for all threads.
-     *
-     * \tparam ITEMS_PER_THREAD     <b>[inferred]</b> The number of consecutive items partitioned onto each thread.
-     */
-    template <int ITEMS_PER_THREAD>
-    __device__ __forceinline__ void ExclusiveSum(
-        T                 (&input)[ITEMS_PER_THREAD],       ///< [in] Calling thread's input items
-        T                 (&output)[ITEMS_PER_THREAD],      ///< [out] Calling thread's output items (may be aliased to \p input)
-        T                 &block_aggregate)                 ///< [out] block-wide aggregate reduction of input items
-    {
-        // Reduce consecutive thread items in registers
-        Sum scan_op;
-        T thread_partial = ThreadReduce(input, scan_op);
-
-        // Exclusive threadblock-scan
-        ExclusiveSum(thread_partial, thread_partial, block_aggregate);
-
-        // Exclusive scan in registers with prefix
-        ThreadScanExclusive(input, output, scan_op, thread_partial);
-    }
-
-
-    /**
-     * \brief Computes an exclusive block-wide prefix scan using addition (+) as the scan operator.  Each thread contributes an array of consecutive input elements.  Instead of using 0 as the block-wide prefix, the call-back functor \p block_prefix_callback_op is invoked by the first warp in the block, and the value returned by <em>lane</em><sub>0</sub> in that warp is used as the "seed" value that logically prefixes the threadblock's scan inputs.  Also provides every thread with the block-wide \p block_aggregate of all inputs.
-     *
-     * \par
-     * - \identityzero
-     * - The \p block_prefix_callback_op functor must implement a member function <tt>T operator()(T block_aggregate)</tt>.
-     *   The functor's input parameter \p block_aggregate is the same value also returned by the scan operation.
-     *   The functor will be invoked by the first warp of threads in the block, however only the return value from
-     *   <em>lane</em><sub>0</sub> is applied as the block-wide prefix.  Can be stateful.
-     * - \blocked
-     * - \granularity
-     * - \smemreuse
-     *
-     * \par Snippet
-     * The code snippet below illustrates a single thread block that progressively
-     * computes an exclusive prefix sum over multiple "tiles" of input using a
-     * prefix functor to maintain a running total between block-wide scans.  Each tile consists
-     * of 512 integer items that are partitioned in a [<em>blocked arrangement</em>](index.html#sec5sec3)
-     * across 128 threads where each thread owns 4 consecutive items.
-     * \par
-     * \code
-     * #include <cub/cub.cuh>   // or equivalently <cub/block/block_scan.cuh>
-     *
-     * // A stateful callback functor that maintains a running prefix to be applied
-     * // during consecutive scan operations.
-     * struct BlockPrefixCallbackOp
-     * {
-     *     // Running prefix
-     *     int running_total;
-     *
-     *     // Constructor
-     *     __device__ BlockPrefixCallbackOp(int running_total) : running_total(running_total) {}
-     *
-     *     // Callback operator to be entered by the first warp of threads in the block.
-     *     // Thread-0 is responsible for returning a value for seeding the block-wide scan.
-     *     __device__ int operator()(int block_aggregate)
-     *     {
-     *         int old_prefix = running_total;
-     *         running_total += block_aggregate;
-     *         return old_prefix;
-     *     }
-     * };
-     *
-     * __global__ void ExampleKernel(int *d_data, int num_items, ...)
-     * {
-     *     // Specialize BlockLoad, BlockStore, and BlockScan for a 1D block of 128 threads, 4 ints per thread
-     *     typedef cub::BlockLoad<int*, 128, 4, BLOCK_LOAD_TRANSPOSE>   BlockLoad;
-     *     typedef cub::BlockStore<int*, 128, 4, BLOCK_STORE_TRANSPOSE> BlockStore;
-     *     typedef cub::BlockScan<int, 128>                             BlockScan;
-     *
-     *     // Allocate aliased shared memory for BlockLoad, BlockStore, and BlockScan
-     *     __shared__ union {
-     *         typename BlockLoad::TempStorage     load;
-     *         typename BlockScan::TempStorage     scan;
-     *         typename BlockStore::TempStorage    store;
-     *     } temp_storage;
-     *
-     *     // Initialize running total
-     *     BlockPrefixCallbackOp prefix_op(0);
-     *
-     *     // Have the block iterate over segments of items
-     *     for (int block_offset = 0; block_offset < num_items; block_offset += 128 * 4)
-     *     {
-     *         // Load a segment of consecutive items that are blocked across threads
-     *         int thread_data[4];
-     *         BlockLoad(temp_storage.load).Load(d_data + block_offset, thread_data);
-     *         __syncthreads();
-     *
-     *         // Collectively compute the block-wide exclusive prefix sum
-     *         int block_aggregate;
-     *         BlockScan(temp_storage.scan).ExclusiveSum(
-     *             thread_data, thread_data, block_aggregate, prefix_op);
-     *         __syncthreads();
-     *
-     *         // Store scanned items to output segment
-     *         BlockStore(temp_storage.store).Store(d_data + block_offset, thread_data);
-     *         __syncthreads();
-     *     }
-     * \endcode
-     * \par
-     * Suppose the input \p d_data is <tt>1, 1, 1, 1, 1, 1, 1, 1, ...</tt>.
-     * The corresponding output for the first segment will be <tt>0, 1, 2, 3, ..., 510, 511</tt>.
-     * The output for the second segment will be <tt>512, 513, 514, 515, ..., 1022, 1023</tt>.  Furthermore,
-     * the value \p 512 will be stored in \p block_aggregate for all threads after each scan.
-     *
-     * \tparam ITEMS_PER_THREAD     <b>[inferred]</b> The number of consecutive items partitioned onto each thread.
-     * \tparam BlockPrefixCallbackOp        <b>[inferred]</b> Call-back functor type having member <tt>T operator()(T block_aggregate)</tt>
-     */
-    template <
-        int ITEMS_PER_THREAD,
-        typename BlockPrefixCallbackOp>
-    __device__ __forceinline__ void ExclusiveSum(
-        T                       (&input)[ITEMS_PER_THREAD],   ///< [in] Calling thread's input items
-        T                       (&output)[ITEMS_PER_THREAD],  ///< [out] Calling thread's output items (may be aliased to \p input)
-        T                       &block_aggregate,             ///< [out] block-wide aggregate reduction of input items (exclusive of the \p block_prefix_callback_op value)
-        BlockPrefixCallbackOp   &block_prefix_callback_op)    ///< [in-out] <b>[<em>warp</em><sub>0</sub> only]</b> Call-back functor for specifying a block-wide prefix to be applied to all inputs.
-    {
-        // Reduce consecutive thread items in registers
-        Sum scan_op;
-        T thread_partial = ThreadReduce(input, scan_op);
-
-        // Exclusive threadblock-scan
-        ExclusiveSum(thread_partial, thread_partial, block_aggregate, block_prefix_callback_op);
-
-        // Exclusive scan in registers with prefix
-        ThreadScanExclusive(input, output, scan_op, thread_partial);
-    }
-
-
-
-    //@}  end member group        // Inclusive prefix sums
-    /******************************************************************//**
-     * \name Exclusive prefix scan operations
-     *********************************************************************/
-    //@{
-
-
-    /**
-     * \brief Computes an exclusive block-wide prefix scan using the specified binary \p scan_op functor.  Each thread contributes one input element.
-     *
-     * \par
-     * - Supports non-commutative scan operators.
-     * - \rowmajor
-     * - \smemreuse
-     *
-     * \par Snippet
-     * The code snippet below illustrates an exclusive prefix max scan of 128 integer items that
-     * are partitioned across 128 threads.
-     * \par
-     * \code
-     * #include <cub/cub.cuh>   // or equivalently <cub/block/block_scan.cuh>
-     *
-     * __global__ void ExampleKernel(...)
-     * {
-     *     // Specialize BlockScan for a 1D block of 128 threads on type int
-     *     typedef cub::BlockScan<int, 128> BlockScan;
-     *
-     *     // Allocate shared memory for BlockScan
-     *     __shared__ typename BlockScan::TempStorage temp_storage;
-     *
-     *     // Obtain input item for each thread
-     *     int thread_data;
-     *     ...
-     *
-     *     // Collectively compute the block-wide exclusive prefix max scan
-     *     BlockScan(temp_storage).ExclusiveScan(thread_data, thread_data, INT_MIN, cub::Max());
-     *
-     * \endcode
-     * \par
-     * Suppose the set of input \p thread_data across the block of threads is <tt>0, -1, 2, -3, ..., 126, -127</tt>.  The
-     * corresponding output \p thread_data in those threads will be <tt>INT_MIN, 0, 0, 2, ..., 124, 126</tt>.
-     *
-     * \tparam ScanOp               <b>[inferred]</b> Binary scan functor (e.g., an instance of cub::Sum, cub::Min, cub::Max, etc.) type having member <tt>T operator()(const T &a, const T &b)</tt>
-     */
-    template <typename ScanOp>
-    __device__ __forceinline__ void ExclusiveScan(
-        T               input,                          ///< [in] Calling thread's input item
-        T               &output,                        ///< [out] Calling thread's output item (may be aliased to \p input)
-        T               identity,                       ///< [in] Identity value
-        ScanOp          scan_op)                        ///< [in] Binary scan functor (e.g., an instance of cub::Sum, cub::Min, cub::Max, etc.)
-    {
-        InternalBlockScan(temp_storage).ExclusiveScan(input, output, identity, scan_op);
-    }
-
-
-    /**
-     * \brief Computes an exclusive block-wide prefix scan using the specified binary \p scan_op functor.  Each thread contributes one input element.  Also provides every thread with the block-wide \p block_aggregate of all inputs.
-     *
-     * \par
-     * - Supports non-commutative scan operators.
-     * - \rowmajor
-     * - \smemreuse
-     *
-     * \par Snippet
-     * The code snippet below illustrates an exclusive prefix max scan of 128 integer items that
-     * are partitioned across 128 threads.
-     * \par
-     * \code
-     * #include <cub/cub.cuh>   // or equivalently <cub/block/block_scan.cuh>
-     *
-     * __global__ void ExampleKernel(...)
-     * {
-     *     // Specialize BlockScan for a 1D block of 128 threads on type int
-     *     typedef cub::BlockScan<int, 128> BlockScan;
-     *
-     *     // Allocate shared memory for BlockScan
-     *     __shared__ typename BlockScan::TempStorage temp_storage;
-     *
-     *     // Obtain input item for each thread
-     *     int thread_data;
-     *     ...
-     *
-     *     // Collectively compute the block-wide exclusive prefix max scan
-     *     int block_aggregate;
-     *     BlockScan(temp_storage).ExclusiveScan(thread_data, thread_data, INT_MIN, cub::Max(), block_aggregate);
-     *
-     * \endcode
-     * \par
-     * Suppose the set of input \p thread_data across the block of threads is <tt>0, -1, 2, -3, ..., 126, -127</tt>.  The
-     * corresponding output \p thread_data in those threads will be <tt>INT_MIN, 0, 0, 2, ..., 124, 126</tt>.
-     * Furthermore the value \p 126 will be stored in \p block_aggregate for all threads.
-     *
-     * \tparam ScanOp   <b>[inferred]</b> Binary scan functor (e.g., an instance of cub::Sum, cub::Min, cub::Max, etc.) type having member <tt>T operator()(const T &a, const T &b)</tt>
-     */
-    template <typename ScanOp>
-    __device__ __forceinline__ void ExclusiveScan(
-        T               input,              ///< [in] Calling thread's input items
-        T               &output,            ///< [out] Calling thread's output items (may be aliased to \p input)
-        T               identity,          ///< [in] Identity value
-        ScanOp          scan_op,            ///< [in] Binary scan functor (e.g., an instance of cub::Sum, cub::Min, cub::Max, etc.)
-        T               &block_aggregate)   ///< [out] block-wide aggregate reduction of input items
-    {
-        InternalBlockScan(temp_storage).ExclusiveScan(input, output, identity, scan_op, block_aggregate);
-    }
-
-
-    /**
-     * \brief Computes an exclusive block-wide prefix scan using the specified binary \p scan_op functor.  Each thread contributes one input element.  the call-back functor \p block_prefix_callback_op is invoked by the first warp in the block, and the value returned by <em>lane</em><sub>0</sub> in that warp is used as the "seed" value that logically prefixes the threadblock's scan inputs.  Also provides every thread with the block-wide \p block_aggregate of all inputs.
-     *
-     * \par
-     * - The \p block_prefix_callback_op functor must implement a member function <tt>T operator()(T block_aggregate)</tt>.
-     *   The functor's input parameter \p block_aggregate is the same value also returned by the scan operation.
-     *   The functor will be invoked by the first warp of threads in the block, however only the return value from
-     *   <em>lane</em><sub>0</sub> is applied as the block-wide prefix.  Can be stateful.
-     * - Supports non-commutative scan operators.
-     * - \rowmajor
-     * - \smemreuse
-     *
-     * \par Snippet
-     * The code snippet below illustrates a single thread block that progressively
-     * computes an exclusive prefix max scan over multiple "tiles" of input using a
-     * prefix functor to maintain a running total between block-wide scans.  Each tile consists
-     * of 128 integer items that are partitioned across 128 threads.
-     * \par
-     * \code
-     * #include <cub/cub.cuh>   // or equivalently <cub/block/block_scan.cuh>
-     *
-     * // A stateful callback functor that maintains a running prefix to be applied
-     * // during consecutive scan operations.
-     * struct BlockPrefixCallbackOp
-     * {
-     *     // Running prefix
-     *     int running_total;
-     *
-     *     // Constructor
-     *     __device__ BlockPrefixCallbackOp(int running_total) : running_total(running_total) {}
-     *
-     *     // Callback operator to be entered by the first warp of threads in the block.
-     *     // Thread-0 is responsible for returning a value for seeding the block-wide scan.
-     *     __device__ int operator()(int block_aggregate)
-     *     {
-     *         int old_prefix = running_total;
-     *         running_total = (block_aggregate > old_prefix) ? block_aggregate : old_prefix;
-     *         return old_prefix;
-     *     }
-     * };
-     *
-     * __global__ void ExampleKernel(int *d_data, int num_items, ...)
-     * {
-     *     // Specialize BlockScan for a 1D block of 128 threads
-     *     typedef cub::BlockScan<int, 128> BlockScan;
-     *
-     *     // Allocate shared memory for BlockScan
-     *     __shared__ typename BlockScan::TempStorage temp_storage;
-     *
-     *     // Initialize running total
-     *     BlockPrefixCallbackOp prefix_op(INT_MIN);
-     *
-     *     // Have the block iterate over segments of items
-     *     for (int block_offset = 0; block_offset < num_items; block_offset += 128)
-     *     {
-     *         // Load a segment of consecutive items that are blocked across threads
-     *         int thread_data = d_data[block_offset];
-     *
-     *         // Collectively compute the block-wide exclusive prefix max scan
-     *         int block_aggregate;
-     *         BlockScan(temp_storage).ExclusiveScan(
-     *             thread_data, thread_data, INT_MIN, cub::Max(), block_aggregate, prefix_op);
-     *         __syncthreads();
-     *
-     *         // Store scanned items to output segment
-     *         d_data[block_offset] = thread_data;
-     *     }
-     * \endcode
-     * \par
-     * Suppose the input \p d_data is <tt>0, -1, 2, -3, 4, -5, ...</tt>.
-     * The corresponding output for the first segment will be <tt>INT_MIN, 0, 0, 2, ..., 124, 126</tt>.
-     * The output for the second segment will be <tt>126, 128, 128, 130, ..., 252, 254</tt>.  Furthermore,
-     * \p block_aggregate will be assigned \p 126 in all threads after the first scan, assigned \p 254 after the second
-     * scan, etc.
-     *
-     * \tparam ScanOp               <b>[inferred]</b> Binary scan functor (e.g., an instance of cub::Sum, cub::Min, cub::Max, etc.) type having member <tt>T operator()(const T &a, const T &b)</tt>
-     * \tparam BlockPrefixCallbackOp        <b>[inferred]</b> Call-back functor type having member <tt>T operator()(T block_aggregate)</tt>
-     */
-    template <
-        typename ScanOp,
-        typename BlockPrefixCallbackOp>
-    __device__ __forceinline__ void ExclusiveScan(
-        T                       input,                          ///< [in] Calling thread's input item
-        T                       &output,                        ///< [out] Calling thread's output item (may be aliased to \p input)
-        T                       identity,                       ///< [in] Identity value
-        ScanOp                  scan_op,                        ///< [in] Binary scan functor (e.g., an instance of cub::Sum, cub::Min, cub::Max, etc.)
-        T                       &block_aggregate,               ///< [out] block-wide aggregate reduction of input items (exclusive of the \p block_prefix_callback_op value)
-        BlockPrefixCallbackOp   &block_prefix_callback_op)      ///< [in-out] <b>[<em>warp</em><sub>0</sub> only]</b> Call-back functor for specifying a block-wide prefix to be applied to all inputs.
-    {
-        InternalBlockScan(temp_storage).ExclusiveScan(input, output, identity, scan_op, block_aggregate, block_prefix_callback_op);
-    }
-
-
-    //@}  end member group        // Inclusive prefix sums
-    /******************************************************************//**
-     * \name Exclusive prefix scan operations (multiple data per thread)
-     *********************************************************************/
-    //@{
-
-
-    /**
-     * \brief Computes an exclusive block-wide prefix scan using the specified binary \p scan_op functor.  Each thread contributes an array of consecutive input elements.
-     *
-     * \par
-     * - Supports non-commutative scan operators.
-     * - \blocked
-     * - \granularity
-     * - \smemreuse
-     *
-     * \par Snippet
-     * The code snippet below illustrates an exclusive prefix max scan of 512 integer items that
-     * are partitioned in a [<em>blocked arrangement</em>](index.html#sec5sec3) across 128 threads
-     * where each thread owns 4 consecutive items.
-     * \par
-     * \code
-     * #include <cub/cub.cuh>   // or equivalently <cub/block/block_scan.cuh>
-     *
-     * __global__ void ExampleKernel(...)
-     * {
-     *     // Specialize BlockScan for a 1D block of 128 threads on type int
-     *     typedef cub::BlockScan<int, 128> BlockScan;
-     *
-     *     // Allocate shared memory for BlockScan
-     *     __shared__ typename BlockScan::TempStorage temp_storage;
-     *
-     *     // Obtain a segment of consecutive items that are blocked across threads
-     *     int thread_data[4];
-     *     ...
-     *
-     *     // Collectively compute the block-wide exclusive prefix max scan
-     *     BlockScan(temp_storage).ExclusiveScan(thread_data, thread_data, INT_MIN, cub::Max());
-     *
-     * \endcode
-     * \par
-     * Suppose the set of input \p thread_data across the block of threads is
-     * <tt>{ [0,-1,2,-3], [4,-5,6,-7], ..., [508,-509,510,-511] }</tt>.
-     * The corresponding output \p thread_data in those threads will be
-     * <tt>{ [INT_MIN,0,0,2], [2,4,4,6], ..., [506,508,508,510] }</tt>.
-     *
-     * \tparam ITEMS_PER_THREAD     <b>[inferred]</b> The number of consecutive items partitioned onto each thread.
-     * \tparam ScanOp               <b>[inferred]</b> Binary scan functor (e.g., an instance of cub::Sum, cub::Min, cub::Max, etc.) type having member <tt>T operator()(const T &a, const T &b)</tt>
-     */
-    template <
-        int             ITEMS_PER_THREAD,
-        typename        ScanOp>
-    __device__ __forceinline__ void ExclusiveScan(
-        T                 (&input)[ITEMS_PER_THREAD],   ///< [in] Calling thread's input items
-        T                 (&output)[ITEMS_PER_THREAD],  ///< [out] Calling thread's output items (may be aliased to \p input)
-        T                 identity,                    ///< [in] Identity value
-        ScanOp            scan_op)                      ///< [in] Binary scan functor (e.g., an instance of cub::Sum, cub::Min, cub::Max, etc.)
-    {
-        // Reduce consecutive thread items in registers
-        T thread_partial = ThreadReduce(input, scan_op);
-
-        // Exclusive threadblock-scan
-        ExclusiveScan(thread_partial, thread_partial, identity, scan_op);
-
-        // Exclusive scan in registers with prefix
-        ThreadScanExclusive(input, output, scan_op, thread_partial);
-    }
-
-
-    /**
-     * \brief Computes an exclusive block-wide prefix scan using the specified binary \p scan_op functor.  Each thread contributes an array of consecutive input elements.  Also provides every thread with the block-wide \p block_aggregate of all inputs.
-     *
-     * \par
-     * - Supports non-commutative scan operators.
-     * - \blocked
-     * - \granularity
-     * - \smemreuse
-     *
-     * \par Snippet
-     * The code snippet below illustrates an exclusive prefix max scan of 512 integer items that
-     * are partitioned in a [<em>blocked arrangement</em>](index.html#sec5sec3) across 128 threads
-     * where each thread owns 4 consecutive items.
-     * \par
-     * \code
-     * #include <cub/cub.cuh>   // or equivalently <cub/block/block_scan.cuh>
-     *
-     * __global__ void ExampleKernel(...)
-     * {
-     *     // Specialize BlockScan for a 1D block of 128 threads on type int
-     *     typedef cub::BlockScan<int, 128> BlockScan;
-     *
-     *     // Allocate shared memory for BlockScan
-     *     __shared__ typename BlockScan::TempStorage temp_storage;
-     *
-     *     // Obtain a segment of consecutive items that are blocked across threads
-     *     int thread_data[4];
-     *     ...
-     *
-     *     // Collectively compute the block-wide exclusive prefix max scan
-     *     int block_aggregate;
-     *     BlockScan(temp_storage).ExclusiveScan(thread_data, thread_data, INT_MIN, cub::Max(), block_aggregate);
-     *
-     * \endcode
-     * \par
-     * Suppose the set of input \p thread_data across the block of threads is <tt>{ [0,-1,2,-3], [4,-5,6,-7], ..., [508,-509,510,-511] }</tt>.  The
-     * corresponding output \p thread_data in those threads will be <tt>{ [INT_MIN,0,0,2], [2,4,4,6], ..., [506,508,508,510] }</tt>.
-     * Furthermore the value \p 510 will be stored in \p block_aggregate for all threads.
-     *
-     * \tparam ITEMS_PER_THREAD     <b>[inferred]</b> The number of consecutive items partitioned onto each thread.
-     * \tparam ScanOp               <b>[inferred]</b> Binary scan functor (e.g., an instance of cub::Sum, cub::Min, cub::Max, etc.) type having member <tt>T operator()(const T &a, const T &b)</tt>
-     */
-    template <
-        int             ITEMS_PER_THREAD,
-        typename        ScanOp>
-    __device__ __forceinline__ void ExclusiveScan(
-        T                 (&input)[ITEMS_PER_THREAD],   ///< [in] Calling thread's input items
-        T                 (&output)[ITEMS_PER_THREAD],  ///< [out] Calling thread's output items (may be aliased to \p input)
-        T                 identity,                    ///< [in] Identity value
-        ScanOp            scan_op,                      ///< [in] Binary scan functor (e.g., an instance of cub::Sum, cub::Min, cub::Max, etc.)
-        T                 &block_aggregate)             ///< [out] block-wide aggregate reduction of input items
-    {
-        // Reduce consecutive thread items in registers
-        T thread_partial = ThreadReduce(input, scan_op);
-
-        // Exclusive threadblock-scan
-        ExclusiveScan(thread_partial, thread_partial, identity, scan_op, block_aggregate);
-
-        // Exclusive scan in registers with prefix
-        ThreadScanExclusive(input, output, scan_op, thread_partial);
-    }
-
-
-    /**
-     * \brief Computes an exclusive block-wide prefix scan using the specified binary \p scan_op functor.  Each thread contributes an array of consecutive input elements.  the call-back functor \p block_prefix_callback_op is invoked by the first warp in the block, and the value returned by <em>lane</em><sub>0</sub> in that warp is used as the "seed" value that logically prefixes the threadblock's scan inputs.  Also provides every thread with the block-wide \p block_aggregate of all inputs.
-     *
-     * \par
-     * - The \p block_prefix_callback_op functor must implement a member function <tt>T operator()(T block_aggregate)</tt>.
-     *   The functor's input parameter \p block_aggregate is the same value also returned by the scan operation.
-     *   The functor will be invoked by the first warp of threads in the block, however only the return value from
-     *   <em>lane</em><sub>0</sub> is applied as the block-wide prefix.  Can be stateful.
-     * - Supports non-commutative scan operators.
-     * - \blocked
-     * - \granularity
-     * - \smemreuse
-     *
-     * \par Snippet
-     * The code snippet below illustrates a single thread block that progressively
-     * computes an exclusive prefix max scan over multiple "tiles" of input using a
-     * prefix functor to maintain a running total between block-wide scans.  Each tile consists
-     * of 128 integer items that are partitioned across 128 threads.
-     * \par
-     * \code
-     * #include <cub/cub.cuh>   // or equivalently <cub/block/block_scan.cuh>
-     *
-     * // A stateful callback functor that maintains a running prefix to be applied
-     * // during consecutive scan operations.
-     * struct BlockPrefixCallbackOp
-     * {
-     *     // Running prefix
-     *     int running_total;
-     *
-     *     // Constructor
-     *     __device__ BlockPrefixCallbackOp(int running_total) : running_total(running_total) {}
-     *
-     *     // Callback operator to be entered by the first warp of threads in the block.
-     *     // Thread-0 is responsible for returning a value for seeding the block-wide scan.
-     *     __device__ int operator()(int block_aggregate)
-     *     {
-     *         int old_prefix = running_total;
-     *         running_total = (block_aggregate > old_prefix) ? block_aggregate : old_prefix;
-     *         return old_prefix;
-     *     }
-     * };
-     *
-     * __global__ void ExampleKernel(int *d_data, int num_items, ...)
-     * {
-     *     // Specialize BlockLoad, BlockStore, and BlockScan for a 1D block of 128 threads, 4 ints per thread
-     *     typedef cub::BlockLoad<int*, 128, 4, BLOCK_LOAD_TRANSPOSE>   BlockLoad;
-     *     typedef cub::BlockStore<int*, 128, 4, BLOCK_STORE_TRANSPOSE> BlockStore;
-     *     typedef cub::BlockScan<int, 128>                             BlockScan;
-     *
-     *     // Allocate aliased shared memory for BlockLoad, BlockStore, and BlockScan
-     *     __shared__ union {
-     *         typename BlockLoad::TempStorage     load;
-     *         typename BlockScan::TempStorage     scan;
-     *         typename BlockStore::TempStorage    store;
-     *     } temp_storage;
-     *
-     *     // Initialize running total
-     *     BlockPrefixCallbackOp prefix_op(0);
-     *
-     *     // Have the block iterate over segments of items
-     *     for (int block_offset = 0; block_offset < num_items; block_offset += 128 * 4)
-     *     {
-     *         // Load a segment of consecutive items that are blocked across threads
-     *         int thread_data[4];
-     *         BlockLoad(temp_storage.load).Load(d_data + block_offset, thread_data);
-     *         __syncthreads();
-     *
-     *         // Collectively compute the block-wide exclusive prefix max scan
-     *         int block_aggregate;
-     *         BlockScan(temp_storage.scan).ExclusiveScan(
-     *             thread_data, thread_data, INT_MIN, cub::Max(), block_aggregate, prefix_op);
-     *         __syncthreads();
-     *
-     *         // Store scanned items to output segment
-     *         BlockStore(temp_storage.store).Store(d_data + block_offset, thread_data);
-     *         __syncthreads();
-     *     }
-     * \endcode
-     * \par
-     * Suppose the input \p d_data is <tt>0, -1, 2, -3, 4, -5, ...</tt>.
-     * The corresponding output for the first segment will be <tt>INT_MIN, 0, 0, 2, 2, 4, ..., 508, 510</tt>.
-     * The output for the second segment will be <tt>510, 512, 512, 514, 514, 516, ..., 1020, 1022</tt>.  Furthermore,
-     * \p block_aggregate will be assigned \p 510 in all threads after the first scan, assigned \p 1022 after the second
-     * scan, etc.
-     *
-     * \tparam ITEMS_PER_THREAD         <b>[inferred]</b> The number of consecutive items partitioned onto each thread.
-     * \tparam ScanOp                   <b>[inferred]</b> Binary scan functor (e.g., an instance of cub::Sum, cub::Min, cub::Max, etc.) type having member <tt>T operator()(const T &a, const T &b)</tt>
-     * \tparam BlockPrefixCallbackOp    <b>[inferred]</b> Call-back functor type having member <tt>T operator()(T block_aggregate)</tt>
-     */
-    template <
-        int             ITEMS_PER_THREAD,
-        typename        ScanOp,
-        typename        BlockPrefixCallbackOp>
-    __device__ __forceinline__ void ExclusiveScan(
-        T                       (&input)[ITEMS_PER_THREAD],     ///< [in] Calling thread's input items
-        T                       (&output)[ITEMS_PER_THREAD],    ///< [out] Calling thread's output items (may be aliased to \p input)
-        T                       identity,                       ///< [in] Identity value
-        ScanOp                  scan_op,                        ///< [in] Binary scan functor (e.g., an instance of cub::Sum, cub::Min, cub::Max, etc.)
-        T                       &block_aggregate,               ///< [out] block-wide aggregate reduction of input items (exclusive of the \p block_prefix_callback_op value)
-        BlockPrefixCallbackOp   &block_prefix_callback_op)      ///< [in-out] <b>[<em>warp</em><sub>0</sub> only]</b> Call-back functor for specifying a block-wide prefix to be applied to all inputs.
-    {
-        // Reduce consecutive thread items in registers
-        T thread_partial = ThreadReduce(input, scan_op);
-
-        // Exclusive threadblock-scan
-        ExclusiveScan(thread_partial, thread_partial, identity, scan_op, block_aggregate, block_prefix_callback_op);
-
-        // Exclusive scan in registers with prefix
-        ThreadScanExclusive(input, output, scan_op, thread_partial);
-    }
-
-
-    //@}  end member group
-
-#ifndef DOXYGEN_SHOULD_SKIP_THIS    // Do not document
-
-    /******************************************************************//**
-     * \name Exclusive prefix scan operations (identityless, single datum per thread)
-     *********************************************************************/
-    //@{
-
-
-    /**
-     * \brief Computes an exclusive block-wide prefix scan using the specified binary \p scan_op functor.  Each thread contributes one input element.  With no identity value, the output computed for <em>thread</em><sub>0</sub> is undefined.
-     *
-     * \par
-     * - Supports non-commutative scan operators.
-     * - \rowmajor
-     * - \smemreuse
-     *
-     * \tparam ScanOp               <b>[inferred]</b> Binary scan functor (e.g., an instance of cub::Sum, cub::Min, cub::Max, etc.) type having member <tt>T operator()(const T &a, const T &b)</tt>
-     */
-    template <typename ScanOp>
-    __device__ __forceinline__ void ExclusiveScan(
-        T               input,                          ///< [in] Calling thread's input item
-        T               &output,                        ///< [out] Calling thread's output item (may be aliased to \p input)
-        ScanOp          scan_op)                        ///< [in] Binary scan functor (e.g., an instance of cub::Sum, cub::Min, cub::Max, etc.)
-    {
-        InternalBlockScan(temp_storage).ExclusiveScan(input, output, scan_op);
-    }
-
-
-    /**
-     * \brief Computes an exclusive block-wide prefix scan using the specified binary \p scan_op functor.  Each thread contributes one input element.  Also provides every thread with the block-wide \p block_aggregate of all inputs.  With no identity value, the output computed for <em>thread</em><sub>0</sub> is undefined.
-     *
-     * \par
-     * - Supports non-commutative scan operators.
-     * - \rowmajor
-     * - \smemreuse
-     *
-     * \tparam ScanOp   <b>[inferred]</b> Binary scan functor (e.g., an instance of cub::Sum, cub::Min, cub::Max, etc.) type having member <tt>T operator()(const T &a, const T &b)</tt>
-     */
-    template <typename ScanOp>
-    __device__ __forceinline__ void ExclusiveScan(
-        T               input,                          ///< [in] Calling thread's input item
-        T               &output,                        ///< [out] Calling thread's output item (may be aliased to \p input)
-        ScanOp          scan_op,                        ///< [in] Binary scan functor (e.g., an instance of cub::Sum, cub::Min, cub::Max, etc.)
-        T               &block_aggregate)               ///< [out] block-wide aggregate reduction of input items
-    {
-        InternalBlockScan(temp_storage).ExclusiveScan(input, output, scan_op, block_aggregate);
-    }
-
-
-    /**
-     * \brief Computes an exclusive block-wide prefix scan using the specified binary \p scan_op functor.  Each thread contributes one input element.  the call-back functor \p block_prefix_callback_op is invoked by the first warp in the block, and the value returned by <em>lane</em><sub>0</sub> in that warp is used as the "seed" value that logically prefixes the threadblock's scan inputs.  Also provides every thread with the block-wide \p block_aggregate of all inputs.
-     *
-     * The \p block_prefix_callback_op functor must implement a member function <tt>T operator()(T block_aggregate)</tt>.
-     * The functor's input parameter \p block_aggregate is the same value also returned by the scan operation.
-     * The functor will be invoked by the first warp of threads in the block, however only the return value from
-     * <em>lane</em><sub>0</sub> is applied as the block-wide prefix.  Can be stateful.
-     *
-     * \par
-     * - Supports non-commutative scan operators.
-     * - \rowmajor
-     * - \smemreuse
-     *
-     * \tparam ScanOp               <b>[inferred]</b> Binary scan functor (e.g., an instance of cub::Sum, cub::Min, cub::Max, etc.) type having member <tt>T operator()(const T &a, const T &b)</tt>
-     * \tparam BlockPrefixCallbackOp        <b>[inferred]</b> Call-back functor type having member <tt>T operator()(T block_aggregate)</tt>
-     */
-    template <
-        typename ScanOp,
-        typename BlockPrefixCallbackOp>
-    __device__ __forceinline__ void ExclusiveScan(
-        T                       input,                          ///< [in] Calling thread's input item
-        T                       &output,                        ///< [out] Calling thread's output item (may be aliased to \p input)
-        ScanOp                  scan_op,                        ///< [in] Binary scan functor (e.g., an instance of cub::Sum, cub::Min, cub::Max, etc.)
-        T                       &block_aggregate,               ///< [out] block-wide aggregate reduction of input items (exclusive of the \p block_prefix_callback_op value)
-        BlockPrefixCallbackOp   &block_prefix_callback_op)      ///< [in-out] <b>[<em>warp</em><sub>0</sub> only]</b> Call-back functor for specifying a block-wide prefix to be applied to all inputs.
-    {
-        InternalBlockScan(temp_storage).ExclusiveScan(input, output, scan_op, block_aggregate, block_prefix_callback_op);
-    }
-
-
-    //@}  end member group
-
-    /******************************************************************//**
-     * \name Exclusive prefix scan operations (identityless, multiple data per thread)
-     *********************************************************************/
-    //@{
-
-
-    /**
-     * \brief Computes an exclusive block-wide prefix scan using the specified binary \p scan_op functor.  Each thread contributes an array of consecutive input elements.  With no identity value, the output computed for <em>thread</em><sub>0</sub> is undefined.
-     *
-     * \par
-     * - Supports non-commutative scan operators.
-     * - \blocked
-     * - \granularity
-     * - \smemreuse
-     *
-     * \tparam ITEMS_PER_THREAD     <b>[inferred]</b> The number of consecutive items partitioned onto each thread.
-     * \tparam ScanOp               <b>[inferred]</b> Binary scan functor (e.g., an instance of cub::Sum, cub::Min, cub::Max, etc.) type having member <tt>T operator()(const T &a, const T &b)</tt>
-     */
-    template <
-        int             ITEMS_PER_THREAD,
-        typename        ScanOp>
-    __device__ __forceinline__ void ExclusiveScan(
-        T                 (&input)[ITEMS_PER_THREAD],   ///< [in] Calling thread's input items
-        T                 (&output)[ITEMS_PER_THREAD],  ///< [out] Calling thread's output items (may be aliased to \p input)
-        ScanOp            scan_op)                      ///< [in] Binary scan functor (e.g., an instance of cub::Sum, cub::Min, cub::Max, etc.)
-    {
-        // Reduce consecutive thread items in registers
-        T thread_partial = ThreadReduce(input, scan_op);
-
-        // Exclusive threadblock-scan
-        ExclusiveScan(thread_partial, thread_partial, scan_op);
-
-        // Exclusive scan in registers with prefix
-        ThreadScanExclusive(input, output, scan_op, thread_partial, (linear_tid != 0));
-    }
-
-
-    /**
-     * \brief Computes an exclusive block-wide prefix scan using the specified binary \p scan_op functor.  Each thread contributes an array of consecutive input elements.  Also provides every thread with the block-wide \p block_aggregate of all inputs.  With no identity value, the output computed for <em>thread</em><sub>0</sub> is undefined.
-     *
-     * \par
-     * - Supports non-commutative scan operators.
-     * - \blocked
-     * - \granularity
-     * - \smemreuse
-     *
-     * \tparam ITEMS_PER_THREAD     <b>[inferred]</b> The number of consecutive items partitioned onto each thread.
-     * \tparam ScanOp               <b>[inferred]</b> Binary scan functor (e.g., an instance of cub::Sum, cub::Min, cub::Max, etc.) type having member <tt>T operator()(const T &a, const T &b)</tt>
-     */
-    template <
-        int             ITEMS_PER_THREAD,
-        typename        ScanOp>
-    __device__ __forceinline__ void ExclusiveScan(
-        T               (&input)[ITEMS_PER_THREAD],     ///< [in] Calling thread's input items
-        T               (&output)[ITEMS_PER_THREAD],    ///< [out] Calling thread's output items (may be aliased to \p input)
-        ScanOp          scan_op,                        ///< [in] Binary scan functor (e.g., an instance of cub::Sum, cub::Min, cub::Max, etc.)
-        T               &block_aggregate)               ///< [out] block-wide aggregate reduction of input items
-    {
-        // Reduce consecutive thread items in registers
-        T thread_partial = ThreadReduce(input, scan_op);
-
-        // Exclusive threadblock-scan
-        ExclusiveScan(thread_partial, thread_partial, scan_op, block_aggregate);
-
-        // Exclusive scan in registers with prefix
-        ThreadScanExclusive(input, output, scan_op, thread_partial, (linear_tid != 0));
-    }
-
-
-    /**
-     * \brief Computes an exclusive block-wide prefix scan using the specified binary \p scan_op functor.  Each thread contributes an array of consecutive input elements.  the call-back functor \p block_prefix_callback_op is invoked by the first warp in the block, and the value returned by <em>lane</em><sub>0</sub> in that warp is used as the "seed" value that logically prefixes the threadblock's scan inputs.  Also provides every thread with the block-wide \p block_aggregate of all inputs.
-     *
-     * The \p block_prefix_callback_op functor must implement a member function <tt>T operator()(T block_aggregate)</tt>.
-     * The functor's input parameter \p block_aggregate is the same value also returned by the scan operation.
-     * The functor will be invoked by the first warp of threads in the block, however only the return value from
-     * <em>lane</em><sub>0</sub> is applied as the block-wide prefix.  Can be stateful.
-     *
-     * \par
-     * - Supports non-commutative scan operators.
-     * - \blocked
-     * - \granularity
-     * - \smemreuse
-     *
-     * \tparam ITEMS_PER_THREAD     <b>[inferred]</b> The number of consecutive items partitioned onto each thread.
-     * \tparam ScanOp               <b>[inferred]</b> Binary scan functor (e.g., an instance of cub::Sum, cub::Min, cub::Max, etc.) type having member <tt>T operator()(const T &a, const T &b)</tt>
-     * \tparam BlockPrefixCallbackOp        <b>[inferred]</b> Call-back functor type having member <tt>T operator()(T block_aggregate)</tt>
-     */
-    template <
-        int             ITEMS_PER_THREAD,
-        typename        ScanOp,
-        typename        BlockPrefixCallbackOp>
-    __device__ __forceinline__ void ExclusiveScan(
-        T                       (&input)[ITEMS_PER_THREAD],   ///< [in] Calling thread's input items
-        T                       (&output)[ITEMS_PER_THREAD],  ///< [out] Calling thread's output items (may be aliased to \p input)
-        ScanOp                  scan_op,                      ///< [in] Binary scan functor (e.g., an instance of cub::Sum, cub::Min, cub::Max, etc.)
-        T                       &block_aggregate,             ///< [out] block-wide aggregate reduction of input items (exclusive of the \p block_prefix_callback_op value)
-        BlockPrefixCallbackOp   &block_prefix_callback_op)    ///< [in-out] <b>[<em>warp</em><sub>0</sub> only]</b> Call-back functor for specifying a block-wide prefix to be applied to all inputs.
-    {
-        // Reduce consecutive thread items in registers
-        T thread_partial = ThreadReduce(input, scan_op);
-
-        // Exclusive threadblock-scan
-        ExclusiveScan(thread_partial, thread_partial, scan_op, block_aggregate, block_prefix_callback_op);
-
-        // Exclusive scan in registers with prefix
-        ThreadScanExclusive(input, output, scan_op, thread_partial);
-    }
-
-
-    //@}  end member group
-
-#endif // DOXYGEN_SHOULD_SKIP_THIS
-
-    /******************************************************************//**
-     * \name Inclusive prefix sum operations
-     *********************************************************************/
-    //@{
-
-
-    /**
-     * \brief Computes an inclusive block-wide prefix scan using addition (+) as the scan operator.  Each thread contributes one input element.
-     *
-     * \par
-     * - \rowmajor
-     * - \smemreuse
-     *
-     * \par Snippet
-     * The code snippet below illustrates an inclusive prefix sum of 128 integer items that
-     * are partitioned across 128 threads.
-     * \par
-     * \code
-     * #include <cub/cub.cuh>   // or equivalently <cub/block/block_scan.cuh>
-     *
-     * __global__ void ExampleKernel(...)
-     * {
-     *     // Specialize BlockScan for a 1D block of 128 threads on type int
-     *     typedef cub::BlockScan<int, 128> BlockScan;
-     *
-     *     // Allocate shared memory for BlockScan
-     *     __shared__ typename BlockScan::TempStorage temp_storage;
-     *
-     *     // Obtain input item for each thread
-     *     int thread_data;
-     *     ...
-     *
-     *     // Collectively compute the block-wide inclusive prefix sum
-     *     BlockScan(temp_storage).InclusiveSum(thread_data, thread_data);
-     *
-     * \endcode
-     * \par
-     * Suppose the set of input \p thread_data across the block of threads is <tt>1, 1, ..., 1</tt>.  The
-     * corresponding output \p thread_data in those threads will be <tt>1, 2, ..., 128</tt>.
-     *
-     */
-    __device__ __forceinline__ void InclusiveSum(
-        T               input,                          ///< [in] Calling thread's input item
-        T               &output)                        ///< [out] Calling thread's output item (may be aliased to \p input)
-    {
-        InclusiveScan(input, output, cub::Sum());
-    }
-
-
-    /**
-     * \brief Computes an inclusive block-wide prefix scan using addition (+) as the scan operator.  Each thread contributes one input element.  Also provides every thread with the block-wide \p block_aggregate of all inputs.
-     *
-     * \par
-     * - \rowmajor
-     * - \smemreuse
-     *
-     * \par Snippet
-     * The code snippet below illustrates an inclusive prefix sum of 128 integer items that
-     * are partitioned across 128 threads.
-     * \par
-     * \code
-     * #include <cub/cub.cuh>   // or equivalently <cub/block/block_scan.cuh>
-     *
-     * __global__ void ExampleKernel(...)
-     * {
-     *     // Specialize BlockScan for a 1D block of 128 threads on type int
-     *     typedef cub::BlockScan<int, 128> BlockScan;
-     *
-     *     // Allocate shared memory for BlockScan
-     *     __shared__ typename BlockScan::TempStorage temp_storage;
-     *
-     *     // Obtain input item for each thread
-     *     int thread_data;
-     *     ...
-     *
-     *     // Collectively compute the block-wide inclusive prefix sum
-     *     int block_aggregate;
-     *     BlockScan(temp_storage).InclusiveSum(thread_data, thread_data, block_aggregate);
-     *
-     * \endcode
-     * \par
-     * Suppose the set of input \p thread_data across the block of threads is <tt>1, 1, ..., 1</tt>.  The
-     * corresponding output \p thread_data in those threads will be <tt>1, 2, ..., 128</tt>.
-     * Furthermore the value \p 128 will be stored in \p block_aggregate for all threads.
-     *
-     */
-    __device__ __forceinline__ void InclusiveSum(
-        T               input,                          ///< [in] Calling thread's input item
-        T               &output,                        ///< [out] Calling thread's output item (may be aliased to \p input)
-        T               &block_aggregate)               ///< [out] block-wide aggregate reduction of input items
-    {
-        InclusiveScan(input, output, cub::Sum(), block_aggregate);
-    }
-
-
-
-    /**
-     * \brief Computes an inclusive block-wide prefix scan using addition (+) as the scan operator.  Each thread contributes one input element.  Instead of using 0 as the block-wide prefix, the call-back functor \p block_prefix_callback_op is invoked by the first warp in the block, and the value returned by <em>lane</em><sub>0</sub> in that warp is used as the "seed" value that logically prefixes the threadblock's scan inputs.  Also provides every thread with the block-wide \p block_aggregate of all inputs.
-     *
-     * \par
-     * - The \p block_prefix_callback_op functor must implement a member function <tt>T operator()(T block_aggregate)</tt>.
-     *   The functor's input parameter \p block_aggregate is the same value also returned by the scan operation.
-     *   The functor will be invoked by the first warp of threads in the block, however only the return value from
-     *   <em>lane</em><sub>0</sub> is applied as the block-wide prefix.  Can be stateful.
-     * - \rowmajor
-     * - \smemreuse
-     *
-     * \par Snippet
-     * The code snippet below illustrates a single thread block that progressively
-     * computes an inclusive prefix sum over multiple "tiles" of input using a
-     * prefix functor to maintain a running total between block-wide scans.  Each tile consists
-     * of 128 integer items that are partitioned across 128 threads.
-     * \par
-     * \code
-     * #include <cub/cub.cuh>   // or equivalently <cub/block/block_scan.cuh>
-     *
-     * // A stateful callback functor that maintains a running prefix to be applied
-     * // during consecutive scan operations.
-     * struct BlockPrefixCallbackOp
-     * {
-     *     // Running prefix
-     *     int running_total;
-     *
-     *     // Constructor
-     *     __device__ BlockPrefixCallbackOp(int running_total) : running_total(running_total) {}
-     *
-     *     // Callback operator to be entered by the first warp of threads in the block.
-     *     // Thread-0 is responsible for returning a value for seeding the block-wide scan.
-     *     __device__ int operator()(int block_aggregate)
-     *     {
-     *         int old_prefix = running_total;
-     *         running_total += block_aggregate;
-     *         return old_prefix;
-     *     }
-     * };
-     *
-     * __global__ void ExampleKernel(int *d_data, int num_items, ...)
-     * {
-     *     // Specialize BlockScan for a 1D block of 128 threads
-     *     typedef cub::BlockScan<int, 128> BlockScan;
-     *
-     *     // Allocate shared memory for BlockScan
-     *     __shared__ typename BlockScan::TempStorage temp_storage;
-     *
-     *     // Initialize running total
-     *     BlockPrefixCallbackOp prefix_op(0);
-     *
-     *     // Have the block iterate over segments of items
-     *     for (int block_offset = 0; block_offset < num_items; block_offset += 128)
-     *     {
-     *         // Load a segment of consecutive items that are blocked across threads
-     *         int thread_data = d_data[block_offset];
-     *
-     *         // Collectively compute the block-wide inclusive prefix sum
-     *         int block_aggregate;
-     *         BlockScan(temp_storage).InclusiveSum(
-     *             thread_data, thread_data, block_aggregate, prefix_op);
-     *         __syncthreads();
-     *
-     *         // Store scanned items to output segment
-     *         d_data[block_offset] = thread_data;
-     *     }
-     * \endcode
-     * \par
-     * Suppose the input \p d_data is <tt>1, 1, 1, 1, 1, 1, 1, 1, ...</tt>.
-     * The corresponding output for the first segment will be <tt>1, 2, ..., 128</tt>.
-     * The output for the second segment will be <tt>129, 130, ..., 256</tt>.  Furthermore,
-     * the value \p 128 will be stored in \p block_aggregate for all threads after each scan.
-     *
-     * \tparam BlockPrefixCallbackOp          <b>[inferred]</b> Call-back functor type having member <tt>T operator()(T block_aggregate)</tt>
-     */
-    template <typename BlockPrefixCallbackOp>
-    __device__ __forceinline__ void InclusiveSum(
-        T                       input,                          ///< [in] Calling thread's input item
-        T                       &output,                        ///< [out] Calling thread's output item (may be aliased to \p input)
-        T                       &block_aggregate,               ///< [out] block-wide aggregate reduction of input items (exclusive of the \p block_prefix_callback_op value)
-        BlockPrefixCallbackOp   &block_prefix_callback_op)      ///< [in-out] <b>[<em>warp</em><sub>0</sub> only]</b> Call-back functor for specifying a block-wide prefix to be applied to all inputs.
-    {
-        InclusiveScan(input, output, cub::Sum(), block_aggregate, block_prefix_callback_op);
-    }
-
-
-    //@}  end member group
-    /******************************************************************//**
-     * \name Inclusive prefix sum operations (multiple data per thread)
-     *********************************************************************/
-    //@{
-
-
-    /**
-     * \brief Computes an inclusive block-wide prefix scan using addition (+) as the scan operator.  Each thread contributes an array of consecutive input elements.
-     *
-     * \par
-     * - \blocked
-     * - \granularity
-     * - \smemreuse
-     *
-     * \par Snippet
-     * The code snippet below illustrates an inclusive prefix sum of 512 integer items that
-     * are partitioned in a [<em>blocked arrangement</em>](index.html#sec5sec3) across 128 threads
-     * where each thread owns 4 consecutive items.
-     * \par
-     * \code
-     * #include <cub/cub.cuh>   // or equivalently <cub/block/block_scan.cuh>
-     *
-     * __global__ void ExampleKernel(...)
-     * {
-     *     // Specialize BlockScan for a 1D block of 128 threads on type int
-     *     typedef cub::BlockScan<int, 128> BlockScan;
-     *
-     *     // Allocate shared memory for BlockScan
-     *     __shared__ typename BlockScan::TempStorage temp_storage;
-     *
-     *     // Obtain a segment of consecutive items that are blocked across threads
-     *     int thread_data[4];
-     *     ...
-     *
-     *     // Collectively compute the block-wide inclusive prefix sum
-     *     BlockScan(temp_storage).InclusiveSum(thread_data, thread_data);
-     *
-     * \endcode
-     * \par
-     * Suppose the set of input \p thread_data across the block of threads is <tt>{ [1,1,1,1], [1,1,1,1], ..., [1,1,1,1] }</tt>.  The
-     * corresponding output \p thread_data in those threads will be <tt>{ [1,2,3,4], [5,6,7,8], ..., [509,510,511,512] }</tt>.
-     *
-     * \tparam ITEMS_PER_THREAD     <b>[inferred]</b> The number of consecutive items partitioned onto each thread.
-     */
-    template <int ITEMS_PER_THREAD>
-    __device__ __forceinline__ void InclusiveSum(
-        T               (&input)[ITEMS_PER_THREAD],     ///< [in] Calling thread's input items
-        T               (&output)[ITEMS_PER_THREAD])    ///< [out] Calling thread's output items (may be aliased to \p input)
-    {
-        if (ITEMS_PER_THREAD == 1)
-        {
-            InclusiveSum(input[0], output[0]);
-        }
-        else
-        {
-            // Reduce consecutive thread items in registers
-            Sum scan_op;
-            T thread_partial = ThreadReduce(input, scan_op);
-
-            // Exclusive threadblock-scan
-            ExclusiveSum(thread_partial, thread_partial);
-
-            // Inclusive scan in registers with prefix
-            ThreadScanInclusive(input, output, scan_op, thread_partial, (linear_tid != 0));
-        }
-    }
-
-
-    /**
-     * \brief Computes an inclusive block-wide prefix scan using addition (+) as the scan operator.  Each thread contributes an array of consecutive input elements.  Also provides every thread with the block-wide \p block_aggregate of all inputs.
-     *
-     * \par
-     * - \blocked
-     * - \granularity
-     * - \smemreuse
-     *
-     * \par Snippet
-     * The code snippet below illustrates an inclusive prefix sum of 512 integer items that
-     * are partitioned in a [<em>blocked arrangement</em>](index.html#sec5sec3) across 128 threads
-     * where each thread owns 4 consecutive items.
-     * \par
-     * \code
-     * #include <cub/cub.cuh>   // or equivalently <cub/block/block_scan.cuh>
-     *
-     * __global__ void ExampleKernel(...)
-     * {
-     *     // Specialize BlockScan for a 1D block of 128 threads on type int
-     *     typedef cub::BlockScan<int, 128> BlockScan;
-     *
-     *     // Allocate shared memory for BlockScan
-     *     __shared__ typename BlockScan::TempStorage temp_storage;
-     *
-     *     // Obtain a segment of consecutive items that are blocked across threads
-     *     int thread_data[4];
-     *     ...
-     *
-     *     // Collectively compute the block-wide inclusive prefix sum
-     *     int block_aggregate;
-     *     BlockScan(temp_storage).InclusiveSum(thread_data, thread_data, block_aggregate);
-     *
-     * \endcode
-     * \par
-     * Suppose the set of input \p thread_data across the block of threads is
-     * <tt>{ [1,1,1,1], [1,1,1,1], ..., [1,1,1,1] }</tt>.  The
-     * corresponding output \p thread_data in those threads will be
-     * <tt>{ [1,2,3,4], [5,6,7,8], ..., [509,510,511,512] }</tt>.
-     * Furthermore the value \p 512 will be stored in \p block_aggregate for all threads.
-     *
-     * \tparam ITEMS_PER_THREAD     <b>[inferred]</b> The number of consecutive items partitioned onto each thread.
-     * \tparam ScanOp               <b>[inferred]</b> Binary scan functor (e.g., an instance of cub::Sum, cub::Min, cub::Max, etc.) type having member <tt>T operator()(const T &a, const T &b)</tt>
-     */
-    template <int ITEMS_PER_THREAD>
-    __device__ __forceinline__ void InclusiveSum(
-        T               (&input)[ITEMS_PER_THREAD],     ///< [in] Calling thread's input items
-        T               (&output)[ITEMS_PER_THREAD],    ///< [out] Calling thread's output items (may be aliased to \p input)
-        T               &block_aggregate)               ///< [out] block-wide aggregate reduction of input items
-    {
-        if (ITEMS_PER_THREAD == 1)
-        {
-            InclusiveSum(input[0], output[0], block_aggregate);
-        }
-        else
-        {
-            // Reduce consecutive thread items in registers
-            Sum scan_op;
-            T thread_partial = ThreadReduce(input, scan_op);
-
-            // Exclusive threadblock-scan
-            ExclusiveSum(thread_partial, thread_partial, block_aggregate);
-
-            // Inclusive scan in registers with prefix
-            ThreadScanInclusive(input, output, scan_op, thread_partial, (linear_tid != 0));
-        }
-    }
-
-
-    /**
-     * \brief Computes an inclusive block-wide prefix scan using addition (+) as the scan operator.  Each thread contributes an array of consecutive input elements.  Instead of using 0 as the block-wide prefix, the call-back functor \p block_prefix_callback_op is invoked by the first warp in the block, and the value returned by <em>lane</em><sub>0</sub> in that warp is used as the "seed" value that logically prefixes the threadblock's scan inputs.  Also provides every thread with the block-wide \p block_aggregate of all inputs.
-     *
-     * \par
-     * - The \p block_prefix_callback_op functor must implement a member function <tt>T operator()(T block_aggregate)</tt>.
-     *   The functor's input parameter \p block_aggregate is the same value also returned by the scan operation.
-     *   The functor will be invoked by the first warp of threads in the block, however only the return value from
-     *   <em>lane</em><sub>0</sub> is applied as the block-wide prefix.  Can be stateful.
-     * - \blocked
-     * - \granularity
-     * - \smemreuse
-     *
-     * \par Snippet
-     * The code snippet below illustrates a single thread block that progressively
-     * computes an inclusive prefix sum over multiple "tiles" of input using a
-     * prefix functor to maintain a running total between block-wide scans.  Each tile consists
-     * of 512 integer items that are partitioned in a [<em>blocked arrangement</em>](index.html#sec5sec3)
-     * across 128 threads where each thread owns 4 consecutive items.
-     * \par
-     * \code
-     * #include <cub/cub.cuh>   // or equivalently <cub/block/block_scan.cuh>
-     *
-     * // A stateful callback functor that maintains a running prefix to be applied
-     * // during consecutive scan operations.
-     * struct BlockPrefixCallbackOp
-     * {
-     *     // Running prefix
-     *     int running_total;
-     *
-     *     // Constructor
-     *     __device__ BlockPrefixCallbackOp(int running_total) : running_total(running_total) {}
-     *
-     *     // Callback operator to be entered by the first warp of threads in the block.
-     *     // Thread-0 is responsible for returning a value for seeding the block-wide scan.
-     *     __device__ int operator()(int block_aggregate)
-     *     {
-     *         int old_prefix = running_total;
-     *         running_total += block_aggregate;
-     *         return old_prefix;
-     *     }
-     * };
-     *
-     * __global__ void ExampleKernel(int *d_data, int num_items, ...)
-     * {
-     *     // Specialize BlockLoad, BlockStore, and BlockScan for a 1D block of 128 threads, 4 ints per thread
-     *     typedef cub::BlockLoad<int*, 128, 4, BLOCK_LOAD_TRANSPOSE>   BlockLoad;
-     *     typedef cub::BlockStore<int*, 128, 4, BLOCK_STORE_TRANSPOSE> BlockStore;
-     *     typedef cub::BlockScan<int, 128>                             BlockScan;
-     *
-     *     // Allocate aliased shared memory for BlockLoad, BlockStore, and BlockScan
-     *     __shared__ union {
-     *         typename BlockLoad::TempStorage     load;
-     *         typename BlockScan::TempStorage     scan;
-     *         typename BlockStore::TempStorage    store;
-     *     } temp_storage;
-     *
-     *     // Initialize running total
-     *     BlockPrefixCallbackOp prefix_op(0);
-     *
-     *     // Have the block iterate over segments of items
-     *     for (int block_offset = 0; block_offset < num_items; block_offset += 128 * 4)
-     *     {
-     *         // Load a segment of consecutive items that are blocked across threads
-     *         int thread_data[4];
-     *         BlockLoad(temp_storage.load).Load(d_data + block_offset, thread_data);
-     *         __syncthreads();
-     *
-     *         // Collectively compute the block-wide inclusive prefix sum
-     *         int block_aggregate;
-     *         BlockScan(temp_storage.scan).IncluisveSum(
-     *             thread_data, thread_data, block_aggregate, prefix_op);
-     *         __syncthreads();
-     *
-     *         // Store scanned items to output segment
-     *         BlockStore(temp_storage.store).Store(d_data + block_offset, thread_data);
-     *         __syncthreads();
-     *     }
-     * \endcode
-     * \par
-     * Suppose the input \p d_data is <tt>1, 1, 1, 1, 1, 1, 1, 1, ...</tt>.
-     * The corresponding output for the first segment will be <tt>1, 2, 3, 4, ..., 511, 512</tt>.
-     * The output for the second segment will be <tt>513, 514, 515, 516, ..., 1023, 1024</tt>.  Furthermore,
-     * the value \p 512 will be stored in \p block_aggregate for all threads after each scan.
-     *
-     * \tparam ITEMS_PER_THREAD     <b>[inferred]</b> The number of consecutive items partitioned onto each thread.
-     * \tparam BlockPrefixCallbackOp        <b>[inferred]</b> Call-back functor type having member <tt>T operator()(T block_aggregate)</tt>
-     */
-    template <
-        int ITEMS_PER_THREAD,
-        typename BlockPrefixCallbackOp>
-    __device__ __forceinline__ void InclusiveSum(
-        T                       (&input)[ITEMS_PER_THREAD],     ///< [in] Calling thread's input items
-        T                       (&output)[ITEMS_PER_THREAD],    ///< [out] Calling thread's output items (may be aliased to \p input)
-        T                       &block_aggregate,               ///< [out] block-wide aggregate reduction of input items (exclusive of the \p block_prefix_callback_op value)
-        BlockPrefixCallbackOp   &block_prefix_callback_op)      ///< [in-out] <b>[<em>warp</em><sub>0</sub> only]</b> Call-back functor for specifying a block-wide prefix to be applied to all inputs.
-    {
-        if (ITEMS_PER_THREAD == 1)
-        {
-            InclusiveSum(input[0], output[0], block_aggregate, block_prefix_callback_op);
-        }
-        else
-        {
-            // Reduce consecutive thread items in registers
-            Sum scan_op;
-            T thread_partial = ThreadReduce(input, scan_op);
-
-            // Exclusive threadblock-scan
-            ExclusiveSum(thread_partial, thread_partial, block_aggregate, block_prefix_callback_op);
-
-            // Inclusive scan in registers with prefix
-            ThreadScanInclusive(input, output, scan_op, thread_partial);
-        }
-    }
-
-
-    //@}  end member group
-    /******************************************************************//**
-     * \name Inclusive prefix scan operations
-     *********************************************************************/
-    //@{
-
-
-    /**
-     * \brief Computes an inclusive block-wide prefix scan using the specified binary \p scan_op functor.  Each thread contributes one input element.
-     *
-     * \par
-     * - Supports non-commutative scan operators.
-     * - \rowmajor
-     * - \smemreuse
-     *
-     * \par Snippet
-     * The code snippet below illustrates an inclusive prefix max scan of 128 integer items that
-     * are partitioned across 128 threads.
-     * \par
-     * \code
-     * #include <cub/cub.cuh>   // or equivalently <cub/block/block_scan.cuh>
-     *
-     * __global__ void ExampleKernel(...)
-     * {
-     *     // Specialize BlockScan for a 1D block of 128 threads on type int
-     *     typedef cub::BlockScan<int, 128> BlockScan;
-     *
-     *     // Allocate shared memory for BlockScan
-     *     __shared__ typename BlockScan::TempStorage temp_storage;
-     *
-     *     // Obtain input item for each thread
-     *     int thread_data;
-     *     ...
-     *
-     *     // Collectively compute the block-wide inclusive prefix max scan
-     *     BlockScan(temp_storage).InclusiveScan(thread_data, thread_data, cub::Max());
-     *
-     * \endcode
-     * \par
-     * Suppose the set of input \p thread_data across the block of threads is <tt>0, -1, 2, -3, ..., 126, -127</tt>.  The
-     * corresponding output \p thread_data in those threads will be <tt>0, 0, 2, 2, ..., 126, 126</tt>.
-     *
-     * \tparam ScanOp               <b>[inferred]</b> Binary scan functor (e.g., an instance of cub::Sum, cub::Min, cub::Max, etc.) type having member <tt>T operator()(const T &a, const T &b)</tt>
-     */
-    template <typename ScanOp>
-    __device__ __forceinline__ void InclusiveScan(
-        T               input,                          ///< [in] Calling thread's input item
-        T               &output,                        ///< [out] Calling thread's output item (may be aliased to \p input)
-        ScanOp          scan_op)                        ///< [in] Binary scan functor (e.g., an instance of cub::Sum, cub::Min, cub::Max, etc.)
-    {
-        InternalBlockScan(temp_storage).InclusiveScan(input, output, scan_op);
-    }
-
-
-    /**
-     * \brief Computes an inclusive block-wide prefix scan using the specified binary \p scan_op functor.  Each thread contributes one input element.  Also provides every thread with the block-wide \p block_aggregate of all inputs.
-     *
-     * \par
-     * - Supports non-commutative scan operators.
-     * - \rowmajor
-     * - \smemreuse
-     *
-     * \par Snippet
-     * The code snippet below illustrates an inclusive prefix max scan of 128 integer items that
-     * are partitioned across 128 threads.
-     * \par
-     * \code
-     * #include <cub/cub.cuh>   // or equivalently <cub/block/block_scan.cuh>
-     *
-     * __global__ void ExampleKernel(...)
-     * {
-     *     // Specialize BlockScan for a 1D block of 128 threads on type int
-     *     typedef cub::BlockScan<int, 128> BlockScan;
-     *
-     *     // Allocate shared memory for BlockScan
-     *     __shared__ typename BlockScan::TempStorage temp_storage;
-     *
-     *     // Obtain input item for each thread
-     *     int thread_data;
-     *     ...
-     *
-     *     // Collectively compute the block-wide inclusive prefix max scan
-     *     int block_aggregate;
-     *     BlockScan(temp_storage).InclusiveScan(thread_data, thread_data, cub::Max(), block_aggregate);
-     *
-     * \endcode
-     * \par
-     * Suppose the set of input \p thread_data across the block of threads is <tt>0, -1, 2, -3, ..., 126, -127</tt>.  The
-     * corresponding output \p thread_data in those threads will be <tt>0, 0, 2, 2, ..., 126, 126</tt>.
-     * Furthermore the value \p 126 will be stored in \p block_aggregate for all threads.
-     *
-     * \tparam ScanOp   <b>[inferred]</b> Binary scan functor (e.g., an instance of cub::Sum, cub::Min, cub::Max, etc.) type having member <tt>T operator()(const T &a, const T &b)</tt>
-     */
-    template <typename ScanOp>
-    __device__ __forceinline__ void InclusiveScan(
-        T               input,                          ///< [in] Calling thread's input item
-        T               &output,                        ///< [out] Calling thread's output item (may be aliased to \p input)
-        ScanOp          scan_op,                        ///< [in] Binary scan functor (e.g., an instance of cub::Sum, cub::Min, cub::Max, etc.)
-        T               &block_aggregate)               ///< [out] block-wide aggregate reduction of input items
-    {
-        InternalBlockScan(temp_storage).InclusiveScan(input, output, scan_op, block_aggregate);
-    }
-
-
-    /**
-     * \brief Computes an inclusive block-wide prefix scan using the specified binary \p scan_op functor.  Each thread contributes one input element.  the call-back functor \p block_prefix_callback_op is invoked by the first warp in the block, and the value returned by <em>lane</em><sub>0</sub> in that warp is used as the "seed" value that logically prefixes the threadblock's scan inputs.  Also provides every thread with the block-wide \p block_aggregate of all inputs.
-     *
-     * \par
-     * - The \p block_prefix_callback_op functor must implement a member function <tt>T operator()(T block_aggregate)</tt>.
-     *   The functor's input parameter \p block_aggregate is the same value also returned by the scan operation.
-     *   The functor will be invoked by the first warp of threads in the block, however only the return value from
-     *   <em>lane</em><sub>0</sub> is applied as the block-wide prefix.  Can be stateful.
-     * - Supports non-commutative scan operators.
-     * - \rowmajor
-     * - \smemreuse
-     *
-     * \par Snippet
-     * The code snippet below illustrates a single thread block that progressively
-     * computes an inclusive prefix max scan over multiple "tiles" of input using a
-     * prefix functor to maintain a running total between block-wide scans.  Each tile consists
-     * of 128 integer items that are partitioned across 128 threads.
-     * \par
-     * \code
-     * #include <cub/cub.cuh>   // or equivalently <cub/block/block_scan.cuh>
-     *
-     * // A stateful callback functor that maintains a running prefix to be applied
-     * // during consecutive scan operations.
-     * struct BlockPrefixCallbackOp
-     * {
-     *     // Running prefix
-     *     int running_total;
-     *
-     *     // Constructor
-     *     __device__ BlockPrefixCallbackOp(int running_total) : running_total(running_total) {}
-     *
-     *     // Callback operator to be entered by the first warp of threads in the block.
-     *     // Thread-0 is responsible for returning a value for seeding the block-wide scan.
-     *     __device__ int operator()(int block_aggregate)
-     *     {
-     *         int old_prefix = running_total;
-     *         running_total = (block_aggregate > old_prefix) ? block_aggregate : old_prefix;
-     *         return old_prefix;
-     *     }
-     * };
-     *
-     * __global__ void ExampleKernel(int *d_data, int num_items, ...)
-     * {
-     *     // Specialize BlockScan for a 1D block of 128 threads
-     *     typedef cub::BlockScan<int, 128> BlockScan;
-     *
-     *     // Allocate shared memory for BlockScan
-     *     __shared__ typename BlockScan::TempStorage temp_storage;
-     *
-     *     // Initialize running total
-     *     BlockPrefixCallbackOp prefix_op(INT_MIN);
-     *
-     *     // Have the block iterate over segments of items
-     *     for (int block_offset = 0; block_offset < num_items; block_offset += 128)
-     *     {
-     *         // Load a segment of consecutive items that are blocked across threads
-     *         int thread_data = d_data[block_offset];
-     *
-     *         // Collectively compute the block-wide inclusive prefix max scan
-     *         int block_aggregate;
-     *         BlockScan(temp_storage).InclusiveScan(
-     *             thread_data, thread_data, cub::Max(), block_aggregate, prefix_op);
-     *         __syncthreads();
-     *
-     *         // Store scanned items to output segment
-     *         d_data[block_offset] = thread_data;
-     *     }
-     * \endcode
-     * \par
-     * Suppose the input \p d_data is <tt>0, -1, 2, -3, 4, -5, ...</tt>.
-     * The corresponding output for the first segment will be <tt>0, 0, 2, 2, ..., 126, 126</tt>.
-     * The output for the second segment will be <tt>128, 128, 130, 130, ..., 254, 254</tt>.  Furthermore,
-     * \p block_aggregate will be assigned \p 126 in all threads after the first scan, assigned \p 254 after the second
-     * scan, etc.
-     *
-     * \tparam ScanOp               <b>[inferred]</b> Binary scan functor (e.g., an instance of cub::Sum, cub::Min, cub::Max, etc.) type having member <tt>T operator()(const T &a, const T &b)</tt>
-     * \tparam BlockPrefixCallbackOp        <b>[inferred]</b> Call-back functor type having member <tt>T operator()(T block_aggregate)</tt>
-     */
-    template <
-        typename ScanOp,
-        typename BlockPrefixCallbackOp>
-    __device__ __forceinline__ void InclusiveScan(
-        T                       input,                          ///< [in] Calling thread's input item
-        T                       &output,                        ///< [out] Calling thread's output item (may be aliased to \p input)
-        ScanOp                  scan_op,                        ///< [in] Binary scan functor (e.g., an instance of cub::Sum, cub::Min, cub::Max, etc.)
-        T                       &block_aggregate,               ///< [out] block-wide aggregate reduction of input items (exclusive of the \p block_prefix_callback_op value)
-        BlockPrefixCallbackOp   &block_prefix_callback_op)      ///< [in-out] <b>[<em>warp</em><sub>0</sub> only]</b> Call-back functor for specifying a block-wide prefix to be applied to all inputs.
-    {
-        InternalBlockScan(temp_storage).InclusiveScan(input, output, scan_op, block_aggregate, block_prefix_callback_op);
-    }
-
-
-    //@}  end member group
-    /******************************************************************//**
-     * \name Inclusive prefix scan operations (multiple data per thread)
-     *********************************************************************/
-    //@{
-
-
-    /**
-     * \brief Computes an inclusive block-wide prefix scan using the specified binary \p scan_op functor.  Each thread contributes an array of consecutive input elements.
-     *
-     * \par
-     * - Supports non-commutative scan operators.
-     * - \blocked
-     * - \granularity
-     * - \smemreuse
-     *
-     * \par Snippet
-     * The code snippet below illustrates an inclusive prefix max scan of 512 integer items that
-     * are partitioned in a [<em>blocked arrangement</em>](index.html#sec5sec3) across 128 threads
-     * where each thread owns 4 consecutive items.
-     * \par
-     * \code
-     * #include <cub/cub.cuh>   // or equivalently <cub/block/block_scan.cuh>
-     *
-     * __global__ void ExampleKernel(...)
-     * {
-     *     // Specialize BlockScan for a 1D block of 128 threads on type int
-     *     typedef cub::BlockScan<int, 128> BlockScan;
-     *
-     *     // Allocate shared memory for BlockScan
-     *     __shared__ typename BlockScan::TempStorage temp_storage;
-     *
-     *     // Obtain a segment of consecutive items that are blocked across threads
-     *     int thread_data[4];
-     *     ...
-     *
-     *     // Collectively compute the block-wide inclusive prefix max scan
-     *     BlockScan(temp_storage).InclusiveScan(thread_data, thread_data, cub::Max());
-     *
-     * \endcode
-     * \par
-     * Suppose the set of input \p thread_data across the block of threads is <tt>{ [0,-1,2,-3], [4,-5,6,-7], ..., [508,-509,510,-511] }</tt>.  The
-     * corresponding output \p thread_data in those threads will be <tt>{ [0,0,2,2], [4,4,6,6], ..., [508,508,510,510] }</tt>.
-     *
-     * \tparam ITEMS_PER_THREAD     <b>[inferred]</b> The number of consecutive items partitioned onto each thread.
-     * \tparam ScanOp               <b>[inferred]</b> Binary scan functor (e.g., an instance of cub::Sum, cub::Min, cub::Max, etc.) type having member <tt>T operator()(const T &a, const T &b)</tt>
-     */
-    template <
-        int             ITEMS_PER_THREAD,
-        typename        ScanOp>
-    __device__ __forceinline__ void InclusiveScan(
-        T               (&input)[ITEMS_PER_THREAD],     ///< [in] Calling thread's input items
-        T               (&output)[ITEMS_PER_THREAD],    ///< [out] Calling thread's output items (may be aliased to \p input)
-        ScanOp          scan_op)                        ///< [in] Binary scan functor (e.g., an instance of cub::Sum, cub::Min, cub::Max, etc.)
-    {
-        if (ITEMS_PER_THREAD == 1)
-        {
-            InclusiveScan(input[0], output[0], scan_op);
-        }
-        else
-        {
-            // Reduce consecutive thread items in registers
-            T thread_partial = ThreadReduce(input, scan_op);
-
-            // Exclusive threadblock-scan
-            ExclusiveScan(thread_partial, thread_partial, scan_op);
-
-            // Inclusive scan in registers with prefix
-            ThreadScanInclusive(input, output, scan_op, thread_partial, (linear_tid != 0));
-        }
-    }
-
-
-    /**
-     * \brief Computes an inclusive block-wide prefix scan using the specified binary \p scan_op functor.  Each thread contributes an array of consecutive input elements.  Also provides every thread with the block-wide \p block_aggregate of all inputs.
-     *
-     * \par
-     * - Supports non-commutative scan operators.
-     * - \blocked
-     * - \granularity
-     * - \smemreuse
-     *
-     * \par Snippet
-     * The code snippet below illustrates an inclusive prefix max scan of 512 integer items that
-     * are partitioned in a [<em>blocked arrangement</em>](index.html#sec5sec3) across 128 threads
-     * where each thread owns 4 consecutive items.
-     * \par
-     * \code
-     * #include <cub/cub.cuh>   // or equivalently <cub/block/block_scan.cuh>
-     *
-     * __global__ void ExampleKernel(...)
-     * {
-     *     // Specialize BlockScan for a 1D block of 128 threads on type int
-     *     typedef cub::BlockScan<int, 128> BlockScan;
-     *
-     *     // Allocate shared memory for BlockScan
-     *     __shared__ typename BlockScan::TempStorage temp_storage;
-     *
-     *     // Obtain a segment of consecutive items that are blocked across threads
-     *     int thread_data[4];
-     *     ...
-     *
-     *     // Collectively compute the block-wide inclusive prefix max scan
-     *     int block_aggregate;
-     *     BlockScan(temp_storage).InclusiveScan(thread_data, thread_data, cub::Max(), block_aggregate);
-     *
-     * \endcode
-     * \par
-     * Suppose the set of input \p thread_data across the block of threads is
-     * <tt>{ [0,-1,2,-3], [4,-5,6,-7], ..., [508,-509,510,-511] }</tt>.
-     * The corresponding output \p thread_data in those threads will be
-     * <tt>{ [0,0,2,2], [4,4,6,6], ..., [508,508,510,510] }</tt>.
-     * Furthermore the value \p 510 will be stored in \p block_aggregate for all threads.
-     *
-     * \tparam ITEMS_PER_THREAD     <b>[inferred]</b> The number of consecutive items partitioned onto each thread.
-     * \tparam ScanOp               <b>[inferred]</b> Binary scan functor (e.g., an instance of cub::Sum, cub::Min, cub::Max, etc.) type having member <tt>T operator()(const T &a, const T &b)</tt>
-     */
-    template <
-        int             ITEMS_PER_THREAD,
-        typename         ScanOp>
-    __device__ __forceinline__ void InclusiveScan(
-        T               (&input)[ITEMS_PER_THREAD],     ///< [in] Calling thread's input items
-        T               (&output)[ITEMS_PER_THREAD],    ///< [out] Calling thread's output items (may be aliased to \p input)
-        ScanOp          scan_op,                        ///< [in] Binary scan functor (e.g., an instance of cub::Sum, cub::Min, cub::Max, etc.)
-        T               &block_aggregate)               ///< [out] block-wide aggregate reduction of input items
-    {
-        if (ITEMS_PER_THREAD == 1)
-        {
-            InclusiveScan(input[0], output[0], scan_op, block_aggregate);
-        }
-        else
-        {
-            // Reduce consecutive thread items in registers
-            T thread_partial = ThreadReduce(input, scan_op);
-
-            // Exclusive threadblock-scan
-            ExclusiveScan(thread_partial, thread_partial, scan_op, block_aggregate);
-
-            // Inclusive scan in registers with prefix
-            ThreadScanInclusive(input, output, scan_op, thread_partial, (linear_tid != 0));
-        }
-    }
-
-
-    /**
-     * \brief Computes an inclusive block-wide prefix scan using the specified binary \p scan_op functor.  Each thread contributes an array of consecutive input elements.  the call-back functor \p block_prefix_callback_op is invoked by the first warp in the block, and the value returned by <em>lane</em><sub>0</sub> in that warp is used as the "seed" value that logically prefixes the threadblock's scan inputs.  Also provides every thread with the block-wide \p block_aggregate of all inputs.
-     *
-     * \par
-     * - The \p block_prefix_callback_op functor must implement a member function <tt>T operator()(T block_aggregate)</tt>.
-     *   The functor's input parameter \p block_aggregate is the same value also returned by the scan operation.
-     *   The functor will be invoked by the first warp of threads in the block, however only the return value from
-     *   <em>lane</em><sub>0</sub> is applied as the block-wide prefix.  Can be stateful.
-     * - Supports non-commutative scan operators.
-     * - \blocked
-     * - \granularity
-     * - \smemreuse
-     *
-     * \par Snippet
-     * The code snippet below illustrates a single thread block that progressively
-     * computes an inclusive prefix max scan over multiple "tiles" of input using a
-     * prefix functor to maintain a running total between block-wide scans.  Each tile consists
-     * of 128 integer items that are partitioned across 128 threads.
-     * \par
-     * \code
-     * #include <cub/cub.cuh>   // or equivalently <cub/block/block_scan.cuh>
-     *
-     * // A stateful callback functor that maintains a running prefix to be applied
-     * // during consecutive scan operations.
-     * struct BlockPrefixCallbackOp
-     * {
-     *     // Running prefix
-     *     int running_total;
-     *
-     *     // Constructor
-     *     __device__ BlockPrefixCallbackOp(int running_total) : running_total(running_total) {}
-     *
-     *     // Callback operator to be entered by the first warp of threads in the block.
-     *     // Thread-0 is responsible for returning a value for seeding the block-wide scan.
-     *     __device__ int operator()(int block_aggregate)
-     *     {
-     *         int old_prefix = running_total;
-     *         running_total = (block_aggregate > old_prefix) ? block_aggregate : old_prefix;
-     *         return old_prefix;
-     *     }
-     * };
-     *
-     * __global__ void ExampleKernel(int *d_data, int num_items, ...)
-     * {
-     *     // Specialize BlockLoad, BlockStore, and BlockScan for a 1D block of 128 threads, 4 ints per thread
-     *     typedef cub::BlockLoad<int*, 128, 4, BLOCK_LOAD_TRANSPOSE>   BlockLoad;
-     *     typedef cub::BlockStore<int*, 128, 4, BLOCK_STORE_TRANSPOSE> BlockStore;
-     *     typedef cub::BlockScan<int, 128>                             BlockScan;
-     *
-     *     // Allocate aliased shared memory for BlockLoad, BlockStore, and BlockScan
-     *     __shared__ union {
-     *         typename BlockLoad::TempStorage     load;
-     *         typename BlockScan::TempStorage     scan;
-     *         typename BlockStore::TempStorage    store;
-     *     } temp_storage;
-     *
-     *     // Initialize running total
-     *     BlockPrefixCallbackOp prefix_op(0);
-     *
-     *     // Have the block iterate over segments of items
-     *     for (int block_offset = 0; block_offset < num_items; block_offset += 128 * 4)
-     *     {
-     *         // Load a segment of consecutive items that are blocked across threads
-     *         int thread_data[4];
-     *         BlockLoad(temp_storage.load).Load(d_data + block_offset, thread_data);
-     *         __syncthreads();
-     *
-     *         // Collectively compute the block-wide inclusive prefix max scan
-     *         int block_aggregate;
-     *         BlockScan(temp_storage.scan).InclusiveScan(
-     *             thread_data, thread_data, cub::Max(), block_aggregate, prefix_op);
-     *         __syncthreads();
-     *
-     *         // Store scanned items to output segment
-     *         BlockStore(temp_storage.store).Store(d_data + block_offset, thread_data);
-     *         __syncthreads();
-     *     }
-     * \endcode
-     * \par
-     * Suppose the input \p d_data is <tt>0, -1, 2, -3, 4, -5, ...</tt>.
-     * The corresponding output for the first segment will be <tt>0, 0, 2, 2, 4, 4, ..., 510, 510</tt>.
-     * The output for the second segment will be <tt>512, 512, 514, 514, 516, 516, ..., 1022, 1022</tt>.  Furthermore,
-     * \p block_aggregate will be assigned \p 510 in all threads after the first scan, assigned \p 1022 after the second
-     * scan, etc.
-     *
-     * \tparam ITEMS_PER_THREAD         <b>[inferred]</b> The number of consecutive items partitioned onto each thread.
-     * \tparam ScanOp                   <b>[inferred]</b> Binary scan functor (e.g., an instance of cub::Sum, cub::Min, cub::Max, etc.) type having member <tt>T operator()(const T &a, const T &b)</tt>
-     * \tparam BlockPrefixCallbackOp    <b>[inferred]</b> Call-back functor type having member <tt>T operator()(T block_aggregate)</tt>
-     */
-    template <
-        int             ITEMS_PER_THREAD,
-        typename        ScanOp,
-        typename        BlockPrefixCallbackOp>
-    __device__ __forceinline__ void InclusiveScan(
-        T                       (&input)[ITEMS_PER_THREAD],     ///< [in] Calling thread's input items
-        T                       (&output)[ITEMS_PER_THREAD],    ///< [out] Calling thread's output items (may be aliased to \p input)
-        ScanOp                  scan_op,                        ///< [in] Binary scan functor (e.g., an instance of cub::Sum, cub::Min, cub::Max, etc.)
-        T                       &block_aggregate,               ///< [out] block-wide aggregate reduction of input items (exclusive of the \p block_prefix_callback_op value)
-        BlockPrefixCallbackOp   &block_prefix_callback_op)      ///< [in-out] <b>[<em>warp</em><sub>0</sub> only]</b> Call-back functor for specifying a block-wide prefix to be applied to all inputs.
-    {
-        if (ITEMS_PER_THREAD == 1)
-        {
-            InclusiveScan(input[0], output[0], scan_op, block_aggregate, block_prefix_callback_op);
-        }
-        else
-        {
-            // Reduce consecutive thread items in registers
-            T thread_partial = ThreadReduce(input, scan_op);
-
-            // Exclusive threadblock-scan
-            ExclusiveScan(thread_partial, thread_partial, scan_op, block_aggregate, block_prefix_callback_op);
-
-            // Inclusive scan in registers with prefix
-            ThreadScanInclusive(input, output, scan_op, thread_partial);
-        }
-    }
-
-    //@}  end member group
-
-
-};
-
-/**
- * \example example_block_scan.cu
- */
-
-}               // CUB namespace
-CUB_NS_POSTFIX  // Optional outer namespace(s)
->>>>>>> 9cfad35c
