--- conflicted
+++ resolved
@@ -1,280 +1,3 @@
-<<<<<<< HEAD
-
-/******************************************************************************
- * Copyright (c) 2011, Duane Merrill.  All rights reserved.
- * Copyright (c) 2011-2014, NVIDIA CORPORATION.  All rights reserved.
- *
- * Redistribution and use in source and binary forms, with or without
- * modification, are permitted provided that the following conditions are met:
- *     * Redistributions of source code must retain the above copyright
- *       notice, this list of conditions and the following disclaimer.
- *     * Redistributions in binary form must reproduce the above copyright
- *       notice, this list of conditions and the following disclaimer in the
- *       documentation and/or other materials provided with the distribution.
- *     * Neither the name of the NVIDIA CORPORATION nor the
- *       names of its contributors may be used to endorse or promote products
- *       derived from this software without specific prior written permission.
- *
- * THIS SOFTWARE IS PROVIDED BY THE COPYRIGHT HOLDERS AND CONTRIBUTORS "AS IS" AND
- * ANY EXPRESS OR IMPLIED WARRANTIES, INCLUDING, BUT NOT LIMITED TO, THE IMPLIED
- * WARRANTIES OF MERCHANTABILITY AND FITNESS FOR A PARTICULAR PURPOSE ARE
- * DISCLAIMED. IN NO EVENT SHALL NVIDIA CORPORATION BE LIABLE FOR ANY
- * DIRECT, INDIRECT, INCIDENTAL, SPECIAL, EXEMPLARY, OR CONSEQUENTIAL DAMAGES
- * (INCLUDING, BUT NOT LIMITED TO, PROCUREMENT OF SUBSTITUTE GOODS OR SERVICES;
- * LOSS OF USE, DATA, OR PROFITS; OR BUSINESS INTERRUPTION) HOWEVER CAUSED AND
- * ON ANY THEORY OF LIABILITY, WHETHER IN CONTRACT, STRICT LIABILITY, OR TORT
- * (INCLUDING NEGLIGENCE OR OTHERWISE) ARISING IN ANY WAY OUT OF THE USE OF THIS
- * SOFTWARE, EVEN IF ADVISED OF THE POSSIBILITY OF SUCH DAMAGE.
- *
- ******************************************************************************/
-
-/**
- * \file
- * cub::DevicePartition provides device-wide, parallel operations for partitioning sequences of data items residing within global memory.
- */
-
-#pragma once
-
-#include <stdio.h>
-#include <iterator>
-
-#include "dispatch/device_select_dispatch.cuh"
-#include "../util_namespace.cuh"
-
-/// Optional outer namespace(s)
-CUB_NS_PREFIX
-
-/// CUB namespace
-namespace cub {
-
-
-/**
- * \brief DevicePartition provides device-wide, parallel operations for partitioning sequences of data items residing within global memory. ![](partition_logo.png)
- * \ingroup DeviceModule
- *
- * \par Overview
- * These operations apply a selection criterion to construct a partitioned output sequence from items selected/unselected from
- * a specified input sequence.
- *
- * \par Usage Considerations
- * \cdp_class{DevicePartition}
- *
- * \par Performance
- * \linear_performance{partition}
- *
- * \par
- * The following chart illustrates DevicePartition::If
- * performance across different CUDA architectures for \p int32 items,
- * where 50% of the items are randomly selected for the first partition.
- * \plots_below
- *
- * \image html partition_if_int32_50_percent.png
- *
- */
-struct DevicePartition
-{
-    /**
-     * \brief Uses the \p d_flags sequence to split the corresponding items from \p d_in into a partitioned sequence \p d_out.  The total number of items copied into the first partition is written to \p d_num_selected. ![](partition_flags_logo.png)
-     *
-     * \par
-     * - The value type of \p d_flags must be castable to \p bool (e.g., \p bool, \p char, \p int, etc.).
-     * - Copies of the selected items are compacted into \p d_out and maintain their original
-     *   relative ordering, however copies of the unselected items are compacted into the
-     *   rear of \p d_out in reverse order.
-     * - \devicestorage
-     * - \cdp
-     *
-     * \par Snippet
-     * The code snippet below illustrates the compaction of items selected from an \p int device vector.
-     * \par
-     * \code
-     * #include <cub/cub.cuh>   // or equivalently <cub/device/device_partition.cuh>
-     *
-     * // Declare, allocate, and initialize device pointers for input, flags, and output
-     * int  num_items;          // e.g., 8
-     * int  *d_in;              // e.g., [1, 2, 3, 4, 5, 6, 7, 8]
-     * char *d_flags;           // e.g., [1, 0, 0, 1, 0, 1, 1, 0]
-     * int  *d_out;             // e.g., [ ,  ,  ,  ,  ,  ,  ,  ]
-     * int  *d_num_selected;    // e.g., [ ]
-     * ...
-     *
-     * // Determine temporary device storage requirements
-     * void     *d_temp_storage = NULL;
-     * size_t   temp_storage_bytes = 0;
-     * cub::DevicePartition::Flagged(d_temp_storage, temp_storage_bytes, d_in, d_flags, d_out, d_num_selected, num_items);
-     *
-     * // Allocate temporary storage
-     * cudaMalloc(&d_temp_storage, temp_storage_bytes);
-     *
-     * // Run selection
-     * cub::DevicePartition::Flagged(d_temp_storage, temp_storage_bytes, d_in, d_flags, d_out, d_num_selected, num_items);
-     *
-     * // d_out             <-- [1, 4, 6, 7, 8, 5, 3, 2]
-     * // d_num_selected    <-- [4]
-     *
-     * \endcode
-     *
-     * \tparam InputIterator        <b>[inferred]</b> Random-access input iterator type for reading input items \iterator
-     * \tparam FlagIterator         <b>[inferred]</b> Random-access input iterator type for reading selection flags \iterator
-     * \tparam OutputIterator       <b>[inferred]</b> Random-access output iterator type for writing output items \iterator
-     * \tparam NumSelectedIterator  <b>[inferred]</b> Output iterator type for recording the number of items selected \iterator
-     */
-    template <
-        typename                    InputIterator,
-        typename                    FlagIterator,
-        typename                    OutputIterator,
-        typename                    NumSelectedIterator>
-    CUB_RUNTIME_FUNCTION __forceinline__
-    static cudaError_t Flagged(
-        void                        *d_temp_storage,                ///< [in] %Device allocation of temporary storage.  When NULL, the required allocation size is written to \p temp_storage_bytes and no work is done.
-        size_t                      &temp_storage_bytes,            ///< [in,out] Reference to size in bytes of \p d_temp_storage allocation
-        InputIterator               d_in,                           ///< [in] Pointer to the input sequence of data items
-        FlagIterator                d_flags,                        ///< [in] Pointer to the input sequence of selection flags
-        OutputIterator              d_out,                          ///< [out] Pointer to the output sequence of partitioned data items
-        NumSelectedIterator         d_num_selected,                 ///< [out] Pointer to the output total number of items selected (i.e., the offset of the unselected partition)
-        int                         num_items,                      ///< [in] Total number of items to select from
-        cudaStream_t                stream             = 0,         ///< [in] <b>[optional]</b> CUDA stream to launch kernels within.  Default is stream<sub>0</sub>.
-        bool                        debug_synchronous  = false)     ///< [in] <b>[optional]</b> Whether or not to synchronize the stream after every kernel launch to check for errors.  May cause significant slowdown.  Default is \p false.
-    {
-        typedef int                     Offset;         // Signed integer type for global offsets
-        typedef NullType                SelectOp;       // Selection op (not used)
-        typedef NullType                EqualityOp;     // Equality operator (not used)
-
-        return DeviceSelectDispatch<InputIterator, FlagIterator, OutputIterator, NumSelectedIterator, SelectOp, EqualityOp, Offset, true>::Dispatch(
-            d_temp_storage,
-            temp_storage_bytes,
-            d_in,
-            d_flags,
-            d_out,
-            d_num_selected,
-            SelectOp(),
-            EqualityOp(),
-            num_items,
-            stream,
-            debug_synchronous);
-    }
-
-
-    /**
-     * \brief Uses the \p select_op functor to split the corresponding items from \p d_in into a partitioned sequence \p d_out.  The total number of items copied into the first partition is written to \p d_num_selected. ![](partition_logo.png)
-     *
-     * \par
-     * - Copies of the selected items are compacted into \p d_out and maintain their original
-     *   relative ordering, however copies of the unselected items are compacted into the
-     *   rear of \p d_out in reverse order.
-     * - \devicestorage
-     * - \cdp
-     *
-     * \par Performance
-     * The following charts illustrate saturated partition-if performance across different
-     * CUDA architectures for \p int32 and \p int64 items, respectively.  Items are
-     * selected for the first partition with 50% probability.
-     *
-     * \image html partition_if_int32_50_percent.png
-     * \image html partition_if_int64_50_percent.png
-     *
-     * \par
-     * The following charts are similar, but 5% selection probability for the first partition:
-     *
-     * \image html partition_if_int32_5_percent.png
-     * \image html partition_if_int64_5_percent.png
-     *
-     * \par Snippet
-     * The code snippet below illustrates the compaction of items selected from an \p int device vector.
-     * \par
-     * \code
-     * #include <cub/cub.cuh>   // or equivalently <cub/device/device_partition.cuh>
-     *
-     * // Functor type for selecting values less than some criteria
-     * struct LessThan
-     * {
-     *     int compare;
-     *
-     *     CUB_RUNTIME_FUNCTION __forceinline__
-     *     LessThan(int compare) : compare(compare) {}
-     *
-     *     CUB_RUNTIME_FUNCTION __forceinline__
-     *     bool operator()(const int &a) const {
-     *         return (a < compare);
-     *     }
-     * };
-     *
-     * // Declare, allocate, and initialize device pointers for input and output
-     * int      num_items;          // e.g., 8
-     * int      *d_in;              // e.g., [0, 2, 3, 9, 5, 2, 81, 8]
-     * int      *d_out;             // e.g., [ ,  ,  ,  ,  ,  ,  ,  ]
-     * int      *d_num_selected;    // e.g., [ ]
-     * LessThan select_op(7);
-     * ...
-     *
-     * // Determine temporary device storage requirements
-     * void     *d_temp_storage = NULL;
-     * size_t   temp_storage_bytes = 0;
-     * cub::DeviceSelect::If(d_temp_storage, temp_storage_bytes, d_in, d_out, d_num_selected, num_items, select_op);
-     *
-     * // Allocate temporary storage
-     * cudaMalloc(&d_temp_storage, temp_storage_bytes);
-     *
-     * // Run selection
-     * cub::DeviceSelect::If(d_temp_storage, temp_storage_bytes, d_in, d_out, d_num_selected, num_items, select_op);
-     *
-     * // d_out             <-- [0, 2, 3, 5, 2, 8, 81, 9]
-     * // d_num_selected    <-- [5]
-     *
-     * \endcode
-     *
-     * \tparam InputIterator        <b>[inferred]</b> Random-access input iterator type for reading input items \iterator
-     * \tparam OutputIterator       <b>[inferred]</b> Random-access output iterator type for writing output items \iterator
-     * \tparam NumSelectedIterator  <b>[inferred]</b> Output iterator type for recording the number of items selected \iterator
-     * \tparam SelectOp             <b>[inferred]</b> Selection functor type having member <tt>bool operator()(const T &a)</tt>
-     */
-    template <
-        typename                    InputIterator,
-        typename                    OutputIterator,
-        typename                    NumSelectedIterator,
-        typename                    SelectOp>
-    CUB_RUNTIME_FUNCTION __forceinline__
-    static cudaError_t If(
-        void                        *d_temp_storage,                ///< [in] %Device allocation of temporary storage.  When NULL, the required allocation size is written to \p temp_storage_bytes and no work is done.
-        size_t                      &temp_storage_bytes,            ///< [in,out] Reference to size in bytes of \p d_temp_storage allocation
-        InputIterator               d_in,                           ///< [in] Pointer to the input sequence of data items
-        OutputIterator              d_out,                          ///< [out] Pointer to the output sequence of partitioned data items
-        NumSelectedIterator         d_num_selected,                 ///< [out] Pointer to the output total number of items selected (i.e., the offset of the unselected partition)
-        int                         num_items,                      ///< [in] Total number of items to select from
-        SelectOp                    select_op,                      ///< [in] Unary selection operator
-        cudaStream_t                stream             = 0,         ///< [in] <b>[optional]</b> CUDA stream to launch kernels within.  Default is stream<sub>0</sub>.
-        bool                        debug_synchronous  = false)     ///< [in] <b>[optional]</b> Whether or not to synchronize the stream after every kernel launch to check for errors.  May cause significant slowdown.  Default is \p false.
-    {
-        typedef int                     Offset;         // Signed integer type for global offsets
-        typedef NullType*               FlagIterator;   // Flag iterator type (not used)
-        typedef NullType                EqualityOp;     // Equality operator (not used)
-
-        return DeviceSelectDispatch<InputIterator, FlagIterator, OutputIterator, NumSelectedIterator, SelectOp, EqualityOp, Offset, true>::Dispatch(
-            d_temp_storage,
-            temp_storage_bytes,
-            d_in,
-            NULL,
-            d_out,
-            d_num_selected,
-            select_op,
-            EqualityOp(),
-            num_items,
-            stream,
-            debug_synchronous);
-    }
-
-};
-
-/**
- * \example example_device_partition_flagged.cu
- * \example example_device_partition_if.cu
- */
-
-}               // CUB namespace
-CUB_NS_POSTFIX  // Optional outer namespace(s)
-
-
-=======
 
 /******************************************************************************
  * Copyright (c) 2011, Duane Merrill.  All rights reserved.
@@ -549,4 +272,3 @@
 }               // CUB namespace
 CUB_NS_POSTFIX  // Optional outer namespace(s)
 
->>>>>>> 9cfad35c
