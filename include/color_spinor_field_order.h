--- conflicted
+++ resolved
@@ -812,15 +812,9 @@
       const AllocInt offset; // offset can be 32-bit or 64-bit
       const AllocInt norm_offset;
 #ifdef USE_TEXTURE_OBJECTS
-<<<<<<< HEAD
-      typedef typename TexVectorType<RegType, N>::type TexVector;
+      typedef typename TexVectorType<real, N>::type TexVector;
       hipTextureObject_t tex;
       hipTextureObject_t texNorm;
-=======
-      typedef typename TexVectorType<real, N>::type TexVector;
-      cudaTextureObject_t tex;
-      cudaTextureObject_t texNorm;
->>>>>>> 53e85c52
       const int tex_offset;
 #if 0 // unused at present
         hipTextureObject_t ghostTex;
@@ -942,13 +936,8 @@
       for (int i = 0; i < length / 2; i++) scale = fmaxf(max_[i], scale);
       norm[x+parity*norm_offset] = scale;
 
-<<<<<<< HEAD
 #ifdef __HIP_DEVICE_COMPILE__
-      RegType scale_inv = __fdividef(fixedMaxValue<Float>::value, scale);
-=======
-#ifdef __CUDA_ARCH__
       real scale_inv = __fdividef(fixedMaxValue<Float>::value, scale);
->>>>>>> 53e85c52
 #else
       real scale_inv = fixedMaxValue<Float>::value / scale;
 #endif
@@ -1049,13 +1038,8 @@
       for (int i = 0; i < length_ghost / 2; i++) scale = fmaxf(max_[i], scale);
       ghost_norm[2 * dim + dir][parity * faceVolumeCB[dim] + x] = scale;
 
-<<<<<<< HEAD
 #ifdef __HIP_DEVICE_COMPILE__
-      RegType scale_inv = __fdividef(fixedMaxValue<Float>::value, scale);
-=======
-#ifdef __CUDA_ARCH__
       real scale_inv = __fdividef(fixedMaxValue<Float>::value, scale);
->>>>>>> 53e85c52
 #else
       real scale_inv = fixedMaxValue<Float>::value / scale;
 #endif
@@ -1165,14 +1149,9 @@
     }
   }
 
-<<<<<<< HEAD
-  __device__ __host__ inline void load(RegType v[length], int x, int parity=0) const {
+  __device__ __host__ inline void load(complex v[length / 2], int x, int parity = 0) const
+  {
 #if defined( __HIP_DEVICE_COMPILE__) && !defined(DISABLE_TROVE)
-=======
-  __device__ __host__ inline void load(complex v[length / 2], int x, int parity = 0) const
-  {
-#if defined( __CUDA_ARCH__) && !defined(DISABLE_TROVE)
->>>>>>> 53e85c52
     typedef S<Float,length> structure;
     trove::coalesced_ptr<structure> field_((structure*)field);
     structure v_ = field_[parity*volumeCB + x];
@@ -1189,14 +1168,9 @@
 #endif
   }
 
-<<<<<<< HEAD
-  __device__ __host__ inline void save(const RegType v[length], int x, int parity=0) {
+  __device__ __host__ inline void save(const complex v[length / 2], int x, int parity = 0)
+  {
 #if defined( __HIP_DEVICE_COMPILE__) && !defined(DISABLE_TROVE)
-=======
-  __device__ __host__ inline void save(const complex v[length / 2], int x, int parity = 0)
-  {
-#if defined( __CUDA_ARCH__) && !defined(DISABLE_TROVE)
->>>>>>> 53e85c52
     typedef S<Float,length> structure;
     trove::coalesced_ptr<structure> field_((structure*)field);
     structure v_;
@@ -1293,14 +1267,9 @@
     }
   }
 
-<<<<<<< HEAD
-  __device__ __host__ inline void load(RegType v[length], int x, int parity=0) const {
+  __device__ __host__ inline void load(complex v[length / 2], int x, int parity = 0) const
+  {
 #if defined( __HIP_DEVICE_COMPILE__) && !defined(DISABLE_TROVE)
-=======
-  __device__ __host__ inline void load(complex v[length / 2], int x, int parity = 0) const
-  {
-#if defined( __CUDA_ARCH__) && !defined(DISABLE_TROVE)
->>>>>>> 53e85c52
     typedef S<Float,length> structure;
     trove::coalesced_ptr<structure> field_((structure*)field);
     structure v_ = field_[parity*volumeCB + x];
@@ -1317,14 +1286,9 @@
 #endif
   }
 
-<<<<<<< HEAD
-  __device__ __host__ inline void save(const RegType v[length], int x, int parity=0) {
+  __device__ __host__ inline void save(const complex v[length / 2], int x, int parity = 0)
+  {
 #if defined( __HIP_DEVICE_COMPILE__) && !defined(DISABLE_TROVE)
-=======
-  __device__ __host__ inline void save(const complex v[length / 2], int x, int parity = 0)
-  {
-#if defined( __CUDA_ARCH__) && !defined(DISABLE_TROVE)
->>>>>>> 53e85c52
     typedef S<Float,length> structure;
     trove::coalesced_ptr<structure> field_((structure*)field);
     structure v_;
