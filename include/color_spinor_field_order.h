--- conflicted
+++ resolved
@@ -602,34 +602,7 @@
       return conj(static_cast<complex<Float>>(a));
     }
 
-<<<<<<< HEAD
-      template <typename Float, int nSpin_, int nColor_, int nVec, QudaFieldOrder order, typename storeFloat = Float,
-                typename ghostFloat = storeFloat, bool disable_ghost = false, bool block_float = false>
-      class FieldOrderCB
-      {
-        using norm_t = float;
-
-      public:
-        /** Does this field type support ghost zones? */
-        static constexpr bool supports_ghost_zone = true;
-
-        static constexpr int nSpin = nSpin_;
-        static constexpr int nColor = nColor_;
-
-      protected:
-        complex<storeFloat> *v;
-        const AccessorCB<storeFloat, nSpin, nColor, nVec, order> accessor;
-        // since these variables are mutually exclusive, we use a union to minimize the accessor footprint
-        union {
-          norm_t *norm;
-          Float scale;
-        };
-        union {
-          Float scale_inv;
-          int norm_offset;
-        };
-=======
-    template <typename Float, int nSpin, int nColor, int nVec, QudaFieldOrder order, typename storeFloat = Float,
+    template <typename Float, int nSpin_, int nColor_, int nVec, QudaFieldOrder order, typename storeFloat = Float,
               typename ghostFloat = storeFloat, bool disable_ghost = false, bool block_float = false>
     class FieldOrderCB
     {
@@ -638,6 +611,9 @@
     public:
       /** Does this field type support ghost zones? */
       static constexpr bool supports_ghost_zone = true;
+
+      static constexpr int nSpin = nSpin_;
+      static constexpr int nColor = nColor_;
 
     protected:
       complex<storeFloat> *v;
@@ -651,7 +627,7 @@
         Float scale_inv;
         int norm_offset;
       };
->>>>>>> 8da76877
+
 #ifndef DISABLE_GHOST
       mutable complex<ghostFloat> *ghost[8];
       mutable norm_t *ghost_norm[8];
