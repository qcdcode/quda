--- conflicted
+++ resolved
@@ -61,31 +61,16 @@
         tot_dim      = param.np;
         ld           = ((tot_dim+15) / 16) * tot_dim;
         //allocate deflation resources:
-<<<<<<< HEAD
-        
-        invRitzVals  = new double[tot_dim];
-
-	//matProj      = new Complex[ld*tot_dim];
-        // hostRegister(matProj,ld*tot_dim*sizeof(Complex),cudaHostRegisterDefault);
-	matProj = (Complex*)pinned_malloc(ld*tot_dim*sizeof(Complex));
-	  
-     }
-
-     ~DeflationParam(){
-       if(matProj) host_free(matProj);
-       if(invRitzVals)       delete[]  invRitzVals;
-=======
         matProj      = static_cast<Complex*>(pool_pinned_malloc(ld * tot_dim * sizeof(Complex)));
         invRitzVals  = new double[tot_dim];
 
         //Check that RV is a composite field:
         if(RV->IsComposite() == false) errorQuda("\nRitz vectors must be contained in a composite field.\n");
      }
-
+    
      ~DeflationParam(){
        pool_pinned_free(matProj);
         if(invRitzVals)       delete[]  invRitzVals;
->>>>>>> f36f0ea2
      }
   };
 
