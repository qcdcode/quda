#ifndef _GAUGE_QUDA_H
#define _GAUGE_QUDA_H

#include <quda_internal.h>
#include <quda.h>
#include <lattice_field.h>

namespace quda {

  struct GaugeFieldParam : public LatticeFieldParam {
    int nColor;
    int nFace;

    QudaReconstructType reconstruct;
    QudaGaugeFieldOrder order;
    QudaGaugeFixed fixed;
    QudaLinkType link_type;
    QudaTboundary t_boundary;

    double anisotropy;
    double tadpole;
    double scale;
    void *gauge; // used when we use a reference to an external field

    QudaFieldCreate create; // used to determine the type of field created

    QudaFieldGeometry geometry; // whether the field is a scale, vector or tensor
    int pinned; //used in cpu field only, where the host memory is pinned

    // whether we need to compute the fat link maxima
    // FIXME temporary flag until we have a kernel that can do this, then we just do this in copy()
    // always set to false, requires external override
    bool compute_fat_link_max; 

    /** The extended gauge field radius (if applicable) */
    int r[QUDA_MAX_DIM];

    /** The type of ghost exchange to be done with this field */
    QudaGhostExchange ghostExchange;

    /** The staggered phase convention to use */
    QudaStaggeredPhase staggeredPhaseType;

    /** Whether the staggered phase factor has been applied */
    bool staggeredPhaseApplied;

    int siteDim;  //Used for Coarse gauge fields when nDim != siteDim;

    // Default constructor
  GaugeFieldParam(void* const h_gauge=NULL) : LatticeFieldParam(),
      nColor(3),
      nFace(0),
      reconstruct(QUDA_RECONSTRUCT_NO),
      order(QUDA_INVALID_GAUGE_ORDER),
      fixed(QUDA_GAUGE_FIXED_NO),
      link_type(QUDA_WILSON_LINKS),
      t_boundary(QUDA_INVALID_T_BOUNDARY),
      anisotropy(1.0),
      tadpole(1.0),
      scale(1.0),
      gauge(h_gauge),
      create(QUDA_REFERENCE_FIELD_CREATE), 
      geometry(QUDA_VECTOR_GEOMETRY),
      pinned(0),
      compute_fat_link_max(false),
      ghostExchange(QUDA_GHOST_EXCHANGE_PAD),

      staggeredPhaseType(QUDA_INVALID_STAGGERED_PHASE),
      staggeredPhaseApplied(false),
      siteDim(4)
        {
	  // variables declared in LatticeFieldParam
	  precision = QUDA_INVALID_PRECISION;
	  nDim = 4;
	  pad  = 0;
	  for(int dir=0; dir<nDim; ++dir) {
	    x[dir] = 0;
	    r[dir] = 0;
	  }
	}
	
  GaugeFieldParam(const int *x, const QudaPrecision precision, const QudaReconstructType reconstruct,
		  const int pad, const QudaFieldGeometry geometry, 
		  const QudaGhostExchange ghostExchange=QUDA_GHOST_EXCHANGE_PAD) 
    : LatticeFieldParam(), nColor(3), nFace(0), reconstruct(reconstruct), 
<<<<<<< HEAD
      order(QUDA_INVALID_GAUGE_ORDER), fixed(QUDA_GAUGE_FIXED_NO), 
      link_type(QUDA_WILSON_LINKS), t_boundary(QUDA_INVALID_T_BOUNDARY), anisotropy(1.0), 
      tadpole(1.0), scale(1.0), gauge(0), create(QUDA_NULL_FIELD_CREATE), geometry(geometry), 
      pinned(0), compute_fat_link_max(false), ghostExchange(ghostExchange), 
      staggeredPhaseType(QUDA_INVALID_STAGGERED_PHASE), staggeredPhaseApplied(false), siteDim(4)
      {
	// variables declared in LatticeFieldParam
	this->precision = precision;
	this->nDim = 4;
	this->pad = pad;
	for(int dir=0; dir<nDim; ++dir) this->x[dir] = x[dir];
      }
  
  GaugeFieldParam(void *h_gauge, const QudaGaugeParam &param) : LatticeFieldParam(param),
      nColor(3), nFace(0), reconstruct(QUDA_RECONSTRUCT_NO), order(param.gauge_order), 
      fixed(param.gauge_fix), link_type(param.type), t_boundary(param.t_boundary), 
      anisotropy(param.anisotropy), tadpole(param.tadpole_coeff), scale(param.scale), gauge(h_gauge), 
      create(QUDA_REFERENCE_FIELD_CREATE), geometry(QUDA_VECTOR_GEOMETRY), pinned(0), 
      compute_fat_link_max(false), ghostExchange(QUDA_GHOST_EXCHANGE_PAD),
      staggeredPhaseType(param.staggered_phase_type), 
      staggeredPhaseApplied(param.staggered_phase_applied) 
      {
	//Following is irrelevant for non-coarse gauge fields.
	this->siteDim = this->nDim;
	if (link_type == QUDA_WILSON_LINKS || link_type == QUDA_ASQTAD_FAT_LINKS) nFace = 1;
	else if (link_type == QUDA_ASQTAD_LONG_LINKS) nFace = 3;
	else errorQuda("Error: invalid link type(%d)\n", link_type);
      }
=======
	order(QUDA_INVALID_GAUGE_ORDER), fixed(QUDA_GAUGE_FIXED_NO), 
	link_type(QUDA_WILSON_LINKS), t_boundary(QUDA_INVALID_T_BOUNDARY), anisotropy(1.0), 
	tadpole(1.0), scale(1.0), gauge(0), create(QUDA_NULL_FIELD_CREATE), geometry(geometry), 
	pinned(0), compute_fat_link_max(false), ghostExchange(ghostExchange), 
	staggeredPhaseType(QUDA_INVALID_STAGGERED_PHASE), staggeredPhaseApplied(false)
	{
	  // variables declared in LatticeFieldParam
	  this->precision = precision;
	  this->nDim = 4;
	  this->pad = pad;
	  for(int dir=0; dir<nDim; ++dir) {
	    this->x[dir] = x[dir];
	    this->r[dir] = 0;
	  }
	}
      
  GaugeFieldParam(void *h_gauge, const QudaGaugeParam &param) : LatticeFieldParam(param),
      nColor(3), nFace(0), reconstruct(QUDA_RECONSTRUCT_NO), order(param.gauge_order), 
	fixed(param.gauge_fix), link_type(param.type), t_boundary(param.t_boundary), 
	anisotropy(param.anisotropy), tadpole(param.tadpole_coeff), scale(param.scale), gauge(h_gauge), 
	create(QUDA_REFERENCE_FIELD_CREATE), geometry(QUDA_VECTOR_GEOMETRY), pinned(0), 
	compute_fat_link_max(false), ghostExchange(QUDA_GHOST_EXCHANGE_PAD),
	staggeredPhaseType(param.staggered_phase_type), 
	staggeredPhaseApplied(param.staggered_phase_applied) 
	  {
	    if (link_type == QUDA_WILSON_LINKS || link_type == QUDA_ASQTAD_FAT_LINKS) nFace = 1;
	    else if (link_type == QUDA_ASQTAD_LONG_LINKS) nFace = 3;
	    else errorQuda("Error: invalid link type(%d)\n", link_type);
	    for (int d=0; d<nDim; d++) r[d] = 0;
	  }
>>>>>>> 794e10a3
  };
  
  std::ostream& operator<<(std::ostream& output, const GaugeFieldParam& param);

  class GaugeField : public LatticeField {

  protected:
    size_t bytes; // bytes allocated per full field 
    int phase_offset; // offset in bytes to gauge phases - useful to keep track of texture alignment
    int phase_bytes;  // bytes needed to store the phases
    int length;
    int real_length;
    int nColor;
    int nFace;
    QudaFieldGeometry geometry; // whether the field is a scale, vector or tensor

    QudaReconstructType reconstruct;
    int nInternal; // number of degrees of freedom per link matrix
    QudaGaugeFieldOrder order;
    QudaGaugeFixed fixed;
    QudaLinkType link_type;
    QudaTboundary t_boundary;

    double anisotropy;
    double tadpole;
    double fat_link_max;
    double scale;
  
    
    QudaFieldCreate create; // used to determine the type of field created

    /** Array storing the length of dimension */
    int r[QUDA_MAX_DIM];

    QudaGhostExchange ghostExchange; // the type of ghost exchange to perform
    mutable void *ghost[QUDA_MAX_DIM]; // stores the ghost zone of the gauge field (non-native fields only)

    /** The staggered phase convention to use */
    QudaStaggeredPhase staggeredPhaseType;

    /** Whether the staggered phase factor has been applied */
    bool staggeredPhaseApplied;

    /**
       This function returns true if the field is stored in an
       internal field order for the given precision.
    */ 
    bool isNative() const;

  public:
    GaugeField(const GaugeFieldParam &param);
    virtual ~GaugeField();

    int Length() const { return length; }
    int Ncolor() const { return nColor; }
    QudaReconstructType Reconstruct() const { return reconstruct; }
    QudaGaugeFieldOrder Order() const { return order; }
    double Anisotropy() const { return anisotropy; }
    double Tadpole() const { return tadpole; }
    double Scale() const { return scale; }  
    QudaTboundary TBoundary() const { return t_boundary; }
    QudaLinkType LinkType() const { return link_type; }
    QudaGaugeFixed GaugeFixed() const { return fixed; }
    QudaGaugeFieldOrder FieldOrder() const { return order; }
    QudaFieldGeometry Geometry() const { return geometry; }
    const int* R() const { return r; }
    QudaGhostExchange GhostExchange() const { return ghostExchange; }
    QudaStaggeredPhase StaggeredPhase() const { return staggeredPhaseType; }

    /**
       Apply the staggered phase factors to the gauge field.
     */
    void applyStaggeredPhase();

    /**
       Remove the staggered phase factors from the gauge field.
     */
    void removeStaggeredPhase();

    const double& LinkMax() const { return fat_link_max; }
    int Nface() const { return nFace; }
  
    void checkField(const GaugeField &);

    size_t Bytes() const { return bytes; }
    size_t PhaseBytes() const { return phase_bytes; }
    size_t PhaseOffset() const { return phase_offset; }

    virtual void* Gauge_p() { errorQuda("Not implemented"); return (void*)0;}
    virtual void* Even_p() { errorQuda("Not implemented"); return (void*)0;}
    virtual void* Odd_p() { errorQuda("Not implemented"); return (void*)0;}

    virtual const void* Gauge_p() const { errorQuda("Not implemented"); return (void*)0;}
    virtual const void* Even_p() const { errorQuda("Not implemented"); return (void*)0;}
    virtual const void* Odd_p() const { errorQuda("Not implemented"); return (void*)0;}

    const void** Ghost() const { 
      if ( isNative() ) errorQuda("No ghost zone pointer for quda-native gauge fields");
      return (const void**)ghost; 
    }
    
  };

  class cudaGaugeField : public GaugeField {

  private:
    void *gauge;
    void *even;
    void *odd;

#ifdef USE_TEXTURE_OBJECTS
    cudaTextureObject_t evenTex;
    cudaTextureObject_t oddTex;
    cudaTextureObject_t evenPhaseTex;
    cudaTextureObject_t oddPhaseTex;
    void createTexObject(cudaTextureObject_t &tex, void *gauge, int isPhase=0);
    void destroyTexObject();
#endif

  public:
    cudaGaugeField(const GaugeFieldParam &);
    virtual ~cudaGaugeField();

    void exchangeGhost(); // exchange the ghost and store store in the padded region

    /**
       This does routine will populate the border / halo region of a
       gauge field that has been created using copyExtendedGauge.  

       @param R The thickness of the extended region in each dimension
       @param no_comms_fill Do local exchange to fill out the extended
       region in non-partitioned dimensions
     */
    void exchangeExtendedGhost(const int *R, bool no_comms_fill=false);

    void copy(const GaugeField &);     // generic gauge field copy
    void loadCPUField(const cpuGaugeField &, const QudaFieldLocation &);
    void saveCPUField(cpuGaugeField &, const QudaFieldLocation &) const;

    // (ab)use with care
    void* Gauge_p() { return gauge; }
    void* Even_p() { return even; }
    void* Odd_p() { return odd; }

    const void* Gauge_p() const { return gauge; }
    const void* Even_p() const { return even; }
    const void* Odd_p() const { return odd; }	

#ifdef USE_TEXTURE_OBJECTS
    const cudaTextureObject_t& EvenTex() const { return evenTex; }
    const cudaTextureObject_t& OddTex() const { return oddTex; }
    const cudaTextureObject_t& EvenPhaseTex() const { return evenPhaseTex; }
    const cudaTextureObject_t& OddPhaseTex() const { return oddPhaseTex; }
#endif

    mutable char *backup_h;
    mutable bool backed_up;
    // backs up the cudaGaugeField to CPU memory
    void backup() const;
    // restores the cudaGaugeField to CUDA memory
    void restore();

    void setGauge(void* _gauge); //only allowed when create== QUDA_REFERENCE_FIELD_CREATE
  };

  class cpuGaugeField : public GaugeField {

    friend void cudaGaugeField::copy(const GaugeField &cpu);
    friend void cudaGaugeField::loadCPUField(const cpuGaugeField &cpu, const QudaFieldLocation &);
    friend void cudaGaugeField::saveCPUField(cpuGaugeField &cpu, const QudaFieldLocation &) const;

  private:
    void **gauge; // the actual gauge field
    int pinned;
  
  public:
    cpuGaugeField(const GaugeFieldParam &);
    virtual ~cpuGaugeField();

    void exchangeGhost();

    /**
       This does routine will populate the border / halo region of a
       gauge field that has been created using copyExtendedGauge.  

       @param R The thickness of the extended region in each dimension
       @param no_comms_fill Do local exchange to fill out the extended
       region in non-partitioned dimenions
     */
    void exchangeExtendedGhost(const int *R, bool no_comms_fill=false);

    void* Gauge_p() { return gauge; }
    const void* Gauge_p() const { return gauge; }
    void setGauge(void** _gauge); //only allowed when create== QUDA_REFERENCE_FIELD_CREATE
  };

  /**
     This is a debugging function, where we cast a gauge field into a
     spinor field so we can compute its L2 norm.
     @param u The gauge field that we want the norm of
     @return The L2 norm squared of the gauge field
  */
  double norm2(const cudaGaugeField &u);

  /**
     This function is used for  extracting the gauge ghost zone from a
     gauge field array.  Defined in copy_gauge.cu.
     @param out The output field to which we are copying
     @param in The input field from which we are copying
     @param location The location of where we are doing the copying (CPU or CUDA)
     @param Out The output buffer (optional)
     @param In The input buffer (optional)
     @param ghostOut The output ghost buffer (optional)
     @param ghostIn The input ghost buffer (optional)
     @param type The type of copy we doing (0 body and ghost else ghost only)
  */
  void copyGenericGauge(GaugeField &out, const GaugeField &in, QudaFieldLocation location, 
			void *Out=0, void *In=0, void **ghostOut=0, void **ghostIn=0, int type=0);
  /**
     This function is used for copying the gauge field into an
     extended gauge field.  Defined in copy_extended_gauge.cu.
     @param out The extended output field to which we are copying
     @param in The input field from which we are copying
     @param location The location of where we are doing the copying (CPU or CUDA)
     @param Out The output buffer (optional)
     @param In The input buffer (optional)
  */
  void copyExtendedGauge(GaugeField &out, const GaugeField &in,
			 QudaFieldLocation location, void *Out=0, void *In=0);

  /**
     This function is used for  extracting the gauge ghost zone from a
     gauge field array.  Defined in extract_gauge_ghost.cu.
     @param u The gauge field from which we want to extract the ghost zone
     @param ghost The array where we want to pack the ghost zone into
  */
  void extractGaugeGhost(const GaugeField &u, void **ghost);

  /**
     This function is used for  extracting the gauge ghost zone from a
     gauge field array.  Defined in extract_gauge_ghost.cu.
     @param u The gauge field from which we want to extract/pack the ghost zone
     @param dim The dimension in which we are packing/unpacking
     @param ghost The array where we want to pack/unpack the ghost zone into/from
     @param extract Whether we are extracting into ghost or injecting from ghost
  */
  void extractExtendedGaugeGhost(const GaugeField &u, int dim, const int *R, 
				 void **ghost, bool extract);

  /**
     This function is used to calculate the maximum absolute value of
     a gauge field array.  Defined in max_gauge.cu.  

     @param u The gauge field from which we want to compute the max
  */
  double maxGauge(const GaugeField &u);

  /** 
      Apply the staggered phase factor to the gauge field.

      @param u The gauge field to which we apply the staggered phase factors
  */
  void applyGaugePhase(GaugeField &u);

} // namespace quda

#endif // _GAUGE_QUDA_H<|MERGE_RESOLUTION|>--- conflicted
+++ resolved
@@ -83,7 +83,6 @@
 		  const int pad, const QudaFieldGeometry geometry, 
 		  const QudaGhostExchange ghostExchange=QUDA_GHOST_EXCHANGE_PAD) 
     : LatticeFieldParam(), nColor(3), nFace(0), reconstruct(reconstruct), 
-<<<<<<< HEAD
       order(QUDA_INVALID_GAUGE_ORDER), fixed(QUDA_GAUGE_FIXED_NO), 
       link_type(QUDA_WILSON_LINKS), t_boundary(QUDA_INVALID_T_BOUNDARY), anisotropy(1.0), 
       tadpole(1.0), scale(1.0), gauge(0), create(QUDA_NULL_FIELD_CREATE), geometry(geometry), 
@@ -94,40 +93,11 @@
 	this->precision = precision;
 	this->nDim = 4;
 	this->pad = pad;
-	for(int dir=0; dir<nDim; ++dir) this->x[dir] = x[dir];
+	for(int dir=0; dir<nDim; ++dir) {
+	  this->x[dir] = x[dir];
+	  this->r[dir] = 0;
+	}
       }
-  
-  GaugeFieldParam(void *h_gauge, const QudaGaugeParam &param) : LatticeFieldParam(param),
-      nColor(3), nFace(0), reconstruct(QUDA_RECONSTRUCT_NO), order(param.gauge_order), 
-      fixed(param.gauge_fix), link_type(param.type), t_boundary(param.t_boundary), 
-      anisotropy(param.anisotropy), tadpole(param.tadpole_coeff), scale(param.scale), gauge(h_gauge), 
-      create(QUDA_REFERENCE_FIELD_CREATE), geometry(QUDA_VECTOR_GEOMETRY), pinned(0), 
-      compute_fat_link_max(false), ghostExchange(QUDA_GHOST_EXCHANGE_PAD),
-      staggeredPhaseType(param.staggered_phase_type), 
-      staggeredPhaseApplied(param.staggered_phase_applied) 
-      {
-	//Following is irrelevant for non-coarse gauge fields.
-	this->siteDim = this->nDim;
-	if (link_type == QUDA_WILSON_LINKS || link_type == QUDA_ASQTAD_FAT_LINKS) nFace = 1;
-	else if (link_type == QUDA_ASQTAD_LONG_LINKS) nFace = 3;
-	else errorQuda("Error: invalid link type(%d)\n", link_type);
-      }
-=======
-	order(QUDA_INVALID_GAUGE_ORDER), fixed(QUDA_GAUGE_FIXED_NO), 
-	link_type(QUDA_WILSON_LINKS), t_boundary(QUDA_INVALID_T_BOUNDARY), anisotropy(1.0), 
-	tadpole(1.0), scale(1.0), gauge(0), create(QUDA_NULL_FIELD_CREATE), geometry(geometry), 
-	pinned(0), compute_fat_link_max(false), ghostExchange(ghostExchange), 
-	staggeredPhaseType(QUDA_INVALID_STAGGERED_PHASE), staggeredPhaseApplied(false)
-	{
-	  // variables declared in LatticeFieldParam
-	  this->precision = precision;
-	  this->nDim = 4;
-	  this->pad = pad;
-	  for(int dir=0; dir<nDim; ++dir) {
-	    this->x[dir] = x[dir];
-	    this->r[dir] = 0;
-	  }
-	}
       
   GaugeFieldParam(void *h_gauge, const QudaGaugeParam &param) : LatticeFieldParam(param),
       nColor(3), nFace(0), reconstruct(QUDA_RECONSTRUCT_NO), order(param.gauge_order), 
@@ -138,12 +108,13 @@
 	staggeredPhaseType(param.staggered_phase_type), 
 	staggeredPhaseApplied(param.staggered_phase_applied) 
 	  {
+	    //Following is irrelevant for non-coarse gauge fields.
+	    this->siteDim = this->nDim;
 	    if (link_type == QUDA_WILSON_LINKS || link_type == QUDA_ASQTAD_FAT_LINKS) nFace = 1;
 	    else if (link_type == QUDA_ASQTAD_LONG_LINKS) nFace = 3;
 	    else errorQuda("Error: invalid link type(%d)\n", link_type);
 	    for (int d=0; d<nDim; d++) r[d] = 0;
 	  }
->>>>>>> 794e10a3
   };
   
   std::ostream& operator<<(std::ostream& output, const GaugeFieldParam& param);
