--- conflicted
+++ resolved
@@ -131,13 +131,8 @@
      @param[in] kind Type of memory copy
      @param[in] stream Stream to issue copy
   */
-<<<<<<< HEAD
-  void qudaMemcpy2DAsync_(void *dst, size_t dpitch, const void *src, size_t spitch, size_t width, size_t hieght,
-                          qudaMemcpyKind kind, const qudaStream_t &stream, const char *func, const char *file,
-=======
   void qudaMemcpy2DAsync_(void *dst, size_t dpitch, const void *src, size_t spitch, size_t width, size_t height,
                           cudaMemcpyKind kind, const qudaStream_t &stream, const char *func, const char *file,
->>>>>>> 134d4007
                           const char *line);
 
   /**
@@ -262,14 +257,9 @@
 #define qudaMemcpyAsync(dst, src, count, kind, stream)                                                \
   ::quda::qudaMemcpyAsync_(dst, src, count, kind, stream, __func__, quda::file_name(__FILE__), __STRINGIFY__(__LINE__))
 
-<<<<<<< HEAD
-#define qudaMemcpyToSymbolAsync(dst, src, count, offset, kind, stream)                                                \
-  ::quda::qudaMemcpyToSymbolAsync_(dst, src, count, offset, kind, stream, __func__, quda::file_name(__FILE__), __STRINGIFY__(__LINE__))
-=======
 #define qudaMemcpy2D(dst, dpitch, src, spitch, width, height, kind)     \
   ::quda::qudaMemcpy2D_(dst, dpitch, src, spitch, width, height, kind, __func__, \
                         quda::file_name(__FILE__), __STRINGIFY__(__LINE__))
->>>>>>> 134d4007
 
 #define qudaMemcpy2DAsync(dst, dpitch, src, spitch, width, height, kind, stream)                                       \
   ::quda::qudaMemcpy2DAsync_(dst, dpitch, src, spitch, width, height, kind, stream, __func__,                          \
