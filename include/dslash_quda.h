#ifndef _DSLASH_QUDA_H
#define _DSLASH_QUDA_H

#include <quda_internal.h>
#include <tune_quda.h>
#include <color_spinor_field.h>
#include <gauge_field.h>
#include <clover_field.h>
#include <worker.h>

namespace quda {

  /**
    @param pack Sets whether to use a kernel to pack the T dimension
    */
  void setKernelPackT(bool pack);

  /**
    @return Whether the T dimension is kernel packed or not
    */
  bool getKernelPackT();

  void pushKernelPackT(bool pack);
  void popKernelPackT();

  /**
     @brief Helper function that sets which dimensions the packing
     kernel should be packing for.
     @param[in] dim_pack Array that specifies which dimenstions need
     to be packed.
  */
  void setPackComms(const int *dim_pack);

  bool getDslashLaunch();

  void createDslashEvents();
  void destroyDslashEvents();

#ifndef USE_LEGACY_DSLASH

  /**
     @brief Driver for applying the Wilson stencil

     out = D * in

     where D is the gauged Wilson linear operator.

     If kappa is non-zero, the operation is given by out = x + kappa * D in.
     This operator can be applied to both single parity
     (checker-boarded) fields, or to full fields.

     @param[out] out The output result field
     @param[in] in The input field
     @param[in] U The gauge field used for the operator
     @param[in] kappa Scale factor applied
     @param[in] x Vector field we accumulate onto to
     @param[in] parity Destination parity
     @param[in] dagger Whether this is for the dagger operator
     @param[in] comm_override Override for which dimensions are partitioned
     @param[in] profile The TimeProfile used for profiling the dslash
  */
  void ApplyWilson(ColorSpinorField &out, const ColorSpinorField &in, const GaugeField &U, double kappa,
                   const ColorSpinorField &x, int parity, bool dagger, const int *comm_override, TimeProfile &profile);

  /**
     @brief Driver for applying the Wilson-clover stencil

     out = A * x + kappa * D * in

     where D is the gauged Wilson linear operator.

     This operator can be applied to both single parity
     (checker-boarded) fields, or to full fields.

     @param[out] out The output result field
     @param[in] in Input field that D is applied to
     @param[in] x Input field that A is applied to
     @param[in] U The gauge field used for the operator
     @param[in] A The clover field used for the operator
     @param[in] kappa Scale factor applied
     @param[in] x Vector field we accumulate onto to
     @param[in] parity Destination parity
     @param[in] dagger Whether this is for the dagger operator
     @param[in] comm_override Override for which dimensions are partitioned
     @param[in] profile The TimeProfile used for profiling the dslash
  */
  void ApplyWilsonClover(ColorSpinorField &out, const ColorSpinorField &in, const GaugeField &U, const CloverField &A,
      double kappa, const ColorSpinorField &x, int parity, bool dagger, const int *comm_override, TimeProfile &profile);


  /**
      @brief Driver for applying the Wilson-clover stencil

      out = (A - ig5 b) * x + kappa * D * in

      where D is the gauged Wilson linear operator.

      This operator can be applied to both single parity
      (checker-boarded) fields, or to full fields.

      @param[out] out The output result field
      @param[in] in Input field that D is applied to
      @param[in] x Input field that A is applied to
      @param[in] U The gauge field used for the operator
      @param[in] A The clover field used for the operator
      @param[in] kappa Scale factor applied
      @param[in] b Twist factor applied
      @param[in] x Vector field we accumulate onto to
      @param[in] parity Destination parity
      @param[in] dagger Whether this is for the dagger operator
      @param[in] comm_override Override for which dimensions are partitioned
      @param[in] profile The TimeProfile used for profiling the dslash
   */
   void ApplyWilsonClover(ColorSpinorField &out, const ColorSpinorField &in,
                          const GaugeField &U, const CloverField &A,
                          double kappa, double b, const ColorSpinorField &x, int parity, bool dagger,
                          const int *comm_override, TimeProfile &profile);

  /**
       @brief Driver for applying the Wilson-clover stencil

       out = A * x + kappa * D * in

       where D is the gauged Wilson linear operator.

       This operator can be applied to both single parity
       (checker-boarded) fields, or to full fields.

       @param[out] out The output result field
       @param[in] in Input field that D is applied to
       @param[in] x Input field that A is applied to
       @param[in] U The gauge field used for the operator
       @param[in] A The clover field used for the operator
       @param[in] kappa Scale factor applied
       @param[in] mu Twist factor
       @param[in] x Vector field we accumulate onto to
       @param[in] parity Destination parity
       @param[in] dagger Whether this is for the dagger operator
       @param[in] comm_override Override for which dimensions are partitioned
       @param[in] profile The TimeProfile used for profiling the dslash
    */
  void ApplyWilsonCloverHasenbuschTwist(ColorSpinorField &out, const ColorSpinorField &in,
		  	  const GaugeField &U, const CloverField &A,
			  double kappa, double mu, const ColorSpinorField &x, int parity, bool dagger,
  			 const int *comm_override, TimeProfile &profile);

  /**
     @brief Driver for applying the preconditioned Wilson-clover stencil

     out = A^{-1} * D * in + x

     where D is the gauged Wilson linear operator and A is the clover
     field.  This operator can (at present) be applied to only single
     parity (checker-boarded) fields.  When the dagger operator is
     requested, we do not transpose the order of operations, e.g.

     out = A^{-\dagger} D^\dagger  (no xpay term)

     Although not a conjugate transpose of the regular operator, this
     variant is used to enable kernel fusion between the application
     of D and the subsequent application of A, e.g., in the symmetric
     dagger operator we need to apply

     M = (1 - kappa^2 D^{\dagger} A^{-1} D{^\dagger} A^{-1} )

     and since cannot fuse D{^\dagger} A^{-\dagger}, we instead fused
     A^{-\dagger} D{^\dagger}.

     If kappa is non-zero, the operation is given by out = x + kappa * A^{-1} D in.
     This operator can (at present) be applied to only single parity
     (checker-boarded) fields.

     @param[out] out The output result field
     @param[in] in The input field
     @param[in] U The gauge field used for the operator
     @param[in] A The clover field used for the operator
     @param[in] kappa Scale factor applied
     @param[in] x Vector field we accumulate onto to
     @param[in] parity Destination parity
     @param[in] dagger Whether this is for the dagger operator
     @param[in] comm_override Override for which dimensions are partitioned
     @param[in] profile The TimeProfile used for profiling the dslash
  */
  void ApplyWilsonCloverPreconditioned(ColorSpinorField &out, const ColorSpinorField &in, const GaugeField &U,
      const CloverField &A, double kappa, const ColorSpinorField &x, int parity, bool dagger, const int *comm_override,
      TimeProfile &profile);

  /**
     @brief Driver for applying the twisted-mass stencil

     out = a * D * in + (1 + i*b*gamma_5) * x

     where D is the gauged Wilson linear operator.

     This operator can be applied to both single parity
     (checker-boarded) fields, or to full fields.

     @param[out] out The output result field
     @param[in] in The input field
     @param[in] U The gauge field used for the operator
     @param[in] a Scale factor applied to Wilson term (typically -kappa)
     @param[in] b Twist factor applied (typically 2*mu*kappa)
     @param[in] x Vector field we accumulate onto to
     @param[in] parity Destination parity
     @param[in] dagger Whether this is for the dagger operator
     @param[in] comm_override Override for which dimensions are partitioned
     @param[in] profile The TimeProfile used for profiling the dslash
  */
<<<<<<< HEAD
  void ApplyTwistedMass(ColorSpinorField &out, const ColorSpinorField &in, const GaugeField &U, double a, double b,
      const ColorSpinorField &x, int parity, bool dagger, const int *comm_override, TimeProfile &profile);
=======


  /**
        @brief Driver for applying the Wilson-clover with twist for Hasenbusch

        out = (1 +/- ig5 b A) * x + kappa * A^{-1}D * in

        where D is the gauged Wilson linear operator.

        This operator can be applied to both single parity
        (checker-boarded) fields, or to full fields.

        @param[out] out The output result field
        @param[in] in Input field that D is applied to
        @param[in] x Input field that A is applied to
        @param[in] U The gauge field used for the operator
        @param[in] A The clover field used for the operator
        @param[in] kappa Scale factor applied
        @param[in] b Twist factor applied
        @param[in] x Vector field we accumulate onto to
        @param[in] parity Destination parity
        @param[in] dagger Whether this is for the dagger operator
        @param[in] comm_override Override for which dimensions are partitioned
        @param[in] profile The TimeProfile used for profiling the dslash
     */
  void ApplyWilsonCloverHasenbuschTwistClovInv(ColorSpinorField &out, const ColorSpinorField &in, const GaugeField &U,
					const CloverField &A, double kappa, double mu, const ColorSpinorField &x, int parity, bool dagger,
			 const int *comm_override, TimeProfile &profile);

  /**
        @brief Driver for applying the Wilson-clover stencil with thist for Hasenbusch

        out = (1 +/- ig5 b A) * x + kappa * D * in

        where D is the gauged Wilson linear operator.

        This operator can be applied to both single parity
        (checker-boarded) fields, or to full fields.

        @param[out] out The output result field
        @param[in] in Input field that D is applied to
        @param[in] x Input field that A is applied to
        @param[in] U The gauge field used for the operator
        @param[in] A The clover field used for the operator
        @param[in] kappa Scale factor applied
        @param[in] b Twist factor applied
        @param[in] x Vector field we accumulate onto to
        @param[in] parity Destination parity
        @param[in] dagger Whether this is for the dagger operator
        @param[in] comm_override Override for which dimensions are partitioned
        @param[in] profile The TimeProfile used for profiling the dslash
     */
  void ApplyWilsonCloverHasenbuschTwistNoClovInv(ColorSpinorField &out, const ColorSpinorField &in, const GaugeField &U,
					const CloverField &A, double kappa, double mu, const ColorSpinorField &x, int parity, bool dagger,
			 const int *comm_override, TimeProfile &profile);


  void ApplyTwistedMass(ColorSpinorField &out, const ColorSpinorField &in, const GaugeField &U,
                        double a, double b, const ColorSpinorField &x, int parity, bool dagger,
                        const int *comm_override, TimeProfile &profile);
>>>>>>> 2f0ce3ba

  /**
     @brief Driver for applying the preconditioned twisted-mass stencil

     out = a*(1 + i*b*gamma_5) * D * in + x

     where D is the gauged Wilson linear operator.  This operator can
     (at present) be applied to only single parity (checker-boarded)
     fields.  For the dagger operator, we generally apply the
     conjugate transpose operator

     out = x + D^\dagger A^{-\dagger}

     with the additional asymmetric special case, where we apply do not
     transpose the order of operations

     out = A^{-\dagger} D^\dagger  (no xpay term)

     This variant is required when have the asymmetric preconditioned
     operator and require the preconditioned twist term to remain in
     between the applications of D.  This would be combined with a
     subsequent non-preconditioned dagger operator, A*x - kappa^2 D, to
     form the full operator.

     @param[out] out The output result field
     @param[in] in The input field
     @param[in] U The gauge field used for the operator
     @param[in] a Scale factor applied to Wilson term ( typically kappa^2 / (1 + b*b) )
     @param[in] b Twist factor applied (typically -2*kappa*mu)
     @param[in] xpay Whether to do xpay or not
     @param[in] x Vector field we accumulate onto to when xpay is true
     @param[in] parity Destination parity
     @param[in] dagger Whether this is for the dagger operator
     @param[in] asymmetric Whether this is for the asymmetric preconditioned dagger operator (a*(1 - i*b*gamma_5) * D^dagger * in)
     @param[in] comm_override Override for which dimensions are partitioned
     @param[in] profile The TimeProfile used for profiling the dslash
  */
  void ApplyTwistedMassPreconditioned(ColorSpinorField &out, const ColorSpinorField &in, const GaugeField &U, double a,
      double b, bool xpay, const ColorSpinorField &x, int parity, bool dagger, bool asymmetric,
      const int *comm_override, TimeProfile &profile);

  /**
     @brief Driver for applying the non-degenerate twisted-mass
     stencil

     out = a * D * in + (1 + i*b*gamma_5*tau_3 + c*tau_1) * x

     where D is the gauged Wilson linear operator.  The quark fields
     out, in and x are five dimensional, with the fifth dimension
     corresponding to the flavor dimension.  The convention is that
     the first 4-d slice (s=0) corresponds to the positive twist and
     the second slice (s=1) corresponds to the negative twist.

     This operator can be applied to both single parity
     (4d checker-boarded) fields, or to full fields.

     @param[out] out The output result field
     @param[in] in The input field
     @param[in] U The gauge field used for the operator
     @param[in] a Scale factor applied to Wilson term (typically -kappa)
     @param[in] b Chiral twist factor applied (typically 2*mu*kappa)
     @param[in] c Flavor twist factor applied (typically -2*epsilon*kappa)
     @param[in] x Vector field we accumulate onto to
     @param[in] parity Destination parity
     @param[in] dagger Whether this is for the dagger operator
     @param[in] comm_override Override for which dimensions are partitioned
     @param[in] profile The TimeProfile used for profiling the dslash
  */
  void ApplyNdegTwistedMass(ColorSpinorField &out, const ColorSpinorField &in, const GaugeField &U, double a, double b,
      double c, const ColorSpinorField &x, int parity, bool dagger, const int *comm_override, TimeProfile &profile);

  /**
     @brief Driver for applying the preconditioned non-degenerate
     twisted-mass stencil

     out = a * (1 + i*b*gamma_5*tau_3 + c*tau_1) * D * in + x

     where D is the gauged Wilson linear operator.  The quark fields
     out, in and x are five dimensional, with the fifth dimension
     corresponding to the flavor dimension.  The convention is that
     the first 4-d slice (s=0) corresponds to the positive twist and
     the second slice (s=1) corresponds to the negative twist.

     This operator can (at present) be applied to only single parity
     (checker-boarded) fields.

     For the dagger operator, we generally apply the
     conjugate transpose operator

     out = x + D^\dagger A^{-\dagger}

     with the additional asymmetric special case, where we apply do not
     transpose the order of operations

     out = A^{-\dagger} D^\dagger  (no xpay term)

     This variant is required when have the asymmetric preconditioned
     operator and require the preconditioned twist term to remain in
     between the applications of D.  This would be combined with a
     subsequent non-preconditioned dagger operator, A*x - kappa^2 D, to
     form the full operator.

     @param[out] out The output result field
     @param[in] in The input field
     @param[in] U The gauge field used for the operator
     @param[in] a Scale factor applied to Wilson term (typically -kappa^2/(1 + b*b -c*c) )
     @param[in] b Chiral twist factor applied (typically -2*mu*kappa)
     @param[in] c Flavor twist factor applied (typically 2*epsilon*kappa)
     @param[in] xpay Whether to do xpay or not
     @param[in] x Vector field we accumulate onto to
     @param[in] parity Destination parity
     @param[in] dagger Whether this is for the dagger operator
     @param[in] asymmetric Whether this is for the asymmetric preconditioned dagger operator (a*(1 - i*b*gamma_5) * D^dagger * in)
     @param[in] comm_override Override for which dimensions are partitioned
     @param[in] profile The TimeProfile used for profiling the dslash
  */
  void ApplyNdegTwistedMassPreconditioned(ColorSpinorField &out, const ColorSpinorField &in, const GaugeField &U,
      double a, double b, double c, bool xpay, const ColorSpinorField &x, int parity, bool dagger, bool asymmetric,
      const int *comm_override, TimeProfile &profile);

  /**
       @brief Driver for applying the twisted-clover stencil

       out = a * D * in + (C + i*b*gamma_5) * x

       where D is the gauged Wilson linear operator, and C is the clover
       field.

       This operator can be applied to both single parity
       (4d checker-boarded) fields, or to full fields.

       @param[out] out The output result field
       @param[in] in The input field
       @param[in] U The gauge field used for the operator
       @param[in] C The clover field used for the operator
       @param[in] a Scale factor applied to Wilson term (typically -kappa)
       @param[in] b Chiral twist factor applied (typically 2*mu*kappa)
       @param[in] x Vector field we accumulate onto to
       @param[in] parity Destination parity
       @param[in] dagger Whether this is for the dagger operator
       @param[in] comm_override Override for which dimensions are partitioned
       @param[in] profile The TimeProfile used for profiling the dslash
    */
  void ApplyTwistedClover(ColorSpinorField &out, const ColorSpinorField &in, const GaugeField &U, const CloverField &C,
      double a, double b, const ColorSpinorField &x, int parity, bool dagger, const int *comm_override,
      TimeProfile &profile);

  /**
     @brief Driver for applying the preconditioned twisted-clover stencil

     out = a * (C + i*b*gamma_5)^{-1} * D * in + x
         = a * C^{-2} (C - i*b*gamma_5) * D * in + x
         = A^{-1} * D * in + x

     where D is the gauged Wilson linear operator and C is the clover
     field.  This operator can (at present) be applied to only single
     parity (checker-boarded) fields.  When the dagger operator is
     requested, we do not transpose the order of operations, e.g.

     out = A^{-\dagger} D^\dagger  (no xpay term)

     Although not a conjugate transpose of the regular operator, this
     variant is used to enable kernel fusion between the application
     of D and the subsequent application of A, e.g., in the symmetric
     dagger operator we need to apply

     M = (1 - kappa^2 D^{\dagger} A^{-\dagger} D{^\dagger} A^{-\dagger} )

     and since cannot fuse D{^\dagger} A^{-\dagger}, we instead fused
     A^{-\dagger} D{^\dagger}.

     @param[out] out The output result field
     @param[in] in The input field
     @param[in] U The gauge field used for the operator
     @param[in] C The clover field used for the operator
     @param[in] a Scale factor applied to Wilson term ( typically 1 / (1 + b*b) or kappa^2 / (1 + b*b) )
     @param[in] b Twist factor applied (typically -2*kappa*mu)
     @param[in] xpay Whether to do xpay or not
     @param[in] x Vector field we accumulate onto to when xpay is true
     @param[in] parity Destination parity
     @param[in] dagger Whether this is for the dagger operator
     @param[in] comm_override Override for which dimensions are partitioned
     @param[in] profile The TimeProfile used for profiling the dslash
  */
  void ApplyTwistedCloverPreconditioned(ColorSpinorField &out, const ColorSpinorField &in, const GaugeField &U,
      const CloverField &C, double a, double b, bool xpay, const ColorSpinorField &x, int parity, bool dagger,
      const int *comm_override, TimeProfile &profile);

  /**
     @brief Driver for applying the Domain-wall 5-d stencil to a
     5-d vector with 5-d preconditioned data order

     out = D_5 * in

     where D_5 is the 5-d wilson linear operator with fifth dimension
     boundary condition set by the fermion mass.

     If a is non-zero, the operation is given by out = x + a * D_5 in.
     This operator can be applied to both single parity
     (checker-boarded) fields, or to full fields.

     @param[out] out The output result field
     @param[in] in The input field
     @param[in] U The gauge field used for the operator
     @param[in] a Scale factor applied (typically -kappa_5)
     @param[in] m_f Fermion mass parameter
     @param[in] x Vector field we accumulate onto to
     @param[in] parity Destination parity
     @param[in] dagger Whether this is for the dagger operator
     @param[in] comm_override Override for which dimensions are partitioned
     @param[in] profile The TimeProfile used for profiling the dslash
  */
  void ApplyDomainWall5D(ColorSpinorField &out, const ColorSpinorField &in, const GaugeField &U, double a, double m_f,
      const ColorSpinorField &x, int parity, bool dagger, const int *comm_override, TimeProfile &profile);

  /**
     @brief Driver for applying the batched Wilson 4-d stencil to a
     5-d vector with 4-d preconditioned data order

     out = D * in

     where D is the gauged Wilson linear operator.

     If a is non-zero, the operation is given by out = x + a * D in.
     This operator can be applied to both single parity
     (checker-boarded) fields, or to full fields.

     @param[out] out The output result field
     @param[in] in The input field
     @param[in] U The gauge field used for the operator
     @param[in] a Scale factor applied
     @param[in] m_5 Wilson mass shift
     @param[in] b_5 Mobius coefficient array (length Ls)
     @param[in] c_5 Mobius coefficient array (length Ls)
     @param[in] x Vector field we accumulate onto to
     @param[in] parity Destination parity
     @param[in] dagger Whether this is for the dagger operator
     @param[in] comm_override Override for which dimensions are partitioned
     @param[in] profile The TimeProfile used for profiling the dslash
  */
  void ApplyDomainWall4D(ColorSpinorField &out, const ColorSpinorField &in, const GaugeField &U, double a, double m_5,
                         const Complex *b_5, const Complex *c_5, const ColorSpinorField &x, int parity, bool dagger,
                         const int *comm_override, TimeProfile &profile);

  enum Dslash5Type { DSLASH5_DWF, DSLASH5_MOBIUS_PRE, DSLASH5_MOBIUS, M5_INV_DWF, M5_INV_MOBIUS, M5_INV_ZMOBIUS };

  /**
     @brief Apply either the domain-wall / mobius Dslash5 operator or
     the M5 inverse operator.  In the current implementation, it is
     expected that the color-spinor fields are 4-d preconditioned.
     @param[out] out Result color-spinor field
     @param[in] in Input color-spinor field
     @param[in] x Auxilary input color-spinor field
     @param[in] m_f Fermion mass parameter
     @param[in] m_5 Wilson mass shift
     @param[in] b_5 Mobius coefficient array (length Ls)
     @param[in] c_5 Mobius coefficient array (length Ls)
     @param[in] a Scale factor use in xpay operator
     @param[in] dagger Whether this is for the dagger operator
     @param[in] type Type of dslash we are applying
  */
  void ApplyDslash5(ColorSpinorField &out, const ColorSpinorField &in, const ColorSpinorField &x, double m_f,
      double m_5, const Complex *b_5, const Complex *c_5, double a, bool dagger, Dslash5Type type);

  /**
     @brief Driver for applying the Laplace stencil

     out = - kappa * A * in

     where A is the gauge laplace linear operator.

     If x is defined, the operation is given by out = x - kappa * A in.
     This operator can be applied to both single parity
     (checker-boarded) fields, or to full fields.

     @param[out] out The output result field
     @param[in] in The input field
     @param[in] U The gauge field used for the gauge Laplace
     @param[in] dir Direction of the derivative 0,1,2,3 to omit (-1 is full 4D)
     @param[in] kappa Scale factor applied
     @param[in] x Vector field we accumulate onto to
  */
  void ApplyLaplace(ColorSpinorField &out, const ColorSpinorField &in, const GaugeField &U, int dir, double kappa,
                    const ColorSpinorField &x, int parity, bool dagger, const int *comm_override, TimeProfile &profile);

  /**
     @brief Driver for applying the covariant derivative

     out = U * in

     where U is the gauge field in a particular direction.

     This operator can be applied to both single parity
     (checker-boarded) fields, or to full fields.

     @param[out] out The output result field
     @param[in] in The input field
     @param[in] U The gauge field used for the covariant derivative
     @param[in] mu Direction of the derivative. For mu > 3 it goes backwards
     @param[in] parity Destination parity
     @param[in] dagger Whether this is for the dagger operator
     @param[in] comm_override Override for which dimensions are partitioned
     @param[in] profile The TimeProfile used for profiling the dslash
  */
  void ApplyCovDev(ColorSpinorField &out, const ColorSpinorField &in, const GaugeField &U, int mu, int parity,
                   bool dagger, const int *comm_override, TimeProfile &profile);

#else

  // plain Wilson Dslash
  void wilsonDslashCuda(cudaColorSpinorField *out, const cudaGaugeField &gauge, const cudaColorSpinorField *in,
			const int oddBit, const int daggerBit, const cudaColorSpinorField *x,
			const double &k, const int *commDim, TimeProfile &profile);

  // clover Dslash
  void cloverDslashCuda(cudaColorSpinorField *out, const cudaGaugeField &gauge,
			const FullClover &cloverInv, const cudaColorSpinorField *in,
			const int oddBit, const int daggerBit, const cudaColorSpinorField *x,
			const double &k, const int *commDim, TimeProfile &profile);

  // clover Dslash
  void asymCloverDslashCuda(cudaColorSpinorField *out, const cudaGaugeField &gauge,
			    const FullClover &cloverInv, const cudaColorSpinorField *in,
			    const int oddBit, const int daggerBit, const cudaColorSpinorField *x,
			    const double &k, const int *commDim, TimeProfile &profile);

  // twisted mass Dslash
  void twistedMassDslashCuda(cudaColorSpinorField *out, const cudaGaugeField &gauge, const cudaColorSpinorField *in,
      const int parity, const int dagger, const cudaColorSpinorField *x, const QudaTwistDslashType type,
      const double &kappa, const double &mu, const double &epsilon, const double &k, const int *commDim,
      TimeProfile &profile);

  // twisted mass Dslash
  void ndegTwistedMassDslashCuda(cudaColorSpinorField *out, const cudaGaugeField &gauge, const cudaColorSpinorField *in,
      const int parity, const int dagger, const cudaColorSpinorField *x, const QudaTwistDslashType type,
      const double &kappa, const double &mu, const double &epsilon, const double &k, const int *commDim,
      TimeProfile &profile);

  // twisted clover Dslash
  void twistedCloverDslashCuda(cudaColorSpinorField *out, const cudaGaugeField &gauge, const FullClover *clover,
      const FullClover *cloverInv, const cudaColorSpinorField *in, const int parity, const int dagger,
      const cudaColorSpinorField *x, const QudaTwistCloverDslashType type, const double &kappa, const double &mu,
      const double &epsilon, const double &k, const int *commDim, TimeProfile &profile);

  // domain wall Dslash
  void domainWallDslashCuda(cudaColorSpinorField *out, const cudaGaugeField &gauge, const cudaColorSpinorField *in,
			    const int parity, const int dagger, const cudaColorSpinorField *x,
			    const double &m_f, const double &k, const int *commDim, TimeProfile &profile);

  // Added for 4d EO preconditioning in DWF
  void domainWallDslashCuda(cudaColorSpinorField *out, const cudaGaugeField &gauge, const cudaColorSpinorField *in,
			    const int parity, const int dagger, const cudaColorSpinorField *x,
			    const double &m_f, const double &a, const double &b,
			    const int *commDim, const int DS_type, TimeProfile &profile);

  // Added for 4d EO preconditioning in Mobius DWF
  void MDWFDslashCuda(cudaColorSpinorField *out, const cudaGaugeField &gauge, const cudaColorSpinorField *in,
		      const int parity, const int dagger, const cudaColorSpinorField *x, const double &m_f, const double &k,
		      const double *b5, const double *c_5, const double &m5,
                      const int *commDim, const int DS_type, TimeProfile &profile);

  void ApplyLaplace(ColorSpinorField &out, const ColorSpinorField &in, const GaugeField &U, double kappa,
                    const ColorSpinorField *x, int parity);

  void ApplyCovDev(ColorSpinorField &out, const ColorSpinorField &in, const GaugeField &U, int parity, int mu);

#endif

  /**
     @brief Apply clover-matrix field to a color-spinor field
     @param[out] out Result color-spinor field
     @param[in] in Input color-spinor field
     @param[in] clover Clover-matrix field
     @param[in] inverse Whether we are applying the inverse or not
     @param[in] Field parity (if color-spinor field is single parity)
  */
  void ApplyClover(
      ColorSpinorField &out, const ColorSpinorField &in, const CloverField &clover, bool inverse, int parity);
#ifdef USE_LEGACY_DSLASH
  // staggered Dslash
  void staggeredDslashCuda(cudaColorSpinorField *out, const cudaGaugeField &gauge,
			   const cudaColorSpinorField *in, const int parity, const int dagger,
			   const cudaColorSpinorField *x, const double &k,
			   const int *commDim, TimeProfile &profile);

  // improved staggered Dslash
  void improvedStaggeredDslashCuda(cudaColorSpinorField *out, const cudaGaugeField &fatGauge, const cudaGaugeField &longGauge,
				   const cudaColorSpinorField *in, const int parity, const int dagger,
				   const cudaColorSpinorField *x, const double &k,
				   const int *commDim, TimeProfile &profile);

#else
  /**
     @brief Apply the staggered dslash operator to a color-spinor field.
     @param[out] out Result color-spinor field
     @param[in] in Input color-spinor field
     @param[in] U Gauge-Link (1-link or fat-link)
     @param[in] a xpay parameter (set to 0.0 for non-xpay version)
     @param[in] x Vector field we accumulate onto to
     @param[in] parity parity parameter
     @param[in] dagger Whether we are applying the dagger or not
     @param[in] improved whether to apply the standard-staggered (false) or asqtad (true) operator
  */
  void ApplyStaggered(ColorSpinorField &out, const ColorSpinorField &in, const GaugeField &U, double a,
      const ColorSpinorField &x, int parity, bool dagger, const int *comm_override, TimeProfile &profile);

  /**
   @brief Apply the improved staggered dslash operator to a color-spinor field.
   @param[out] out Result color-spinor field
   @param[in] in Input color-spinor field
   @param[in] U Gauge-Link (1-link or fat-link)
   @param[in] L Long-Links for asqtad
   @param[in] a xpay parameter (set to 0.0 for non-xpay version)
   @param[in] x Vector field we accumulate onto to
   @param[in] parity parity parameter
   @param[in] dagger Whether we are applying the dagger or not
   @param[in] improved whether to apply the standard-staggered (false) or asqtad (true) operator
*/
  void ApplyImprovedStaggered(ColorSpinorField &out, const ColorSpinorField &in, const GaugeField &U, const GaugeField &L,
      double a, const ColorSpinorField &x, int parity, bool dagger, const int *comm_override, TimeProfile &profile);

#endif
  /**
     @brief Apply the twisted-mass gamma operator to a color-spinor field.
     @param[out] out Result color-spinor field
     @param[in] in Input color-spinor field
     @param[in] d Which gamma matrix we are applying (C counting, so gamma_5 has d=4)
     @param[in] kappa kappa parameter
     @param[in] mu mu parameter
     @param[in] epsilon epsilon parameter
     @param[in] dagger Whether we are applying the dagger or not
     @param[in] twist The type of kernel we are doing
  */
  void ApplyTwistGamma(ColorSpinorField &out, const ColorSpinorField &in, int d, double kappa, double mu,
		       double epsilon, int dagger, QudaTwistGamma5Type type);

  /**
     @brief Apply twisted clover-matrix field to a color-spinor field
     @param[out] out Result color-spinor field
     @param[in] in Input color-spinor field
     @param[in] clover Clover-matrix field
     @param[in] kappa kappa parameter
     @param[in] mu mu parameter
     @param[in] epsilon epsilon parameter
     @param[in] Field parity (if color-spinor field is single parity)
     @param[in] dagger Whether we are applying the dagger or not
     @param[in] twist The type of kernel we are doing
       if (twist == QUDA_TWIST_GAMMA5_DIRECT) apply (Clover + i*a*gamma_5) to the input spinor
       else if (twist == QUDA_TWIST_GAMMA5_INVERSE) apply (Clover + i*a*gamma_5)/(Clover^2 + a^2) to the input spinor
  */
  void ApplyTwistClover(ColorSpinorField &out, const ColorSpinorField &in, const CloverField &clover,
			double kappa, double mu, double epsilon, int parity, int dagger, QudaTwistGamma5Type twist);

#ifdef USE_LEGACY_DSLASH
  /**
     @brief Dslash face packing routine
     @param[out] ghost_buf Array of packed halos, order is [2*dim+dir]
     @param[in] in Input ColorSpinorField to be packed
     @param[in] location Locations where the packed fields are (Device, Host and/or Remote)
     @param[in] nFace Depth of halo
     @param[in] dagger Whether this is for the dagger operator
     @param[in] parity Field parity
     @param[in] dim Which dimensions we are packing
     @param[in] face_num Are we packing backwards (0), forwards (1) or both directions (2)
     @param[in] stream Which stream are we executing in
     @param[in] a Packing coefficient (twisted-mass only)
     @param[in] b Packing coefficient (twisted-mass only)
  */
  void packFace(void *ghost_buf[2*QUDA_MAX_DIM], cudaColorSpinorField &in, MemoryLocation location,
		const int nFace, const int dagger, const int parity, const int dim, const int face_num,
		const cudaStream_t &stream, const double a=0.0, const double b=0.0);
#else
  /**
     @brief Dslash face packing routine
     @param[out] ghost_buf Array of packed halos, order is [2*dim+dir]
     @param[in] field ColorSpinorField to be packed
     @param[in] location Locations where the packed fields are (Device, Host and/or Remote)
     @param[in] nFace Depth of halo
     @param[in] dagger Whether this is for the dagger operator
     @param[in] parity Field parity
     @param[in] spin_project Whether to spin_project when packing
     @param[in] a Twisted mass scale factor (for preconditioned twisted-mass dagger operator)
     @param[in] b Twisted mass chiral twist factor (for preconditioned twisted-mass dagger operator)
     @param[in] c Twisted mass flavor twist factor (for preconditioned non degenerate twisted-mass dagger operator)
     @param[in] stream Which stream are we executing in
  */
  void PackGhost(void *ghost[2 * QUDA_MAX_DIM], const ColorSpinorField &field, MemoryLocation location, int nFace,
                 bool dagger, int parity, bool spin_project, double a, double b, double c, const cudaStream_t &stream);
#endif

  /**
     @brief Applies a gamma5 matrix to a spinor (wrapper to ApplyGamma)
     @param[out] out Output field
     @param[in] in Input field
  */
  void gamma5(ColorSpinorField &out, const ColorSpinorField &in);

}

#endif // _DSLASH_QUDA_H<|MERGE_RESOLUTION|>--- conflicted
+++ resolved
@@ -206,10 +206,6 @@
      @param[in] comm_override Override for which dimensions are partitioned
      @param[in] profile The TimeProfile used for profiling the dslash
   */
-<<<<<<< HEAD
-  void ApplyTwistedMass(ColorSpinorField &out, const ColorSpinorField &in, const GaugeField &U, double a, double b,
-      const ColorSpinorField &x, int parity, bool dagger, const int *comm_override, TimeProfile &profile);
-=======
 
 
   /**
@@ -267,10 +263,12 @@
 			 const int *comm_override, TimeProfile &profile);
 
 
+
+  // old
   void ApplyTwistedMass(ColorSpinorField &out, const ColorSpinorField &in, const GaugeField &U,
                         double a, double b, const ColorSpinorField &x, int parity, bool dagger,
                         const int *comm_override, TimeProfile &profile);
->>>>>>> 2f0ce3ba
+
 
   /**
      @brief Driver for applying the preconditioned twisted-mass stencil
