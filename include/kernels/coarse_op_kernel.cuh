#pragma once

#include <color_spinor_field_order.h>
#include <gauge_field_order.h>
#include <clover_field_order.h>
#include <multigrid_helper.cuh>
#include <index_helper.cuh>
#include <gamma.cuh>
#include <linalg.cuh>
#include <matrix_tile.cuh>

namespace quda {

  // this is the storage type used when computing the coarse link variables
  // by using integers we have deterministic atomics
  typedef int storeType;

  template <bool from_coarse_, typename Float_, int fineSpin_, int coarseSpin_, int fineColor_, int coarseColor_, typename coarseGauge,
            typename coarseGaugeAtomic, typename fineGauge, typename fineSpinor, typename fineSpinorTmp,
            typename fineSpinorV, typename fineClover>
  struct CalculateYArg {
    using Float = Float_;

    static constexpr int fineSpin = fineSpin_;
    static constexpr int coarseSpin = coarseSpin_;

    static constexpr int fineColor = fineColor_;
    static constexpr int coarseColor = coarseColor_;

    static constexpr int fineDof = fineSpin * fineColor;
    static constexpr int coarseDof = coarseSpin * coarseColor;

    static constexpr bool from_coarse = from_coarse_;
    static constexpr bool is_mma_compatible = coarseGauge::is_mma_compatible;

    coarseGauge Y;           /** Computed coarse link field */
    coarseGauge X;           /** Computed coarse clover field */

    coarseGaugeAtomic Y_atomic;    /** Y atomic accessor used for computation before conversion to final format */
    coarseGaugeAtomic X_atomic;    /** X atomic accessor used for computation before conversion to final format */

    fineSpinorTmp UV;        /** Temporary that stores the fine-link * spinor field product */
    fineSpinor AV;           /** Temporary that stores the clover * spinor field product */

    const fineGauge U;       /** Fine grid link field */
    const fineSpinorV V;     /** Fine grid spinor field */
    const fineClover C;      /** Fine grid clover field, or Xinv for coarsening the optimized KD op */
    const fineClover Cinv;   /** Fine grid clover field, or Xinv for coarsening the optimize KD op */

    int_fastdiv x_size[QUDA_MAX_DIM];   /** Dimensions of fine grid */
    int xc_size[QUDA_MAX_DIM];  /** Dimensions of coarse grid */

    int_fastdiv geo_bs[QUDA_MAX_DIM];   /** Geometric block dimensions */
    const int spin_bs;          /** Spin block size */
    const spin_mapper<fineSpin,coarseSpin> spin_map; /** Helper that maps fine spin to coarse spin */

    int comm_dim[QUDA_MAX_DIM]; /** Node parition array */

    Float kappa;                /** kappa value */
    Float mass;                 /** mass value */
    Float mu;                   /** mu value */
    Float mu_factor;            /** multiplicative factor for mu applied when mu is added to the operator */
    Float rescale;              /** rescaling factor used when rescaling the Y links if the maximum increases */

    const int fineVolumeCB;     /** Fine grid volume */
    const int coarseVolumeCB;   /** Coarse grid volume */

    const int *fine_to_coarse;
    const int *coarse_to_fine;

    const bool bidirectional;

    // To increase L2 locality we can schedule the geometry to grid.y and
    // the coarse colors to grid.x.  This will increase the potential for
    // L2 reuse since a given wave of thread blocks will be for different
    // coarse color but the same coarse grid point which will have common
    // loads.
    static constexpr bool coarse_color_wave = true;

    // Enable this for shared-memory atomics instead of global atomics.
    // Doing so means that all (modulo the parity) of the coarsening for a
    // coarse degree of freedom is handled by a single thread block.
    // For computeVUV only at present
    bool shared_atomic;

    // With parity_flip enabled we make parity the slowest running
    // dimension in the y-thread axis, and coarse color runs faster.  This
    // improves read locality at the expense of write locality
    bool parity_flip;

    int_fastdiv aggregates_per_block; // number of aggregates per thread block
    int_fastdiv grid_z; // this is the coarseColor grid that is wrapped into the x grid when coarse_color_wave is enabled
    int_fastdiv coarse_color_grid_z; // constant we ned to divide by

    Float max_h; // scalar that stores the maximum element of the dynamic clover inverse
    Float *max_d; // array that stores the maximum element per lattice site of the dynamic clover inverse

    int dim;           // which dimension are we working on
    QudaDirection dir; // which direction are working on
    int dim_index;     // which direction / dimension we are working on

    // tile used for computeUV
    static constexpr int tile_height_uv = fineColor % 4 == 0 ? 4 : fineColor % 3 == 0 ? 3 : fineColor % 2 ? 2 : 1;
    static constexpr int tile_width_uv = coarseColor % 2 == 0 ? 2 : 1;

    using uvTileType = TileSize<fineColor, coarseColor, fineColor, tile_height_uv, tile_width_uv, 1>;
    uvTileType uvTile;

    // tile used for computeVUV - for fine grids best to use 4, else use max of 3
    static constexpr int tile_height_vuv = (coarseColor % 4 == 0 && fineSpin == 4) ? 4 : coarseColor % 3 == 0 ? 3 : 2;
    static constexpr int tile_width_vuv = coarseColor % 2 == 0 ? 2 : 1;
    using vuvTileType = TileSize<coarseColor, coarseColor, fineColor, tile_height_vuv, tile_width_vuv, 1>;
    vuvTileType vuvTile;

    // max colors per block is 8, rounded up to whole multiples of tile size
    static constexpr int max_color_height_per_block = coarseColor < 8 ? coarseColor : ((8 + tile_height_vuv - 1) / tile_height_vuv) * tile_height_vuv;
    static constexpr int max_color_width_per_block = coarseColor < 8 ? coarseColor : ((8 + tile_width_vuv - 1) / tile_width_vuv) * tile_width_vuv;
    static constexpr int max_height_tiles_per_block = max_color_height_per_block / tile_height_vuv;
    static constexpr int max_width_tiles_per_block = max_color_width_per_block / tile_width_vuv;
    static_assert(max_color_height_per_block % tile_height_vuv == 0, "max_color_height_per_block must be divisible by tile height");
    static_assert(max_color_width_per_block % tile_width_vuv == 0, "max_color_width_per_block must be divisible by tile width");

    CalculateYArg(coarseGauge &Y, coarseGauge &X, 
      coarseGaugeAtomic &Y_atomic, coarseGaugeAtomic &X_atomic,
      fineSpinorTmp &UV, fineSpinor &AV, const fineGauge &U, const fineSpinorV &V,
      const fineClover &C, const fineClover &Cinv, double kappa, double mass, double mu, double mu_factor,
      const int *x_size_, const int *xc_size_, int *geo_bs_, int spin_bs_,
      const int *fine_to_coarse, const int *coarse_to_fine, bool bidirectional)
      : Y(Y), X(X), Y_atomic(Y_atomic), X_atomic(X_atomic),
      UV(UV), AV(AV), U(U), V(V), C(C), Cinv(Cinv), spin_bs(spin_bs_), spin_map(),
      kappa(static_cast<Float>(kappa)), mass(static_cast<Float>(mass)), mu(static_cast<Float>(mu)), mu_factor(static_cast<Float>(mu_factor)),
      fineVolumeCB(V.VolumeCB()), coarseVolumeCB(X.VolumeCB()),
      fine_to_coarse(fine_to_coarse), coarse_to_fine(coarse_to_fine),
      bidirectional(bidirectional), shared_atomic(false), parity_flip(shared_atomic ? true : false),
      aggregates_per_block(1), max_d(nullptr)
    {
      if (V.GammaBasis() != QUDA_DEGRAND_ROSSI_GAMMA_BASIS)
        errorQuda("Gamma basis %d not supported", V.GammaBasis());

      for (int i=0; i<QUDA_MAX_DIM; i++) {
        x_size[i] = x_size_[i];
        xc_size[i] = xc_size_[i];
        geo_bs[i] = geo_bs_[i];
        comm_dim[i] = comm_dim_partitioned(i);
      }
    }
  };

  /**
     Calculates the matrix UV^{s,c'}_mu(x) = \sum_c U^{c}_mu(x) * V^{s,c}_mu(x+mu)
     Where: mu = dir, s = fine spin, c' = coarse color, c = fine color
  */
  template<int dim, QudaDirection dir, typename Wtype, typename Arg>
  __device__ __host__ inline void computeUV(Arg &arg, const Wtype &Wacc, int parity, int x_cb, int i0, int j0)
  {
    int coord[4];
    getCoords(coord, x_cb, arg.x_size, parity);

    constexpr int uvSpin = Arg::fineSpin * (Arg::from_coarse ? 2 : 1);
    constexpr int nFace = 1; // to do: nFace == 3 version for long links

    using complex = complex<typename Arg::Float>;
    using TileType = typename Arg::uvTileType;
    auto &tile = arg.uvTile;
    using Ctype = decltype(make_tile_C<complex, false>(tile));
    Ctype UV[uvSpin];

    if ( arg.comm_dim[dim] && (coord[dim] + nFace >= arg.x_size[dim]) ) {
      int ghost_idx = ghostFaceIndex<1>(coord, arg.x_size, dim, nFace);

      if (!Arg::from_coarse) {

        for (int k = 0; k < TileType::k; k += TileType::K) { // Fine Color columns of gauge field
          auto U = make_tile_A<complex, false>(tile);
          U.load(arg.U, dim, parity, x_cb, i0, k);
          for (int s = 0; s < Arg::fineSpin; s++) {  //Fine Spin
            auto W = make_tile_B<complex, true>(tile);
            W.loadCS(Wacc, dim, 1, (parity+1)&1, ghost_idx, s, k, j0);
            UV[s].mma_nn(U, W);
          } // Fine color columns
        }   // Fine spin (tensor)

      } else {

        for (int k = 0; k < TileType::k; k += TileType::K) { // Fine Color columns of gauge field
          for (int s_col=0; s_col<Arg::fineSpin; s_col++) {
            auto W = make_tile_B<complex, true>(tile);
            W.loadCS(Wacc, dim, 1, (parity+1)&1, ghost_idx, s_col, k, j0);
            for (int s = 0; s < Arg::fineSpin; s++) {  //Fine Spin
              // on coarse lattice, if forwards then use forwards links
              auto U = make_tile_A<complex, false>(tile);
              U.load(arg.U, dim + (dir == QUDA_FORWARDS ? 4 : 0), parity, x_cb, s, s_col, i0, k);

              UV[s_col * Arg::fineSpin + s].mma_nn(U, W);
            } // which chiral block
          }  //Fine color columns
        }    // Fine Spin

      } // Arg::from_coarse

    } else {
      int y_cb = linkIndexP1(coord, arg.x_size, dim);

      if (!Arg::from_coarse) {

        for (int k = 0; k < TileType::k; k += TileType::K) { // Fine Color columns of gauge field
          auto U = make_tile_A<complex, false>(tile);
          U.load(arg.U, dim, parity, x_cb, i0, k);
          for (int s = 0; s < Arg::fineSpin; s++) {  //Fine Spin
            auto W = make_tile_B<complex, false>(tile);
            W.loadCS(Wacc, 0, 0, (parity+1)&1, y_cb, s, k, j0);
            UV[s].mma_nn(U, W);
          }  //Fine color columns
        }    // Fine Spin

      } else {

        for (int k = 0; k < TileType::k; k += TileType::K) { // Fine Color columns of gauge field
          for (int s_col = 0; s_col < Arg::fineSpin; s_col++) {
            auto W = make_tile_B<complex, false>(tile);
            W.loadCS(Wacc, 0, 0, (parity+1)&1, y_cb, s_col, k, j0);
            for (int s = 0; s < Arg::fineSpin; s++) {  //Fine Spin
              // on coarse lattice, if forwards then use forwards links
              auto U = make_tile_A<complex, false>(tile);
              U.load(arg.U, dim + (dir == QUDA_FORWARDS ? 4 : 0), parity, x_cb, s, s_col, i0, k);

              UV[s_col * Arg::fineSpin + s].mma_nn(U, W);
            } // which chiral block
          }  //Fine Spin
        }    // Fine color columns
      }

    }

    for (int s = 0; s < uvSpin; s++) UV[s].saveCS(arg.UV, 0, 0, parity, x_cb, s, i0, j0);
  } // computeUV

  template<int dim, QudaDirection dir, typename Arg>
  void ComputeUVCPU(Arg &arg)
  {
    using TileType = typename Arg::uvTileType;
    for (int parity=0; parity<2; parity++) {
#pragma omp parallel for
      for (int x_cb=0; x_cb<arg.fineVolumeCB; x_cb++) {
        for (int ic = 0; ic < TileType::m; ic += TileType::M)   // fine color
          for (int jc = 0; jc < TileType::n; jc += TileType::N) // coarse color
            if (dir == QUDA_FORWARDS) // only for preconditioned clover is V != AV, will need extra logic for staggered KD
              computeUV<dim,dir>(arg, arg.V, parity, x_cb, ic, jc);
            else
              computeUV<dim,dir>(arg, arg.AV, parity, x_cb, ic, jc);
      } // c/b volume
    }   // parity
  }

  template<int dim, QudaDirection dir, typename Arg>
  __global__ void ComputeUVGPU(Arg arg)
  {
    int x_cb = blockDim.x*blockIdx.x + threadIdx.x;
    if (x_cb >= arg.fineVolumeCB) return;

    int ic_parity = blockDim.y*blockIdx.y + threadIdx.y; // parity and tiled fine color
    if (ic_parity >= 2*arg.uvTile.M_tiles) return;
    int ic = ic_parity % arg.uvTile.M_tiles;
    int parity = ic_parity / arg.uvTile.M_tiles;

    int jc = blockDim.z*blockIdx.z + threadIdx.z; // tiled coarse color
    if (jc >= arg.uvTile.N_tiles) return;

    if (dir == QUDA_FORWARDS) // only for preconditioned clover is V != AV, will need extra logic for staggered KD
      computeUV<dim,dir>(arg, arg.V, parity, x_cb, ic * arg.uvTile.M, jc * arg.uvTile.N);
    else
      computeUV<dim,dir>(arg, arg.AV, parity, x_cb, ic * arg.uvTile.M, jc * arg.uvTile.N);
  }

  /**
     Calculates the matrix A V^{s,c'}(x) = \sum_c A^{c}(x) * V^{s,c}(x)
     Where: s = fine spin, c' = coarse color, c = fine color
  */
  template <typename Arg>
  __device__ __host__ inline void computeAV(Arg &arg, int parity, int x_cb, int ch, int ic_c)
  {
    using Float = typename Arg::Float;
    constexpr int N = Arg::fineSpin * Arg::fineColor / 2;
    HMatrix<Float, N> A;

#pragma unroll
    for (int i = 0; i < N; i++) {
      int s_i = 2 * ch + i / Arg::fineColor;
      int c_i = i % Arg::fineColor;
#pragma unroll
      for (int j = 0; j <= i; j++) {
        int s_j = 2 * ch + j / Arg::fineColor;
        int c_j = j % Arg::fineColor;
#ifndef DYNAMIC_CLOVER
        A(i, j) = arg.Cinv(0, parity, x_cb, s_i, s_j, c_i, c_j);
#else
        A(i, j) = arg.C(0, parity, x_cb, s_i, s_j, c_i, c_j);
#endif
      }
    }

    ColorSpinor<Float, Arg::fineColor, Arg::fineSpin / 2> V;
    for (int s = 0; s < Arg::fineSpin / 2; s++) {
      for (int c = 0; c < Arg::fineColor; c++) { V(s, c) = arg.V(parity, x_cb, 2 * ch + s, c, ic_c); }
    }

#ifndef DYNAMIC_CLOVER
    auto AV = A * V;
#else
    // solve for the matrix
    linalg::Cholesky<HMatrix, Float, N> cholesky(A);
    auto AV = cholesky.backward(cholesky.forward(V));
#endif

#pragma unroll
    for (int s = 0; s < Arg::fineSpin / 2; s++) {
#pragma unroll
      for (int ic = 0; ic < Arg::fineColor; ic++) { arg.AV(parity, x_cb, 2 * ch + s, ic, ic_c) = AV(s, ic); }
    }

  } // computeAV

  template <typename Arg> void ComputeAVCPU(Arg &arg)
  {
    for (int parity=0; parity<2; parity++) {
#pragma omp parallel for
      for (int x_cb=0; x_cb<arg.fineVolumeCB; x_cb++) {
        for (int ch = 0; ch < 2; ch++) { // Loop over chiral blocks

          for (int ic_c = 0; ic_c < Arg::coarseColor; ic_c++) { // coarse color
            computeAV(arg, parity, x_cb, ch, ic_c);
          }
        }
      } // c/b volume
    }   // parity
  }

  template <typename Arg>
  __global__ void ComputeAVGPU(Arg arg)
  {
    int x_cb = blockDim.x*blockIdx.x + threadIdx.x;
    if (x_cb >= arg.fineVolumeCB) return;

    int ch_parity = blockDim.y * blockIdx.y + threadIdx.y;
    if (ch_parity >= 4) return;
    int ch = ch_parity % 2;
    int parity = ch_parity / 2;

    int ic_c = blockDim.z * blockIdx.z + threadIdx.z; // coarse color
    if (ic_c >= Arg::coarseColor) return;

    if (ch == 0)
      computeAV(arg, parity, x_cb, 0, ic_c);
    else
      computeAV(arg, parity, x_cb, 1, ic_c);
  }

  /**
     Calculates the matrix A V^{s,c'}(x) = \sum_c A^{c}(x) * V^{s,c}(x) for twisted-mass fermions
     Where: s = fine spin, c' = coarse color, c = fine color
  */
  template<typename Arg>
  __device__ __host__ inline void computeTMAV(Arg &arg, int parity, int x_cb, int v) {
    using Float = typename Arg::Float;
    complex<Float> fp(1./(1.+arg.mu*arg.mu),-arg.mu/(1.+arg.mu*arg.mu));
    complex<Float> fm(1./(1.+arg.mu*arg.mu),+arg.mu/(1.+arg.mu*arg.mu));

    for(int s = 0; s < Arg::fineSpin/2; s++) {
      for(int c = 0; c < Arg::fineColor; c++) {
        arg.AV(parity,x_cb,s,c,v) = arg.V(parity,x_cb,s,c,v)*fp;
      }
    }

    for(int s = Arg::fineSpin/2; s < Arg::fineSpin; s++) {
      for(int c = 0; c < Arg::fineColor; c++) {
        arg.AV(parity,x_cb,s,c,v) = arg.V(parity,x_cb,s,c,v)*fm;
      }
    }

  } // computeTMAV

  template<typename Arg>
  void ComputeTMAVCPU(Arg &arg) {
    for (int parity=0; parity<2; parity++) {
#pragma omp parallel for
      for (int x_cb=0; x_cb<arg.fineVolumeCB; x_cb++) {
        for (int v=0; v<Arg::coarseColor; v++) // coarse color
          computeTMAV(arg, parity, x_cb, v);
      } // c/b volume
    }   // parity
  }

  template<typename Arg>
  __global__ void ComputeTMAVGPU(Arg arg) {
    int x_cb = blockDim.x*blockIdx.x + threadIdx.x;
    if (x_cb >= arg.fineVolumeCB) return;

    int parity = blockDim.y*blockIdx.y + threadIdx.y;
    int v = blockDim.z*blockIdx.z + threadIdx.z; // coarse color
    if (v >= Arg::coarseColor) return;

    computeTMAV(arg, parity, x_cb, v);
  }

#ifdef DYNAMIC_CLOVER

  /**
     @brief Computes the clover field maximum, which is needed for
     setting the scale when using fixed point
   */
  template <bool twist, typename Arg>
  __device__ __host__ inline typename Arg::Float computeCloverInvMax(Arg &arg, int parity, int x_cb)
  {
    using Float = typename Arg::Float;

    Float max = 0.0;

    constexpr int N = Arg::fineSpin * Arg::fineColor / 2;
    typedef HMatrix<Float, N> Mat;

#pragma unroll
    for (int ch = 0; ch < 2; ch++) { /* Loop over chiral blocks */
      Mat A;

#pragma unroll
      for (int i = 0; i < N; i++) {
#pragma unroll
        for (int j = 0; j <= i; j++) {
          A(i, j) = arg.C(0, parity, x_cb, 2 * ch + i / Arg::fineColor, 2 * ch + j / Arg::fineColor, i % Arg::fineColor, j % Arg::fineColor);
        }
      }

      if (twist) {
        A = A.square();
        A += arg.mu * arg.mu;
      }

      // compute the Colesky decomposition
      linalg::Cholesky<HMatrix, Float, N> cholesky(A);

      Mat Ainv = cholesky.invert();

      Float inv_max = Ainv.max();
      max = max > inv_max ? max : inv_max;

    } // chirality

    return max;
  }

  template <bool twist, typename Arg> void ComputeCloverInvMaxCPU(Arg &arg)
  {
    using Float = typename Arg::Float;
    Float max = 0.0;
    for (int parity=0; parity<2; parity++) {
#pragma omp parallel for reduction(max:max)
      for (int x_cb=0; x_cb<arg.fineVolumeCB; x_cb++) {
        Float max_x = computeCloverInvMax<twist, Arg>(arg, parity, x_cb);
        max = max > max_x ? max : max_x;
      } // c/b volume
    }   // parity
    arg.max_h = max;
  }

  template <bool twist, typename Arg>
  __global__ void ComputeCloverInvMaxGPU(Arg arg)
  {
    int x_cb = blockDim.x*blockIdx.x + threadIdx.x;
    if (x_cb >= arg.fineVolumeCB) return;

    int parity = blockDim.y*blockIdx.y + threadIdx.y;
    arg.max_d[parity + 2 * x_cb] = computeCloverInvMax<twist, Arg>(arg, parity, x_cb);
  }

#endif // DYNAMIC_CLOVER

  /**
     Calculates the matrix A V^{s,c'}(x) = \sum_c A^{c}(x) * V^{s,c}(x) for twisted-clover fermions
     Where: s = fine spin, c' = coarse color, c = fine color
  */
  template <typename Arg>
  __device__ __host__ inline void computeTMCAV(Arg &arg, int parity, int x_cb, int ch, int ic_c)
  {
    using Float = typename Arg::Float;
    constexpr int N = Arg::fineSpin * Arg::fineColor / 2;
    HMatrix<Float, N> A;

#pragma unroll
    for (int i = 0; i < N; i++) {
      int s_i = 2 * ch + i / Arg::fineColor;
      int c_i = i % Arg::fineColor;
#pragma unroll
      for (int j = 0; j <= i; j++) {
        int s_j = 2 * ch + j / Arg::fineColor;
        int c_j = j % Arg::fineColor;
        A(i, j) = arg.C(0, parity, x_cb, s_i, s_j, c_i, c_j);
      }
    }

    complex<Float> mu(0., arg.mu);
    if (ch == 0) mu *= static_cast<Float>(-1.0);

    ColorSpinor<Float, Arg::fineColor, Arg::fineSpin / 2> V;

    for (int s = 0; s < Arg::fineSpin / 2; s++) {
      for (int c = 0; c < Arg::fineColor; c++) { V(s, c) = arg.V(parity, x_cb, 2 * ch + s, c, ic_c); }
    }

    // first apply the clover matrix directly, including mu
    auto UV = A * V;
    UV += mu * V;

    // Then we calculate AV = Cinv UV, so  [AV = (C^2 + mu^2)^{-1} (Clover -/+ i mu)·Vector]
    // for in twisted-clover fermions, Cinv keeps (C^2 + mu^2)^{-1}

#ifndef DYNAMIC_CLOVER
    // load in the clover inverse matrix
    HMatrix<Float, N> Ainv;
#pragma unroll
    for (int i = 0; i < N; i++) {
      int s_i = 2 * ch + i / Arg::fineColor;
      int c_i = i % Arg::fineColor;
#pragma unroll
      for (int j = 0; j <= i; j++) {
        int s_j = 2 * ch + j / Arg::fineColor;
        int c_j = j % Arg::fineColor;
        Ainv(i, j) = arg.Cinv(0, parity, x_cb, s_i, s_j, c_i, c_j);
      }
    }
    auto AV = Ainv * UV;
#else
    // compute the clover inverse matrix with the already loaded clover matrix
    A = A.square();
    A += arg.mu * arg.mu;

    linalg::Cholesky<HMatrix, Float, N> cholesky(A);
    const auto AV = cholesky.backward(cholesky.forward(UV));
#endif

    for (int s = 0; s < Arg::fineSpin / 2; s++)
      for (int c = 0; c < Arg::fineColor; c++) arg.AV(parity, x_cb, 2 * ch + s, c, ic_c) = AV(s, c);
  } // computeTMCAV

  template <typename Arg> void ComputeTMCAVCPU(Arg &arg)
  {
    for (int parity = 0; parity < 2; parity++) {
#pragma omp parallel for
      for (int x_cb=0; x_cb<arg.fineVolumeCB; x_cb++) {
        for (int ch = 0; ch < 2; ch++) {
          for (int ic_c = 0; ic_c < Arg::coarseColor; ic_c++) { // coarse color
            computeTMCAV(arg, parity, x_cb, ch, ic_c);
          }
        }
      } // c/b volume
    }   // parity
  }

  template <typename Arg>
  __global__ void ComputeTMCAVGPU(Arg arg)
  {
    int x_cb = blockDim.x*blockIdx.x + threadIdx.x;
    if (x_cb >= arg.fineVolumeCB) return;

    int ch_parity = blockDim.y * blockIdx.y + threadIdx.y;
    if (ch_parity >= 4) return;
    int ch = ch_parity % 2;
    int parity = ch_parity / 2;

    int ic_c = blockDim.z * blockIdx.z + threadIdx.z; // coarse color
    if (ic_c >= Arg::coarseColor) return;

    if (ch == 0)
      computeTMCAV(arg, parity, x_cb, 0, ic_c);
    else
      computeTMCAV(arg, parity, x_cb, 1, ic_c);
  }

  template<typename Arg>
  __device__ __host__ inline int virtualThreadIdx(const Arg &arg) {
    int warp_id = threadIdx.x / device::warp_size();
    int warp_lane = threadIdx.x % device::warp_size();
    int tx = warp_id * (device::warp_size() / arg.aggregates_per_block) + warp_lane / arg.aggregates_per_block;
    return tx;
  }

  template<typename Arg>
  __device__ __host__ inline int virtualBlockDim(const Arg &arg) {
    int block_dim_x = blockDim.x / arg.aggregates_per_block;
    return block_dim_x;
  }

  template<typename Arg>
  __device__ __host__ inline int coarseIndex(const Arg &arg) {
    int warp_lane = threadIdx.x % device::warp_size();
    int x_coarse = (arg.coarse_color_wave ? blockIdx.y : blockIdx.x)*arg.aggregates_per_block + warp_lane % arg.aggregates_per_block;
    return x_coarse;
  }

  /**
     @brief Do a single (AV)^\dagger * UV product, where for preconditioned
     clover, AV correspond to the clover inverse multiplied by the
     packed null space vectors, else AV is simply the packed null
     space vectors.

     @param[out] vuv Result array
     @param[in,out] arg Arg storing the fields and parameters
     @param[in] Fine grid parity we're working on
     @param[in] x_cb Checkboarded x dimension
   */
  template <int dim, QudaDirection dir, typename Arg, typename Gamma, typename Out>
  __device__ __host__ inline void multiplyVUV(Out &vuv, const Arg &arg, const Gamma &gamma, int parity, int x_cb, int i0, int j0)
  {
    using Float = typename Arg::Float;
    using complex = complex<Float>;
    using TileType = typename Arg::vuvTileType;
    auto &tile = arg.vuvTile;

    if (!Arg::from_coarse) {
     
      if (Arg::fineSpin == 4) { // fine grid is top level Wilson type

#pragma unroll
        for (int s = 0; s < Arg::fineSpin; s++) { // Loop over fine spin

          //Spin part of the color matrix.  Will always consist
          //of two terms - diagonal and off-diagonal part of
          //P_mu = (1+/-\gamma_mu)

          const int s_c_row = arg.spin_map(s,parity); // Coarse spin row index

          // Use Gamma to calculate off-diagonal coupling and
          // column index.  Diagonal coupling is always 1.
          // If computing the backwards (forwards) direction link then
          // we desire the positive (negative) projector

          const int s_col = gamma.getcol(s);
          const int s_c_col = arg.spin_map(s_col,parity); // Coarse spin col index

#pragma unroll
          for (int k = 0; k < TileType::k; k += TileType::K) { // Sum over fine color
            if (dir == QUDA_BACKWARDS) {
              auto V = make_tile_At<complex, false>(tile);
              V.loadCS(arg.V, 0, 0, parity, x_cb, s, k, i0);

              // here UV is really UAV
              //Diagonal Spin
              auto UV = make_tile_B<complex, false>(tile);
              UV.loadCS(arg.UV, 0, 0, parity, x_cb, s, k, j0);
              vuv[s_c_row*Arg::coarseSpin+s_c_row].mma_tn(V, UV);

              //Off-diagonal Spin (backward link / positive projector applied)
              auto gammaV = make_tile_A<complex, false>(tile);
              for (int i = 0; i < TileType::K; i++)
                for (int j = 0; j < TileType::M; j++) { gammaV(j, i) = gamma.apply(s, conj(V(i, j))); }
              UV.loadCS(arg.UV, 0, 0, parity, x_cb, s_col, k, j0);
              vuv[s_c_row*Arg::coarseSpin+s_c_col].mma_nn(gammaV, UV);
            } else {
              auto AV = make_tile_At<complex, false>(tile);
              AV.loadCS(arg.AV, 0, 0, parity, x_cb, s, k, i0);

              auto UV = make_tile_B<complex, false>(tile);
              UV.loadCS(arg.UV, 0, 0, parity, x_cb, s, k, j0);

              //Diagonal Spin
              vuv[s_c_row*Arg::coarseSpin+s_c_row].mma_tn(AV, UV);

              //Off-diagonal Spin (forward link / negative projector applied)
              auto gammaAV = make_tile_A<complex, false>(tile);

              for (int i = 0; i < TileType::K; i++)
                for (int j = 0; j < TileType::M; j++) { gammaAV(j, i) = -gamma.apply(s, conj(AV(i, j))); }
              UV.loadCS(arg.UV, 0, 0, parity, x_cb, s_col, k, j0);
              vuv[s_c_row*Arg::coarseSpin+s_c_col].mma_nn(gammaAV, UV);
            }
          } // Fine color
        }
      } else { // Arg::fineSpin == 1
        
        // This is for staggered/asqtad only
        // the KD op will even to even, odd to odd terms

        const int s_c_row = arg.spin_map(0, parity);

        // the column is the opposite contribution
        const int s_c_col = arg.spin_map(0, 1-parity);

        for (int k = 0; k < TileType::k; k += TileType::K) { // Sum over fine color 


          if (dir == QUDA_BACKWARDS) {

            auto V = make_tile_At<complex, false>(tile);
            V.loadCS(arg.V, 0, 0, parity, x_cb, 0, k, i0);

            // here UV is really UAV
            auto UV = make_tile_B<complex, false>(tile);
            UV.loadCS(arg.UV, 0, 0, parity, x_cb, 0, k, j0);

            vuv[s_c_row*Arg::coarseSpin+s_c_col].mma_tn(V, UV);

          } else {

            auto AV = make_tile_At<complex, false>(tile);
            AV.loadCS(arg.AV, 0, 0, parity, x_cb, 0, k, i0);
            AV *= static_cast<Float>(-1.);

            auto UV = make_tile_B<complex, false>(tile);
            UV.loadCS(arg.UV, 0, 0, parity, x_cb, 0, k, j0);

            vuv[s_c_row*Arg::coarseSpin+s_c_col].mma_tn(AV, UV);

          }

        }
      } // Arg::fineSpin == 4 or 1

    } else { // fine grid operator is a coarse operator

#pragma unroll
      for (int k = 0; k < TileType::k; k += TileType::K) { // Sum over fine color
#pragma unroll
        for (int s = 0; s < Arg::fineSpin; s++) {
          auto AV = make_tile_At<complex, false>(tile);
          AV.loadCS(arg.AV, 0, 0, parity, x_cb, s, k, i0);
#pragma unroll
          for (int s_col=0; s_col<Arg::fineSpin; s_col++) { // which chiral block
            auto UV = make_tile_B<complex, false>(tile);
            UV.loadCS(arg.UV, 0, 0, parity, x_cb, s_col*Arg::fineSpin+s, k, j0);
            vuv[s*Arg::coarseSpin+s_col].mma_tn(AV, UV);
          } //Fine color
        } //Fine spin
      }

    } // Arg::from_coarse

  }

  template <typename Float, typename storeType, typename Accessor>
  inline __host__ __device__ void atomic_helper(complex<storeType> *Y, const Accessor &A, const complex<Float> &vuv)
  {
    if (gauge::fixed_point<Float,storeType>()) {
      Float scale = A.accessor.scale;
      complex<storeType> a(round(scale * vuv.real()), round(scale * vuv.imag()));
      atomicAdd(Y,a);
    } else {
      atomicAdd(Y,reinterpret_cast<const complex<storeType>&>(vuv));
    }
  }

<<<<<<< HEAD
  template <bool parity_flip, typename Float, QudaDirection dir, int coarseSpin, typename VUV, typename Arg>
#ifdef __CUDA_ARCH__
=======
  template <bool parity_flip, QudaDirection dir, typename VUV, typename Arg>
>>>>>>> 3bd08c14
  inline __device__ __host__ void storeCoarseSharedAtomic(VUV &vuv, bool isDiagonal, int coarse_x_cb, int coarse_parity, int i0, int j0, int parity, Arg &arg)
#else
  inline __device__ __host__ void storeCoarseSharedAtomic(VUV &, bool, int, int, int, int, int, Arg &)
#endif
  {
    using Float = typename Arg::Float;
    using TileType = typename Arg::vuvTileType;
#ifdef __CUDA_ARCH__
    const int dim_index = arg.dim_index % arg.Y_atomic.geometry;
    __shared__ complex<storeType> X[Arg::max_color_height_per_block][Arg::max_color_width_per_block][4][Arg::coarseSpin][Arg::coarseSpin];
    __shared__ complex<storeType> Y[Arg::max_color_height_per_block][Arg::max_color_width_per_block][4][Arg::coarseSpin][Arg::coarseSpin];

    int x_ = coarse_x_cb%arg.aggregates_per_block;
    int tx = virtualThreadIdx(arg);
    int s_col = tx / Arg::coarseSpin;
    int s_row = tx % Arg::coarseSpin;

    // this relies on the indexing as used in getIndices
    int i_block0 = threadIdx.y * TileType::M * (!parity_flip ? 2 : 1);
    int j_block0 = threadIdx.z * TileType::N;

#pragma unroll
    for (int i = 0; i < TileType::M; i++) {
#pragma unroll
      for (int j = 0; j < TileType::N; j++) {
        if (tx < Arg::coarseSpin*Arg::coarseSpin) {
          Y[i_block0+i][j_block0+j][x_][s_row][s_col] = 0;
          X[i_block0+i][j_block0+j][x_][s_row][s_col] = 0;
        }
      }
    }

    __syncthreads();

#pragma unroll
    for (int i = 0; i < TileType::M; i++) {
#pragma unroll
      for (int j = 0; j < TileType::N; j++) {

        if (!isDiagonal) {
#pragma unroll
          for (int s_row = 0; s_row < Arg::coarseSpin; s_row++) { // Chiral row block
#pragma unroll
            for (int s_col = 0; s_col < Arg::coarseSpin; s_col++) { // Chiral column block
              atomic_helper<Float, storeType>(&Y[i_block0+i][j_block0+j][x_][s_row][s_col],
                                              arg.Y_atomic, vuv[s_row*Arg::coarseSpin+s_col](i,j));
            }
          }
        } else {
#pragma unroll
          for (int s_row = 0; s_row < Arg::coarseSpin; s_row++) { // Chiral row block
#pragma unroll
            for (int s_col = 0; s_col < Arg::coarseSpin; s_col++) { // Chiral column block
              atomic_helper<Float, storeType>(&X[i_block0+i][j_block0+j][x_][s_row][s_col],
                                              arg.X_atomic, vuv[s_row*Arg::coarseSpin+s_col](i,j));
            }
          }
        }
      }
    }

    __syncthreads();

    if (tx < Arg::coarseSpin*Arg::coarseSpin && (parity == 0 || parity_flip == 1) ) {

#pragma unroll
      for (int i = 0; i < TileType::M; i++) {
#pragma unroll
        for (int j = 0; j < TileType::N; j++) {
          arg.Y_atomic.atomicAdd(dim_index,coarse_parity,coarse_x_cb,s_row,s_col,i0+i,j0+j,
                                 Y[i_block0+i][j_block0+j][x_][s_row][s_col]);

          if (dir == QUDA_BACKWARDS) {
            arg.X_atomic.atomicAdd(0,coarse_parity,coarse_x_cb,s_col,s_row,j0+j,i0+i,
                                   conj(X[i_block0+i][j_block0+j][x_][s_row][s_col]));
          } else {
            arg.X_atomic.atomicAdd(0,coarse_parity,coarse_x_cb,s_row,s_col,i0+i,j0+j,
                                   X[i_block0+i][j_block0+j][x_][s_row][s_col]);
          }

          if (!arg.bidirectional) {
            if (Arg::fineSpin != 1 && s_row == s_col) arg.X_atomic.atomicAdd(0,coarse_parity,coarse_x_cb,s_row,s_col,i0+i,j0+j,
                                                                     X[i_block0+i][j_block0+j][x_][s_row][s_col]);
            else arg.X_atomic.atomicAdd(0,coarse_parity,coarse_x_cb,s_row,s_col,i0+i,j0+j,
                                        -X[i_block0+i][j_block0+j][x_][s_row][s_col]);
          }
        }
      }
    }
#else
    errorQuda("Shared-memory atomic aggregation not supported on CPU");
#endif
  }

  template <bool parity_flip, QudaDirection dir, typename VUV, typename Arg>
  inline __device__ __host__ void storeCoarseGlobalAtomic(VUV &vuv, bool isDiagonal, int coarse_x_cb, int coarse_parity, int i0, int j0, Arg &arg)
  {
    using Float = typename Arg::Float;
    const int dim_index = arg.dim_index % arg.Y_atomic.geometry;
    using TileType = typename Arg::vuvTileType;

    if (!isDiagonal) {
#pragma unroll
      for (int s_row = 0; s_row < Arg::coarseSpin; s_row++) { // Chiral row block
#pragma unroll
        for (int s_col = 0; s_col < Arg::coarseSpin; s_col++) { // Chiral column block
#pragma unroll
          for (int i = 0; i < TileType::M; i++)
#pragma unroll
            for (int j = 0; j < TileType::N; j++)
              arg.Y_atomic.atomicAdd(dim_index,coarse_parity,coarse_x_cb,s_row,s_col,i0+i,j0+j,vuv[s_row*Arg::coarseSpin+s_col](i,j));
        }
      }
    } else {

      if (dir == QUDA_BACKWARDS) {
#pragma unroll
        for (int s_row = 0; s_row < Arg::coarseSpin; s_row++) { // Chiral row block
#pragma unroll
          for (int s_col = 0; s_col < Arg::coarseSpin; s_col++) { // Chiral column block
#pragma unroll
            for (int i = 0; i < TileType::M; i++)
#pragma unroll
              for (int j = 0; j < TileType::N; j++)
                arg.X_atomic.atomicAdd(0,coarse_parity,coarse_x_cb,s_col,s_row,j0+j,i0+i,conj(vuv[s_row*Arg::coarseSpin+s_col](i,j)));
          }
        }
      } else {
#pragma unroll
        for (int s_row = 0; s_row < Arg::coarseSpin; s_row++) { // Chiral row block
#pragma unroll
          for (int s_col = 0; s_col < Arg::coarseSpin; s_col++) { // Chiral column block
#pragma unroll
            for (int i = 0; i < TileType::M; i++)
#pragma unroll
              for (int j = 0; j < TileType::N; j++)
                arg.X_atomic.atomicAdd(0,coarse_parity,coarse_x_cb,s_row,s_col,i0+i,j0+j,vuv[s_row*Arg::coarseSpin+s_col](i,j));
          }
        }
      }

      if (!arg.bidirectional) {
#pragma unroll
        for (int s_row = 0; s_row < Arg::coarseSpin; s_row++) { // Chiral row block
#pragma unroll
          for (int s_col = 0; s_col < Arg::coarseSpin; s_col++) { // Chiral column block
            if (s_row != s_col) vuv[s_row * Arg::coarseSpin + s_col] *= static_cast<Float>(-1.0);
            if (Arg::fineSpin != 1 || s_row != s_col) {
#pragma unroll
              for (int i = 0; i < TileType::M; i++)
#pragma unroll
                for (int j = 0; j < TileType::N; j++)
                  arg.X_atomic.atomicAdd(0,coarse_parity,coarse_x_cb,s_row,s_col,i0+i,j0+j,vuv[s_row*Arg::coarseSpin+s_col](i,j));
            }
          }
        }
      }
    }

  }


  template<bool shared_atomic, bool parity_flip, int dim, QudaDirection dir,
           typename Arg, typename Gamma>
  __device__ __host__ void computeVUV(Arg &arg, const Gamma &gamma, int parity, int x_cb, int i0, int j0, int parity_coarse_, int coarse_x_cb_)
  {
    using Float = typename Arg::Float;
    constexpr int nDim = 4;
    int coord[QUDA_MAX_DIM];
    int coord_coarse[QUDA_MAX_DIM];

    getCoords(coord, x_cb, arg.x_size, parity);
    for(int d = 0; d < nDim; d++) coord_coarse[d] = coord[d]/arg.geo_bs[d];

    //Check to see if we are on the edge of a block.  If adjacent site
    //is in same block, M = X, else M = Y
    const bool isDiagonal = ((coord[dim]+1)%arg.x_size[dim])/arg.geo_bs[dim] == coord_coarse[dim] ? true : false;

    int coarse_parity = shared_atomic ? parity_coarse_ : 0;
    if (!shared_atomic) {
      for (int d=0; d<nDim; d++) coarse_parity += coord_coarse[d];
      coarse_parity &= 1;
      coord_coarse[0] /= 2;
    }
    int coarse_x_cb = shared_atomic ? coarse_x_cb_ : ((coord_coarse[3]*arg.xc_size[2]+coord_coarse[2])*arg.xc_size[1]+coord_coarse[1])*(arg.xc_size[0]/2) + coord_coarse[0];

    using Ctype = decltype(make_tile_C<complex<Float>, false>(arg.vuvTile));
    Ctype vuv[Arg::coarseSpin * Arg::coarseSpin];
    multiplyVUV<dim,dir,Arg>(vuv, arg, gamma, parity, x_cb, i0, j0);

    if (isDiagonal) {
#pragma unroll
      for (int s2=0; s2<Arg::coarseSpin*Arg::coarseSpin; s2++) vuv[s2] *= -arg.kappa;
    }

    if (shared_atomic)
      storeCoarseSharedAtomic<parity_flip, dir>(vuv, isDiagonal, coarse_x_cb, coarse_parity, i0, j0, parity, arg);
    else
      storeCoarseGlobalAtomic<parity_flip, dir>(vuv, isDiagonal, coarse_x_cb, coarse_parity, i0, j0, arg);
  }

  // compute indices for global-atomic kernel
  template <bool shared_atomic, bool parity_flip, typename Arg>
  __device__ inline void getIndices(const Arg &arg, int &parity, int &x_cb, int &parity_coarse,
                                    int &x_coarse_cb, int &c_row, int &c_col)
  {
    if (arg.coarse_color_wave) {
      int parity_c_row_block_idx_z = blockDim.y*blockIdx.x + threadIdx.y;
      int c_row_block_idx_z = parity_flip ? (parity_c_row_block_idx_z % arg.coarse_color_grid_z ) : (parity_c_row_block_idx_z / 2); // coarse color row index
      parity = parity_flip ? (parity_c_row_block_idx_z / arg.coarse_color_grid_z ) : (parity_c_row_block_idx_z % 2);
      c_row = c_row_block_idx_z % arg.vuvTile.M_tiles;
      int block_idx_z = c_row_block_idx_z / arg.vuvTile.M_tiles;
      c_col = blockDim.z*block_idx_z + threadIdx.z; // coarse color col index
    } else {
      int parity_c_row = blockDim.y*blockIdx.y + threadIdx.y;
      c_row  = parity_flip ? (parity_c_row % arg.vuvTile.M_tiles) : (parity_c_row / 2); // coarse color row index
      parity = parity_flip ? (parity_c_row / arg.vuvTile.M_tiles) : (parity_c_row % 2); // coarse color row index
      c_col = blockDim.z*blockIdx.z + threadIdx.z; // coarse color col index
    }

    // if (parity > 1 && shared_atomic), you can go outside the bounds of arg.coarse_to_fine below
    if (parity > 1) return;

    if (!shared_atomic) {
      x_cb = blockDim.x*(arg.coarse_color_wave ? blockIdx.y : blockIdx.x) + threadIdx.x;
      x_coarse_cb = 0;
      parity_coarse = 0;
    } else {
      int block_dim_x = virtualBlockDim(arg);
      int thread_idx_x = virtualThreadIdx(arg);
      int x_coarse = coarseIndex(arg);

      parity_coarse = x_coarse >= arg.coarseVolumeCB ? 1 : 0;
      x_coarse_cb = x_coarse - parity_coarse*arg.coarseVolumeCB;

      // obtain fine index from this look-up table
      // since both parities map to the same block, each thread block must do both parities

      // threadIdx.x - fine checkerboard offset
      // threadIdx.y - fine parity offset
      // blockIdx.x  - which coarse block are we working on
      // assume that coarse_to_fine look up map is ordered as (coarse-block-id + fine-point-id)
      // and that fine-point-id is parity ordered

      int x_fine = arg.coarse_to_fine[ (x_coarse*2 + parity) * block_dim_x + thread_idx_x];
      x_cb = x_fine - parity*arg.fineVolumeCB;
    }
  }

  template<int dim, QudaDirection dir, typename Arg>
  void ComputeVUVCPU(Arg &arg)
  {
    using Float = typename Arg::Float;
    Gamma<Float, QUDA_DEGRAND_ROSSI_GAMMA_BASIS, dim> gamma;
    constexpr bool shared_atomic = false; // not supported on CPU
    constexpr bool parity_flip = true;

    for (int parity=0; parity<2; parity++) {
#pragma omp parallel for
      for (int x_cb=0; x_cb<arg.fineVolumeCB; x_cb++) { // Loop over fine volume
	for (int ic=0; ic<arg.vuvTile.m; ic+=arg.vuvTile.M)
	  for (int jc=0; jc<arg.vuvTile.n; jc+=arg.vuvTile.N)
	    computeVUV<shared_atomic,parity_flip,dim,dir>(arg, gamma, parity, x_cb, ic, jc, 0, 0);
      } // c/b volume
    } // parity
  }

  template<bool shared_atomic, bool parity_flip, int dim, QudaDirection dir,
           typename Arg>
  __global__ void ComputeVUVGPU(Arg arg)
  {
    using Float = typename Arg::Float;
    Gamma<Float, QUDA_DEGRAND_ROSSI_GAMMA_BASIS, dim> gamma;
    int parity, x_cb, parity_coarse, x_coarse_cb, c_col, c_row;
    getIndices<shared_atomic,parity_flip>(arg, parity, x_cb, parity_coarse, x_coarse_cb, c_row, c_col);

    if (parity > 1) return;
    if (c_row >= arg.vuvTile.M_tiles) return;
    if (c_col >= arg.vuvTile.N_tiles) return;
    if (!shared_atomic && x_cb >= arg.fineVolumeCB) return;

    computeVUV<shared_atomic,parity_flip,dim,dir>
      (arg, gamma, parity, x_cb, c_row * arg.vuvTile.M, c_col * arg.vuvTile.N, parity_coarse, x_coarse_cb);
  }

  /**
   * Wilson-type: Compute the forward links from backwards links by flipping the
   * sign of the spin projector
   * Staggered-type: there's no spin-diagonal term, only flip off-spin term
   */
  template<typename Arg>
  __device__ __host__ void computeYreverse(Arg &arg, int parity, int x_cb, int ic_c, int jc_c) {
    auto &Y = arg.Y;

#pragma unroll
    for (int d=0; d<4; d++) {
#pragma unroll
      for (int s_row = 0; s_row < Arg::coarseSpin; s_row++) { //Spin row
#pragma unroll
        for (int s_col = 0; s_col < Arg::coarseSpin; s_col++) { //Spin column
          if (s_row == s_col && Arg::coarseSpin != 1) 
            Y(d+4,parity,x_cb,s_row,s_col,ic_c,jc_c) = Y(d,parity,x_cb,s_row,s_col,ic_c,jc_c);
          else
            Y(d+4,parity,x_cb,s_row,s_col,ic_c,jc_c) = -Y(d,parity,x_cb,s_row,s_col,ic_c,jc_c);
        } //Spin column
      } //Spin row

    } // dimension

  }

  template<typename Arg>
  void ComputeYReverseCPU(Arg &arg) {
    for (int parity=0; parity<2; parity++) {
#pragma omp parallel for
      for (int x_cb=0; x_cb<arg.coarseVolumeCB; x_cb++) {
        for (int ic_c = 0; ic_c < Arg::coarseColor; ic_c++) { //Color row
          for (int jc_c = 0; jc_c < Arg::coarseColor; jc_c++) { //Color col
            computeYreverse(arg, parity, x_cb, ic_c, jc_c);
          }
        }
      } // c/b volume
    } // parity
  }

  template<typename Arg>
  __global__ void ComputeYReverseGPU(Arg arg) {
    int x_cb = blockDim.x*blockIdx.x + threadIdx.x;
    if (x_cb >= arg.coarseVolumeCB) return;

    int parity_jc_c = blockDim.y*blockIdx.y + threadIdx.y; // parity and color col
    if (parity_jc_c >= 2*Arg::coarseColor) return;
    int parity = parity_jc_c / Arg::coarseColor;
    int jc_c = parity_jc_c % Arg::coarseColor;

    int ic_c = blockDim.z*blockIdx.z + threadIdx.z; // color row
    if (ic_c >= Arg::coarseColor) return;

    computeYreverse(arg, parity, x_cb, ic_c, jc_c);
  }

  template<typename Arg>
  __device__ __host__ void computeCoarseClover(Arg &arg, int parity, int x_cb, int ic_c, int jc_c) {
    using Float = typename Arg::Float;
    const int nDim = 4;

    int coord[QUDA_MAX_DIM];
    int coord_coarse[QUDA_MAX_DIM];

    getCoords(coord, x_cb, arg.x_size, parity);
    for (int d=0; d<nDim; d++) coord_coarse[d] = coord[d]/arg.geo_bs[d];

    int coarse_parity = 0;
    for (int d=0; d<nDim; d++) coarse_parity += coord_coarse[d];
    coarse_parity &= 1;
    coord_coarse[0] /= 2;
    int coarse_x_cb = ((coord_coarse[3]*arg.xc_size[2]+coord_coarse[2])*arg.xc_size[1]+coord_coarse[1])*(arg.xc_size[0]/2) + coord_coarse[0];

    coord[0] /= 2;

    complex<Float> X[Arg::coarseSpin*Arg::coarseSpin];
    for (int i=0; i<Arg::coarseSpin*Arg::coarseSpin; i++) X[i] = 0.0;

    if (!Arg::from_coarse) {
      //If Nspin = 4, then the clover term has structure C_{\mu\nu} = \gamma_{\mu\nu}C^{\mu\nu}
#pragma unroll
      for (int s = 0; s < Arg::fineSpin; s++) { //Loop over fine spin row
	const int s_c = arg.spin_map(s,parity);
	//On the fine lattice, the clover field is chirally blocked, so loop over rows/columns
	//in the same chiral block.
#pragma unroll
	for (int s_col = s_c*arg.spin_bs; s_col < (s_c+1)*arg.spin_bs; s_col++) { //Loop over fine spin column
#pragma unroll
          for (int ic = 0; ic < Arg::fineColor; ic++) { //Sum over fine color row
            complex<Float> CV = 0.0;
#pragma unroll
            for (int jc = 0; jc < Arg::fineColor; jc++) {  //Sum over fine color column
              CV = cmac(arg.C(0, parity, x_cb, s, s_col, ic, jc), arg.V(parity, x_cb, s_col, jc, jc_c), CV);
            } //Fine color column
            X[s_c*Arg::coarseSpin + s_c] = cmac(conj(arg.V(parity, x_cb, s, ic, ic_c)), CV, X[s_c*Arg::coarseSpin + s_c]);
          }  //Fine color row
	}  //Fine spin column
      } //Fine spin
    } else {
      //If Nspin != 4, then spin structure is a dense matrix and there is now spin aggregation
      //N.B. assumes that no further spin blocking is done in this case.
#pragma unroll
      for (int s = 0; s < Arg::fineSpin; s++) { //Loop over spin row
#pragma unroll
	for (int s_col = 0; s_col < Arg::fineSpin; s_col++) { //Loop over spin column
#pragma unroll
          for (int ic = 0; ic < Arg::fineColor; ic++) { //Sum over fine color row
            complex<Float> CV = 0.0;
#pragma unroll
            for (int jc = 0; jc < Arg::fineColor; jc++) {  //Sum over fine color column
              CV = cmac(arg.C(0, parity, x_cb, s, s_col, ic, jc), arg.V(parity, x_cb, s_col, jc, jc_c), CV);;
            } //Fine color column
            X[s*Arg::coarseSpin + s_col] = cmac(conj(arg.V(parity, x_cb, s, ic, ic_c)), CV, X[s*Arg::coarseSpin + s_col]);
          }  //Fine color row
	}  //Fine spin column
      } //Fine spin
    }

#pragma unroll
    for (int si = 0; si < Arg::coarseSpin; si++) {
#pragma unroll
      for (int sj = 0; sj < Arg::coarseSpin; sj++) {
        arg.X_atomic.atomicAdd(0,coarse_parity,coarse_x_cb,si,sj,ic_c,jc_c,X[si*Arg::coarseSpin+sj]);
      }
    }

  }

  template <typename Arg>
  void ComputeCoarseCloverCPU(Arg &arg) {
    for (int parity=0; parity<2; parity++) {
#pragma omp parallel for
      for (int x_cb=0; x_cb<arg.fineVolumeCB; x_cb++) {
        for (int jc_c=0; jc_c<Arg::coarseColor; jc_c++) {
          for (int ic_c=0; ic_c<Arg::coarseColor; ic_c++) {
            computeCoarseClover(arg, parity, x_cb, ic_c, jc_c);
          }
        }
      } // c/b volume
    } // parity
  }

  template <typename Arg>
  __global__ void ComputeCoarseCloverGPU(Arg arg) {
    int x_cb = blockDim.x*blockIdx.x + threadIdx.x;
    if (x_cb >= arg.fineVolumeCB) return;

    int parity_c_col = blockDim.y*blockIdx.y + threadIdx.y; // parity and color column
    if (parity_c_col >= 2*Arg::coarseColor) return;
    int jc_c = parity_c_col % Arg::coarseColor; // coarse color col index
    int parity = parity_c_col / Arg::coarseColor;

    int ic_c = blockDim.z*blockIdx.z + threadIdx.z; // coarse color
    if (ic_c >= Arg::coarseColor) return;
    computeCoarseClover(arg, parity, x_cb, ic_c, jc_c);
  }



  //Adds the identity matrix to the coarse local term.
  template<typename Arg>
  void AddCoarseDiagonalCPU(Arg &arg) {
    using Float = typename Arg::Float;

    for (int parity=0; parity<2; parity++) {
#pragma omp parallel for
      for (int x_cb=0; x_cb<arg.coarseVolumeCB; x_cb++) {
        for(int s = 0; s < Arg::coarseSpin; s++) { //Spin
          for(int c = 0; c < Arg::coarseColor; c++) { //Color
            arg.X_atomic(0,parity,x_cb,s,s,c,c) += complex<Float>(1.0,0.0);
          } //Color
        } //Spin
      } // x_cb
    } //parity
   }


  //Adds the identity matrix to the coarse local term.
  template<typename Arg>
  __global__ void AddCoarseDiagonalGPU(Arg arg) {
    using Float = typename Arg::Float;

    int x_cb = blockDim.x*blockIdx.x + threadIdx.x;
    if (x_cb >= arg.coarseVolumeCB) return;
    int parity = blockDim.y*blockIdx.y + threadIdx.y;

    for(int s = 0; s < Arg::coarseSpin; s++) { //Spin
      for(int c = 0; c < Arg::coarseColor; c++) { //Color
        arg.X_atomic(0,parity,x_cb,s,s,c,c) += complex<Float>(1.0,0.0);
      } //Color
    } //Spin
  }

  template<typename Arg>
  void AddCoarseStaggeredMassCPU(Arg &arg) {
    using Float = typename Arg::Float;
    for (int parity=0; parity<2; parity++) {
#pragma omp parallel for
      for (int x_cb=0; x_cb<arg.coarseVolumeCB; x_cb++) {
        for(int s = 0; s < Arg::coarseSpin; s++) { //Spin
          for(int c = 0; c < Arg::coarseColor; c++) { //Color
            arg.X_atomic(0,parity,x_cb,s,s,c,c) += complex<Float>(static_cast<Float>(2.)*arg.mass,0.0);
          } //Color
        } //Spin
      } // x_cb
    } //parity
  }

  // Adds the staggered mass to the coarse local term.
  template<typename Arg>
  __global__ void AddCoarseStaggeredMassGPU(Arg arg) {
    using Float = typename Arg::Float;

    int x_cb = blockDim.x*blockIdx.x + threadIdx.x;
    if (x_cb >= arg.coarseVolumeCB) return;
    int parity = blockDim.y*blockIdx.y + threadIdx.y;

    for(int s = 0; s < Arg::coarseSpin; s++) { //Spin
      for(int c = 0; c < Arg::coarseColor; c++) { //Color
        arg.X_atomic(0,parity,x_cb,s,s,c,c) += complex<Float>(static_cast<Float>(2.)*arg.mass,0.0);
      } //Color
    } //Spin
  }

  //Adds the twisted-mass term to the coarse local term.
  template<typename Arg>
  void AddCoarseTmDiagonalCPU(Arg &arg) {
    using Float = typename Arg::Float;

    const complex<Float> mu(0., arg.mu*arg.mu_factor);

    for (int parity=0; parity<2; parity++) {
#pragma omp parallel for
      for (int x_cb=0; x_cb<arg.coarseVolumeCB; x_cb++) {
        for(int s = 0; s < Arg::coarseSpin/2; s++) { //Spin
          for(int c = 0; c < Arg::coarseColor; c++) { //Color
            arg.X_atomic(0,parity,x_cb,s,s,c,c) += mu;
          } //Color
        } //Spin
        for(int s = Arg::coarseSpin/2; s < Arg::coarseSpin; s++) { //Spin
          for(int c = 0; c < Arg::coarseColor; c++) { //Color
            arg.X_atomic(0,parity,x_cb,s,s,c,c) -= mu;
          } //Color
        } //Spin
      } // x_cb
    } //parity
  }

  //Adds the twisted-mass term to the coarse local term.
  template<typename Arg>
  __global__ void AddCoarseTmDiagonalGPU(Arg arg) {
    using Float = typename Arg::Float;

    int x_cb = blockDim.x*blockIdx.x + threadIdx.x;
    if (x_cb >= arg.coarseVolumeCB) return;
    int parity = blockDim.y*blockIdx.y + threadIdx.y;

    const complex<Float> mu(0., arg.mu*arg.mu_factor);

    for(int s = 0; s < Arg::coarseSpin/2; s++) { //Spin
      for(int ic_c = 0; ic_c < Arg::coarseColor; ic_c++) { //Color
        arg.X_atomic(0,parity,x_cb,s,s,ic_c,ic_c) += mu;
      } //Color
    } //Spin
    for(int s = Arg::coarseSpin/2; s < Arg::coarseSpin; s++) { //Spin
      for(int ic_c = 0; ic_c < Arg::coarseColor; ic_c++) { //Color
        arg.X_atomic(0,parity,x_cb,s,s,ic_c,ic_c) -= mu;
      } //Color
    } //Spin
   }

  /**
   * Convert the field from the atomic format to the required computation format, e.g. fixed point to floating point
   */
  template<typename Arg>
  __device__ __host__ void convert(Arg &arg, int parity, int x_cb, int c_row, int c_col) {
    using Float = typename Arg::Float;

    if (arg.dim_index < 8) {

      const auto &in = arg.Y_atomic;
      int d_in = arg.dim_index % in.geometry;
      int d_out = arg.dim_index % arg.Y.geometry;

#pragma unroll
      for (int s_row = 0; s_row < Arg::coarseSpin; s_row++) { //Spin row
#pragma unroll
        for (int s_col = 0; s_col < Arg::coarseSpin; s_col++) { //Spin column
          complex<Float> M = in(d_in,parity,x_cb,s_row,s_col,c_row,c_col);
          arg.Y(d_out,parity,x_cb,s_row,s_col,c_row,c_col) = M;
        } //Spin column
      } //Spin row

    } else {

      const auto &in = arg.X_atomic;
      int d_in = arg.dim_index % in.geometry;
      int d_out = arg.dim_index % arg.X.geometry;

#pragma unroll
      for (int s_row = 0; s_row < Arg::coarseSpin; s_row++) { //Spin row
#pragma unroll
        for (int s_col = 0; s_col < Arg::coarseSpin; s_col++) { //Spin column
          complex<Float> M = in(d_in,parity,x_cb,s_row,s_col,c_row,c_col);
          arg.X(d_out,parity,x_cb,s_row,s_col,c_row,c_col) = M;
        } //Spin column
      } //Spin row

    }

  }

  template<typename Arg>
  void ConvertCPU(Arg &arg) {
    for (int parity=0; parity<2; parity++) {
#pragma omp parallel for
      for (int x_cb=0; x_cb<arg.coarseVolumeCB; x_cb++) {
        for(int c_row = 0; c_row < Arg::coarseColor; c_row++) { //Color row
          for(int c_col = 0; c_col < Arg::coarseColor; c_col++) { //Color column
            convert(arg, parity, x_cb, c_row, c_col);
          }
        }
      } // c/b volume
    } // parity
  }

  template<typename Arg>
  __global__ void ConvertGPU(Arg arg) {
    int x_cb = blockDim.x*blockIdx.x + threadIdx.x;
    if (x_cb >= arg.coarseVolumeCB) return;

    int parity_c_col = blockDim.y*blockIdx.y + threadIdx.y;
    if (parity_c_col >= 2*Arg::coarseColor) return;

    int c_col = parity_c_col % Arg::coarseColor; // color col index
    int parity = parity_c_col / Arg::coarseColor;

    int c_row = blockDim.z*blockIdx.z + threadIdx.z; // color row index
    if (c_row >= Arg::coarseColor) return;

    convert(arg, parity, x_cb, c_row, c_col);
  }

  /**
   * Rescale the matrix elements by arg.rescale
   */
  template<typename Arg>
  __device__ __host__ void rescaleY(Arg &arg, int parity, int x_cb, int c_row, int c_col) {
    using Float = typename Arg::Float;

#pragma unroll
    for (int s_row = 0; s_row < Arg::coarseSpin; s_row++) { //Spin row
#pragma unroll
      for (int s_col = 0; s_col < Arg::coarseSpin; s_col++) { //Spin column
        complex<Float> M = arg.Y(arg.dim_index,parity,x_cb,s_row,s_col,c_row,c_col);
        arg.Y(arg.dim_index,parity,x_cb,s_row,s_col,c_row,c_col) = arg.rescale*M;
      } //Spin column
    } //Spin row

  }

  template<typename Arg>
  void RescaleYCPU(Arg &arg) {
    for (int parity=0; parity<2; parity++) {
#pragma omp parallel for
      for (int x_cb=0; x_cb<arg.coarseVolumeCB; x_cb++) {
        for(int c_row = 0; c_row < Arg::coarseColor; c_row++) { //Color row
          for(int c_col = 0; c_col < Arg::coarseColor; c_col++) { //Color column
            rescaleY(arg, parity, x_cb, c_row, c_col);
          }
        }
      } // c/b volume
    } // parity
  }

  template<typename Arg>
  __global__ void RescaleYGPU(Arg arg) {
    int x_cb = blockDim.x*blockIdx.x + threadIdx.x;
    if (x_cb >= arg.coarseVolumeCB) return;

    int parity_c_col = blockDim.y*blockIdx.y + threadIdx.y;
    if (parity_c_col >= 2*Arg::coarseColor) return;

    int c_col = parity_c_col % Arg::coarseColor; // color col index
    int parity = parity_c_col / Arg::coarseColor;

    int c_row = blockDim.z*blockIdx.z + threadIdx.z; // color row index
    if (c_row >= Arg::coarseColor) return;

    rescaleY(arg, parity, x_cb, c_row, c_col);
  }

} // namespace quda<|MERGE_RESOLUTION|>--- conflicted
+++ resolved
@@ -747,12 +747,8 @@
     }
   }
 
-<<<<<<< HEAD
-  template <bool parity_flip, typename Float, QudaDirection dir, int coarseSpin, typename VUV, typename Arg>
+  template <bool parity_flip, QudaDirection dir, typename VUV, typename Arg>
 #ifdef __CUDA_ARCH__
-=======
-  template <bool parity_flip, QudaDirection dir, typename VUV, typename Arg>
->>>>>>> 3bd08c14
   inline __device__ __host__ void storeCoarseSharedAtomic(VUV &vuv, bool isDiagonal, int coarse_x_cb, int coarse_parity, int i0, int j0, int parity, Arg &arg)
 #else
   inline __device__ __host__ void storeCoarseSharedAtomic(VUV &, bool, int, int, int, int, int, Arg &)
