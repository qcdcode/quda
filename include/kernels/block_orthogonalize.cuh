#include <multigrid_helper.cuh>

// this removes ghost accessor reducing the parameter space needed
#define DISABLE_GHOST true // do not rename this (it is both a template parameter and a macro)

#include <math_helper.cuh>
#include <color_spinor_field_order.h>
#include <constant_kernel_arg.h> // allow for large parameter structs
#include <block_reduce_helper.h>
#include <fast_intdiv.h>
#include <array.h>
#include <block_reduction_kernel.h>

// enabling CTA swizzling improves spatial locality of MG blocks reducing cache line wastage
//#define SWIZZLE

namespace quda {

  // number of vectors to simultaneously orthogonalize
  template <int nColor, int nVec, int block_size> constexpr int tile_size()
  {
    return nColor == 3 && block_size < 1024 ? (nVec % 4 == 0 ? 4 : nVec % 3 == 0 ? 3 : 2) : 1;
  }

  template <int nColor, int nVec> constexpr int tile_size(int block_size)
  {
    return nColor == 3 && block_size < 1024 ? (nVec % 4 == 0 ? 4 : nVec % 3 == 0 ? 3 : 2) : 1;
  }

  /**
      Kernel argument struct
  */
  template <bool is_device_, typename vFloat, typename Rotator, typename Vector, int fineSpin_, int nColor_, int coarseSpin_, int nVec_>
  struct BlockOrthoArg : kernel_param<> {
    using sum_t = double;
    using real = typename mapper<vFloat>::type;
    static constexpr bool is_device = is_device_;
    static constexpr int fineSpin = fineSpin_;
    static constexpr int nColor = nColor_;
    static constexpr int coarseSpin = coarseSpin_;
    static constexpr int chiral_blocks = fineSpin == 1 ? 2 : coarseSpin;
    static constexpr int nVec = nVec_;
    Rotator V;
    const int *fine_to_coarse;
    const int *coarse_to_fine;
    const spin_mapper<fineSpin,coarseSpin> spin_map;
    const int parity; // the parity of the input field (if single parity)
    const int nParity; // number of parities of input fine field
    const int nBlockOrtho; // number of times we Gram-Schmidt
    int coarseVolume;
    int fineVolumeCB;
    int aggregate_size_cb; // number of geometric elements in each checkerboarded block

    static constexpr bool swizzle = false;
    int_fastdiv swizzle_factor; // for transposing blockIdx.x mapping to coarse grid coordinate

    const Vector B[nVec];

    static constexpr bool launch_bounds = true;
    dim3 grid_dim;
    dim3 block_dim;

    template <typename... T>
    BlockOrthoArg(ColorSpinorField &V, const int *fine_to_coarse, const int *coarse_to_fine, int parity,
                  const int *geo_bs, const int n_block_ortho, const ColorSpinorField &meta, T... B) :
      kernel_param(dim3(meta.VolumeCB() * (fineSpin > 1 ? meta.SiteSubset() : 1), chiral_blocks, 1)),
      V(V),
      fine_to_coarse(fine_to_coarse),
      coarse_to_fine(coarse_to_fine),
      spin_map(),
      parity(parity),
      nParity(meta.SiteSubset()),
      nBlockOrtho(n_block_ortho),
      fineVolumeCB(meta.VolumeCB()),
      B{*B...},
      grid_dim(),
      block_dim()
    {
      int aggregate_size = 1;
      for (int d = 0; d < V.Ndim(); d++) aggregate_size *= geo_bs[d];
      aggregate_size_cb = aggregate_size / 2;
      coarseVolume = meta.Volume() / aggregate_size;
      if (nParity != 2) errorQuda("BlockOrtho only presently supports full fields");
    }
  };

  template <typename Arg> struct BlockOrtho_ {
    const Arg &arg;
    static constexpr unsigned block_size = Arg::block_size;
    static constexpr int fineSpin = Arg::fineSpin;
    static constexpr int spinBlock = (fineSpin == 1) ? 1 : fineSpin / Arg::coarseSpin; // size of spin block
    static constexpr int nColor = Arg::nColor;

    // on the device we rely on thread parallelism, where as on the host we assign a vector of block_size to each thread
    static constexpr int n_sites_per_thread = Arg::is_device ? 1 : block_size;

    // on the device we expect number of active threads equal to block_size, and on the host just a single thread
    static constexpr int n_threads_per_block = Arg::is_device ? block_size : 1;

    static_assert(n_sites_per_thread * n_threads_per_block == block_size,
                  "Product of n_sites_per_thread and n_threads_per_block must equal block_size");

    // mVec is the number of vectors to orthogonalize at once
    static constexpr int mVec = tile_size<nColor, Arg::nVec, block_size>();
    static_assert(Arg::nVec % mVec == 0, "mVec must be a factor of nVec");

    using sum_t = typename Arg::sum_t;
    using dot_t = array<complex<sum_t>, mVec>;
    using real = typename Arg::real;

    constexpr BlockOrtho_(const Arg &arg) : arg(arg) {}
    static constexpr const char *filename() { return KERNEL_FILE; }

    __device__ __host__ inline void load(ColorSpinor<real, nColor, spinBlock> &v, int parity, int x_cb, int chirality, int i)
    {
#pragma unroll
      for (int s = 0; s < spinBlock; s++)
#pragma unroll
        for (int c = 0; c < nColor; c++) v(s, c) = arg.V(parity, x_cb, chirality * spinBlock + s, c, i);
    }

    __device__ __host__ inline void save(int parity, int x_cb, int chirality, int i, const ColorSpinor<real, nColor, spinBlock> &v)
    {
#pragma unroll
      for (int s = 0; s < spinBlock; s++)
#pragma unroll
        for (int c = 0; c < nColor; c++) arg.V(parity, x_cb, chirality * spinBlock + s, c, i) = v(s, c);
    }

    __device__ __host__ inline void operator()(dim3 block, dim3 thread)
    {
      int x_coarse = block.x;
      int x_fine_offset = thread.x;
      int chirality = block.y;

      int parity[n_sites_per_thread];
      int x_offset_cb[n_sites_per_thread];
      int x_cb[n_sites_per_thread];

      for (int tx = 0; tx < n_sites_per_thread; tx++) {
        int x_fine_offset_tx = x_fine_offset * n_sites_per_thread + tx;
        // all threads with x_fine_offset greater than aggregate_size_cb are second parity
        int parity_offset = (x_fine_offset_tx >= arg.aggregate_size_cb && fineSpin != 1) ? 1 : 0;
        x_offset_cb[tx] = x_fine_offset_tx - parity_offset * arg.aggregate_size_cb;
        parity[tx] = fineSpin == 1 ? chirality : arg.nParity == 2 ? parity_offset : arg.parity;

        x_cb[tx] = x_offset_cb[tx] >= arg.aggregate_size_cb ? 0 :
          arg.coarse_to_fine[ (x_coarse*2 + parity[tx]) * arg.aggregate_size_cb + x_offset_cb[tx] ] - parity[tx]*arg.fineVolumeCB;
      }
      if (fineSpin == 1) chirality = 0; // when using staggered chirality is mapped to parity

      BlockReduce<dot_t, block_size> dot_reducer{0};
      BlockReduce<sum_t, block_size> norm_reducer{0};

      // loop over number of block orthos
      for (int n = 0; n < arg.nBlockOrtho; n++) {
        for (int j = 0; j < Arg::nVec; j += mVec) {

          ColorSpinor<real, nColor, spinBlock> v[mVec][n_sites_per_thread];

          for (int tx = 0; tx < n_sites_per_thread; tx++) {
            if (x_offset_cb[tx] >= arg.aggregate_size_cb) break;
            if (n == 0) { // load from B on first Gram-Schmidt, otherwise V.
              if (chirality == 0) {
#pragma unroll
                for (int m = 0; m < mVec; m++) arg.B[j+m].template load<spinBlock>(v[m][tx].data, parity[tx], x_cb[tx], 0);
              } else {
#pragma unroll
                for (int m = 0; m < mVec; m++) arg.B[j+m].template load<spinBlock>(v[m][tx].data, parity[tx], x_cb[tx], 1);
              }
            } else {
#pragma unroll
              for (int m = 0; m < mVec; m++) load(v[m][tx], parity[tx], x_cb[tx], chirality, j + m);
            }
          }

          for (int i = 0; i < j; i++) { // compute (j,i) block inner products
            ColorSpinor<real, nColor, spinBlock> vi[n_sites_per_thread];

<<<<<<< HEAD
            dot_t dot;
=======
            dot_t dot{0};
>>>>>>> a4d50a17
            for (int tx = 0; tx < n_sites_per_thread; tx++) {
              if (x_offset_cb[tx] >= arg.aggregate_size_cb) break;
              load(vi[tx], parity[tx], x_cb[tx], chirality, i);

#pragma unroll
              for (int m = 0; m < mVec; m++) dot[m] += innerProduct(vi[tx], v[m][tx]);
            }

            dot = dot_reducer.template AllSum<false>(dot);

            // subtract the blocks to orthogonalise
            for (int tx = 0; tx < n_sites_per_thread; tx++) {
              if (x_offset_cb[tx] >= arg.aggregate_size_cb) break;
#pragma unroll
              for (int m = 0; m < mVec; m++) caxpy(-complex<real>(dot[m].real(), dot[m].imag()), vi[tx], v[m][tx]);
            }
          } // i

          // now orthogonalize over the block diagonal and normalize each entry
#pragma unroll
          for (int m = 0; m < mVec; m++) {

<<<<<<< HEAD
            dot_t dot;
=======
            dot_t dot{0};
>>>>>>> a4d50a17
            for (int tx = 0; tx < n_sites_per_thread; tx++) {
              if (x_offset_cb[tx] >= arg.aggregate_size_cb) break;
#pragma unroll
              for (int i = 0; i < m; i++) dot[i] += innerProduct(v[i][tx], v[m][tx]);
            }
            
            dot = dot_reducer.template AllSum<false>(dot);
            
            sum_t nrm = 0.0;
            for (int tx = 0; tx < n_sites_per_thread; tx++) {
              if (x_offset_cb[tx] >= arg.aggregate_size_cb) break;
#pragma unroll
              for (int i = 0; i < m; i++) caxpy(-complex<real>(dot[i].real(), dot[i].imag()), v[i][tx], v[m][tx]); // subtract the blocks to orthogonalise
              nrm += norm2(v[m][tx]);
            }

            nrm = norm_reducer.template AllSum<false>(nrm);
            auto nrm_inv = nrm > 0.0 ? quda::rsqrt(nrm) : 0.0;

            for (int tx = 0; tx < n_sites_per_thread; tx++) {
              if (x_offset_cb[tx] >= arg.aggregate_size_cb) break;
              v[m][tx] *= nrm_inv;
            }
          }

          for (int tx = 0; tx < n_sites_per_thread; tx++) {
            if (x_offset_cb[tx] >= arg.aggregate_size_cb) break;
#pragma unroll
            for (int m = 0; m < mVec; m++) save(parity[tx], x_cb[tx], chirality, j + m, v[m][tx]);
          }
        } // j
      }   // n
    }
  };

} // namespace quda<|MERGE_RESOLUTION|>--- conflicted
+++ resolved
@@ -177,11 +177,7 @@
           for (int i = 0; i < j; i++) { // compute (j,i) block inner products
             ColorSpinor<real, nColor, spinBlock> vi[n_sites_per_thread];
 
-<<<<<<< HEAD
-            dot_t dot;
-=======
             dot_t dot{0};
->>>>>>> a4d50a17
             for (int tx = 0; tx < n_sites_per_thread; tx++) {
               if (x_offset_cb[tx] >= arg.aggregate_size_cb) break;
               load(vi[tx], parity[tx], x_cb[tx], chirality, i);
@@ -204,11 +200,7 @@
 #pragma unroll
           for (int m = 0; m < mVec; m++) {
 
-<<<<<<< HEAD
-            dot_t dot;
-=======
             dot_t dot{0};
->>>>>>> a4d50a17
             for (int tx = 0; tx < n_sites_per_thread; tx++) {
               if (x_offset_cb[tx] >= arg.aggregate_size_cb) break;
 #pragma unroll
