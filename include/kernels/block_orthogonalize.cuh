#include "hip/hip_runtime.h"
#include <multigrid_helper.cuh>
#include <fast_intdiv.h>

// this removes ghost accessor reducing the parameter space needed
#define DISABLE_GHOST true // do not rename this (it is both a template parameter and a macro)

#include <color_spinor_field_order.h>
#include <cub_helper.cuh>

// enabling CTA swizzling improves spatial locality of MG blocks reducing cache line wastage
//#define SWIZZLE

namespace quda {

#define MAX_MATRIX_SIZE 4096
<<<<<<< HEAD
//  static __constant__ signed char B_array_d[MAX_MATRIX_SIZE];
=======
  __constant__ signed char B_array_d[MAX_MATRIX_SIZE];
>>>>>>> 4f390279

  // to avoid overflowing the parameter space we put the B array into a separate constant memory buffer
  static signed char B_array_h[MAX_MATRIX_SIZE];

  /**
      Kernel argument struct
  */
  template <typename Rotator, typename Vector, int fineSpin, int spinBlockSize, int coarseSpin, int nVec>
  struct BlockOrthoArg {
    Rotator V;
    const int *fine_to_coarse;
    const int *coarse_to_fine;
    const spin_mapper<fineSpin,coarseSpin> spin_map;
    const int parity; // the parity of the input field (if single parity)
    const int nParity; // number of parities of input fine field
    const int nBlockOrtho; // number of times we Gram-Schmidt
    int coarseVolume;
    int fineVolumeCB;
    int geoBlockSizeCB; // number of geometric elements in each checkerboarded block
    int_fastdiv swizzle; // swizzle factor for transposing blockIdx.x mapping to coarse grid coordinate
    const Vector *B;
    signed char *B_array_d=NULL;

    template <typename... T>
    BlockOrthoArg(ColorSpinorField &V, const int *fine_to_coarse, const int *coarse_to_fine, int parity,
                  const int *geo_bs, const int n_block_ortho, const ColorSpinorField &meta, T... B) :
      V(V),
      fine_to_coarse(fine_to_coarse),
      coarse_to_fine(coarse_to_fine),
      spin_map(),
      parity(parity),
      nParity(meta.SiteSubset()),
      nBlockOrtho(n_block_ortho),
      B(V.Location() == QUDA_CPU_FIELD_LOCATION ? reinterpret_cast<Vector *>(B_array_h) : nullptr)
    {
      const Vector Btmp[nVec]{*B...};
      if (sizeof(Btmp) > MAX_MATRIX_SIZE) errorQuda("B array size (%lu) is larger than maximum allowed (%d)\n", sizeof(Btmp), MAX_MATRIX_SIZE);
      memcpy(B_array_h, (void *)Btmp, sizeof(Btmp));
      int geoBlockSize = 1;
      for (int d = 0; d < V.Ndim(); d++) geoBlockSize *= geo_bs[d];
      geoBlockSizeCB = geoBlockSize/2;
      coarseVolume = meta.Volume() / geoBlockSize;
      fineVolumeCB = meta.VolumeCB();
      if (nParity != 2) errorQuda("BlockOrtho only presently supports full fields");
    }
  };

  template <int nColor, typename sumType, typename real>
  inline __device__ __host__ void colorInnerProduct(complex<sumType> &dot, int i, complex<real> v[nColor],
                                                    complex<real> w[nColor])
  {
#pragma unroll
    for (int c = 0; c < nColor; c++) {
      dot.x += w[c].real() * v[c].real();
      dot.x += w[c].imag() * v[c].imag();
      dot.y += w[c].real() * v[c].imag();
      dot.y -= w[c].imag() * v[c].real();
    }
  }

  template <int nColor, typename sumType, typename real>
  inline __device__ __host__ void colorNorm(sumType &nrm, complex<real> v[nColor])
  {
#pragma unroll
    for (int c = 0; c < nColor; c++) {
      nrm += v[c].real() * v[c].real();
      nrm += v[c].imag() * v[c].imag();
    }
  }

  template <typename real, int nColor>
  inline __device__ __host__ void colorScaleSubtract(complex<real> v[nColor], complex<real> a, complex<real> w[nColor])
  {
#pragma unroll
    for (int c = 0; c < nColor; c++) {
      v[c].x -= a.real() * w[c].real();
      v[c].x += a.imag() * w[c].imag();
      v[c].y -= a.real() * w[c].imag();
      v[c].y -= a.imag() * w[c].real();
    }
  }

  template <typename real, int nColor> inline __device__ __host__ void colorScale(complex<real> v[nColor], real a)
  {
#pragma unroll
    for (int c=0; c<nColor; c++) v[c] *= a;
  }

#ifndef __CUDACC_RTC___
  template <typename sumFloat, typename Float, int nSpin, int spinBlockSize, int nColor, int coarseSpin, int nVec, typename Arg>
  void blockOrthoCPU(Arg &arg)
  {
    // loop over geometric blocks
#pragma omp parallel for
    for (int x_coarse=0; x_coarse<arg.coarseVolume; x_coarse++) {

      // first copy over raw components into the container
      for (int j = 0; j < nVec; j++) {
        for (int parity = 0; parity < arg.nParity; parity++) {
          parity = (arg.nParity == 2) ? parity : arg.parity;
          for (int b = 0; b < arg.geoBlockSizeCB; b++) {
            int x = arg.coarse_to_fine[(x_coarse * 2 + parity) * arg.geoBlockSizeCB + b];
            int x_cb = x - parity * arg.fineVolumeCB;
            for (int s = 0; s < nSpin; s++) {
              for (int c = 0; c < nColor; c++) {
                arg.V(parity, x_cb, s, c, j) = arg.B[j](parity, x_cb, s, c);
              }
            }
          }
        }
      }

      // loop over number of block orthos
      for (int n = 0; n < arg.nBlockOrtho; n++) {
        for (int j = 0; j < nVec; j++) {

          for (int i = 0; i < j; i++) {

            // compute (j,i) block inner products

            complex<sumFloat> dot[coarseSpin];
            for (int s = 0; s < coarseSpin; s++) dot[s] = 0.0;
            for (int parity = 0; parity < arg.nParity; parity++) {
              parity = (arg.nParity == 2) ? parity : arg.parity;

              for (int b = 0; b < arg.geoBlockSizeCB; b++) {

                int x = arg.coarse_to_fine[(x_coarse * 2 + parity) * arg.geoBlockSizeCB + b];
                int x_cb = x - parity * arg.fineVolumeCB;

                complex<Float> v[nSpin][nColor];
                for (int s = 0; s < nSpin; s++)
                  for (int c = 0; c < nColor; c++) v[s][c] = arg.V(parity, x_cb, s, c, j);

                for (int s = 0; s < nSpin; s++) {
                  complex<Float> vis[nColor];
                  for (int c = 0; c < nColor; c++) vis[c] = arg.V(parity, x_cb, s, c, i);
                  colorInnerProduct<nColor>(dot[arg.spin_map(s, parity)], i, v[s], vis);
                }
              }
            }

            // subtract the i blocks to orthogonalise
            for (int parity = 0; parity < arg.nParity; parity++) {
              parity = (arg.nParity == 2) ? parity : arg.parity;

              for (int b = 0; b < arg.geoBlockSizeCB; b++) {

                int x = arg.coarse_to_fine[(x_coarse * 2 + parity) * arg.geoBlockSizeCB + b];
                int x_cb = x - parity * arg.fineVolumeCB;

                complex<Float> v[nSpin][nColor];
                for (int s = 0; s < nSpin; s++)
                  for (int c = 0; c < nColor; c++) v[s][c] = arg.V(parity, x_cb, s, c, j);

                for (int s = 0; s < nSpin; s++) {
                  complex<Float> vis[nColor];
                  for (int c = 0; c < nColor; c++) vis[c] = arg.V(parity, x_cb, s, c, i);
                  colorScaleSubtract<Float, nColor>(v[s], static_cast<complex<Float>>(dot[arg.spin_map(s, parity)]), vis);
                }

                for (int s = 0; s < nSpin; s++)
                  for (int c = 0; c < nColor; c++) arg.V(parity, x_cb, s, c, j) = v[s][c];
              }
            }

          } // i

          sumFloat nrm[coarseSpin] = {};
          for (int parity = 0; parity < arg.nParity; parity++) {
            parity = (arg.nParity == 2) ? parity : arg.parity;

            for (int b = 0; b < arg.geoBlockSizeCB; b++) {

              int x = arg.coarse_to_fine[(x_coarse * 2 + parity) * arg.geoBlockSizeCB + b];
              int x_cb = x - parity * arg.fineVolumeCB;

              complex<Float> v[nSpin][nColor];
              for (int s = 0; s < nSpin; s++)
                for (int c = 0; c < nColor; c++) v[s][c] = arg.V(parity, x_cb, s, c, j);
              for (int s = 0; s < nSpin; s++) { colorNorm<nColor>(nrm[arg.spin_map(s, parity)], v[s]); }
            }
          }

          for (int s = 0; s < coarseSpin; s++) nrm[s] = nrm[s] > 0.0 ? rsqrt(nrm[s]) : 0.0;

          for (int parity = 0; parity < arg.nParity; parity++) {
            parity = (arg.nParity == 2) ? parity : arg.parity;

            for (int b = 0; b < arg.geoBlockSizeCB; b++) {

              int x = arg.coarse_to_fine[(x_coarse * 2 + parity) * arg.geoBlockSizeCB + b];
              int x_cb = x - parity * arg.fineVolumeCB;

              complex<Float> v[nSpin][nColor];
              for (int s = 0; s < nSpin; s++)
                for (int c = 0; c < nColor; c++) v[s][c] = arg.V(parity, x_cb, s, c, j);

              for (int s = 0; s < nSpin; s++) { colorScale<Float, nColor>(v[s], nrm[arg.spin_map(s, parity)]); }

              for (int s = 0; s < nSpin; s++)
                for (int c = 0; c < nColor; c++) arg.V(parity, x_cb, s, c, j) = v[s][c];
            }
          }

        } // j

      } // n

    } // x_coarse
  }
#endif

  template <int block_size, typename sumFloat, typename Float, int nSpin, int spinBlockSize, int nColor, int coarseSpin,
            int nVec, typename Arg>
  __launch_bounds__(2 * block_size) __global__ void blockOrthoGPU(Arg arg)
  {
    int x_coarse = blockIdx.x;
#ifdef SWIZZLE
    // the portion of the grid that is exactly divisible by the number of SMs
    const int gridp = gridDim.x - gridDim.x % arg.swizzle;

    if (blockIdx.x < gridp) {
      // this is the portion of the block that we are going to transpose
      const int i = blockIdx.x % arg.swizzle;
      const int j = blockIdx.x / arg.swizzle;

      // tranpose the coordinates
      x_coarse = i * (gridp / arg.swizzle) + j;
    }
#endif
    int parity = (arg.nParity == 2) ? threadIdx.y + blockIdx.y*blockDim.y : arg.parity;
    int x = arg.coarse_to_fine[ (x_coarse*2 + parity) * blockDim.x + threadIdx.x];
    int x_cb = x - parity*arg.fineVolumeCB;
    if (x_cb >= arg.fineVolumeCB) return;
    int chirality = blockIdx.z; // which chiral block we're working on (if chirality is present)

    constexpr int spinBlock = nSpin / coarseSpin; // size of spin block
    typedef cub::BlockReduce<complex<sumFloat>, block_size, cub::BLOCK_REDUCE_WARP_REDUCTIONS, 2> dotReduce;
    typedef cub::BlockReduce<sumFloat, block_size, cub::BLOCK_REDUCE_WARP_REDUCTIONS, 2> normReduce;

    __shared__ typename dotReduce::TempStorage dot_storage;
    typename normReduce::TempStorage *norm_storage = (typename normReduce::TempStorage *)&dot_storage;
    complex<sumFloat> *dot_ = (complex<sumFloat> *)&dot_storage;
    sumFloat *nrm_ = (sumFloat *)&dot_storage;

    // cast the constant memory buffer to a Vector array
<<<<<<< HEAD
    typedef typename std::remove_reference<decltype(*arg.B)>::type Vector;
    const Vector *B = reinterpret_cast<const Vector *>(arg.B_array_d);
=======
    const auto *B = reinterpret_cast<decltype(arg.B)>(B_array_d);
>>>>>>> 4f390279

    // loop over number of block orthos
    for (int n = 0; n < arg.nBlockOrtho; n++) {
      for (int j = 0; j < nVec; j++) {

        complex<Float> v[spinBlock][nColor];
        if (n == 0) { // load from B on first Gram-Schmidt, otherwise V.
          complex<Float> v_[spinBlock * nColor];
          B[j].template load<spinBlock>(v_, parity, x_cb, chirality);
#pragma unroll
          for (int s = 0; s < spinBlock; s++)
#pragma unroll
            for (int c = 0; c < nColor; c++) v[s][c] = v_[s * nColor + c];
        } else {
#pragma unroll
          for (int s = 0; s < spinBlock; s++)
#pragma unroll
            for (int c = 0; c < nColor; c++) v[s][c] = arg.V(parity, x_cb, chirality * spinBlock + s, c, j);
        }

        for (int i = 0; i < j; i++) {

          complex<Float> dot = 0.0;

          // compute (j,i) block inner products
          complex<Float> vi[spinBlock][nColor];
#pragma unroll
          for (int s = 0; s < spinBlock; s++)
#pragma unroll
            for (int c = 0; c < nColor; c++) vi[s][c] = arg.V(parity, x_cb, chirality * spinBlock + s, c, i);

#pragma unroll
          for (int s = 0; s < spinBlock; s++) { colorInnerProduct<nColor>(dot, i, v[s], vi[s]); }

          __syncthreads();
          dot = dotReduce(dot_storage).Sum(dot);
          if (threadIdx.x == 0 && threadIdx.y == 0) *dot_ = dot;
          __syncthreads();
          dot = *dot_;

          // subtract the blocks to orthogonalise
#pragma unroll
          for (int s = 0; s < spinBlock; s++) { colorScaleSubtract<Float, nColor>(v[s], dot, vi[s]); }

        } // i

        // normalize the block
        sumFloat nrm = static_cast<sumFloat>(0.0);

#pragma unroll
        for (int s = 0; s < spinBlock; s++) { colorNorm<nColor>(nrm, v[s]); }

        __syncthreads();
        nrm = normReduce(*norm_storage).Sum(nrm);
        if (threadIdx.x == 0 && threadIdx.y == 0) *nrm_ = nrm;
        __syncthreads();
        nrm = *nrm_;

        nrm = nrm > 0.0 ? rsqrt(nrm) : 0.0;

#pragma unroll
        for (int s = 0; s < spinBlock; s++) { colorScale<Float, nColor>(v[s], nrm); }

#pragma unroll
        for (int s = 0; s < spinBlock; s++)
#pragma unroll
          for (int c = 0; c < nColor; c++) arg.V(parity, x_cb, chirality * spinBlock + s, c, j) = v[s][c];

      } // j
    }   // n
  }

} // namespace quda<|MERGE_RESOLUTION|>--- conflicted
+++ resolved
@@ -1,4 +1,3 @@
-#include "hip/hip_runtime.h"
 #include <multigrid_helper.cuh>
 #include <fast_intdiv.h>
 
@@ -14,11 +13,7 @@
 namespace quda {
 
 #define MAX_MATRIX_SIZE 4096
-<<<<<<< HEAD
-//  static __constant__ signed char B_array_d[MAX_MATRIX_SIZE];
-=======
-  __constant__ signed char B_array_d[MAX_MATRIX_SIZE];
->>>>>>> 4f390279
+//  __constant__ signed char B_array_d[MAX_MATRIX_SIZE];
 
   // to avoid overflowing the parameter space we put the B array into a separate constant memory buffer
   static signed char B_array_h[MAX_MATRIX_SIZE];
@@ -266,12 +261,7 @@
     sumFloat *nrm_ = (sumFloat *)&dot_storage;
 
     // cast the constant memory buffer to a Vector array
-<<<<<<< HEAD
-    typedef typename std::remove_reference<decltype(*arg.B)>::type Vector;
-    const Vector *B = reinterpret_cast<const Vector *>(arg.B_array_d);
-=======
-    const auto *B = reinterpret_cast<decltype(arg.B)>(B_array_d);
->>>>>>> 4f390279
+    const auto *B = reinterpret_cast<decltype(arg.B)>(arg.B_array_d);
 
     // loop over number of block orthos
     for (int n = 0; n < arg.nBlockOrtho; n++) {
