#include <color_spinor_field_order.h>
#include <color_spinor.h>
#include <index_helper.cuh>
#include <dslash_helper.cuh>

namespace quda
{

  static int commDim[QUDA_MAX_DIM];

<<<<<<< HEAD
  template <typename Float_, int nColor_, int nSpin_, bool spin_project_=true>
  struct PackArg {
=======
  template <typename Float_, int nColor_, int nSpin_> struct PackArg {
>>>>>>> 50ea7fdb

    typedef Float_ Float;
    typedef typename mapper<Float>::type real;

    static constexpr int nColor = nColor_;
    static constexpr int nSpin = nSpin_;

    static constexpr bool spin_project = (nSpin == 4 && spin_project_ ? true : false);
    static constexpr bool spinor_direct_load = false; // false means texture load
    typedef typename colorspinor_mapper<Float, nSpin, nColor, spin_project, spinor_direct_load>::type F;

    const F in; // field we are packing

    const int nFace;
    const bool dagger;
    const int parity;         // only use this for single parity fields
    const int nParity;        // number of parities we are working on
    const QudaPCType pc_type; // preconditioning type (4-d or 5-d)

    const DslashConstant dc; // pre-computed dslash constants for optimized indexing

    real a;    // preconditioned twisted-mass scaling parameter
    real b;    // preconditioned twisted-mass chiral twist factor
    real c;    // preconditioned twisted-mass flavor twist factor
    int twist; // whether we are doing preconditioned twisted-mass or not (1 - singlet, 2 - doublet)

    int_fastdiv threads;
    int threadDimMapLower[4];
    int threadDimMapUpper[4];

    int_fastdiv blocks_per_dir;
    int dim_map[4];
    int active_dims;

    int_fastdiv swizzle;
    int sites_per_block;

    PackArg(void **ghost, const ColorSpinorField &in, int nFace, bool dagger, int parity, int threads, double a,
        double b, double c) :
        in(in, nFace, nullptr, nullptr, reinterpret_cast<Float **>(ghost)),
        nFace(nFace),
        dagger(dagger),
        parity(parity),
        nParity(in.SiteSubset()),
        threads(threads),
        pc_type(in.PCType()),
        dc(in.getDslashConstant()),
        a(a),
        b(b),
        c(c),
        twist((a != 0.0 && b != 0.0) ? (c != 0.0 ? 2 : 1) : 0)
    {
      if (!in.isNative()) errorQuda("Unsupported field order colorspinor=%d\n", in.FieldOrder());

      int d = 0;
      int prev = -1; // previous dimension that was partitioned
      for (int i = 0; i < 4; i++) {
        threadDimMapLower[i] = 0;
        threadDimMapUpper[i] = 0;
        if (!commDim[i]) continue;
        threadDimMapLower[i] = (prev >= 0 ? threadDimMapUpper[prev] : 0);
        threadDimMapUpper[i] = threadDimMapLower[i] + 2 * nFace * dc.ghostFaceCB[i];
        prev = i;

        dim_map[d++] = i;
      }
      active_dims = d;
    }
  };

  template <bool dagger, int twist, int dim, QudaPCType pc, typename Arg>
  __device__ __host__ inline void pack(Arg &arg, int ghost_idx, int s, int parity)
  {

    typedef typename mapper<typename Arg::Float>::type real;
    typedef ColorSpinor<real, Arg::nColor, Arg::nSpin> Vector;
    constexpr int nFace = 1;

    // this means we treat 4-d preconditioned fields as 4-d fields,
    // and don't fold in any fifth dimension until after we have
    // computed the 4-d indices (saves division)
    constexpr int nDim = pc;

    // for 5-d preconditioning the face_size includes the Ls dimension
    const int face_size = nFace * arg.dc.ghostFaceCB[dim] * (pc == QUDA_5D_PC ? arg.dc.Ls : 1);

    int spinor_parity = (arg.nParity == 2) ? parity : 0;

    // compute where the output is located
    // compute an index into the local volume from the index into the face
    // read spinor, spin-project, and write half spinor to face

    // face_num determines which end of the lattice we are packing: 0 = start, 1 = end
    const int face_num = (ghost_idx >= face_size) ? 1 : 0;
    ghost_idx -= face_num * face_size;

    // remove const to ensure we have non-const Ghost member
    typedef typename std::remove_const<decltype(arg.in)>::type T;
    T &in = const_cast<T &>(arg.in);

    if (face_num == 0) { // backwards

      int idx = indexFromFaceIndex<nDim, pc, dim, nFace, 0>(ghost_idx, parity, arg);
      constexpr int proj_dir = dagger ? +1 : -1;
      Vector f = arg.in(idx + s * arg.dc.volume_4d_cb, spinor_parity);
      if (twist == 1) {
        f = arg.a * (f + arg.b * f.igamma(4));
      } else if (twist == 2) {
        Vector f1 = arg.in(idx + (1 - s) * arg.dc.volume_4d_cb, spinor_parity); // load other flavor
        if (s == 0)
          f = arg.a * (f + arg.b * f.igamma(4) + arg.c * f1);
        else
          f = arg.a * (f - arg.b * f.igamma(4) + arg.c * f1);
      }
<<<<<<< HEAD
      if (arg.spin_project) {
        in.Ghost(dim, 0, ghost_idx+s*arg.dc.ghostFaceCB[dim], spinor_parity) = f.project(dim, proj_dir);
      } else {
        in.Ghost(dim, 0, ghost_idx+s*arg.dc.ghostFaceCB[dim], spinor_parity) = f;
      }
=======
      in.Ghost(dim, 0, ghost_idx + s * arg.dc.ghostFaceCB[dim], spinor_parity) = f.project(dim, proj_dir);
>>>>>>> 50ea7fdb

    } else { // forwards

      int idx = indexFromFaceIndex<nDim, pc, dim, nFace, 1>(ghost_idx, parity, arg);
      constexpr int proj_dir = dagger ? -1 : +1;
      Vector f = arg.in(idx + s * arg.dc.volume_4d_cb, spinor_parity);
      if (twist == 1) {
        f = arg.a * (f + arg.b * f.igamma(4));
      } else if (twist == 2) {
        Vector f1 = arg.in(idx + (1 - s) * arg.dc.volume_4d_cb, spinor_parity); // load other flavor
        if (s == 0)
          f = arg.a * (f + arg.b * f.igamma(4) + arg.c * f1);
        else
          f = arg.a * (f - arg.b * f.igamma(4) + arg.c * f1);
      }
<<<<<<< HEAD
      if (arg.spin_project) {
        in.Ghost(dim, 1, ghost_idx+s*arg.dc.ghostFaceCB[dim], spinor_parity) = f.project(dim, proj_dir);
      } else {
        in.Ghost(dim, 1, ghost_idx+s*arg.dc.ghostFaceCB[dim], spinor_parity) = f;
      }
=======
      in.Ghost(dim, 1, ghost_idx + s * arg.dc.ghostFaceCB[dim], spinor_parity) = f.project(dim, proj_dir);
>>>>>>> 50ea7fdb
    }
  }

  template <int dim, int nFace = 1, typename Arg>
  __device__ __host__ inline void packStaggered(Arg &arg, int ghost_idx, int s, int parity)
  {
    typedef typename mapper<typename Arg::Float>::type real;
    typedef ColorSpinor<real, Arg::nColor, Arg::nSpin> Vector;

    int spinor_parity = (arg.nParity == 2) ? parity : 0;

    // compute where the output is located
    // compute an index into the local volume from the index into the face
    // read spinor, spin-project, and write half spinor to face

    // face_num determines which end of the lattice we are packing: 0 = start, 1 = end
    const int face_num = (ghost_idx >= nFace * arg.dc.ghostFaceCB[dim]) ? 1 : 0;
    ghost_idx -= face_num * nFace * arg.dc.ghostFaceCB[dim];

    // remove const to ensure we have non-const Ghost member
    typedef typename std::remove_const<decltype(arg.in)>::type T;
    T &in = const_cast<T &>(arg.in);

    if (face_num == 0) { // backwards
      int idx = indexFromFaceIndexStaggered<4, QUDA_4D_PC, dim, nFace, 0>(ghost_idx, parity, arg);
      Vector f = arg.in(idx + s * arg.dc.volume_4d_cb, spinor_parity);
      in.Ghost(dim, 0, ghost_idx + s * arg.dc.ghostFaceCB[dim], spinor_parity) = f;
    } else { // forwards
      int idx = indexFromFaceIndexStaggered<4, QUDA_4D_PC, dim, nFace, 1>(ghost_idx, parity, arg);
      Vector f = arg.in(idx + s * arg.dc.volume_4d_cb, spinor_parity);
      in.Ghost(dim, 1, ghost_idx + s * arg.dc.ghostFaceCB[dim], spinor_parity) = f;
    }
  }

  template <bool dagger, int twist, QudaPCType pc, typename Arg> __global__ void packKernel(Arg arg)
  {
    const int sites_per_block = arg.sites_per_block;
    int local_tid = threadIdx.x;
    int tid = sites_per_block * blockIdx.x + local_tid;
    int s = blockDim.y * blockIdx.y + threadIdx.y;
    if (s >= arg.dc.Ls) return;

    // this is the parity used for load/store, but we use arg.parity for index mapping
    int parity = (arg.nParity == 2) ? blockDim.z * blockIdx.z + threadIdx.z : arg.parity;

    while (local_tid < sites_per_block && tid < arg.threads) {

      // determine which dimension we are packing
      int ghost_idx;
      const int dim = dimFromFaceIndex(ghost_idx, tid, arg);

      if (pc == QUDA_5D_PC) { // 5-d checkerboarded, include s (not ghostFaceCB since both faces)
        switch (dim) {
        case 0: pack<dagger, twist, 0, pc>(arg, ghost_idx + s * arg.dc.ghostFace[0], 0, parity); break;
        case 1: pack<dagger, twist, 1, pc>(arg, ghost_idx + s * arg.dc.ghostFace[1], 0, parity); break;
        case 2: pack<dagger, twist, 2, pc>(arg, ghost_idx + s * arg.dc.ghostFace[2], 0, parity); break;
        case 3: pack<dagger, twist, 3, pc>(arg, ghost_idx + s * arg.dc.ghostFace[3], 0, parity); break;
        }
      } else { // 4-d checkerboarding, keeping s separate (if it exists)
        switch (dim) {
        case 0: pack<dagger, twist, 0, pc>(arg, ghost_idx, s, parity); break;
        case 1: pack<dagger, twist, 1, pc>(arg, ghost_idx, s, parity); break;
        case 2: pack<dagger, twist, 2, pc>(arg, ghost_idx, s, parity); break;
        case 3: pack<dagger, twist, 3, pc>(arg, ghost_idx, s, parity); break;
        }
      }

      local_tid += blockDim.x;
      tid += blockDim.x;
    } // while tid
  }

  template <bool dagger, int twist, QudaPCType pc, typename Arg> __global__ void packShmemKernel(Arg arg)
  {
    // (active_dims * 2 + dir) * blocks_per_dir + local_block_idx
    int local_block_idx = blockIdx.x % arg.blocks_per_dir;
    int dim_dir = blockIdx.x / arg.blocks_per_dir;
    int dir = dim_dir % 2;
    int dim;
    switch (dim_dir / 2) {
    case 0: dim = arg.dim_map[0]; break;
    case 1: dim = arg.dim_map[1]; break;
    case 2: dim = arg.dim_map[2]; break;
    case 3: dim = arg.dim_map[3]; break;
    }

    int local_tid = local_block_idx * blockDim.x + threadIdx.x;

    int s = blockDim.y * blockIdx.y + threadIdx.y;
    if (s >= arg.dc.Ls) return;

    // this is the parity used for load/store, but we use arg.parity for index mapping
    int parity = (arg.nParity == 2) ? blockDim.z * blockIdx.z + threadIdx.z : arg.parity;

    switch (dim) {
    case 0:
      while (local_tid < arg.dc.ghostFaceCB[0]) {
        int ghost_idx = dir * arg.dc.ghostFaceCB[0] + local_tid;
        if (pc == QUDA_5D_PC)
          pack<dagger, twist, 0, pc>(arg, ghost_idx + s * arg.dc.ghostFace[0], 0, parity);
        else
          pack<dagger, twist, 0, pc>(arg, ghost_idx, s, parity);
        local_tid += arg.blocks_per_dir * blockDim.x;
      }
      break;
    case 1:
      while (local_tid < arg.dc.ghostFaceCB[1]) {
        int ghost_idx = dir * arg.dc.ghostFaceCB[1] + local_tid;
        if (pc == QUDA_5D_PC)
          pack<dagger, twist, 1, pc>(arg, ghost_idx + s * arg.dc.ghostFace[1], 0, parity);
        else
          pack<dagger, twist, 1, pc>(arg, ghost_idx, s, parity);
        local_tid += arg.blocks_per_dir * blockDim.x;
      }
      break;
    case 2:
      while (local_tid < arg.dc.ghostFaceCB[2]) {
        int ghost_idx = dir * arg.dc.ghostFaceCB[2] + local_tid;
        if (pc == QUDA_5D_PC)
          pack<dagger, twist, 2, pc>(arg, ghost_idx + s * arg.dc.ghostFace[2], 0, parity);
        else
          pack<dagger, twist, 2, pc>(arg, ghost_idx, s, parity);
        local_tid += arg.blocks_per_dir * blockDim.x;
      }
      break;
    case 3:
      while (local_tid < arg.dc.ghostFaceCB[3]) {
        int ghost_idx = dir * arg.dc.ghostFaceCB[3] + local_tid;
        if (pc == QUDA_5D_PC)
          pack<dagger, twist, 3, pc>(arg, ghost_idx + s * arg.dc.ghostFace[3], 0, parity);
        else
          pack<dagger, twist, 3, pc>(arg, ghost_idx, s, parity);
        local_tid += arg.blocks_per_dir * blockDim.x;
      }
      break;
    }
  }

  template <typename Arg> __global__ void packStaggeredKernel(Arg arg)
  {
    const int sites_per_block = arg.sites_per_block;
    int local_tid = threadIdx.x;
    int tid = sites_per_block * blockIdx.x + local_tid;
    int s = blockDim.y * blockIdx.y + threadIdx.y;
    if (s >= arg.dc.Ls) return;

    // this is the parity used for load/store, but we use arg.parity for index mapping
    int parity = (arg.nParity == 2) ? blockDim.z * blockIdx.z + threadIdx.z : arg.parity;

    while (local_tid < sites_per_block && tid < arg.threads) {
      // determine which dimension we are packing
      int ghost_idx;
      const int dim = dimFromFaceIndex(ghost_idx, tid, arg);

      if (arg.nFace == 1) {
        switch (dim) {
        case 0: packStaggered<0, 1>(arg, ghost_idx, s, parity); break;
        case 1: packStaggered<1, 1>(arg, ghost_idx, s, parity); break;
        case 2: packStaggered<2, 1>(arg, ghost_idx, s, parity); break;
        case 3: packStaggered<3, 1>(arg, ghost_idx, s, parity); break;
        }
      } else if (arg.nFace == 3) {
        switch (dim) {
        case 0: packStaggered<0, 3>(arg, ghost_idx, s, parity); break;
        case 1: packStaggered<1, 3>(arg, ghost_idx, s, parity); break;
        case 2: packStaggered<2, 3>(arg, ghost_idx, s, parity); break;
        case 3: packStaggered<3, 3>(arg, ghost_idx, s, parity); break;
        }
      }

      local_tid += blockDim.x;
      tid += blockDim.x;
    } // while tid
  }

  template <typename Arg> __global__ void packStaggeredShmemKernel(Arg arg)
  {
    // (active_dims * 2 + dir) * blocks_per_dir + local_block_idx
    int local_block_idx = blockIdx.x % arg.blocks_per_dir;
    int dim_dir = blockIdx.x / arg.blocks_per_dir;
    int dir = dim_dir % 2;
    int dim;
    switch (dim_dir / 2) {
    case 0: dim = arg.dim_map[0]; break;
    case 1: dim = arg.dim_map[1]; break;
    case 2: dim = arg.dim_map[2]; break;
    case 3: dim = arg.dim_map[3]; break;
    }

    int local_tid = local_block_idx * blockDim.x + threadIdx.x;

    int s = blockDim.y * blockIdx.y + threadIdx.y;
    if (s >= arg.dc.Ls) return;

    // this is the parity used for load/store, but we use arg.parity for index mapping
    int parity = (arg.nParity == 2) ? blockDim.z * blockIdx.z + threadIdx.z : arg.parity;

    switch (dim) {
    case 0:
      while (local_tid < arg.nFace * arg.dc.ghostFaceCB[0]) {
        int ghost_idx = dir * arg.nFace * arg.dc.ghostFaceCB[0] + local_tid;
        if (arg.nFace == 1)
          packStaggered<0, 1>(arg, ghost_idx, s, parity);
        else
          packStaggered<0, 3>(arg, ghost_idx, s, parity);
        local_tid += arg.blocks_per_dir * blockDim.x;
      }
      break;
    case 1:
      while (local_tid < arg.nFace * arg.dc.ghostFaceCB[1]) {
        int ghost_idx = dir * arg.nFace * arg.dc.ghostFaceCB[1] + local_tid;
        if (arg.nFace == 1)
          packStaggered<1, 1>(arg, ghost_idx, s, parity);
        else
          packStaggered<1, 3>(arg, ghost_idx, s, parity);
        local_tid += arg.blocks_per_dir * blockDim.x;
      }
      break;
    case 2:
      while (local_tid < arg.nFace * arg.dc.ghostFaceCB[2]) {
        int ghost_idx = dir * arg.nFace * arg.dc.ghostFaceCB[2] + local_tid;
        if (arg.nFace == 1)
          packStaggered<2, 1>(arg, ghost_idx, s, parity);
        else
          packStaggered<2, 3>(arg, ghost_idx, s, parity);
        local_tid += arg.blocks_per_dir * blockDim.x;
      }
      break;
    case 3:
      while (local_tid < arg.nFace * arg.dc.ghostFaceCB[3]) {
        int ghost_idx = dir * arg.nFace * arg.dc.ghostFaceCB[3] + local_tid;
        if (arg.nFace == 1)
          packStaggered<3, 1>(arg, ghost_idx, s, parity);
        else
          packStaggered<3, 3>(arg, ghost_idx, s, parity);
        local_tid += arg.blocks_per_dir * blockDim.x;
      }
      break;
    }
  }

} // namespace quda<|MERGE_RESOLUTION|>--- conflicted
+++ resolved
@@ -8,12 +8,8 @@
 
   static int commDim[QUDA_MAX_DIM];
 
-<<<<<<< HEAD
   template <typename Float_, int nColor_, int nSpin_, bool spin_project_=true>
   struct PackArg {
-=======
-  template <typename Float_, int nColor_, int nSpin_> struct PackArg {
->>>>>>> 50ea7fdb
 
     typedef Float_ Float;
     typedef typename mapper<Float>::type real;
@@ -128,16 +124,11 @@
         else
           f = arg.a * (f - arg.b * f.igamma(4) + arg.c * f1);
       }
-<<<<<<< HEAD
       if (arg.spin_project) {
         in.Ghost(dim, 0, ghost_idx+s*arg.dc.ghostFaceCB[dim], spinor_parity) = f.project(dim, proj_dir);
       } else {
         in.Ghost(dim, 0, ghost_idx+s*arg.dc.ghostFaceCB[dim], spinor_parity) = f;
       }
-=======
-      in.Ghost(dim, 0, ghost_idx + s * arg.dc.ghostFaceCB[dim], spinor_parity) = f.project(dim, proj_dir);
->>>>>>> 50ea7fdb
-
     } else { // forwards
 
       int idx = indexFromFaceIndex<nDim, pc, dim, nFace, 1>(ghost_idx, parity, arg);
@@ -152,15 +143,11 @@
         else
           f = arg.a * (f - arg.b * f.igamma(4) + arg.c * f1);
       }
-<<<<<<< HEAD
       if (arg.spin_project) {
         in.Ghost(dim, 1, ghost_idx+s*arg.dc.ghostFaceCB[dim], spinor_parity) = f.project(dim, proj_dir);
       } else {
         in.Ghost(dim, 1, ghost_idx+s*arg.dc.ghostFaceCB[dim], spinor_parity) = f;
       }
-=======
-      in.Ghost(dim, 1, ghost_idx + s * arg.dc.ghostFaceCB[dim], spinor_parity) = f.project(dim, proj_dir);
->>>>>>> 50ea7fdb
     }
   }
 
