#include <color_spinor_field_order.h>
#include <cub_helper.cuh>
#include <multigrid_helper.cuh>
#include <fast_intdiv.h>
#include <block_reduction_kernel.h>

namespace quda {

  using namespace quda::colorspinor;

  template <int fineColor, int coarseColor> constexpr int coarse_colors_per_thread()
  {
    // for fine grids (Nc=3) have more parallelism so can use more coarse strategy
    return fineColor != 3 ? 2 : coarseColor >= 4 && coarseColor % 4 == 0 ? 4 : 2;
    //coarseColor >= 8 && coarseColor % 8 == 0 ? 8 : coarseColor >= 4 && coarseColor % 4 == 0 ? 4 : 2;
  }

  constexpr int max_y_block() { return 8; }

  /** 
      Kernel argument struct
  */
  template <typename Float, typename vFloat, int fineSpin_, int fineColor_,
	    int coarseSpin_, int coarseColor_, QudaFieldOrder order>
  struct RestrictArg {
    using real = Float;
    static constexpr int fineSpin = fineSpin_;
    static constexpr int fineColor = fineColor_;
    static constexpr int coarseSpin = coarseSpin_;
    static constexpr int coarseColor = coarseColor_;

    FieldOrderCB<Float,coarseSpin,coarseColor,1,order> out;
    const FieldOrderCB<Float,fineSpin,fineColor,1,order> in;
    const FieldOrderCB<Float,fineSpin,fineColor,coarseColor,order,vFloat> V;
    const int aggregate_size;    // number of sites that form a single aggregate
    const int aggregate_size_cb; // number of checkerboard sites that form a single aggregate
    const int *fine_to_coarse;
    const int *coarse_to_fine;
    const spin_mapper<fineSpin,coarseSpin> spin_map;
    const int parity; // the parity of the input field (if single parity)
    const int nParity; // number of parities of input fine field

    // enabling CTA swizzling improves spatial locality of MG blocks reducing cache line wastage
    static constexpr bool swizzle = true;
    int_fastdiv swizzle_factor; // for transposing blockIdx.x mapping to coarse grid coordinate

    static constexpr int n_vector_y = std::min(coarseColor/coarse_colors_per_thread<fineColor, coarseColor>(), max_y_block());
    static_assert(n_vector_y > 0, "n_vector_y cannot be less than 1");

    static constexpr bool launch_bounds = false;
    dim3 grid_dim;
    dim3 block_dim;
    dim3 threads;

    RestrictArg(ColorSpinorField &out, const ColorSpinorField &in, const ColorSpinorField &V,
		const int *fine_to_coarse, const int *coarse_to_fine, int parity)
      : out(out), in(in), V(V),
        aggregate_size(in.Volume()/out.Volume()),
        aggregate_size_cb(in.VolumeCB()/out.Volume()),
        fine_to_coarse(fine_to_coarse), coarse_to_fine(coarse_to_fine),
	spin_map(), parity(parity), nParity(in.SiteSubset()), swizzle_factor(1),
        threads(aggregate_size, coarseColor/coarse_colors_per_thread<fineColor, coarseColor>(), 1)
    { }
  };

  /**
     Rotates from the fine-color basis into the coarse-color basis.
  */
  template <typename Out, typename Arg>
  __device__ __host__ inline void rotateCoarseColor(Out &out, const Arg &arg, int parity, int x_cb, int coarse_color_block)
  {
    constexpr int coarse_color_per_thread = coarse_colors_per_thread<Arg::fineColor, Arg::coarseColor>();
    const int spinor_parity = (arg.nParity == 2) ? parity : 0;
    const int v_parity = (arg.V.Nparity() == 2) ? parity : 0;

#pragma unroll
    for (int s=0; s<Arg::fineSpin; s++)
#pragma unroll
      for (int coarse_color_local=0; coarse_color_local<coarse_color_per_thread; coarse_color_local++) {
	out[s*coarse_color_per_thread+coarse_color_local] = 0.0;
      }

#pragma unroll
    for (int coarse_color_local=0; coarse_color_local<coarse_color_per_thread; coarse_color_local++) {
      int i = coarse_color_block + coarse_color_local;
#pragma unroll
      for (int s=0; s<Arg::fineSpin; s++) {

	constexpr int color_unroll = Arg::fineColor == 3 ? 3 : 2;

	complex<typename Arg::real> partial[color_unroll];
#pragma unroll
	for (int k=0; k<color_unroll; k++) partial[k] = 0.0;

#pragma unroll
	for (int j=0; j<Arg::fineColor; j+=color_unroll) {
#pragma unroll
	  for (int k=0; k<color_unroll; k++)
	    partial[k] += conj(arg.V(v_parity, x_cb, s, j+k, i)) * arg.in(spinor_parity, x_cb, s, j+k);
	}

#pragma unroll
	for (int k=0; k<color_unroll; k++) out[s*coarse_color_per_thread + coarse_color_local] += partial[k];
      }
    }
  }

  template <int block_size, typename Arg> struct Restrictor {
    static constexpr int coarse_color_per_thread = coarse_colors_per_thread<Arg::fineColor, Arg::coarseColor>();
    using vector = vector_type<complex<typename Arg::real>, Arg::coarseSpin*coarse_color_per_thread>;
    Arg &arg;
    constexpr Restrictor(Arg &arg) : arg(arg) {}
    static constexpr const char *filename() { return KERNEL_FILE; }

    __device__ __host__ inline void operator()(dim3 block, dim3 thread)
    {
      int x_coarse = block.x;
      int x_fine_offset = thread.x;
      int coarse_color_thread = block.y * arg.block_dim.y + thread.y;

      vector reduced;
      if (x_fine_offset < arg.aggregate_size) {
        // all threads with x_fine_offset greater than aggregate_size_cb are second parity
        const int parity_offset = x_fine_offset >= arg.aggregate_size_cb ? 1 : 0;
        const int x_fine_cb_offset = x_fine_offset - parity_offset * arg.aggregate_size_cb;
        const int parity = arg.nParity == 2 ? parity_offset : arg.parity;

        // look-up map is ordered as (coarse-block-id + fine-point-id),
        // with fine-point-id parity ordered
        const int x_fine_site_id = (x_coarse * 2 + parity) * arg.aggregate_size_cb + x_fine_cb_offset;
        const int x_fine = arg.coarse_to_fine[x_fine_site_id];
        const int x_fine_cb = x_fine - parity * arg.in.VolumeCB();

        const int coarse_color_block = coarse_color_thread * coarse_color_per_thread;

        vector_type<complex<typename Arg::real>, Arg::fineSpin*coarse_color_per_thread> tmp;
        rotateCoarseColor(tmp, arg, parity, x_fine_cb, coarse_color_block);

        // perform any local spin coarsening
#pragma unroll
        for (int s=0; s<Arg::fineSpin; s++) {
#pragma unroll
          for (int v=0; v<coarse_color_per_thread; v++) {
            reduced[arg.spin_map(s,parity)*coarse_color_per_thread+v] += tmp[s*coarse_color_per_thread+v];
          }
        }
      }

<<<<<<< HEAD
      reduced = BlockReduce<vector, block_size, Arg::n_vector_y>(thread.y).template Sum<true>(reduced);
=======
      reduced = BlockReduce<vector, block_size, Arg::n_vector_y>(thread.y). template Sum<true>(reduced);
>>>>>>> f36f0ea2

      if (x_fine_offset == 0) {
        const int parity_coarse = x_coarse >= arg.out.VolumeCB() ? 1 : 0;
        const int x_coarse_cb = x_coarse - parity_coarse*arg.out.VolumeCB();

#pragma unroll
        for (int s = 0; s < Arg::coarseSpin; s++) {
#pragma unroll
          for (int coarse_color_local=0; coarse_color_local<coarse_color_per_thread; coarse_color_local++) {
            int v = coarse_color_thread * coarse_color_per_thread + coarse_color_local;
            arg.out(parity_coarse, x_coarse_cb, s, v) = reduced[s*coarse_color_per_thread+coarse_color_local];
          }
        }
      }
    }
  };

}<|MERGE_RESOLUTION|>--- conflicted
+++ resolved
@@ -146,11 +146,7 @@
         }
       }
 
-<<<<<<< HEAD
-      reduced = BlockReduce<vector, block_size, Arg::n_vector_y>(thread.y).template Sum<true>(reduced);
-=======
       reduced = BlockReduce<vector, block_size, Arg::n_vector_y>(thread.y). template Sum<true>(reduced);
->>>>>>> f36f0ea2
 
       if (x_fine_offset == 0) {
         const int parity_coarse = x_coarse >= arg.out.VolumeCB() ? 1 : 0;
