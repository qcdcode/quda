--- conflicted
+++ resolved
@@ -10,9 +10,9 @@
 namespace quda
 {
   static constexpr int max_contract_results = 16; // sized for nSpin**2 = 16
-  
-  using contract_array           = array<double2, max_contract_results>;
-  using staggered_contract_array = array<double2, 1>;
+ 
+  using spinor_array = array<array<double, 2>, max_contract_results>;
+  using staggered_spinor_array = array<double, 2>; 
 
   template <typename real, int nSpin = 4> class DRGammaMatrix {
   public:
@@ -244,7 +244,7 @@
     return (((x[3] * X[2] + x[2]) * X[1] + x[1]) * X[0] + x[0]);
   }
    
-  template <typename Float, int nColor_,  int nSpin_ = 4, int reduction_dim_ = 3, typename contract_t = contract_array>
+  template <typename Float, int nColor_,  int nSpin_ = 4, int reduction_dim_ = 3, typename contract_t = spinor_array>
   struct ContractionSummedArg :  public ReduceArg<contract_t>
   {
     // This the direction we are performing reduction on. default to 3.
@@ -291,15 +291,17 @@
         NxNyNzNt[i] = comm_dim(i) * x.X()[i];
       }
     }
-    __device__ __host__ contract_t init() const { return contract_t(); }
   };
   
-  template <typename Arg> struct DegrandRossiContractFT : plus<contract_array> {
-    using reduce_t = contract_array;
+  template <typename Arg> struct DegrandRossiContractFT : plus<spinor_array> {
+    using reduce_t = spinor_array;
     using plus<reduce_t>::operator();    
     const Arg &arg;
     constexpr DegrandRossiContractFT(const Arg &arg) : arg(arg) {}
     static constexpr const char *filename() { return KERNEL_FILE; }
+
+    // overload comm_reduce to defer until the entire "tile" is complete
+    template <typename U> static inline void comm_reduce(U &) { }
     
     // Final param is unused in the MultiReduce functor in this use case.
     __device__ __host__ inline reduce_t operator()(reduce_t &result, int xyz, int, int t)
@@ -309,313 +311,11 @@
       using real = typename Arg::real;
       using Vector = ColorSpinor<real, nColor, nSpin>;
 
-<<<<<<< HEAD
-      reduce_t result_all_channels = contract_array();
+      reduce_t result_all_channels = zero<reduce_t>();
       int s1 = arg.s1;
       int b1 = arg.b1;
       int mom_mode[4];
       //QudaFFTSymmType fft_type[4]; DMH: to suppress warnings
-=======
-  //using spinor_array = array<double2, 16>;
-  using spinor_array = array<array<double, 2>, 16>;
-    
-  template <typename real> class DRGammaMatrix {
-  public:
-    // Stores gamma matrix column index for non-zero complex value.
-    // This is shared by g5gm, gmg5.
-    int gm_i[16][4] {};
-
-    // Stores gamma matrix non-zero complex value for the corresponding g5gm_i
-    complex<real> g5gm_z[16][4];
-    
-    // use tr[Gamma*Prop*Gamma*g5*conj(Prop)*g5] = tr[g5*Gamma*Prop*g5*Gamma*(-1)^{?}*conj(Prop)].
-    //the possible minus sign will be taken care of in the main function
-    //! Constructor
-    DRGammaMatrix() {
-      const complex<real> i(0., 1.);
-      // VECTORS
-      // G_idx = 1: \gamma_1
-      gm_i[0][0] = 3;
-      gm_i[0][1] = 2;
-      gm_i[0][2] = 1;
-      gm_i[0][3] = 0;
-
-      g5gm_z[0][0] = i;
-      g5gm_z[0][1] = i;
-      g5gm_z[0][2] = i;
-      g5gm_z[0][3] = i;
-
-      // G_idx = 2: \gamma_2
-      gm_i[1][0] = 3;
-      gm_i[1][1] = 2;
-      gm_i[1][2] = 1;
-      gm_i[1][3] = 0;
-
-      g5gm_z[1][0] = -1.;
-      g5gm_z[1][1] = 1.;
-      g5gm_z[1][2] = -1.;
-      g5gm_z[1][3] = 1.;
-
-      // G_idx = 3: \gamma_3
-      gm_i[2][0] = 2;
-      gm_i[2][1] = 3;
-      gm_i[2][2] = 0;
-      gm_i[2][3] = 1;
-
-      g5gm_z[2][0] = i;
-      g5gm_z[2][1] = -i;
-      g5gm_z[2][2] = i;
-      g5gm_z[2][3] = -i;
-
-      // G_idx = 4: \gamma_4
-      gm_i[3][0] = 2;
-      gm_i[3][1] = 3;
-      gm_i[3][2] = 0;
-      gm_i[3][3] = 1;
-
-      g5gm_z[3][0] = 1.;
-      g5gm_z[3][1] = 1.;
-      g5gm_z[3][2] = -1.;
-      g5gm_z[3][3] = -1.;
-
-
-      // PSEUDO-VECTORS
-      // G_idx = 6: \gamma_5\gamma_1
-      gm_i[4][0] = 3;
-      gm_i[4][1] = 2;
-      gm_i[4][2] = 1;
-      gm_i[4][3] = 0;
-
-      g5gm_z[4][0] = i;
-      g5gm_z[4][1] = i;
-      g5gm_z[4][2] = -i;
-      g5gm_z[4][3] = -i;
-
-      // G_idx = 7: \gamma_5\gamma_2
-      gm_i[5][0] = 3;
-      gm_i[5][1] = 2;
-      gm_i[5][2] = 1;
-      gm_i[5][3] = 0;
-
-      g5gm_z[5][0] = -1.;
-      g5gm_z[5][1] = 1.;
-      g5gm_z[5][2] = 1.;
-      g5gm_z[5][3] = -1.;
-
-      // G_idx = 8: \gamma_5\gamma_3
-      gm_i[6][0] = 2;
-      gm_i[6][1] = 3;
-      gm_i[6][2] = 0;
-      gm_i[6][3] = 1;
-
-      g5gm_z[6][0] = i;
-      g5gm_z[6][1] = -i;
-      g5gm_z[6][2] = -i;
-      g5gm_z[6][3] = i;
-
-      // G_idx = 9: \gamma_5\gamma_4
-      gm_i[7][0] = 2;
-      gm_i[7][1] = 3;
-      gm_i[7][2] = 0;
-      gm_i[7][3] = 1;
-
-      g5gm_z[7][0] = 1.;
-      g5gm_z[7][1] = 1.;
-      g5gm_z[7][2] = 1.;
-      g5gm_z[7][3] = 1.;
-
-      // SCALAR
-      // G_idx = 0: I
-      gm_i[8][0] = 0;
-      gm_i[8][1] = 1;
-      gm_i[8][2] = 2;
-      gm_i[8][3] = 3;
-
-      g5gm_z[8][0] = 1.;
-      g5gm_z[8][1] = 1.;
-      g5gm_z[8][2] = -1.;
-      g5gm_z[8][3] = -1.;
-
-
-      // PSEUDO-SCALAR
-      // G_idx = 5: \gamma_5
-      gm_i[9][0] = 0;
-      gm_i[9][1] = 1;
-      gm_i[9][2] = 2;
-      gm_i[9][3] = 3;
-
-      g5gm_z[9][0] = 1.;
-      g5gm_z[9][1] = 1.;
-      g5gm_z[9][2] = 1.;
-      g5gm_z[9][3] = 1.;
-
-      // TENSORS
-      // G_idx = 10: (i/2) * [\gamma_1, \gamma_2]
-      gm_i[10][0] = 0;
-      gm_i[10][1] = 1;
-      gm_i[10][2] = 2;
-      gm_i[10][3] = 3;
-
-      g5gm_z[10][0] = 1.;
-      g5gm_z[10][1] = -1.;
-      g5gm_z[10][2] = -1.;
-      g5gm_z[10][3] = 1.;
-      
-      // G_idx = 11: (i/2) * [\gamma_1, \gamma_3]. this matrix was corrected
-      gm_i[11][0] = 1;
-      gm_i[11][1] = 0;
-      gm_i[11][2] = 3;
-      gm_i[11][3] = 2;
-
-      g5gm_z[11][0] = -i;
-      g5gm_z[11][1] = i;
-      g5gm_z[11][2] = i;
-      g5gm_z[11][3] = -i;
-      
-      // G_idx = 12: (i/2) * [\gamma_1, \gamma_4]
-      gm_i[12][0] = 1;
-      gm_i[12][1] = 0;
-      gm_i[12][2] = 3;
-      gm_i[12][3] = 2;
-
-      g5gm_z[12][0] = -1.;
-      g5gm_z[12][1] = -1.;
-      g5gm_z[12][2] = -1.;
-      g5gm_z[12][3] = -1.;
-
-      // G_idx = 13: (i/2) * [\gamma_2, \gamma_3]
-      gm_i[13][0] = 1;
-      gm_i[13][1] = 0;
-      gm_i[13][2] = 3;
-      gm_i[13][3] = 2;
-
-      g5gm_z[13][0] = 1.;
-      g5gm_z[13][1] = 1.;
-      g5gm_z[13][2] = -1.;
-      g5gm_z[13][3] = -1.;
-      // G_idx = 14: (i/2) * [\gamma_2, \gamma_4]
-      gm_i[14][0] = 1;
-      gm_i[14][1] = 0;
-      gm_i[14][2] = 3;
-      gm_i[14][3] = 2;
-
-      g5gm_z[14][0] = -i;
-      g5gm_z[14][1] = i;
-      g5gm_z[14][2] = -i;
-      g5gm_z[14][3] = i;
-      
-      // G_idx = 15: (i/2) * [\gamma_3, \gamma_4]. this matrix was corrected
-      gm_i[15][0] = 0;
-      gm_i[15][1] = 1;
-      gm_i[15][2] = 2;
-      gm_i[15][3] = 3;
-
-      g5gm_z[15][0] = -1.;
-      g5gm_z[15][1] = 1.;
-      g5gm_z[15][2] = -1.;
-      g5gm_z[15][3] = 1.;
-    };
-  };
-  
-  template <int reduction_dim, class T> __device__ int* sink_from_t_xyz(int t, int xyz, T X[4])
-  {
-    static int sink[4];
-#pragma unroll
-    for (int d = 0; d < 4; d++) {
-      if (d != reduction_dim) {
-        sink[d] = xyz % X[d];
-        xyz /= X[d];
-      }
-    }
-    sink[reduction_dim] = t;    
-    return sink;
-  }
-  
-  template <class T> __device__ int idx_from_sink(T X[4], int* sink) { return ((sink[3] * X[2] + sink[2]) * X[1] + sink[1]) * X[0] + sink[0]; }
-  
-  template <int reduction_dim, class T> __device__ int idx_from_t_xyz(int t, int xyz, T X[4])
-  {
-    int x[4];
-#pragma unroll
-    for (int d = 0; d < 4; d++) {
-      if (d != reduction_dim) {
-	x[d] = xyz % X[d];
-	xyz /= X[d];
-      }
-    }    
-    x[reduction_dim] = t;    
-    return (((x[3] * X[2] + x[2]) * X[1] + x[1]) * X[0] + x[0]);
-  }
-   
-  template <typename Float, int nColor_, int reduction_dim_ = 3>
-  struct ContractionSummedArg : public ReduceArg<spinor_array>
-  {
-    // This the direction we are performing reduction on. default to 3.
-    static constexpr int reduction_dim = reduction_dim_; 
-
-    using real = typename mapper<Float>::type;
-    static constexpr int nColor = nColor_;
-    static constexpr int nSpin = 4;
-    static constexpr bool spin_project = true;
-    static constexpr bool spinor_direct_load = false; // false means texture load
-
-    typedef typename colorspinor_mapper<Float, nSpin, nColor, spin_project, spinor_direct_load>::type F;
-    F x;
-    F y;
-    int s1, b1;
-    int mom_mode[4];
-    int source_position[4];
-    int NxNyNzNt[4];
-    DRGammaMatrix<real> Gamma;
-    int t_offset;
-    int offsets[4];
-    
-    int_fastdiv X[4]; // grid dimensions
-    
-    ContractionSummedArg(const ColorSpinorField &x, const ColorSpinorField &y,
-			 const int source_position_in[4], const int mom_mode_in[4],
-			 const int s1, const int b1) :
-      // Launch xyz threads per t, t times.
-      ReduceArg<spinor_array>(dim3(x.Volume()/x.X()[reduction_dim], 1, x.X()[reduction_dim]), x.X()[reduction_dim]),
-      x(x),
-      y(y),
-      s1(s1),
-      b1(b1),
-      Gamma()
-    {
-      for(int i=0; i<4; i++) {
-	X[i] = x.X()[i];
-	mom_mode[i] = mom_mode_in[i];
-        source_position[i] = source_position_in[i];
-        offsets[i] = comm_coord(i) * x.X()[i];
-        NxNyNzNt[i] = comm_dim(i) * x.X()[i];
-      }
-    }
-  };
-  
-  template <typename Arg> struct DegrandRossiContractFT : plus<spinor_array> {
-    using reduce_t = spinor_array;
-    using plus<reduce_t>::operator();    
-    const Arg &arg;
-    constexpr DegrandRossiContractFT(const Arg &arg) : arg(arg) {}
-    static constexpr const char *filename() { return KERNEL_FILE; }
-
-    // overload comm_reduce to defer until the entire "tile" is complete
-    template <typename U> static inline void comm_reduce(U &) { }
-    
-    // Third param is unused in the MultiReduce functor in this use case.
-    __device__ __host__ inline reduce_t operator()(reduce_t &result, int xyz, int, int t)
-    {
-      constexpr int nSpin = Arg::nSpin;
-      constexpr int nColor = Arg::nColor;
-      using real = typename Arg::real;
-      using Vector = ColorSpinor<real, nColor, nSpin>;
-
-      reduce_t result_all_channels = zero<reduce_t>();
-      int s1 = arg.s1;
-      int b1 = arg.b1;
-      int mom_mode[4];
->>>>>>> f35a5352
       int source_position[4];
       int offsets[4];
       int NxNyNzNt[4];
@@ -623,47 +323,29 @@
 	source_position[i] = arg.source_position[i];
 	offsets[i] = arg.offsets[i];
 	mom_mode[i] = arg.mom_mode[i];
-<<<<<<< HEAD
 	//fft_type[i] = arg.fft_type[i]; DMH: to suppress warnings
-=======
->>>>>>> f35a5352
 	NxNyNzNt[i] = arg.NxNyNzNt[i];
       }
       
       complex<real> propagator_product;
       
       //The coordinate of the sink
-<<<<<<< HEAD
       int sink[4];
-=======
-      int *sink;
->>>>>>> f35a5352
       
       double phase_real;
       double phase_imag;
       double Sum_dXi_dot_Pi;
       
-<<<<<<< HEAD
       sink_from_t_xyz<Arg::reduction_dim>(sink, t, xyz, arg.X);
-=======
-      sink = sink_from_t_xyz<Arg::reduction_dim>(t, xyz, arg.X);
->>>>>>> f35a5352
       
       // Calculate exp(-i * [x dot p])
       Sum_dXi_dot_Pi = (double)((source_position[0]-sink[0]-offsets[0])*mom_mode[0]*1./NxNyNzNt[0]+
 				(source_position[1]-sink[1]-offsets[1])*mom_mode[1]*1./NxNyNzNt[1]+
 				(source_position[2]-sink[2]-offsets[2])*mom_mode[2]*1./NxNyNzNt[2]+
 				(source_position[3]-sink[3]-offsets[3])*mom_mode[3]*1./NxNyNzNt[3]);
-<<<<<<< HEAD
       
       phase_real =  cos(Sum_dXi_dot_Pi*2.*M_PI);
       phase_imag = -sin(Sum_dXi_dot_Pi*2.*M_PI);
-=======
-
-      
-      quda::sincos(Sum_dXi_dot_Pi*2.*M_PI, &phase_imag, &phase_real);
-      phase_imag *= -1.0;
->>>>>>> f35a5352
       
       // Collect vector data
       int parity = 0;
@@ -673,15 +355,9 @@
       Vector y = arg.y(idx_cb, parity);
       
       // loop over channels
-<<<<<<< HEAD
       for (int G_idx = 0; G_idx < 16; G_idx++) {
 	for (int s2 = 0; s2 < nSpin; s2++) {
 
-=======
-      for (int G_idx = 0; G_idx < nSpin*nSpin; G_idx++) {
-	for (int s2 = 0; s2 < nSpin; s2++) {
-	  
->>>>>>> f35a5352
 	  // We compute the contribution from s1,b1 and s2,b2 from props x and y respectively.
 	  int b2 = arg.Gamma.gm_i[G_idx][s2];	  
 	  // get non-zero column index for current s1
@@ -692,41 +368,32 @@
 	    // use tr[ Gamma * Prop * Gamma * g5 * conj(Prop) * g5] = tr[g5*Gamma*Prop*g5*Gamma*(-1)^{?}*conj(Prop)].
 	    // gamma_5 * gamma_i <phi | phi > gamma_5 * gamma_idx 
 	    propagator_product = arg.Gamma.g5gm_z[G_idx][b2] * innerProduct(x, y, b2, s2) * arg.Gamma.g5gm_z[G_idx][b1];
-<<<<<<< HEAD
-	    result_all_channels[G_idx].x += propagator_product.real()*phase_real-propagator_product.imag()*phase_imag;
-	    result_all_channels[G_idx].y += propagator_product.imag()*phase_real+propagator_product.real()*phase_imag;
-=======
 	    result_all_channels[G_idx][0] += propagator_product.real()*phase_real-propagator_product.imag()*phase_imag;
 	    result_all_channels[G_idx][1] += propagator_product.imag()*phase_real+propagator_product.real()*phase_imag;
->>>>>>> f35a5352
 	  }
 	}
       }
 
       // Debug
-<<<<<<< HEAD
       //for (int G_idx = 0; G_idx < arg.nSpin*arg.nSpin; G_idx++) {
       //result_all_channels[G_idx].x += (G_idx+t) + idx;
       //result_all_channels[G_idx].y += (G_idx+t) + idx;
-=======
-      //for (int G_idx = 0; G_idx < nSpin*nSpin; G_idx++) {
-      //result_all_channels[G_idx][0] += (G_idx+t) + idx;
-      //result_all_channels[G_idx][1] += (G_idx+t) + idx;
->>>>>>> f35a5352
       //}
       
       return plus::operator()(result_all_channels, result);
     }
   };
-<<<<<<< HEAD
-
-  template <typename Arg> struct StaggeredContractFT : plus<staggered_contract_array> {
-    using reduce_t = staggered_contract_array;
+
+  template <typename Arg> struct StaggeredContractFT : plus<staggered_spinor_array> {
+    using reduce_t = staggered_spinor_array;
     using plus<reduce_t>::operator();    
     const Arg &arg;
     constexpr StaggeredContractFT(const Arg &arg) : arg(arg) {}
     static constexpr const char *filename() { return KERNEL_FILE; }
-    
+
+    // overload comm_reduce to defer until the entire "tile" is complete
+    template <typename U> static inline void comm_reduce(U &) { }
+
     // Final param is unused in the MultiReduce functor in this use case.
     __device__ __host__ inline reduce_t operator()(reduce_t &result, int xyz, int, int t)
     {
@@ -734,8 +401,9 @@
       constexpr int nColor = Arg::nColor;
       using real   = typename Arg::real;
       using Vector = ColorSpinor<real, nColor, nSpin>;
-      reduce_t result_all_channels = staggered_contract_array();
-      
+      //reduce_t result_all_channels = staggered_spinor_array();
+      reduce_t result_all_channels = zero<reduce_t>();
+
       int mom_mode[4];
       QudaFFTSymmType fft_type[4];
       int source_position[4];
@@ -800,18 +468,14 @@
 	}
       
       // Staggered uses only the first element of result_all_channels
-      result_all_channels[0].x += prop_prod.real()*phase_real - prop_prod.imag()*phase_imag;
-      result_all_channels[0].y += prop_prod.imag()*phase_real + prop_prod.real()*phase_imag;
+      result_all_channels[0] += prop_prod.real()*phase_real - prop_prod.imag()*phase_imag;
+      result_all_channels[1] += prop_prod.imag()*phase_real + prop_prod.real()*phase_imag;
 
       return plus::operator()(result_all_channels, result);
     }
   };
   
   template <typename Float, int nSpin_, int nColor_, bool spin_project_> struct ContractionArg : kernel_param<> {
-=======
-  
-  template <typename Float, int nColor_> struct ContractionArg : kernel_param<> {
->>>>>>> f35a5352
     using real = typename mapper<Float>::type;
     int X[4];    // grid dimensions
 
