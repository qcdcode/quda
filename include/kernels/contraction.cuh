#pragma once

#include <color_spinor_field_order.h>
#include <index_helper.cuh>
#include <quda_matrix.h>
#include <matrix_field.h>
#include <su3_project.cuh>

namespace quda
{

<<<<<<< HEAD
  //- Object used in blas_helper.cuh to define a local array of 16 complex valued numbers.
  //- vector_type is somthing QUDA understands as a vector. The template arg `double2` is QUDA's 
  //- way of saying `two doubles` which we use for complex data, and `16` means `there are 16 of 
  //- these ``double2`` data types. These arguments reflect the fact that we will do a timeslice
  //- reduction on separate 16 comlex elements. Ok, back you go to `ContractionSumArg`
  using spinor_array = vector_type<double2,16>;
=======
  using spinor_array = vector_type<double2, 16>;
  
  template <typename real> class DRGammaMatrix
  {

  public:
    //FIXME make these private?
    int gm_i[16][4] {};        // stores gamma matrix column index for non-zero complex value
    complex<real> gm_z[16][4]; // stores gamma matrix non-zero complex value for the corresponding gm_i
    //! Constructor
    DRGammaMatrix()
    {

      const complex<real> i(0., 1.);

      // SCALAR
      // G_idx = 0: I
      gm_i[0][0] = 0;
      gm_i[0][1] = 1;
      gm_i[0][2] = 2;
      gm_i[0][3] = 3;
      gm_z[0][0] = 1.;
      gm_z[0][1] = 1.;
      gm_z[0][2] = 1.;
      gm_z[0][3] = 1.;

      // VECTORS
      // G_idx = 1: \gamma_1
      gm_i[1][0] = 3;
      gm_i[1][1] = 2;
      gm_i[1][2] = 1;
      gm_i[1][3] = 0;
      gm_z[1][0] = i;
      gm_z[1][1] = i;
      gm_z[1][2] = -i;
      gm_z[1][3] = -i;

      // G_idx = 2: \gamma_2
      gm_i[2][0] = 3;
      gm_i[2][1] = 2;
      gm_i[2][2] = 1;
      gm_i[2][3] = 0;
      gm_z[2][0] = -1.;
      gm_z[2][1] = 1.;
      gm_z[2][2] = 1.;
      gm_z[2][3] = -1.;

      // G_idx = 3: \gamma_3
      gm_i[3][0] = 2;
      gm_i[3][1] = 3;
      gm_i[3][2] = 0;
      gm_i[3][3] = 1;
      gm_z[3][0] = i;
      gm_z[3][1] = -i;
      gm_z[3][2] = -i;
      gm_z[3][3] = i;

      // G_idx = 4: \gamma_4
      gm_i[4][0] = 2;
      gm_i[4][1] = 3;
      gm_i[4][2] = 0;
      gm_i[4][3] = 1;
      gm_z[4][0] = 1.;
      gm_z[4][1] = 1.;
      gm_z[4][2] = 1.;
      gm_z[4][3] = 1.;

      // PSEUDO-SCALAR
      // G_idx = 5: \gamma_5
      gm_i[5][0] = 0;
      gm_i[5][1] = 1;
      gm_i[5][2] = 2;
      gm_i[5][3] = 3;
      gm_z[5][0] = 1.;
      gm_z[5][1] = 1.;
      gm_z[5][2] = -1.;
      gm_z[5][3] = -1.;

      // PSEUDO-VECTORS
      // DMH: Careful here... we may wish to use  \gamma_1,2,3,4\gamma_5 for pseudovectors
      // G_idx = 6: \gamma_5\gamma_1
      gm_i[6][0] = 3;
      gm_i[6][1] = 2;
      gm_i[6][2] = 1;
      gm_i[6][3] = 0;
      gm_z[6][0] = i;
      gm_z[6][1] = i;
      gm_z[6][2] = i;
      gm_z[6][3] = i;

      // G_idx = 7: \gamma_5\gamma_2
      gm_i[7][0] = 3;
      gm_i[7][1] = 2;
      gm_i[7][2] = 1;
      gm_i[7][3] = 0;
      gm_z[7][0] = -1.;
      gm_z[7][1] = 1.;
      gm_z[7][2] = -1.;
      gm_z[7][3] = 1.;

      // G_idx = 8: \gamma_5\gamma_3
      gm_i[8][0] = 2;
      gm_i[8][1] = 3;
      gm_i[8][2] = 0;
      gm_i[8][3] = 1;
      gm_z[8][0] = i;
      gm_z[8][1] = -i;
      gm_z[8][2] = i;
      gm_z[8][3] = -i;

      // G_idx = 9: \gamma_5\gamma_4
      gm_i[9][0] = 2;
      gm_i[9][1] = 3;
      gm_i[9][2] = 0;
      gm_i[9][3] = 1;
      gm_z[9][0] = 1.;
      gm_z[9][1] = 1.;
      gm_z[9][2] = -1.;
      gm_z[9][3] = -1.;

      // TENSORS
      // G_idx = 10: (i/2) * [\gamma_1, \gamma_2]
      gm_i[10][0] = 0;
      gm_i[10][1] = 1;
      gm_i[10][2] = 2;
      gm_i[10][3] = 3;
      gm_z[10][0] = 1.;
      gm_z[10][1] = -1.;
      gm_z[10][2] = 1.;
      gm_z[10][3] = -1.;

      // G_idx = 11: (i/2) * [\gamma_1, \gamma_3]
      gm_i[11][0] = 2;
      gm_i[11][1] = 3;
      gm_i[11][2] = 0;
      gm_i[11][3] = 1;
      gm_z[11][0] = -i;
      gm_z[11][1] = -i;
      gm_z[11][2] = i;
      gm_z[11][3] = i;

      // G_idx = 12: (i/2) * [\gamma_1, \gamma_4]
      gm_i[12][0] = 1;
      gm_i[12][1] = 0;
      gm_i[12][2] = 3;
      gm_i[12][3] = 2;
      gm_z[12][0] = -1.;
      gm_z[12][1] = -1.;
      gm_z[12][2] = 1.;
      gm_z[12][3] = 1.;

      // G_idx = 13: (i/2) * [\gamma_2, \gamma_3]
      gm_i[13][0] = 1;
      gm_i[13][1] = 0;
      gm_i[13][2] = 3;
      gm_i[13][3] = 2;
      gm_z[13][0] = 1.;
      gm_z[13][1] = 1.;
      gm_z[13][2] = 1.;
      gm_z[13][3] = 1.;

      // G_idx = 14: (i/2) * [\gamma_2, \gamma_4]
      gm_i[14][0] = 1;
      gm_i[14][1] = 0;
      gm_i[14][2] = 3;
      gm_i[14][3] = 2;
      gm_z[14][0] = -i;
      gm_z[14][1] = i;
      gm_z[14][2] = i;
      gm_z[14][3] = -i;

      // G_idx = 15: (i/2) * [\gamma_3, \gamma_4]
      gm_i[15][0] = 0;
      gm_i[15][1] = 1;
      gm_i[15][2] = 2;
      gm_i[15][3] = 3;
      gm_z[15][0] = -1.;
      gm_z[15][1] = -1.;
      gm_z[15][2] = 1.;
      gm_z[15][3] = 1.;
    };
    //FIXME convert these to device functions?
    //inline int get_gm_i(const int G_idx, const int row_idx) const {return gm_i[G_idx][row_idx];};
    //inline complex<real> get_gm_z(const int G_idx, const int col_idx) const {return gm_z[G_idx][col_idx];};
  };

  template <typename Float_, int reduction_dim_ = 3> struct ContractionSummedArg :
    public ReduceArg<spinor_array>  
  {
    static constexpr int reduction_dim = reduction_dim_; // This the direction we are performing reduction on. default to 3.

    int threads; // number of active threads required
    int_fastdiv X[4];    // grid dimensions - using int_fastdiv to reduce division overhead on device

    using Float = Float_;
    static constexpr int nColor = 3;
    static constexpr int nSpin = 4;
    static constexpr bool spin_project = true;
    static constexpr bool spinor_direct_load = false; // false means texture load

    int s1, b1;

    typedef typename colorspinor_mapper<Float, nSpin, nColor, spin_project, spinor_direct_load>::type F;
    F x;
    F y;

    DRGammaMatrix<Float_> Gamma;
    int t_offset;
    ContractionSummedArg(const ColorSpinorField &x, const ColorSpinorField &y,
			     const int s1 = 0, const int b1 = 0) :
      ReduceArg<spinor_array>(comm_dim(reduction_dim) * x.X(reduction_dim)), // n_reduce = global_dim_t
      threads(x.VolumeCB() / x.X(reduction_dim)),
      x(x),
      y(y),
      s1(s1),
      b1(b1),
      Gamma(),
      t_offset(comm_coord(reduction_dim) * x.X(reduction_dim)) // offset of the slice we are doing reduction on
    {
      for (int dir = 0; dir < 4; dir++) { X[dir] = x.X()[dir]; }
    }
  };

  template <int t_d, class T> __device__ int x_cb_from_t_xyz_d(int t, int xyz_cb, T X[4], int parity)
  {

    int x[4];
    int xyz = xyz_cb * 2;

#pragma unroll
    for (int d = 0; d < 4; d++) {
      if (d != t_d) {
        x[d] = xyz % X[d];
        xyz /= X[d];
      }
    }

    x[t_d] = t;

    if (t_d > 0) {
      x[0] += (x[0] + x[1] + x[2] + x[3] + parity) & 1;
    } else {
      x[1] += (x[0] + x[1] + x[2] + x[3] + parity) & 1;
    }

    return (((x[3] * X[2] + x[2]) * X[1] + x[1]) * X[0] + x[0]) / 2;
  }

  template <int blockSize, typename Arg> __global__ void computeDegrandRossiContractionSummed(Arg arg)
  {
    int t = blockIdx.z; // map t to z block index
    int xyz = threadIdx.x + blockIdx.x * blockDim.x;
    int parity = threadIdx.y;

    int s1 = arg.s1;
    int b1 = arg.b1;

    using real = typename Arg::Float;
    constexpr int nSpin = Arg::nSpin;
    constexpr int nColor = Arg::nColor;

    complex<real> propagator_product;

    // result array needs to be a spinor_array type object because of the reduce function at the end
    vector_type<double2, 16> result_all_channels;

    while (xyz < arg.threads) {
      // extract current ColorSpinor at xyzt from ColorSpinorField      
      // This function calculates the index_cb assuming t is the coordinate in
      // direction reduction_dim, and xyz is the linearized index_cb excluding reduction_dim.
      // So this will work for reduction_dim < 3 as well.
      int idx_cb = x_cb_from_t_xyz_d<Arg::reduction_dim>(t, xyz, arg.X, parity);
      
      ColorSpinor<real, nColor, nSpin> x = arg.x(idx_cb, parity);
      ColorSpinor<real, nColor, nSpin> y = arg.y(idx_cb, parity);
      
      // loop over channels
      for (int G_idx = 0; G_idx < 16; G_idx++) {
        for (int s2 = 0; s2 < nSpin; s2++) {
          int b2 = arg.Gamma.gm_i[G_idx][s2];
          // get non-zero column index for current s1
          int b1_tmp = arg.Gamma.gm_i[G_idx][s1];
          // only contributes if we're at the correct b1 from the outer loop
          if (b1_tmp == b1) {
            propagator_product = arg.Gamma.gm_z[G_idx][b2] * innerProduct(x, y, b2, s2) * arg.Gamma.gm_z[G_idx][b1];
            result_all_channels[G_idx].x += propagator_product.real();
            result_all_channels[G_idx].y += propagator_product.imag();
	    //if(xyz == 0) printf("Yes Comp\n");  
          } else {
	    //if(xyz == 0) printf("No Comp\n");  
	  }
	}
      }      
      xyz += blockDim.x * gridDim.x;
    }

    // This function reduces the data in result_all_channels in all threads -
    // different threads reduce result to different index t + arg.t_offset
    arg.template reduce2d<blockSize, 2>(result_all_channels, t + arg.t_offset);
  }
>>>>>>> ea7a97fc

  template <typename real> struct ContractionArg {
    int threads; // number of active threads required
    int X[4];    // grid dimensions

    static constexpr int nSpin = 4;
    static constexpr int nColor = 3;
    static constexpr bool spin_project = true;
    static constexpr bool spinor_direct_load = false; // false means texture load

    // Create a typename F for the ColorSpinorField (F for fermion)
    typedef typename colorspinor_mapper<real, nSpin, nColor, spin_project, spinor_direct_load>::type F;

    F x;
    F y;
    matrix_field<complex<real>, nSpin> s;

    ContractionArg(const ColorSpinorField &x, const ColorSpinorField &y, complex<real> *s) :
      threads(x.VolumeCB()), x(x), y(y), s(s, x.VolumeCB())
    {
      for (int dir = 0; dir < 4; dir++) X[dir] = x.X()[dir];
    }
  };

  //- Welcome from contract_quda in quda/lib/contract.cu!
  //- We will now create the `arg` object that will use the input spinors to extract meta data.
  //- This structure is fairly complex, but none of the elements are beyond the comprehension 
  //- of a student of lattice gauge theory with a rudimentary knowledge of GPU computing. 
  //- As advertised, this stuct is templated on precision, and inherits from a reduction. The
  //- The reduction itself is templated on `spinor_array` which is a custom data type for this
  //- struct. It is at the top of the file, go take a look and return here.
  template <typename Float_> struct ContractionSumArg :    
    public ReduceArg<spinor_array>  
  {
    //- Welcome back! We first define the variables in the argument structure: 
    //- Naturally, this is the number of threads in the block
    int threads; // number of active threads required
    //- This is the number of lattice sites on the MPI node
<<<<<<< HEAD
    int X[4];    // grid dimensions
=======
    int_fastdiv X[4];    // grid dimensions
>>>>>>> ea7a97fc

    //- These vales are hardcoded to prevent template explosion. This particular kernel will 
    //- only work for spin=4, color=3 fermion fields. The spin_project boolean is a neat 
    //- feature of QUDA that will automatically convert any fermion into the desired 
    //- gamma matrix order (defined in the ColorSpinorField object) as it is loaded into the 
    //- kernel. QUDA uses some very esotric ordering behind the scenes! 
    using Float = Float_;    
    static constexpr int nColor = 3;
    static constexpr int nSpin = 4;
    static constexpr bool spin_project = true;
    static constexpr bool spinor_direct_load = false; // false means texture load

    //- This object is a QUDA data type that will handle the way in which fermions are passed 
    //- to the kernel. As you can see, it needs to know the precision, color, and spin of the 
    //- fermion, as well as any operations (such as spin_project) that need to be performed 
    //- during the load. We give it a name F...
    // Create a typename F for the ColorSpinorField (F for fermion)
    typedef typename colorspinor_mapper<Float, nSpin, nColor, spin_project, spinor_direct_load>::type F;

    //- ...and declare two such objects, one for eack color spinor
    F x;
    F y;

    //- We now come to the constructor of this argument structure. This is what was called 
    //- by the ContractionArgSum<real> arg(x, y); line back in quda/lib/contract.cu. 
    //- `threads` is initialised with the checkerboarded sub-volume of a fermion field, 
    //- the two fermion fields are, naturally, x, and y. The actual body of the argument 
    //- structure is to then populate the X array with the MPI lattice dimensions. 
    //- This argument structure provides the kernel with the pointers it needs to 
    //- locate data, and the parameters it needs to perform it's computation.
    ContractionSumArg(const ColorSpinorField &x, const ColorSpinorField &y) :
<<<<<<< HEAD
      ReduceArg<spinor_array>(),
=======
      ReduceArg<spinor_array>(comm_dim(3) * x.X(3)),
>>>>>>> ea7a97fc
      threads(x.VolumeCB() / x.X(3)),
      x(x),
      y(y)
    {
      for (int dir = 0; dir < 4; dir++) 
	X[dir] = x.X()[dir];
    }
    //- And that the argument struct done. Please go back to `quda/lib/contract.cu` so see
    //- the computation.
  };
<<<<<<< HEAD
  
=======

>>>>>>> ea7a97fc
  
  template <typename real, typename Arg> __global__ void computeColorContraction(Arg arg)
  {
    int x_cb = threadIdx.x + blockIdx.x * blockDim.x;
    int parity = threadIdx.y + blockIdx.y * blockDim.y;
    if (x_cb >= arg.threads) return;

    constexpr int nSpin = Arg::nSpin;
    constexpr int nColor = Arg::nColor;
    typedef ColorSpinor<real, nColor, nSpin> Vector;

    Vector x = arg.x(x_cb, parity);
    Vector y = arg.y(x_cb, parity);

    Matrix<complex<real>, nSpin> A;
#pragma unroll
    for (int mu = 0; mu < nSpin; mu++) {
#pragma unroll
      for (int nu = 0; nu < nSpin; nu++) {
        // Color inner product: <\phi(x)_{\mu} | \phi(y)_{\nu}>
        // The Bra is conjugated
        A(mu, nu) = innerProduct(x, y, mu, nu);
      }
    }

    arg.s.save(A, x_cb, parity);
  }

  template <int blockSize, typename Arg> __global__ void computeColorContractionSum(Arg arg)
  {
    int t = blockIdx.z; // map t to z block index
    int xyz = threadIdx.x + blockIdx.x * blockDim.x;
    int parity = threadIdx.y;

    using real = typename Arg::Float;
    constexpr int nSpin = Arg::nSpin;
    constexpr int nColor = Arg::nColor;
    typedef ColorSpinor<real, nColor, nSpin> Vector;

    spinor_array res;
    Matrix<complex<real>, nSpin> A;
<<<<<<< HEAD
    
    // the while loop is restricted to the same time slice
    while (xyz < arg.threads) {

      // arg.threads is the parity timeslice volume 
      int idx_cb = t * arg.threads + xyz;

      Vector x = arg.x(idx_cb, parity);
      Vector y = arg.y(idx_cb, parity);

#pragma unroll
      for (int mu = 0; mu < nSpin; mu++) {
#pragma unroll
	for (int nu = 0; nu < nSpin; nu++) {
	  // Color inner product: <\phi(x)_{\mu} | \phi(y)_{\nu}>
	  // The Bra is conjugated
	  A(mu, nu) = innerProduct(x, y, mu, nu);
	  res[mu * nSpin + nu].x = A(mu, nu).real();
	  res[mu * nSpin + nu].y = A(mu, nu).imag();
	}
      }
      
      xyz += blockDim.x * gridDim.x;
    }
    arg.template reduce2d<blockSize, 2>(res, t);
  }
=======

    // the while loop is restricted to the same time slice
    while (xyz < arg.threads) {

      // arg.threads is the parity timeslice volume
      int idx_cb = t * arg.threads + xyz;

      Vector x = arg.x(idx_cb, parity);
      Vector y = arg.y(idx_cb, parity);

#pragma unroll
      for (int mu = 0; mu < nSpin; mu++) {
#pragma unroll
        for (int nu = 0; nu < nSpin; nu++) {
          // Color inner product: <\phi(x)_{\mu} | \phi(y)_{\nu}>
          // The Bra is conjugated
          A(mu, nu) = innerProduct(x, y, mu, nu);
          res[mu * nSpin + nu].x = A(mu, nu).real();
          res[mu * nSpin + nu].y = A(mu, nu).imag();
        }
      }

      xyz += blockDim.x * gridDim.x;
    }
    arg.template reduce2d<blockSize, 2>(res, t);
  }

  //- Welcome! This function will take the open spinor contractions, insert gamma matrices, and
  //- return the gamma matrix contracation. If you've made it this far, you should be brave enough
  //- to negotiate all the lines on your own.
  template <typename real>
  __host__ __device__ inline void computeDRGammaContraction(const complex<real> spin_elem[][4], complex<real> *A)
  {
    complex<real> I(0.0, 1.0);
    complex<real> result_local(0.0, 0.0);
>>>>>>> ea7a97fc

  //- Welcome! This function will take the open spinor contractions, insert gamma matrices, and
  //- return the gamma matrix contracation. If you've made it this far, you should be brave enough 
  //- to negotiate all the lines on your own.
  template <typename real>
  __host__ __device__ inline void computeDRGammaContraction(const complex<real> spin_elem[][4], complex<real> *A)
  {
    complex<real> I(0.0, 1.0);    
    complex<real> result_local(0.0, 0.0);
    
    // Spin contract: <\phi(x)_{\mu} \Gamma_{mu,nu}^{rho,tau} \phi(y)_{\nu}>
    // The rho index runs slowest.
    // Layout is defined in enum_quda.h: G_idx = 4*rho + tau
    // DMH: Hardcoded to Degrand-Rossi. Need a template on Gamma basis.

    int G_idx = 0;

    // SCALAR
    // G_idx = 0: I
    result_local = 0.0;
    result_local += spin_elem[0][0];
    result_local += spin_elem[1][1];
    result_local += spin_elem[2][2];
    result_local += spin_elem[3][3];
    A[G_idx++] = result_local;

    // VECTORS
    // G_idx = 1: \gamma_1
    result_local = 0.0;
    result_local += I * spin_elem[0][3];
    result_local += I * spin_elem[1][2];
    result_local -= I * spin_elem[2][1];
    result_local -= I * spin_elem[3][0];
    A[G_idx++] = result_local;

    // G_idx = 2: \gamma_2
    result_local = 0.0;
    result_local -= spin_elem[0][3];
    result_local += spin_elem[1][2];
    result_local += spin_elem[2][1];
    result_local -= spin_elem[3][0];
    A[G_idx++] = result_local;

    // G_idx = 3: \gamma_3
    result_local = 0.0;
    result_local += I * spin_elem[0][2];
    result_local -= I * spin_elem[1][3];
    result_local -= I * spin_elem[2][0];
    result_local += I * spin_elem[3][1];
    A[G_idx++] = result_local;

    // G_idx = 4: \gamma_4
    result_local = 0.0;
    result_local += spin_elem[0][2];
    result_local += spin_elem[1][3];
    result_local += spin_elem[2][0];
    result_local += spin_elem[3][1];
    A[G_idx++] = result_local;

    // PSEUDO-SCALAR
    // G_idx = 5: \gamma_5
    result_local = 0.0;
    result_local += spin_elem[0][0];
    result_local += spin_elem[1][1];
    result_local -= spin_elem[2][2];
    result_local -= spin_elem[3][3];
    A[G_idx++] = result_local;

    // PSEUDO-VECTORS
    // DMH: Careful here... we may wish to use  \gamma_1,2,3,4\gamma_5 for pseudovectors
    // G_idx = 6: \gamma_5\gamma_1
    result_local = 0.0;
    result_local += I * spin_elem[0][3];
    result_local += I * spin_elem[1][2];
    result_local += I * spin_elem[2][1];
    result_local += I * spin_elem[3][0];
    A[G_idx++] = result_local;

    // G_idx = 7: \gamma_5\gamma_2
    result_local = 0.0;
    result_local -= spin_elem[0][3];
    result_local += spin_elem[1][2];
    result_local -= spin_elem[2][1];
    result_local += spin_elem[3][0];
    A[G_idx++] = result_local;

    // G_idx = 8: \gamma_5\gamma_3
    result_local = 0.0;
    result_local += I * spin_elem[0][2];
    result_local -= I * spin_elem[1][3];
    result_local += I * spin_elem[2][0];
    result_local -= I * spin_elem[3][1];
    A[G_idx++] = result_local;

    // G_idx = 9: \gamma_5\gamma_4
    result_local = 0.0;
    result_local += spin_elem[0][2];
    result_local += spin_elem[1][3];
    result_local -= spin_elem[2][0];
    result_local -= spin_elem[3][1];
    A[G_idx++] = result_local;

    // TENSORS
    // G_idx = 10: (i/2) * [\gamma_1, \gamma_2]
    result_local = 0.0;
    result_local += spin_elem[0][0];
    result_local -= spin_elem[1][1];
    result_local += spin_elem[2][2];
    result_local -= spin_elem[3][3];
    A[G_idx++] = result_local;

    // G_idx = 11: (i/2) * [\gamma_1, \gamma_3]
    result_local = 0.0;
    result_local -= I * spin_elem[0][2];
    result_local -= I * spin_elem[1][3];
    result_local += I * spin_elem[2][0];
    result_local += I * spin_elem[3][1];
    A[G_idx++] = result_local;

    // G_idx = 12: (i/2) * [\gamma_1, \gamma_4]
    result_local = 0.0;
    result_local -= spin_elem[0][1];
    result_local -= spin_elem[1][0];
    result_local += spin_elem[2][3];
    result_local += spin_elem[3][2];
    A[G_idx++] = result_local;

    // G_idx = 13: (i/2) * [\gamma_2, \gamma_3]
    result_local = 0.0;
    result_local += spin_elem[0][1];
    result_local += spin_elem[1][0];
    result_local += spin_elem[2][3];
    result_local += spin_elem[3][2];
    A[G_idx++] = result_local;

    // G_idx = 14: (i/2) * [\gamma_2, \gamma_4]
    result_local = 0.0;
    result_local -= I * spin_elem[0][1];
    result_local += I * spin_elem[1][0];
    result_local += I * spin_elem[2][3];
    result_local -= I * spin_elem[3][2];
    A[G_idx++] = result_local;

    // G_idx = 15: (i/2) * [\gamma_3, \gamma_4]
    result_local = 0.0;
    result_local -= spin_elem[0][0];
    result_local -= spin_elem[1][1];
    result_local += spin_elem[2][2];
    result_local += spin_elem[3][3];
    A[G_idx++] = result_local;
  }

<<<<<<< HEAD


=======
>>>>>>> ea7a97fc
  template <typename real, typename Arg> __global__ void computeDegrandRossiContraction(Arg arg)
  {
    int x_cb = threadIdx.x + blockIdx.x * blockDim.x;
    int parity = threadIdx.y + blockIdx.y * blockDim.y;
    const int nSpin = arg.nSpin;
    const int nColor = arg.nColor;

    if (x_cb >= arg.threads) return;

    typedef ColorSpinor<real, nColor, nSpin> Vector;

    Vector x = arg.x(x_cb, parity);
    Vector y = arg.y(x_cb, parity);

    complex<real> I(0.0, 1.0);
    complex<real> spin_elem[nSpin][nSpin];
    complex<real> A[nSpin * nSpin];
<<<<<<< HEAD

    // Color contract: <\phi(x)_{\mu} | \phi(y)_{\nu}>
    // The Bra is conjugated
    for (int mu = 0; mu < nSpin; mu++) {
      for (int nu = 0; nu < nSpin; nu++) { spin_elem[mu][nu] = innerProduct(x, y, mu, nu); }
    }

    // Compute all gamma matrix insertions
    computeDRGammaContraction(spin_elem, A);
    
    // Save data to return array
    arg.s.save(A, x_cb, parity);
  }
  
=======

    // Color contract: <\phi(x)_{\mu} | \phi(y)_{\nu}>
    // The Bra is conjugated
    for (int mu = 0; mu < nSpin; mu++) {
      for (int nu = 0; nu < nSpin; nu++) { spin_elem[mu][nu] = innerProduct(x, y, mu, nu); }
    }

    // Compute all gamma matrix insertions
    computeDRGammaContraction(spin_elem, A);

    // Save data to return array
    arg.s.save(A, x_cb, parity);
  }

>>>>>>> ea7a97fc
  //- Hello traveller! I am very pleased you have made it this far. None but the bravest dare venture
  //- this deep into QUDA! What You are about to see is what an individual thread in QUDA
  //- executes. This is the very core of the computation we set out to do way back in 
  //- quda/lib/interface_quda.cpp.
  //- First, notice the template arguments. These are set by the code in the 
  //- `LAUNCH_KERNEL_LOCAL_PARITY` macro. We have a `blockSize` argument because we will be doing
  //- a reduction on the data. The other argument `Arg` is all the boilerplace preparation
  //- we did leading up to here packaging the data and the parameters. Let's see it in action!
  template <int blockSize, typename Arg> __global__ void computeDegrandRossiContractionSum(Arg arg)
  {
    //- The first this we do is establish 'where` we are in the lattice. Recall that we were going
    //- use the z grid dimension (z block index) to refer to the time slice we are on? We use it 
    //- here
    int t = blockIdx.z; // map t to z block index
    //- Now we deduce which spatial point we are on (independent of time)
    int xyz = threadIdx.x + blockIdx.x * blockDim.x;
    //- And lastly which parity.
    int parity = threadIdx.y;
    
    //- The extremly astute adventurer just asked themself a question: how are all the threadIdx
    //- and blockIdx and blockDim values set so they match up with the spacetime coordinates!?
    //- The answer is that we specifically chose to use the TunableLocalParity class, which 
    //- uses these particular variables for those specific lattice coordinates.

    //- Next we extract some of the variables from the argument structure.
    using real = typename Arg::Float;
    constexpr int nSpin = Arg::nSpin;
    constexpr int nColor = Arg::nColor;
    
    //- This is a data type known throught QUDA. It's a colorSpinor, templetised on data type,
    //- colours, and spins. Let's just call it `Vector` 
    typedef ColorSpinor<real, nColor, nSpin> Vector;

    //- Remember that custom data type we made, the one at the top of the page? We declare one here
    //- called `res` for result.
    spinor_array res;

    //- This is slightly cumbersome, not massively. We use a 2D array and a 1D array of complex
    //- just to be convenient for each use case. spin_elem will hold color contractions, and 
    //- A will hold the gamma matrix contractions.
    complex<real> spin_elem[nSpin][nSpin];
    complex<real> A[nSpin * nSpin];
       
    //- The while loop is restricted to the same time slice. Multiple warps may fit into a timeslice
    //- so we just keep looping until the whole slice is filled up. Any left over threads will 
    //- not excuute because they are out of bounds.
    while (xyz < arg.threads) {
            
      //- arg.threads is the checkerboard volume of a timeslice. We set it in the argument struct.
      //- We use it to define a global checkerboard index.
      int idx_cb = t * arg.threads + xyz;

      //- Now, a litle QUDA magic. We declare two colorSpinor LOCAL field objects x,y, 
      //- and we populate them using a sepecial accessor defined in the ARG STRUCTURE objects x,y.
      //- It was that long `F` typedef we made. The `F` type has these built in accessors that 
      //- allow us to use the local coordinates defined by the block and thread index to access
      //- the relevant data in the fermion fields.
      Vector x = arg.x(idx_cb, parity);
      Vector y = arg.y(idx_cb, parity);
      
      //- Number crunching time. We compute all 16 possible colour contractions, and put the result
      //- in spen_elem.
      // Color contract: <\phi(x)_{\mu} | \phi(y)_{\nu}>
      // The Bra is conjugated      
      for (int mu = 0; mu < nSpin; mu++) {
	for (int nu = 0; nu < nSpin; nu++) { 
	  //- The function `innerProduct` is defined in `quda/include/color_spinor.h` along with
	  //- a multitude of functions that compute operations on colorSpinor objects. The code
	  //- there is quite straightforward as it all it does is compute these simple 
	  //- arithmetic operations. You are encouraged to explore that file and make your
	  //- own custom functions. But remember to document your fucnction with doxygen!!!
	  spin_elem[mu][nu] = innerProduct(x, y, mu, nu); 
	}	
      }
     
      //- Next, we use that spin_elem array to compute all gamma matrix insertions. Let's take a 
      //- quick look, it is defined in this file.
      computeDRGammaContraction(spin_elem, A);
      
      //- Now that the gamma matrix contractions are done, we load result into res array.
      //- This is the array on which we perform the final reduction. Because it's a double2 
      //- data type we must use the .x and .y methods for real and imaginary.
      for (int mu = 0; mu < nSpin; mu++) {
<<<<<<< HEAD
	for (int nu = 0; nu < nSpin; nu++) {
	  res[mu*nSpin + nu].x = 0.0*t*1.0;
	  res[mu*nSpin + nu].y = 0.0*t*2.0;	  
	  //res[mu*nSpin + nu].x += A[mu*nSpin + nu].real();
	  //res[mu*nSpin + nu].y += A[mu*nSpin + nu].imag();	  
=======
	for (int nu = 0; nu < nSpin; nu++) { 
	  res[mu*nSpin + nu].x += A[mu*nSpin + nu].real();
	  res[mu*nSpin + nu].y += A[mu*nSpin + nu].imag();	  
>>>>>>> ea7a97fc
	}	
      }

      //- Increment spatial index
      xyz += blockDim.x * gridDim.x;
    }
    
    //- The final step... timeslice reduction. This is another part of QUDA which we simply trust
    //- will work for us. It takes blockSize as one template arg, and 2 for parity. It will reduce 
    //- the data in res, accoring to the timeslice t, and place the result in an array which is
    //- defined in the arg structure. Remember, the argument structure iherits from ReduceArg, 
    //- which is why the reduced array already exists.
    arg.template reduce2d<blockSize, 2>(res, t);

    //- We have computed the contraction! We finally done. Let the Eagles of Manwe take us back to 
    //- quda/lib/contract.cu, and the line:
    //- LAUNCH_KERNEL_LOCAL_PARITY(computeDegrandRossiContractionSum, (*this), tp, stream, arg, Arg);
  }
<<<<<<< HEAD

=======
>>>>>>> ea7a97fc
  
} // namespace quda<|MERGE_RESOLUTION|>--- conflicted
+++ resolved
@@ -9,14 +9,6 @@
 namespace quda
 {
 
-<<<<<<< HEAD
-  //- Object used in blas_helper.cuh to define a local array of 16 complex valued numbers.
-  //- vector_type is somthing QUDA understands as a vector. The template arg `double2` is QUDA's 
-  //- way of saying `two doubles` which we use for complex data, and `16` means `there are 16 of 
-  //- these ``double2`` data types. These arguments reflect the fact that we will do a timeslice
-  //- reduction on separate 16 comlex elements. Ok, back you go to `ContractionSumArg`
-  using spinor_array = vector_type<double2,16>;
-=======
   using spinor_array = vector_type<double2, 16>;
   
   template <typename real> class DRGammaMatrix
@@ -317,7 +309,6 @@
     // different threads reduce result to different index t + arg.t_offset
     arg.template reduce2d<blockSize, 2>(result_all_channels, t + arg.t_offset);
   }
->>>>>>> ea7a97fc
 
   template <typename real> struct ContractionArg {
     int threads; // number of active threads required
@@ -356,11 +347,7 @@
     //- Naturally, this is the number of threads in the block
     int threads; // number of active threads required
     //- This is the number of lattice sites on the MPI node
-<<<<<<< HEAD
-    int X[4];    // grid dimensions
-=======
     int_fastdiv X[4];    // grid dimensions
->>>>>>> ea7a97fc
 
     //- These vales are hardcoded to prevent template explosion. This particular kernel will 
     //- only work for spin=4, color=3 fermion fields. The spin_project boolean is a neat 
@@ -392,11 +379,7 @@
     //- This argument structure provides the kernel with the pointers it needs to 
     //- locate data, and the parameters it needs to perform it's computation.
     ContractionSumArg(const ColorSpinorField &x, const ColorSpinorField &y) :
-<<<<<<< HEAD
-      ReduceArg<spinor_array>(),
-=======
       ReduceArg<spinor_array>(comm_dim(3) * x.X(3)),
->>>>>>> ea7a97fc
       threads(x.VolumeCB() / x.X(3)),
       x(x),
       y(y)
@@ -407,11 +390,7 @@
     //- And that the argument struct done. Please go back to `quda/lib/contract.cu` so see
     //- the computation.
   };
-<<<<<<< HEAD
-  
-=======
-
->>>>>>> ea7a97fc
+
   
   template <typename real, typename Arg> __global__ void computeColorContraction(Arg arg)
   {
@@ -453,34 +432,6 @@
 
     spinor_array res;
     Matrix<complex<real>, nSpin> A;
-<<<<<<< HEAD
-    
-    // the while loop is restricted to the same time slice
-    while (xyz < arg.threads) {
-
-      // arg.threads is the parity timeslice volume 
-      int idx_cb = t * arg.threads + xyz;
-
-      Vector x = arg.x(idx_cb, parity);
-      Vector y = arg.y(idx_cb, parity);
-
-#pragma unroll
-      for (int mu = 0; mu < nSpin; mu++) {
-#pragma unroll
-	for (int nu = 0; nu < nSpin; nu++) {
-	  // Color inner product: <\phi(x)_{\mu} | \phi(y)_{\nu}>
-	  // The Bra is conjugated
-	  A(mu, nu) = innerProduct(x, y, mu, nu);
-	  res[mu * nSpin + nu].x = A(mu, nu).real();
-	  res[mu * nSpin + nu].y = A(mu, nu).imag();
-	}
-      }
-      
-      xyz += blockDim.x * gridDim.x;
-    }
-    arg.template reduce2d<blockSize, 2>(res, t);
-  }
-=======
 
     // the while loop is restricted to the same time slice
     while (xyz < arg.threads) {
@@ -516,17 +467,7 @@
   {
     complex<real> I(0.0, 1.0);
     complex<real> result_local(0.0, 0.0);
->>>>>>> ea7a97fc
-
-  //- Welcome! This function will take the open spinor contractions, insert gamma matrices, and
-  //- return the gamma matrix contracation. If you've made it this far, you should be brave enough 
-  //- to negotiate all the lines on your own.
-  template <typename real>
-  __host__ __device__ inline void computeDRGammaContraction(const complex<real> spin_elem[][4], complex<real> *A)
-  {
-    complex<real> I(0.0, 1.0);    
-    complex<real> result_local(0.0, 0.0);
-    
+
     // Spin contract: <\phi(x)_{\mu} \Gamma_{mu,nu}^{rho,tau} \phi(y)_{\nu}>
     // The rho index runs slowest.
     // Layout is defined in enum_quda.h: G_idx = 4*rho + tau
@@ -669,11 +610,6 @@
     A[G_idx++] = result_local;
   }
 
-<<<<<<< HEAD
-
-
-=======
->>>>>>> ea7a97fc
   template <typename real, typename Arg> __global__ void computeDegrandRossiContraction(Arg arg)
   {
     int x_cb = threadIdx.x + blockIdx.x * blockDim.x;
@@ -691,7 +627,6 @@
     complex<real> I(0.0, 1.0);
     complex<real> spin_elem[nSpin][nSpin];
     complex<real> A[nSpin * nSpin];
-<<<<<<< HEAD
 
     // Color contract: <\phi(x)_{\mu} | \phi(y)_{\nu}>
     // The Bra is conjugated
@@ -701,27 +636,11 @@
 
     // Compute all gamma matrix insertions
     computeDRGammaContraction(spin_elem, A);
-    
+
     // Save data to return array
     arg.s.save(A, x_cb, parity);
   }
-  
-=======
-
-    // Color contract: <\phi(x)_{\mu} | \phi(y)_{\nu}>
-    // The Bra is conjugated
-    for (int mu = 0; mu < nSpin; mu++) {
-      for (int nu = 0; nu < nSpin; nu++) { spin_elem[mu][nu] = innerProduct(x, y, mu, nu); }
-    }
-
-    // Compute all gamma matrix insertions
-    computeDRGammaContraction(spin_elem, A);
-
-    // Save data to return array
-    arg.s.save(A, x_cb, parity);
-  }
-
->>>>>>> ea7a97fc
+
   //- Hello traveller! I am very pleased you have made it this far. None but the bravest dare venture
   //- this deep into QUDA! What You are about to see is what an individual thread in QUDA
   //- executes. This is the very core of the computation we set out to do way back in 
@@ -805,17 +724,11 @@
       //- This is the array on which we perform the final reduction. Because it's a double2 
       //- data type we must use the .x and .y methods for real and imaginary.
       for (int mu = 0; mu < nSpin; mu++) {
-<<<<<<< HEAD
 	for (int nu = 0; nu < nSpin; nu++) {
 	  res[mu*nSpin + nu].x = 0.0*t*1.0;
 	  res[mu*nSpin + nu].y = 0.0*t*2.0;	  
 	  //res[mu*nSpin + nu].x += A[mu*nSpin + nu].real();
 	  //res[mu*nSpin + nu].y += A[mu*nSpin + nu].imag();	  
-=======
-	for (int nu = 0; nu < nSpin; nu++) { 
-	  res[mu*nSpin + nu].x += A[mu*nSpin + nu].real();
-	  res[mu*nSpin + nu].y += A[mu*nSpin + nu].imag();	  
->>>>>>> ea7a97fc
 	}	
       }
 
@@ -834,9 +747,5 @@
     //- quda/lib/contract.cu, and the line:
     //- LAUNCH_KERNEL_LOCAL_PARITY(computeDegrandRossiContractionSum, (*this), tp, stream, arg, Arg);
   }
-<<<<<<< HEAD
-
-=======
->>>>>>> ea7a97fc
   
 } // namespace quda