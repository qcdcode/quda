--- conflicted
+++ resolved
@@ -158,12 +158,8 @@
     static constexpr const char *filename() { return KERNEL_FILE; } // this file name - used for run-time compilation
 
     // out(x) = M*in = (-D + m) * in(x-mu)
-<<<<<<< HEAD
-    __device__ __host__ inline void operator()(int idx, int s, int parity)
-=======
     template <KernelType mykernel_type = kernel_type>
-    __device__ __host__ __forceinline__ void operator()(int idx, int, int parity)
->>>>>>> 2cf844de
+    __device__ __host__ __forceinline__ void operator()(int idx, int s, int parity)
     {
       typedef typename mapper<typename Arg::Float>::type real;
       typedef ColorSpinor<real, Arg::nColor, 4> Vector;
@@ -171,12 +167,8 @@
       bool active
         = mykernel_type == EXTERIOR_KERNEL_ALL ? false : true; // is thread active (non-trival for fused kernel only)
       int thread_dim;                                        // which dimension is thread working on (fused kernel only)
-<<<<<<< HEAD
-      auto coord = getCoords<QUDA_4D_PC, kernel_type>(arg, idx, s, parity, thread_dim);
-=======
-
-      auto coord = getCoords<QUDA_4D_PC, mykernel_type>(arg, idx, 0, parity, thread_dim);
->>>>>>> 2cf844de
+      
+      auto coord = getCoords<QUDA_4D_PC, mykernel_type>(arg, idx, s, parity, thread_dim);
 
       const int my_spinor_parity = nParity == 2 ? parity : 0;
       Vector out;
