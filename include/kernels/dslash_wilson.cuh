#pragma once

#include <dslash_helper.cuh>
#include <color_spinor_field_order.h>
#include <gauge_field_order.h>
#include <color_spinor.h>
#include <dslash_helper.cuh>
#include <index_helper.cuh>

namespace quda
{

  /**
     @brief Parameter structure for driving the Wilson operator
   */
  template <typename Float, int nColor, QudaReconstructType reconstruct_> struct WilsonArg : DslashArg<Float> {
    static constexpr int nSpin = 4;
    static constexpr bool spin_project = true;
    static constexpr bool spinor_direct_load = false; // false means texture load
    typedef typename colorspinor_mapper<Float, nSpin, nColor, spin_project, spinor_direct_load>::type F;

    static constexpr QudaReconstructType reconstruct = reconstruct_;
    static constexpr bool gauge_direct_load = false; // false means texture load
    static constexpr QudaGhostExchange ghost = QUDA_GHOST_EXCHANGE_PAD;
    typedef typename gauge_mapper<Float, reconstruct, 18, QUDA_STAGGERED_PHASE_NO, gauge_direct_load, ghost>::type G;

    typedef typename mapper<Float>::type real;

<<<<<<< HEAD
    F out;                /** output vector field */
    const F in;           /** input vector field */
    const F x;            /** input vector when doing xpay */
    const G U;            /** the gauge field */
    const real a;         /** xpay scale facotor - can be -kappa or -kappa^2 */

    WilsonArg(ColorSpinorField &out, const ColorSpinorField &in, const GaugeField &U,
              double a, const ColorSpinorField &x, int parity, bool dagger, const int *comm_override) :
      DslashArg<Float>(in, U, parity, dagger, a != 0.0 ? true : false, 1, spin_project, comm_override),
      out(out),
      in(in),
      U(U),
      x(x),
      a(a)
=======
    F out;        /** output vector field */
    const F in;   /** input vector field */
    const F x;    /** input vector when doing xpay */
    const G U;    /** the gauge field */
    const real a; /** xpay scale facotor - can be -kappa or -kappa^2 */

    WilsonArg(ColorSpinorField &out, const ColorSpinorField &in, const GaugeField &U, double a,
        const ColorSpinorField &x, int parity, bool dagger, const int *comm_override) :
        DslashArg<Float>(in, U, parity, dagger, a != 0.0 ? true : false, 1, comm_override),
        out(out),
        in(in),
        U(U),
        x(x),
        a(a)
>>>>>>> 50ea7fdb
    {
      if (!out.isNative() || !x.isNative() || !in.isNative() || !U.isNative())
        errorQuda("Unsupported field order colorspinor=%d gauge=%d combination\n", in.FieldOrder(), U.FieldOrder());
    }
  };

  /**
     @brief Applies the off-diagonal part of the Wilson operator

     @param[out] out The out result field
     @param[in,out] arg Parameter struct
     @param[in] coord Site coordinate
     @param[in] x_cb The checker-boarded site index (at present this is a 4-d index only)
     @param[in] s The fifth-dimension index
     @param[in] parity Site parity
     @param[in] idx Thread index (equal to face index for exterior kernels)
     @param[in] thread_dim Which dimension this thread corresponds to (fused exterior only)
  */
  template <typename Float, int nDim, int nColor, int nParity, bool dagger, KernelType kernel_type, typename Arg, typename Vector>
  __device__ __host__ inline void applyWilson(
      Vector &out, Arg &arg, int coord[nDim], int x_cb, int s, int parity, int idx, int thread_dim, bool &active)
  {
    typedef typename mapper<Float>::type real;
    typedef ColorSpinor<real, nColor, 2> HalfVector;
    typedef Matrix<complex<real>, nColor> Link;
    const int their_spinor_parity = nParity == 2 ? 1 - parity : 0;

    // parity for gauge field - include residual parity from 5-d => 4-d checkerboarding
    const int gauge_parity = (nDim == 5 ? (x_cb / arg.dc.volume_4d_cb + parity) % 2 : parity);

#pragma unroll
    for (int d = 0; d < 4; d++) { // loop over dimension
      {                           // Forward gather - compute fwd offset for vector fetch
        const int fwd_idx = getNeighborIndexCB<nDim>(coord, d, +1, arg.dc);
        const int gauge_idx = (nDim == 5 ? x_cb % arg.dc.volume_4d_cb : x_cb);
        constexpr int proj_dir = dagger ? +1 : -1;

        const bool ghost
            = (coord[d] + arg.nFace >= arg.dim[d]) && isActive<kernel_type>(active, thread_dim, d, coord, arg);

        if (doHalo<kernel_type>(d) && ghost) {
          // we need to compute the face index if we are updating a face that isn't ours
          const int ghost_idx = (kernel_type == EXTERIOR_KERNEL_ALL && d != thread_dim) ?
              ghostFaceIndex<1, nDim>(coord, arg.dim, d, arg.nFace) :
              idx;

          Link U = arg.U(d, gauge_idx, gauge_parity);
          HalfVector in = arg.in.Ghost(d, 1, ghost_idx + s * arg.dc.ghostFaceCB[d], their_spinor_parity);
          if (d == 3) in *= arg.t_proj_scale; // put this in the Ghost accessor and merge with any rescaling?

          out += (U * in).reconstruct(d, proj_dir);
        } else if (doBulk<kernel_type>() && !ghost) {

          Link U = arg.U(d, gauge_idx, gauge_parity);
          Vector in = arg.in(fwd_idx + s * arg.dc.volume_4d_cb, their_spinor_parity);

          out += (U * in.project(d, proj_dir)).reconstruct(d, proj_dir);
        }
      }

      { // Backward gather - compute back offset for spinor and gauge fetch
        const int back_idx = getNeighborIndexCB<nDim>(coord, d, -1, arg.dc);
        const int gauge_idx = (nDim == 5 ? back_idx % arg.dc.volume_4d_cb : back_idx);
        constexpr int proj_dir = dagger ? -1 : +1;

        const bool ghost = (coord[d] - arg.nFace < 0) && isActive<kernel_type>(active, thread_dim, d, coord, arg);

        if (doHalo<kernel_type>(d) && ghost) {
          // we need to compute the face index if we are updating a face that isn't ours
          const int ghost_idx = (kernel_type == EXTERIOR_KERNEL_ALL && d != thread_dim) ?
              ghostFaceIndex<0, nDim>(coord, arg.dim, d, arg.nFace) :
              idx;

          const int gauge_ghost_idx = (nDim == 5 ? ghost_idx % arg.dc.ghostFaceCB[d] : ghost_idx);
          Link U = arg.U.Ghost(d, gauge_ghost_idx, 1 - gauge_parity);
          HalfVector in = arg.in.Ghost(d, 0, ghost_idx + s * arg.dc.ghostFaceCB[d], their_spinor_parity);
          if (d == 3) in *= arg.t_proj_scale;

          out += (conj(U) * in).reconstruct(d, proj_dir);
        } else if (doBulk<kernel_type>() && !ghost) {

          Link U = arg.U(d, gauge_idx, 1 - gauge_parity);
          Vector in = arg.in(back_idx + s * arg.dc.volume_4d_cb, their_spinor_parity);

          out += (conj(U) * in.project(d, proj_dir)).reconstruct(d, proj_dir);
        }
      }
    } // nDim
  }

  // out(x) = M*in = (-D + m) * in(x-mu)
  template <typename Float, int nDim, int nColor, int nParity, bool dagger, bool xpay, KernelType kernel_type, typename Arg>
  __device__ __host__ inline void wilson(Arg &arg, int idx, int s, int parity)
  {
    typedef typename mapper<Float>::type real;
    typedef ColorSpinor<real, nColor, 4> Vector;

    bool active
        = kernel_type == EXTERIOR_KERNEL_ALL ? false : true; // is thread active (non-trival for fused kernel only)
    int thread_dim;                                          // which dimension is thread working on (fused kernel only)
    int coord[nDim];
    int x_cb = getCoords<nDim, QUDA_4D_PC, kernel_type>(coord, arg, idx, parity, thread_dim);

    const int my_spinor_parity = nParity == 2 ? parity : 0;
    Vector out;
    applyWilson<Float, nDim, nColor, nParity, dagger, kernel_type>(
        out, arg, coord, x_cb, s, parity, idx, thread_dim, active);

    int xs = x_cb + s * arg.dc.volume_4d_cb;
    if (xpay && kernel_type == INTERIOR_KERNEL) {
      Vector x = arg.x(xs, my_spinor_parity);
      out = x + arg.a * out;
    } else if (kernel_type != INTERIOR_KERNEL && active) {
      Vector x = arg.out(xs, my_spinor_parity);
      out = x + (xpay ? arg.a * out : out);
    }

    if (kernel_type != EXTERIOR_KERNEL_ALL || active) arg.out(xs, my_spinor_parity) = out;
  }

  // CPU kernel for applying the Wilson operator to a vector
  template <typename Float, int nDim, int nColor, int nParity, bool dagger, bool xpay, KernelType kernel_type, typename Arg>
  void wilsonCPU(Arg arg)
  {

    for (int parity = 0; parity < nParity; parity++) {
      // for full fields then set parity from loop else use arg setting
      parity = nParity == 2 ? parity : arg.parity;

      for (int x_cb = 0; x_cb < arg.threads; x_cb++) { // 4-d volume
        wilson<Float, nDim, nColor, nParity, dagger, xpay, kernel_type>(arg, x_cb, 0, parity);
      } // 4-d volumeCB
    }   // parity
  }

  // GPU Kernel for applying the Wilson operator to a vector
  template <typename Float, int nDim, int nColor, int nParity, bool dagger, bool xpay, KernelType kernel_type, typename Arg>
  __global__ void wilsonGPU(Arg arg)
  {
    int x_cb = blockIdx.x * blockDim.x + threadIdx.x;
    if (x_cb >= arg.threads) return;

    // for full fields set parity from z thread index else use arg setting
    int parity = nParity == 2 ? blockDim.z * blockIdx.z + threadIdx.z : arg.parity;

    switch (parity) {
    case 0: wilson<Float, nDim, nColor, nParity, dagger, xpay, kernel_type>(arg, x_cb, 0, 0); break;
    case 1: wilson<Float, nDim, nColor, nParity, dagger, xpay, kernel_type>(arg, x_cb, 0, 1); break;
    }
  }

} // namespace quda<|MERGE_RESOLUTION|>--- conflicted
+++ resolved
@@ -26,7 +26,6 @@
 
     typedef typename mapper<Float>::type real;
 
-<<<<<<< HEAD
     F out;                /** output vector field */
     const F in;           /** input vector field */
     const F x;            /** input vector when doing xpay */
@@ -41,22 +40,6 @@
       U(U),
       x(x),
       a(a)
-=======
-    F out;        /** output vector field */
-    const F in;   /** input vector field */
-    const F x;    /** input vector when doing xpay */
-    const G U;    /** the gauge field */
-    const real a; /** xpay scale facotor - can be -kappa or -kappa^2 */
-
-    WilsonArg(ColorSpinorField &out, const ColorSpinorField &in, const GaugeField &U, double a,
-        const ColorSpinorField &x, int parity, bool dagger, const int *comm_override) :
-        DslashArg<Float>(in, U, parity, dagger, a != 0.0 ? true : false, 1, comm_override),
-        out(out),
-        in(in),
-        U(U),
-        x(x),
-        a(a)
->>>>>>> 50ea7fdb
     {
       if (!out.isNative() || !x.isNative() || !in.isNative() || !U.isNative())
         errorQuda("Unsupported field order colorspinor=%d gauge=%d combination\n", in.FieldOrder(), U.FieldOrder());
