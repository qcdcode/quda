#pragma once

#include <dslash_helper.cuh>
#include <color_spinor_field_order.h>
#include <gauge_field_order.h>
#include <color_spinor.h>
#include <dslash_helper.cuh>
#include <index_helper.cuh>
#include <kernels/dslash_pack.cuh> // for the packing kernel

namespace quda
{

  /**
     @brief Parameter structure for driving the covariatnt derivative operator
  */
  template <typename Float, int nSpin_, int nColor_, int nDim, QudaReconstructType reconstruct_>
  struct LaplaceArg : DslashArg<Float, nDim> {
    static constexpr int nColor = nColor_;
    static constexpr int nSpin = nSpin_;
    static constexpr bool spin_project = false;
    static constexpr bool spinor_direct_load = false; // false means texture load
    typedef typename colorspinor_mapper<Float, nSpin, nColor, spin_project, spinor_direct_load>::type F;

    static constexpr QudaReconstructType reconstruct = reconstruct_;
    static constexpr bool gauge_direct_load = false; // false means texture load
    static constexpr QudaGhostExchange ghost = QUDA_GHOST_EXCHANGE_PAD;
    typedef typename gauge_mapper<Float, reconstruct, 18, QUDA_STAGGERED_PHASE_NO, gauge_direct_load, ghost>::type G;

    typedef typename mapper<Float>::type real;

    F out;        /** output vector field */
    const F in;   /** input vector field */
    const F in_pack; /** input vector field used in packing to be able to independently resetGhost */
    const F x;    /** input vector field for xpay*/
    const G U;    /** the gauge field */
    const real a; /** xpay scale factor - can be -kappa or -kappa^2 */
    const real b; /** used by Wuppetal smearing kernel */
    int dir;      /** The direction from which to omit the derivative */

    LaplaceArg(ColorSpinorField &out, const ColorSpinorField &in, const GaugeField &U, int dir, double a, double b,
               const ColorSpinorField &x, int parity, bool dagger, const int *comm_override) :

      DslashArg<Float, nDim>(in, U, parity, dagger, a != 0.0 ? true : false, 1, false, comm_override),
      out(out),
      in(in),
<<<<<<< HEAD
=======
      in_pack(in),
      U(U),
      dir(dir),
>>>>>>> f9c80ba6
      x(x),
      U(U),
      a(a),
      b(b),
      dir(dir)
    {
      if (in.V() == out.V()) errorQuda("Aliasing pointers");
      checkOrder(out, in, x);        // check all orders match
      checkPrecision(out, in, x, U); // check all precisions match
      checkLocation(out, in, x, U);  // check all locations match
      if (!in.isNative() || !U.isNative())
        errorQuda("Unsupported field order colorspinor(in)=%d gauge=%d combination\n", in.FieldOrder(), U.FieldOrder());
      if (dir < 3 || dir > 4) errorQuda("Unsupported laplace direction %d (must be 3 or 4)", dir);
    }
  };

  /**
     Applies the off-diagonal part of the covariant derivative operator

     @param[out] out The out result field
     @param[in,out] arg Parameter struct
     @param[in] U The gauge field
     @param[in] coord Site coordinate struct
     @param[in] parity The site parity
     @param[in] idx Thread index (equal to face index for exterior kernels)
     @param[in] thread_dim Which dimension this thread corresponds to (fused exterior only)

  */
  template <int nParity, bool dagger, KernelType kernel_type, int dir, typename Coord, typename Arg, typename Vector>
  __device__ __host__ inline void applyLaplace(Vector &out, Arg &arg, Coord &coord, int parity,
                                               int, int thread_dim, bool &active)
  {
    typedef typename mapper<typename Arg::Float>::type real;
    typedef Matrix<complex<real>, Arg::nColor> Link;
    const int their_spinor_parity = (arg.nParity == 2) ? 1 - parity : 0;

#pragma unroll
    for (int d = 0; d < Arg::nDim; d++) { // loop over dimension
      if (d != dir) {
        {
          // Forward gather - compute fwd offset for vector fetch
          const bool ghost = (coord[d] + 1 >= arg.dim[d]) && isActive<kernel_type>(active, thread_dim, d, coord, arg);
	  
          if (doHalo<kernel_type>(d) && ghost) {
	    
            // const int ghost_idx = ghostFaceIndexStaggered<1>(coord, arg.dim, d, 1);
            const int ghost_idx = ghostFaceIndex<1>(coord, arg.dim, d, arg.nFace);
            const Link U = arg.U(d, coord.x_cb, parity);
            const Vector in = arg.in.Ghost(d, 1, ghost_idx, their_spinor_parity);

            out += U * in;
          } else if (doBulk<kernel_type>() && !ghost) {

            const int fwd_idx = linkIndexP1(coord, arg.dim, d);
            const Link U = arg.U(d, coord.x_cb, parity);
            const Vector in = arg.in(fwd_idx, their_spinor_parity);

            out += U * in;
          }
        }
        {
          // Backward gather - compute back offset for spinor and gauge fetch

          const int back_idx = linkIndexM1(coord, arg.dim, d);
          const int gauge_idx = back_idx;

          const bool ghost = (coord[d] - 1 < 0) && isActive<kernel_type>(active, thread_dim, d, coord, arg);

          if (doHalo<kernel_type>(d) && ghost) {

            // const int ghost_idx = ghostFaceIndexStaggered<0>(coord, arg.dim, d, 1);
            const int ghost_idx = ghostFaceIndex<0>(coord, arg.dim, d, arg.nFace);

            const Link U = arg.U.Ghost(d, ghost_idx, 1 - parity);
            const Vector in = arg.in.Ghost(d, 0, ghost_idx, their_spinor_parity);
	    
            out += conj(U) * in;
          } else if (doBulk<kernel_type>() && !ghost) {

            const Link U = arg.U(d, gauge_idx, 1 - parity);
            const Vector in = arg.in(back_idx, their_spinor_parity);

            out += conj(U) * in;
          }
        }
      }
    }
  }
  
  // out(x) = M*in
  template <int nParity, bool dagger, bool xpay, KernelType kernel_type, typename Arg> struct laplace : dslash_default {

    Arg &arg;
    constexpr laplace(Arg &arg) : arg(arg) {}
    static constexpr const char *filename() { return KERNEL_FILE; } // this file name - used for run-time compilation

    template <KernelType mykernel_type = kernel_type>
    __device__ __host__ inline void operator()(int idx, int s, int parity)
    {
      using real = typename mapper<typename Arg::Float>::type;
      using Vector = ColorSpinor<real, Arg::nColor, Arg::nSpin>;

      // is thread active (non-trival for fused kernel only)
      bool active = mykernel_type == EXTERIOR_KERNEL_ALL ? false : true;

      // which dimension is thread working on (fused kernel only)
      int thread_dim;

      auto coord = getCoords<QUDA_4D_PC, mykernel_type>(arg, idx, s, parity, thread_dim);

      const int my_spinor_parity = nParity == 2 ? parity : 0;
      Vector out;

      // We instantiate two kernel types:
      // case 4 is an operator in all x,y,z,t dimensions
      // case 3 is a spatial operator only, the t dimension is omitted.
      switch (arg.dir) {
      case 3: applyLaplace<nParity, dagger, mykernel_type, 3>(out, arg, coord, parity, idx, thread_dim, active); break;
      case 4:
      default:
        applyLaplace<nParity, dagger, mykernel_type, -1>(out, arg, coord, parity, idx, thread_dim, active);
        break;
      }

      if (xpay && mykernel_type == INTERIOR_KERNEL) {
        Vector x = arg.x(coord.x_cb, my_spinor_parity);
        out = arg.a * out + arg.b * x;
      } else if (mykernel_type != INTERIOR_KERNEL) {
        Vector x = arg.out(coord.x_cb, my_spinor_parity);
        out = x + (xpay ? arg.a * out : out);
      }

      if (kernel_type != EXTERIOR_KERNEL_ALL || active) arg.out(coord.x_cb, my_spinor_parity) = out;
    }
  };

} // namespace quda<|MERGE_RESOLUTION|>--- conflicted
+++ resolved
@@ -44,12 +44,7 @@
       DslashArg<Float, nDim>(in, U, parity, dagger, a != 0.0 ? true : false, 1, false, comm_override),
       out(out),
       in(in),
-<<<<<<< HEAD
-=======
       in_pack(in),
-      U(U),
-      dir(dir),
->>>>>>> f9c80ba6
       x(x),
       U(U),
       a(a),
