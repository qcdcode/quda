--- conflicted
+++ resolved
@@ -96,27 +96,6 @@
 
   /**
      Compute the max element over the spin-color components of a given site.
-<<<<<<< HEAD
-   */
-  template <typename Float, int Ns, int Ms, int Nc, int Mc, typename Arg>
-  __device__ __host__ __forceinline__ Float compute_site_max(Arg &arg, int x_cb, int parity, int spinor_parity, int spin_block, int color_block, bool active) {
-
-
-
-    Float site_max = active ? 0.0 : 1.0;
-
-#if defined (__CUDA_ARCH__) || defined( __HIP_DEVICE_COMPILE__)
-    Float thread_max = 0.0;
-
-    // workout how big a shared-memory allocation we need
-    // just statically compute the largest size needed to avoid templating on block size
-    constexpr int bank_width = 32; // shared memory has 32 banks
-    constexpr int color_spin_threads = Nc <= max_block_float_nc ? (Ns/Ms) * (Nc/Mc) : 1;
-    // this is the largest size of blockDim.x (rounded up to multiples of bank_width)
-    constexpr int thread_width_x = ( (device::max_block_size() / color_spin_threads + bank_width-1) / bank_width) * bank_width;
-    __shared__ Float v[ (Ns/Ms) * (Nc/Mc) * thread_width_x];
-    const auto &rhs = arg.field;
-=======
   */
   template <int Ms, int Mc, typename Arg>
   __device__ __host__ inline auto compute_site_max(Arg &arg, int x_cb, int spinor_parity, int spin_block, int color_block, bool active)
@@ -124,7 +103,6 @@
     using real = typename Arg::real;
     real thread_max = 0.0;
 
->>>>>>> aa0da400
     if (active) {
       const auto &rhs = arg.field;
 #pragma unroll
