#include "hip/hip_runtime.h"
#include <gauge_field_order.h>
#include <index_helper.cuh>
#include <matrix_tile.cuh>

namespace quda {

  template <typename Float_, typename PreconditionedGauge, typename Gauge, int n_, int M_, int N_> struct CalculateYhatArg {
    using Float = Float_;
    TileSize<n_, n_, n_, M_, N_, 1> tile;

    PreconditionedGauge Yhat;
    const Gauge Y;
    const Gauge Xinv;
    int dim[QUDA_MAX_DIM];
    int comm_dim[QUDA_MAX_DIM];
    int nFace;

    Float *max_h;  // host scalar that stores the maximum element of Yhat. Pointer b/c pinned.
    Float *max_d; // device scalar that stores the maximum element of Yhat

    CalculateYhatArg(const PreconditionedGauge &Yhat, const Gauge Y, const Gauge Xinv, const int *dim,
                     const int *comm_dim, int nFace) :
      Yhat(Yhat),
      Y(Y),
      Xinv(Xinv),
      nFace(nFace),
      max_h(nullptr),
      max_d(nullptr)
    {
      for (int i=0; i<4; i++) {
        this->comm_dim[i] = comm_dim[i];
        this->dim[i] = dim[i];
      }
    }
  };

  template <bool compute_max_only, typename Arg>
  inline __device__ __host__ auto computeYhat(Arg &arg, int d, int x_cb, int parity, int i0, int j0)
  {
    using real = typename Arg::Float;
    using complex = complex<real>;
    constexpr int nDim = 4;
    int coord[nDim];
    getCoords(coord, x_cb, arg.dim, parity);

    const int ghost_idx = ghostFaceIndex<0, nDim>(coord, arg.dim, d, arg.nFace);

    real yHatMax = 0.0;

    // first do the backwards links Y^{+\mu} * X^{-\dagger}
    if ( arg.comm_dim[d] && (coord[d] - arg.nFace < 0) ) {

      auto yHat = make_tile_C<complex,true>(arg.tile);

#pragma unroll
      for (int k = 0; k<arg.tile.k; k+=arg.tile.K) {
        auto Y = make_tile_A<complex, true>(arg.tile);
        Y.load(arg.Y, d, 1-parity, ghost_idx, i0, k);

        auto X = make_tile_Bt<complex, false>(arg.tile);
        X.load(arg.Xinv, 0, parity, x_cb, j0, k);

        yHat.mma_nt(Y, X);
      }

      if (compute_max_only) {
        yHatMax = yHat.abs_max();
      } else {
        yHat.save(arg.Yhat, d, 1 - parity, ghost_idx, i0, j0);
      }

    } else {
      const int back_idx = linkIndexM1(coord, arg.dim, d);

      auto yHat = make_tile_C<complex,false>(arg.tile);

#pragma unroll
      for (int k = 0; k<arg.tile.k; k+=arg.tile.K) {
        auto Y = make_tile_A<complex, false>(arg.tile);
        Y.load(arg.Y, d, 1-parity, back_idx, i0, k);

        auto X = make_tile_Bt<complex, false>(arg.tile);
        X.load(arg.Xinv, 0, parity, x_cb, j0, k);

        yHat.mma_nt(Y, X);
      }
      if (compute_max_only) {
        yHatMax = yHat.abs_max();
      } else {
        yHat.save(arg.Yhat, d, 1 - parity, back_idx, i0, j0);
      }
    }

    { // now do the forwards links X^{-1} * Y^{-\mu}
      auto yHat = make_tile_C<complex, false>(arg.tile);

#pragma unroll
      for (int k = 0; k<arg.tile.k; k+=arg.tile.K) {
        auto X = make_tile_A<complex, false>(arg.tile);
        X.load(arg.Xinv, 0, parity, x_cb, i0, k);

        auto Y = make_tile_B<complex, false>(arg.tile);
        Y.load(arg.Y, d + 4, parity, x_cb, k, j0);

        yHat.mma_nn(X, Y);
      }
      if (compute_max_only) {
        yHatMax = fmax(yHatMax, yHat.abs_max());
      } else {
        yHat.save(arg.Yhat, d + 4, parity, x_cb, i0, j0);
      }
    }

    return yHatMax;
  }

  template <bool compute_max_only, typename Arg> void CalculateYhatCPU(Arg &arg)
  {
    typename Arg::Float max = 0.0;
    for (int d=0; d<4; d++) {
      for (int parity=0; parity<2; parity++) {
#pragma omp parallel for
        for (int x_cb = 0; x_cb < arg.Y.VolumeCB(); x_cb++) {
          for (int i = 0; i < arg.tile.m; i+=arg.tile.M)
            for (int j = 0; j < arg.tile.n; j+=arg.tile.N) {
              typename Arg::Float max_x = computeYhat<compute_max_only>(arg, d, x_cb, parity, i, j);
              if (compute_max_only) max = max > max_x ? max : max_x;
            }
        }
      } //parity
    } // dimension
    if (compute_max_only) *arg.max_h = max;
  }

  template <bool compute_max_only, typename Arg> __global__ void CalculateYhatGPU(Arg arg)
  {
    int x_cb = blockDim.x*blockIdx.x + threadIdx.x;
    if (x_cb >= arg.Y.VolumeCB()) return;
    int i_parity = blockDim.y*blockIdx.y + threadIdx.y;
    if (i_parity >= 2*arg.tile.M_tiles) return;
    int j_d = blockDim.z*blockIdx.z + threadIdx.z;
    if (j_d >= 4*arg.tile.N_tiles) return;

    int i = i_parity % arg.tile.M_tiles;
    int parity = i_parity / arg.tile.M_tiles;
    int j = j_d % arg.tile.N_tiles;
    int d = j_d / arg.tile.N_tiles;

<<<<<<< HEAD
    typename Arg::Float max = computeYhat<compute_max_only>(arg, d, x_cb, parity, i, j);
    if (compute_max_only) assert(1); // atomicAbsMax(arg.max_d, max);
=======
    typename Arg::Float max = computeYhat<compute_max_only>(arg, d, x_cb, parity, i * arg.tile.M, j * arg.tile.N);
    if (compute_max_only) atomicAbsMax(arg.max_d, max);
>>>>>>> 4f390279
  }

} // namespace quda<|MERGE_RESOLUTION|>--- conflicted
+++ resolved
@@ -1,4 +1,3 @@
-#include "hip/hip_runtime.h"
 #include <gauge_field_order.h>
 #include <index_helper.cuh>
 #include <matrix_tile.cuh>
@@ -147,13 +146,8 @@
     int j = j_d % arg.tile.N_tiles;
     int d = j_d / arg.tile.N_tiles;
 
-<<<<<<< HEAD
-    typename Arg::Float max = computeYhat<compute_max_only>(arg, d, x_cb, parity, i, j);
+    typename Arg::Float max = computeYhat<compute_max_only>(arg, d, x_cb, parity, i * arg.tile.M, j * arg.tile.N);
     if (compute_max_only) assert(1); // atomicAbsMax(arg.max_d, max);
-=======
-    typename Arg::Float max = computeYhat<compute_max_only>(arg, d, x_cb, parity, i * arg.tile.M, j * arg.tile.N);
-    if (compute_max_only) atomicAbsMax(arg.max_d, max);
->>>>>>> 4f390279
   }
 
 } // namespace quda