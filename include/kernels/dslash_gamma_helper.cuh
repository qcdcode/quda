--- conflicted
+++ resolved
@@ -30,13 +30,8 @@
     GammaArg(ColorSpinorField &out, const ColorSpinorField &in, int d, int proj = 0,
 	     real kappa=0.0, real mu=0.0, real epsilon=0.0,
 	     bool dagger=false, QudaTwistGamma5Type twist=QUDA_TWIST_GAMMA5_INVALID) :
-<<<<<<< HEAD
       out(out), in(in), d(d), proj(proj), nParity(in.SiteSubset()),
-      doublet(in.TwistFlavor() == QUDA_TWIST_DEG_DOUBLET || in.TwistFlavor() == QUDA_TWIST_NONDEG_DOUBLET),
-=======
-      out(out), in(in), d(d), nParity(in.SiteSubset()),
       doublet(in.TwistFlavor() == QUDA_TWIST_NONDEG_DOUBLET),
->>>>>>> 4d60a91b
       volumeCB(doublet ? in.VolumeCB()/2 : in.VolumeCB()), a(0.0), b(0.0), c(0.0)
     {
       checkPrecision(out, in);
