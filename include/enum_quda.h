#ifndef _ENUM_QUDA_H
#define _ENUM_QUDA_H

#include <limits.h>
#define QUDA_INVALID_ENUM INT_MIN

#ifdef __cplusplus
extern "C" {
#endif

  typedef enum QudaMemoryType_s {
    QUDA_MEMORY_DEVICE,
    QUDA_MEMORY_PINNED,
    QUDA_MEMORY_MAPPED,
    QUDA_MEMORY_INVALID = QUDA_INVALID_ENUM
  } QudaMemoryType;

  //
  // Types used in QudaGaugeParam
  //

  typedef enum QudaLinkType_s {
    QUDA_SU3_LINKS,
    QUDA_GENERAL_LINKS,
    QUDA_THREE_LINKS,
    QUDA_MOMENTUM_LINKS,
    QUDA_COARSE_LINKS, // used for coarse-gauge field with multigrid
    QUDA_SMEARED_LINKS, // used for loading and saving gaugeSmeared in the interface
    QUDA_WILSON_LINKS = QUDA_SU3_LINKS, // used by wilson, clover, twisted mass, and domain wall
    QUDA_ASQTAD_FAT_LINKS = QUDA_GENERAL_LINKS,
    QUDA_ASQTAD_LONG_LINKS = QUDA_THREE_LINKS,
    QUDA_ASQTAD_MOM_LINKS  = QUDA_MOMENTUM_LINKS,
    QUDA_ASQTAD_GENERAL_LINKS = QUDA_GENERAL_LINKS,
    QUDA_INVALID_LINKS = QUDA_INVALID_ENUM
  } QudaLinkType;

  typedef enum QudaGaugeFieldOrder_s {
    QUDA_FLOAT_GAUGE_ORDER = 1,
    QUDA_FLOAT2_GAUGE_ORDER = 2,  // no reconstruct and double precision
    QUDA_FLOAT4_GAUGE_ORDER = 4,  // 8 reconstruct single, and 12 reconstruct single, half, quarter
    QUDA_FLOAT8_GAUGE_ORDER = 8,  // 8 reconstruct half and quarter
    QUDA_NATIVE_GAUGE_ORDER,      // used to denote one of the above types in a trait, not used directly
    QUDA_QDP_GAUGE_ORDER,         // expect *gauge[mu], even-odd, spacetime, row-column color
    QUDA_QDPJIT_GAUGE_ORDER,      // expect *gauge[mu], even-odd, complex-column-row-spacetime
    QUDA_CPS_WILSON_GAUGE_ORDER,  // expect *gauge, even-odd, mu, spacetime, column-row color
    QUDA_MILC_GAUGE_ORDER,        // expect *gauge, even-odd, mu, spacetime, row-column order
    QUDA_MILC_SITE_GAUGE_ORDER,   // packed into MILC site AoS [even-odd][spacetime] array, and [dir][row][col] inside
    QUDA_BQCD_GAUGE_ORDER,        // expect *gauge, mu, even-odd, spacetime+halos, column-row order
    QUDA_TIFR_GAUGE_ORDER,        // expect *gauge, mu, even-odd, spacetime, column-row order
    QUDA_TIFR_PADDED_GAUGE_ORDER, // expect *gauge, mu, parity, t, z+halo, y, x/2, column-row order
    QUDA_INVALID_GAUGE_ORDER = QUDA_INVALID_ENUM
  } QudaGaugeFieldOrder;

  typedef enum QudaTboundary_s {
    QUDA_ANTI_PERIODIC_T = -1,
    QUDA_PERIODIC_T = 1,
    QUDA_INVALID_T_BOUNDARY = QUDA_INVALID_ENUM
  } QudaTboundary;

  typedef enum QudaPrecision_s {
    QUDA_QUARTER_PRECISION = 1,
    QUDA_HALF_PRECISION = 2,
    QUDA_SINGLE_PRECISION = 4,
    QUDA_DOUBLE_PRECISION = 8,
    QUDA_INVALID_PRECISION = QUDA_INVALID_ENUM
  } QudaPrecision;

  typedef enum QudaReconstructType_s {
    QUDA_RECONSTRUCT_NO = 18, // store all 18 real numbers explicitly
    QUDA_RECONSTRUCT_12 = 12, // reconstruct from 12 real numbers
    QUDA_RECONSTRUCT_8 = 8,  // reconstruct from 8 real numbers
    QUDA_RECONSTRUCT_9 = 9,   // used for storing HISQ long-link variables
    QUDA_RECONSTRUCT_13 = 13, // used for storing HISQ long-link variables
    QUDA_RECONSTRUCT_10 = 10, // 10-number parameterization used for storing the momentum field
    QUDA_RECONSTRUCT_INVALID = QUDA_INVALID_ENUM
  } QudaReconstructType;

  typedef enum QudaGaugeFixed_s {
    QUDA_GAUGE_FIXED_NO,  // no gauge fixing
    QUDA_GAUGE_FIXED_YES, // gauge field stored in temporal gauge
    QUDA_GAUGE_FIXED_INVALID = QUDA_INVALID_ENUM
  } QudaGaugeFixed;

  //
  // Types used in QudaInvertParam
  //

  typedef enum QudaDslashType_s {
    QUDA_WILSON_DSLASH,
    QUDA_CLOVER_WILSON_DSLASH,
    QUDA_CLOVER_HASENBUSCH_TWIST_DSLASH,
    QUDA_DOMAIN_WALL_DSLASH,
    QUDA_DOMAIN_WALL_4D_DSLASH,
    QUDA_MOBIUS_DWF_DSLASH,
    QUDA_MOBIUS_DWF_EOFA_DSLASH,
    QUDA_STAGGERED_DSLASH,
    QUDA_ASQTAD_DSLASH,
    QUDA_TWISTED_MASS_DSLASH,
    QUDA_TWISTED_CLOVER_DSLASH,
    QUDA_LAPLACE_DSLASH,
    QUDA_COVDEV_DSLASH,
    QUDA_INVALID_DSLASH = QUDA_INVALID_ENUM
  } QudaDslashType;

  typedef enum QudaInverterType_s {
    QUDA_CG_INVERTER,
    QUDA_BICGSTAB_INVERTER,
    QUDA_GCR_INVERTER,
    QUDA_MR_INVERTER,
    QUDA_MPBICGSTAB_INVERTER,
    QUDA_SD_INVERTER,
    QUDA_XSD_INVERTER,
    QUDA_PCG_INVERTER,
    QUDA_MPCG_INVERTER,
    QUDA_EIGCG_INVERTER,
    QUDA_INC_EIGCG_INVERTER,
    QUDA_GMRESDR_INVERTER,
    QUDA_GMRESDR_PROJ_INVERTER,
    QUDA_GMRESDR_SH_INVERTER,
    QUDA_FGMRESDR_INVERTER,
    QUDA_MG_INVERTER,
    QUDA_BICGSTABL_INVERTER,
    QUDA_CGNE_INVERTER,
    QUDA_CGNR_INVERTER,
    QUDA_CG3_INVERTER,
    QUDA_CG3NE_INVERTER,
    QUDA_CG3NR_INVERTER,
    QUDA_CA_CG_INVERTER,
    QUDA_CA_CGNE_INVERTER,
    QUDA_CA_CGNR_INVERTER,
    QUDA_CA_GCR_INVERTER,
    QUDA_INVALID_INVERTER = QUDA_INVALID_ENUM
  } QudaInverterType;

  typedef enum QudaEigType_s {
    QUDA_EIG_TR_LANCZOS,     // Thick restarted lanczos solver
    QUDA_EIG_BLK_TR_LANCZOS, // Block Thick restarted lanczos solver
    QUDA_EIG_IR_LANCZOS,     // Implicitly Restarted Lanczos solver (not implemented)
    QUDA_EIG_IR_ARNOLDI,     // Implicitly Restarted Arnoldi solver (not implemented)
    QUDA_EIG_INVALID = QUDA_INVALID_ENUM
  } QudaEigType;

  /** S=smallest L=largest
      R=real M=modulus I=imaniary **/
  typedef enum QudaEigSpectrumType_s {
    QUDA_SPECTRUM_SR_EIG,
    QUDA_SPECTRUM_LR_EIG,
    QUDA_SPECTRUM_SM_EIG,
    QUDA_SPECTRUM_LM_EIG,
    QUDA_SPECTRUM_SI_EIG,
    QUDA_SPECTRUM_LI_EIG,
    QUDA_SPECTRUM_INVALID = QUDA_INVALID_ENUM
  } QudaEigSpectrumType;

  typedef enum QudaSolutionType_s {
    QUDA_MAT_SOLUTION,
    QUDA_MATDAG_MAT_SOLUTION,
    QUDA_MATPC_SOLUTION,
    QUDA_MATPC_DAG_SOLUTION,
    QUDA_MATPCDAG_MATPC_SOLUTION,
    QUDA_MATPCDAG_MATPC_SHIFT_SOLUTION,
    QUDA_INVALID_SOLUTION = QUDA_INVALID_ENUM
  } QudaSolutionType;

  typedef enum QudaSolveType_s {
    QUDA_DIRECT_SOLVE,
    QUDA_NORMOP_SOLVE,
    QUDA_DIRECT_PC_SOLVE,
    QUDA_NORMOP_PC_SOLVE,
    QUDA_NORMERR_SOLVE,
    QUDA_NORMERR_PC_SOLVE,
    QUDA_NORMEQ_SOLVE = QUDA_NORMOP_SOLVE, // deprecated
    QUDA_NORMEQ_PC_SOLVE = QUDA_NORMOP_PC_SOLVE, // deprecated
    QUDA_INVALID_SOLVE = QUDA_INVALID_ENUM
  } QudaSolveType;

  typedef enum QudaMultigridCycleType_s {
    QUDA_MG_CYCLE_VCYCLE,
    QUDA_MG_CYCLE_FCYCLE,
    QUDA_MG_CYCLE_WCYCLE,
    QUDA_MG_CYCLE_RECURSIVE,
    QUDA_MG_CYCLE_INVALID = QUDA_INVALID_ENUM
  } QudaMultigridCycleType;

  typedef enum QudaSchwarzType_s {
    QUDA_ADDITIVE_SCHWARZ,
    QUDA_MULTIPLICATIVE_SCHWARZ,
    QUDA_INVALID_SCHWARZ = QUDA_INVALID_ENUM
  } QudaSchwarzType;

  typedef enum QudaResidualType_s {
    QUDA_L2_RELATIVE_RESIDUAL = 1, // L2 relative residual (default)
    QUDA_L2_ABSOLUTE_RESIDUAL = 2, // L2 absolute residual
    QUDA_HEAVY_QUARK_RESIDUAL = 4, // Fermilab heavy quark residual
    QUDA_INVALID_RESIDUAL = QUDA_INVALID_ENUM
  } QudaResidualType;

  // Which basis to use for CA algorithms
  typedef enum QudaCABasis_s {
    QUDA_POWER_BASIS,
    QUDA_CHEBYSHEV_BASIS,
    QUDA_INVALID_BASIS = QUDA_INVALID_ENUM
  } QudaCABasis;

  // Whether the preconditioned matrix is (1-k^2 Deo Doe) or (1-k^2 Doe Deo)
  //
  // For the clover-improved Wilson Dirac operator, QUDA_MATPC_EVEN_EVEN
  // defaults to the "symmetric" form, (1 - k^2 A_ee^-1 D_eo A_oo^-1 D_oe),
  // and likewise for QUDA_MATPC_ODD_ODD.
  //
  // For the "asymmetric" form, (A_ee - k^2 D_eo A_oo^-1 D_oe), select
  // QUDA_MATPC_EVEN_EVEN_ASYMMETRIC.
  //
  typedef enum QudaMatPCType_s {
    QUDA_MATPC_EVEN_EVEN,
    QUDA_MATPC_ODD_ODD,
    QUDA_MATPC_EVEN_EVEN_ASYMMETRIC,
    QUDA_MATPC_ODD_ODD_ASYMMETRIC,
    QUDA_MATPC_INVALID = QUDA_INVALID_ENUM
  } QudaMatPCType;

  typedef enum QudaDagType_s {
    QUDA_DAG_NO,
    QUDA_DAG_YES,
    QUDA_DAG_INVALID = QUDA_INVALID_ENUM
  } QudaDagType;

  typedef enum QudaMassNormalization_s {
    QUDA_KAPPA_NORMALIZATION,
    QUDA_MASS_NORMALIZATION,
    QUDA_ASYMMETRIC_MASS_NORMALIZATION,
    QUDA_INVALID_NORMALIZATION = QUDA_INVALID_ENUM
  } QudaMassNormalization;

  typedef enum QudaSolverNormalization_s {
    QUDA_DEFAULT_NORMALIZATION, // leave source and solution untouched
    QUDA_SOURCE_NORMALIZATION  // normalize such that || src || = 1
  } QudaSolverNormalization;

  typedef enum QudaPreserveSource_s {
    QUDA_PRESERVE_SOURCE_NO,  // use the source for the residual
    QUDA_PRESERVE_SOURCE_YES, // keep the source intact
    QUDA_PRESERVE_SOURCE_INVALID = QUDA_INVALID_ENUM
  } QudaPreserveSource;

  typedef enum QudaDiracFieldOrder_s {
    QUDA_INTERNAL_DIRAC_ORDER,    // internal dirac order used, varies on precision and dslash type
    QUDA_DIRAC_ORDER,             // even-odd, color inside spin
    QUDA_QDP_DIRAC_ORDER,         // even-odd, spin inside color
    QUDA_QDPJIT_DIRAC_ORDER,      // even-odd, complex-color-spin-spacetime
    QUDA_CPS_WILSON_DIRAC_ORDER,  // odd-even, color inside spin
    QUDA_LEX_DIRAC_ORDER,         // lexicographical order, color inside spin
    QUDA_TIFR_PADDED_DIRAC_ORDER, // padded z dimension for TIFR RHMC code
    QUDA_INVALID_DIRAC_ORDER = QUDA_INVALID_ENUM
  } QudaDiracFieldOrder;

  typedef enum QudaCloverFieldOrder_s {
    QUDA_FLOAT_CLOVER_ORDER = 1,  // even-odd float ordering
    QUDA_FLOAT2_CLOVER_ORDER = 2, // even-odd float2 ordering
    QUDA_FLOAT4_CLOVER_ORDER = 4, // even-odd float4 ordering
    QUDA_PACKED_CLOVER_ORDER,     // even-odd, QDP packed
    QUDA_QDPJIT_CLOVER_ORDER,     // (diagonal / off-diagonal)-chirality-spacetime
    QUDA_BQCD_CLOVER_ORDER,       // even-odd, super-diagonal packed and reordered
    QUDA_INVALID_CLOVER_ORDER = QUDA_INVALID_ENUM
  } QudaCloverFieldOrder;

  typedef enum QudaVerbosity_s {
    QUDA_SILENT,
    QUDA_SUMMARIZE,
    QUDA_VERBOSE,
    QUDA_DEBUG_VERBOSE,
    QUDA_INVALID_VERBOSITY = QUDA_INVALID_ENUM
  } QudaVerbosity;

  typedef enum QudaTune_s {
    QUDA_TUNE_NO,
    QUDA_TUNE_YES,
    QUDA_TUNE_INVALID = QUDA_INVALID_ENUM
  } QudaTune;

  typedef enum QudaPreserveDirac_s {
    QUDA_PRESERVE_DIRAC_NO,
    QUDA_PRESERVE_DIRAC_YES,
    QUDA_PRESERVE_DIRAC_INVALID = QUDA_INVALID_ENUM
  } QudaPreserveDirac;

  //
  // Type used for "parity" argument to dslashQuda()
  //

  typedef enum QudaParity_s {
    QUDA_EVEN_PARITY = 0,
    QUDA_ODD_PARITY,
    QUDA_INVALID_PARITY = QUDA_INVALID_ENUM
  } QudaParity;

  //
  // Types used only internally
  //

  typedef enum QudaDiracType_s {
    QUDA_WILSON_DIRAC,
    QUDA_WILSONPC_DIRAC,
    QUDA_CLOVER_DIRAC,
    QUDA_CLOVER_HASENBUSCH_TWIST_DIRAC,
    QUDA_CLOVER_HASENBUSCH_TWISTPC_DIRAC,
    QUDA_CLOVERPC_DIRAC,
    QUDA_DOMAIN_WALL_DIRAC,
    QUDA_DOMAIN_WALLPC_DIRAC,
    QUDA_DOMAIN_WALL_4D_DIRAC,
    QUDA_DOMAIN_WALL_4DPC_DIRAC,
    QUDA_MOBIUS_DOMAIN_WALL_DIRAC,
    QUDA_MOBIUS_DOMAIN_WALLPC_DIRAC,
    QUDA_MOBIUS_DOMAIN_WALL_EOFA_DIRAC,
    QUDA_MOBIUS_DOMAIN_WALLPC_EOFA_DIRAC,
    QUDA_STAGGERED_DIRAC,
    QUDA_STAGGEREDPC_DIRAC,
    QUDA_ASQTAD_DIRAC,
    QUDA_ASQTADPC_DIRAC,
    QUDA_TWISTED_MASS_DIRAC,
    QUDA_TWISTED_MASSPC_DIRAC,
    QUDA_TWISTED_CLOVER_DIRAC,
    QUDA_TWISTED_CLOVERPC_DIRAC,
    QUDA_COARSE_DIRAC,
    QUDA_COARSEPC_DIRAC,
    QUDA_GAUGE_LAPLACE_DIRAC,
    QUDA_GAUGE_LAPLACEPC_DIRAC,
    QUDA_GAUGE_COVDEV_DIRAC,
    QUDA_INVALID_DIRAC = QUDA_INVALID_ENUM
  } QudaDiracType;

  // Where the field is stored
  typedef enum QudaFieldLocation_s {
    QUDA_CPU_FIELD_LOCATION = 1,
    QUDA_CUDA_FIELD_LOCATION = 2,
    QUDA_INVALID_FIELD_LOCATION = QUDA_INVALID_ENUM
  } QudaFieldLocation;

  // Which sites are included
  typedef enum QudaSiteSubset_s {
    QUDA_PARITY_SITE_SUBSET = 1,
    QUDA_FULL_SITE_SUBSET = 2,
    QUDA_INVALID_SITE_SUBSET = QUDA_INVALID_ENUM
  } QudaSiteSubset;

  // Site ordering (always t-z-y-x, with rightmost varying fastest)
  typedef enum QudaSiteOrder_s {
    QUDA_LEXICOGRAPHIC_SITE_ORDER, // lexicographic ordering
    QUDA_EVEN_ODD_SITE_ORDER, // QUDA and QDP use this
    QUDA_ODD_EVEN_SITE_ORDER, // CPS uses this
    QUDA_INVALID_SITE_ORDER = QUDA_INVALID_ENUM
  } QudaSiteOrder;

  // Degree of freedom ordering
  typedef enum QudaFieldOrder_s {
    QUDA_FLOAT_FIELD_ORDER = 1,               // spin-color-complex-space
    QUDA_FLOAT2_FIELD_ORDER = 2,              // (spin-color-complex)/2-space-(spin-color-complex)%2
    QUDA_FLOAT4_FIELD_ORDER = 4,              // (spin-color-complex)/4-space-(spin-color-complex)%4
    QUDA_FLOAT8_FIELD_ORDER = 8,              // (spin-color-complex)/8-space-(spin-color-complex)%8
    QUDA_SPACE_SPIN_COLOR_FIELD_ORDER,        // CPS/QDP++ ordering
    QUDA_SPACE_COLOR_SPIN_FIELD_ORDER,        // QLA ordering (spin inside color)
    QUDA_QDPJIT_FIELD_ORDER,                  // QDP field ordering (complex-color-spin-spacetime)
    QUDA_QOP_DOMAIN_WALL_FIELD_ORDER,         // QOP domain-wall ordering
    QUDA_PADDED_SPACE_SPIN_COLOR_FIELD_ORDER, // TIFR RHMC ordering
    QUDA_INVALID_FIELD_ORDER = QUDA_INVALID_ENUM
  } QudaFieldOrder;

  typedef enum QudaFieldCreate_s {
    QUDA_NULL_FIELD_CREATE, // create new field
    QUDA_ZERO_FIELD_CREATE, // create new field and zero it
    QUDA_COPY_FIELD_CREATE, // create copy to field
    QUDA_REFERENCE_FIELD_CREATE, // create reference to field
    QUDA_INVALID_FIELD_CREATE = QUDA_INVALID_ENUM
  } QudaFieldCreate;

  typedef enum QudaGammaBasis_s {
    QUDA_DEGRAND_ROSSI_GAMMA_BASIS,
    QUDA_UKQCD_GAMMA_BASIS,
    QUDA_CHIRAL_GAMMA_BASIS,
    QUDA_INVALID_GAMMA_BASIS = QUDA_INVALID_ENUM
  } QudaGammaBasis;

  typedef enum QudaSourceType_s {
    QUDA_POINT_SOURCE,
    QUDA_RANDOM_SOURCE,
    QUDA_CONSTANT_SOURCE,
    QUDA_SINUSOIDAL_SOURCE,
    QUDA_CORNER_SOURCE,
    QUDA_INVALID_SOURCE = QUDA_INVALID_ENUM
  } QudaSourceType;

  typedef enum QudaNoiseType_s {
    QUDA_NOISE_GAUSS,
    QUDA_NOISE_UNIFORM,
    QUDA_NOISE_INVALID = QUDA_INVALID_ENUM
  } QudaNoiseType;

  // used to select projection method for deflated solvers
  typedef enum QudaProjectionType_s {
      QUDA_MINRES_PROJECTION,
      QUDA_GALERKIN_PROJECTION,
      QUDA_INVALID_PROJECTION = QUDA_INVALID_ENUM
  } QudaProjectionType;

  // used to select checkerboard preconditioning method
  typedef enum QudaPCType_s { QUDA_4D_PC = 4, QUDA_5D_PC = 5, QUDA_PC_INVALID = QUDA_INVALID_ENUM } QudaPCType;

  typedef enum QudaTwistFlavorType_s {
    QUDA_TWIST_SINGLET = 1,
    QUDA_TWIST_NONDEG_DOUBLET = +2,
    QUDA_TWIST_DEG_DOUBLET = -2,
    QUDA_TWIST_NO = 0,
    QUDA_TWIST_INVALID = QUDA_INVALID_ENUM
  } QudaTwistFlavorType;

  typedef enum QudaTwistDslashType_s {
    QUDA_DEG_TWIST_INV_DSLASH,
    QUDA_DEG_DSLASH_TWIST_INV,
    QUDA_DEG_DSLASH_TWIST_XPAY,
    QUDA_NONDEG_DSLASH,
    QUDA_DSLASH_INVALID = QUDA_INVALID_ENUM
  } QudaTwistDslashType;

  typedef enum QudaTwistCloverDslashType_s {
    QUDA_DEG_CLOVER_TWIST_INV_DSLASH,
    QUDA_DEG_DSLASH_CLOVER_TWIST_INV,
    QUDA_DEG_DSLASH_CLOVER_TWIST_XPAY,
    QUDA_TC_DSLASH_INVALID = QUDA_INVALID_ENUM
  } QudaTwistCloverDslashType;

  typedef enum QudaTwistGamma5Type_s {
    QUDA_TWIST_GAMMA5_DIRECT,
    QUDA_TWIST_GAMMA5_INVERSE,
    QUDA_TWIST_GAMMA5_INVALID = QUDA_INVALID_ENUM
  } QudaTwistGamma5Type;

  typedef enum QudaUseInitGuess_s {
    QUDA_USE_INIT_GUESS_NO,
    QUDA_USE_INIT_GUESS_YES,
    QUDA_USE_INIT_GUESS_INVALID = QUDA_INVALID_ENUM
  } QudaUseInitGuess;

  typedef enum QudaDeflatedGuess_s {
    QUDA_DEFLATED_GUESS_NO,
    QUDA_DEFLATED_GUESS_YES,
    QUDA_DEFLATED_GUESS_INVALID = QUDA_INVALID_ENUM
  } QudaDeflatedGuess;

  typedef enum QudaComputeNullVector_s {
    QUDA_COMPUTE_NULL_VECTOR_NO,
    QUDA_COMPUTE_NULL_VECTOR_YES,
    QUDA_COMPUTE_NULL_VECTOR_INVALID = QUDA_INVALID_ENUM
  } QudaComputeNullVector;

  typedef enum QudaSetupType_s {
    QUDA_NULL_VECTOR_SETUP,
    QUDA_TEST_VECTOR_SETUP,
    QUDA_INVALID_SETUP_TYPE = QUDA_INVALID_ENUM
  } QudaSetupType;

  typedef enum QudaBoolean_s {
    QUDA_BOOLEAN_FALSE = 0,
    QUDA_BOOLEAN_TRUE = 1,
    QUDA_BOOLEAN_INVALID = QUDA_INVALID_ENUM
  } QudaBoolean;

  typedef enum QudaCublasOperation_s {
    QUDA_CUBLAS_OP_N = 0, // No transpose
    QUDA_CUBLAS_OP_T = 1, // Transpose only
    QUDA_CUBLAS_OP_C = 2, // Conjugate transpose
    QUDA_CUBLAS_OP_INVALID = QUDA_INVALID_ENUM
  } QudaCublasOperation;

  typedef enum QudaCublasDataType_s {
    QUDA_CUBLAS_DATATYPE_S = 0,
    QUDA_CUBLAS_DATATYPE_D = 1,
    QUDA_CUBLAS_DATATYPE_C = 2,
    QUDA_CUBLAS_DATATYPE_Z = 3,
    QUDA_CUBLAS_DATATYPE_INVALID = QUDA_INVALID_ENUM
  } QudaCublasDataType;

  typedef enum QudaCublasDataOrder_s {
    QUDA_CUBLAS_DATAORDER_ROW = 0,
    QUDA_CUBLAS_DATAORDER_COL = 1,
    QUDA_CUBLAS_DATAORDER_INVALID = QUDA_INVALID_ENUM
  } QudaCublasDataOrder;

<<<<<<< HEAD
  
=======
>>>>>>> d47a7a26
  // define these for backwards compatibility
#define QUDA_BOOLEAN_NO QUDA_BOOLEAN_FALSE
#define QUDA_BOOLEAN_YES QUDA_BOOLEAN_TRUE

  typedef enum QudaDirection_s {
    QUDA_BACKWARDS = -1,
    QUDA_FORWARDS = +1,
    QUDA_BOTH_DIRS = 2
  } QudaDirection;

  typedef enum QudaLinkDirection_s {
    QUDA_LINK_BACKWARDS,
    QUDA_LINK_FORWARDS,
    QUDA_LINK_BIDIRECTIONAL
  } QudaLinkDirection;

  typedef enum QudaFieldGeometry_s {
    QUDA_SCALAR_GEOMETRY = 1,
    QUDA_VECTOR_GEOMETRY = 4,
    QUDA_TENSOR_GEOMETRY = 6,
    QUDA_COARSE_GEOMETRY = 8,
    QUDA_INVALID_GEOMETRY = QUDA_INVALID_ENUM
  } QudaFieldGeometry;

  typedef enum QudaGhostExchange_s {
    QUDA_GHOST_EXCHANGE_NO,
    QUDA_GHOST_EXCHANGE_PAD,
    QUDA_GHOST_EXCHANGE_EXTENDED,
    QUDA_GHOST_EXCHANGE_INVALID = QUDA_INVALID_ENUM
  } QudaGhostExchange;

  typedef enum QudaStaggeredPhase_s {
    QUDA_STAGGERED_PHASE_NO = 0,
    QUDA_STAGGERED_PHASE_MILC = 1,
    QUDA_STAGGERED_PHASE_CPS = 2,
    QUDA_STAGGERED_PHASE_TIFR = 3,
    QUDA_STAGGERED_PHASE_INVALID = QUDA_INVALID_ENUM
  } QudaStaggeredPhase;

  typedef enum QudaContractType_s {
    QUDA_CONTRACT_TYPE_OPEN, // Open spin elementals
    QUDA_CONTRACT_TYPE_DR,   // DegrandRossi
    QUDA_CONTRACT_TYPE_INVALID = QUDA_INVALID_ENUM
  } QudaContractType;

  typedef enum QudaContractGamma_s {
    QUDA_CONTRACT_GAMMA_I = 0,
    QUDA_CONTRACT_GAMMA_G1 = 1,
    QUDA_CONTRACT_GAMMA_G2 = 2,
    QUDA_CONTRACT_GAMMA_G3 = 3,
    QUDA_CONTRACT_GAMMA_G4 = 4,
    QUDA_CONTRACT_GAMMA_G5 = 5,
    QUDA_CONTRACT_GAMMA_G1G5 = 6,
    QUDA_CONTRACT_GAMMA_G2G5 = 7,
    QUDA_CONTRACT_GAMMA_G3G5 = 8,
    QUDA_CONTRACT_GAMMA_G4G5 = 9,
    QUDA_CONTRACT_GAMMA_S12 = 10,
    QUDA_CONTRACT_GAMMA_S13 = 11,
    QUDA_CONTRACT_GAMMA_S14 = 12,
    QUDA_CONTRACT_GAMMA_S21 = 13,
    QUDA_CONTRACT_GAMMA_S23 = 14,
    QUDA_CONTRACT_GAMMA_S34 = 15,
    QUDA_CONTRACT_GAMMA_INVALID = QUDA_INVALID_ENUM
  } QudaContractGamma;

  typedef enum QudaWFlowType_s {
    QUDA_WFLOW_TYPE_WILSON,
    QUDA_WFLOW_TYPE_SYMANZIK,
    QUDA_WFLOW_TYPE_INVALID = QUDA_INVALID_ENUM
  } QudaWFlowType;

  // Allows to choose an appropriate external library
  typedef enum QudaExtLibType_s {
    QUDA_CUSOLVE_EXTLIB,
    QUDA_EIGEN_EXTLIB,
    QUDA_MAGMA_EXTLIB,
    QUDA_EXTLIB_INVALID = QUDA_INVALID_ENUM
  } QudaExtLibType;

#ifdef __cplusplus
}
#endif

#endif // _ENUM_QUDA_H<|MERGE_RESOLUTION|>--- conflicted
+++ resolved
@@ -485,10 +485,6 @@
     QUDA_CUBLAS_DATAORDER_INVALID = QUDA_INVALID_ENUM
   } QudaCublasDataOrder;
 
-<<<<<<< HEAD
-  
-=======
->>>>>>> d47a7a26
   // define these for backwards compatibility
 #define QUDA_BOOLEAN_NO QUDA_BOOLEAN_FALSE
 #define QUDA_BOOLEAN_YES QUDA_BOOLEAN_TRUE
