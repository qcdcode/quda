--- conflicted
+++ resolved
@@ -7,11 +7,11 @@
 #include <comm_quda.h>
 #include <util_quda.h>
 #include <object.h>
-<<<<<<< HEAD
+#if defined(__HIP__)
 #include <hip/hip_runtime.h>
-=======
+#else
 #include <quda_cuda_api.h>
->>>>>>> 4f390279
+#endif
 
 /**
  * @file lattice_field.h
@@ -646,18 +646,6 @@
     */
     void *remoteFace_d(int dir, int dim) const { return ghost_remote_send_buffer_d[bufferIndex][dim][dir]; }
 
-<<<<<<< HEAD
-    virtual void gather(int nFace, int dagger, int dir, hipStream_t *stream_p=NULL)
-    { errorQuda("Not implemented"); }
-
-    virtual void commsStart(int nFace, int dir, int dagger=0, hipStream_t *stream_p=NULL, bool gdr_send=false, bool gdr_recv=true)
-    { errorQuda("Not implemented"); }
-
-    virtual int commsQuery(int nFace, int dir, int dagger=0, hipStream_t *stream_p=NULL, bool gdr_send=false, bool gdr_recv=true)
-    { errorQuda("Not implemented"); return 0; }
-
-    virtual void commsWait(int nFace, int dir, int dagger=0, hipStream_t *stream_p=NULL, bool gdr_send=false, bool gdr_recv=true)
-=======
     virtual void gather(int nFace, int dagger, int dir, qudaStream_t *stream_p = NULL) { errorQuda("Not implemented"); }
 
     virtual void commsStart(int nFace, int dir, int dagger = 0, qudaStream_t *stream_p = NULL, bool gdr_send = false,
@@ -670,7 +658,6 @@
 
     virtual void commsWait(int nFace, int dir, int dagger = 0, qudaStream_t *stream_p = NULL, bool gdr_send = false,
                            bool gdr_recv = true)
->>>>>>> 4f390279
     { errorQuda("Not implemented"); }
 
     virtual void scatter(int nFace, int dagger, int dir)
