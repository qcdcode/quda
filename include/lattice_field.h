#ifndef _LATTICE_FIELD_H
#define _LATTICE_FIELD_H

#include <quda.h>
#include <iostream>
#include <comm_quda.h>

namespace quda {

  /** The maximum number of faces that can be exchanged */
  const int maxNface = 3;
  
  // LatticeField is an abstract base clase for all Field objects.

  // Forward declaration of all children
  class ColorSpinorField;
  class cudaColorSpinorField;
  class cpuColorSpinorField;
  
  class EigValueSet;
  class cudaEigValueSet;
  class cpuEigValueSet;

  class EigVecSet;
  class cpuEigVecSet;
  class cudaEigVecSet;

  class GaugeField;
  class cpuGaugeField;
  class cudaGaugeField;

  class CloverField;
  class cudaCloverField;
  class cpuCloverField;

  struct LatticeFieldParam {
    int nDim;
    int x[QUDA_MAX_DIM];
    int pad;

    QudaPrecision precision;
    QudaSiteSubset siteSubset;
  
    LatticeFieldParam() 
    : nDim(0), pad(0), precision(QUDA_INVALID_PRECISION), siteSubset(QUDA_INVALID_SITE_SUBSET) {
      for (int i=0; i<nDim; i++) x[i] = 0; 
    }

    LatticeFieldParam(int nDim, const int *x, int pad, QudaPrecision precision)
    : nDim(nDim), pad(pad), precision(precision), siteSubset(QUDA_FULL_SITE_SUBSET) { 
      if (nDim > QUDA_MAX_DIM) errorQuda("Number of dimensions too great");
      for (int i=0; i<nDim; i++) this->x[i] = x[i]; 
    }
    
    // constructor for creating a cpuGaugeField only
    LatticeFieldParam(const QudaGaugeParam &param) 
    : nDim(4), pad(0), precision(param.cpu_prec), siteSubset(QUDA_FULL_SITE_SUBSET) {
      for (int i=0; i<nDim; i++) this->x[i] = param.X[i];
    }
  };

  std::ostream& operator<<(std::ostream& output, const LatticeFieldParam& param);

  class LatticeField {

  protected:
    int volume; // lattice volume
    int volumeCB; // the checkboarded volume
    int stride;
    int pad;

    size_t total_bytes;

    /** The number field dimensions */
    int nDim;
    
    /** Array storing the length of dimension */
    int x[QUDA_MAX_DIM];

    int surface[QUDA_MAX_DIM];
    int surfaceCB[QUDA_MAX_DIM];

    /** The precision of the field */
    QudaPrecision precision;
    
    /** Whether the field is full or single parity */
    QudaSiteSubset siteSubset;

    /** Pinned-memory buffer that is used by all derived classes */
    static void *bufferPinned[2]; 

    /** Whether the pinned-memory buffer has already been initialized or not */
    static bool bufferPinnedInit[2];

    /** The size in bytes of pinned-memory buffer */
    static size_t bufferPinnedBytes[2];

    /** Resize the pinned-memory buffer */
    void resizeBufferPinned(size_t bytes, const int index=0) const;

<<<<<<< HEAD

    static bool resetComms;
=======
    /** Keep track of resizes to the pinned memory buffers */
    static size_t bufferPinnedResizeCount;
>>>>>>> 3bfcdccf

    /** Device-memory buffer that is used by all derived classes */
    static void *bufferDevice; 

    /** Whether the device-memory buffer has already been initialized or not */
    static bool bufferDeviceInit;

    /** The size in bytes of device-memory buffer */
    static size_t bufferDeviceBytes;

    /** Resize the device-memory buffer */
    void resizeBufferDevice(size_t bytes) const;



    // The below are additions for inter-GPU communication (merging FaceBuffer functionality)

    /** The number of dimensions we partition for communication */
    int nDimComms;

    /* 
       The need for persistent message handlers (for GPUDirect support)
       means that we allocate different message handlers for each number of
       faces we can send.
    */

    /** Memory buffer used for sending all messages (regardless of Nface) */
    void *my_face[2];
    void *my_fwd_face[2][QUDA_MAX_DIM];
    void *my_back_face[2][QUDA_MAX_DIM];

    /** Memory buffer used for sending all messages (regardless of Nface) */
    void *from_face[2];
    void *from_back_face[2][QUDA_MAX_DIM];
    void *from_fwd_face[2][QUDA_MAX_DIM];
    
    /** Message handles for receiving from forwards */
    MsgHandle ***mh_recv_fwd[2];

    /** Message handles for receiving from backwards */
    MsgHandle ***mh_recv_back[2];

    /** Message handles for sending forwards */
    MsgHandle ***mh_send_fwd[2];

    /** Message handles for sending backwards */
    MsgHandle ***mh_send_back[2];
    
  public:
    LatticeField(const LatticeFieldParam &param);
    virtual ~LatticeField();

    /** Free the pinned-memory buffer */
    static void freeBuffer(int index=0);

    int Ndim() const { return nDim; }
    const int* X() const { return x; }
    int Volume() const { return volume; }
    int VolumeCB() const { return volumeCB; }
    const int* SurfaceCB() const { return surfaceCB; }
    int SurfaceCB(const int i) const { return surfaceCB[i]; }
    int Stride() const { return stride; }
    int Pad() const { return pad; }

    /**
       @return The vector storage length used for native fields , 2
       for Float2, 4 for Float4
     */
    int Nvec() const;

    QudaPrecision Precision() const { return precision; }
    QudaFieldLocation Location() const;
    size_t GBytes() const { return total_bytes / (1<<30); } // returns total storage allocated

    void checkField(const LatticeField &);

    virtual void pack(int nFace, int parity, int dagger, cudaStream_t *stream_p, bool zeroCopyPack,
		      double a=0, double b=0)
    { errorQuda("Not implemented"); }

    virtual void gather(int nFace, int dagger, int dir, cudaStream_t *stream_p=NULL)
    { errorQuda("Not implemented"); }

    virtual void commsStart(int nFace, int dir, int dagger=0)
    { errorQuda("Not implemented"); }

    virtual int commsQuery(int nFace, int dir, int dagger=0)
    { errorQuda("Not implemented"); return 0; }

    virtual void scatter(int nFace, int dagger, int dir)
    { errorQuda("Not implemented"); }

  };

} // namespace quda

#endif // _LATTICE_FIELD_H<|MERGE_RESOLUTION|>--- conflicted
+++ resolved
@@ -98,13 +98,8 @@
     /** Resize the pinned-memory buffer */
     void resizeBufferPinned(size_t bytes, const int index=0) const;
 
-<<<<<<< HEAD
-
-    static bool resetComms;
-=======
     /** Keep track of resizes to the pinned memory buffers */
     static size_t bufferPinnedResizeCount;
->>>>>>> 3bfcdccf
 
     /** Device-memory buffer that is used by all derived classes */
     static void *bufferDevice; 
