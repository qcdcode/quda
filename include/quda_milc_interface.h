--- conflicted
+++ resolved
@@ -119,7 +119,6 @@
   } QudaFatLinkArgs_t;
 
   /**
-<<<<<<< HEAD
    * Parameters for propagator contractions with FT
    */
   typedef struct {
@@ -132,8 +131,6 @@
   } QudaContractArgs_t;
 
   /**
-=======
->>>>>>> 0c016af7
    * Parameters for two-link Gaussian quark smearing.
    */
   typedef struct {
@@ -144,10 +141,7 @@
     int t0; /** Set if the input spinor is on a time slice **/
     int laplaceDim; /** Dimension of Laplacian **/
   } QudaTwoLinkQuarkSmearArgs_t;
-<<<<<<< HEAD
-
-=======
->>>>>>> 0c016af7
+
   
   /**
    * Optional: Set the MPI Comm Handle if it is not MPI_COMM_WORLD
@@ -1136,7 +1130,6 @@
     );
 
   /**
-<<<<<<< HEAD
    * @brief Tie together two staggered propagators including spatial Fourier phases.
    * The result is summed separately over each time slice and across all MPI ranks.
    * The FT is defined by a list of momentum indices (three-component integer vectors)
@@ -1155,19 +1148,6 @@
 		      void *const quark2,
 		      double *corr
 		      );
-=======
-   * @brief Perform two-link Gaussian smearing on a given spinor (for staggered fermions).
-   * @param[in] external_precision  Precision of host fields passed to QUDA (2 - double, 1 - single)
-   * @param[in] quda_precision  Precision for QUDA to use (2 - double, 1 - single)
-   * @param[in] h_gauge  Host gauge field
-   * @param[in,out] source  Spinor field to smear
-   * @param[in] qsmear_args  Struct setting some smearing metadata
-   */
-  void qudaTwoLinkGaussianSmear(int external_precision, int quda_precision, void * h_gauge, void * source,
-                                QudaTwoLinkQuarkSmearArgs_t qsmear_args);
-  
-  /* The below declarations are for removed functions from prior versions of QUDA. */
->>>>>>> 0c016af7
 
   /**
    * @brief Perform two-link Gaussian smearing on a given spinor (for staggered fermions).
