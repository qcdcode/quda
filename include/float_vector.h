/**
   @file float_vector.h

   @section DESCRIPTION 
   Inline device functions for elementary operations on short vectors, e.g., float4, etc. 
*/

#pragma once

<<<<<<< HEAD
__device__ __host__ inline double2 operator+(const double2& x, const double2 &y) {
  return make_double2(x.x + y.x, x.y + y.y);
}

__device__ __host__ inline double2 operator-(const double2& x, const double2 &y) {
  return make_double2(x.x - y.x, x.y - y.y);
}

__device__ __host__ inline float2 operator-(const float2& x, const float2 &y) {
  return make_float2(x.x - y.x, x.y - y.y);
}

__device__ __host__ inline float4 operator-(const float4& x, const float4 &y) {
  return make_float4(x.x - y.x, x.y - y.y, x.z - y.z, x.w - y.w);
}

__device__ __host__ inline double3 operator+(const double3& x, const double3 &y) {
  double3 z;
  z.x = x.x + y.x; z.y = x.y + y.y; z.z = x.z + y.z;
  return z;
}

__device__ __host__ inline float4 operator*(const float a, const float4 x) {
  float4 y;
  y.x = a*x.x;
  y.y = a*x.y;
  y.z = a*x.z;
  y.w = a*x.w;
  return y;
}

__device__ __host__ inline float2 operator*(const float a, const float2 x) {
  float2 y;
  y.x = a*x.x;
  y.y = a*x.y;
  return y;
}

__device__ __host__ inline double2 operator*(const double a, const double2 x) {
  double2 y;
  y.x = a*x.x;
  y.y = a*x.y;
  return y;
}

__device__ __host__ inline double4 operator*(const double a, const double4 x) {
  double4 y;
  y.x = a*x.x;
  y.y = a*x.y;
  y.z = a*x.z;
  y.w = a*x.w;
  return y;
}

__device__ __host__ inline float2 operator+(const float2 x, const float2 y) {
  float2 z;
  z.x = x.x + y.x;
  z.y = x.y + y.y;
  return z;
}

__device__ __host__ inline float4 operator+(const float4 x, const float4 y) {
  float4 z;
  z.x = x.x + y.x;
  z.y = x.y + y.y;
  z.z = x.z + y.z;
  z.w = x.w + y.w;
  return z;
}

__device__ __host__ inline float4 operator+=(float4 &x, const float4 y) {
  x.x += y.x;
  x.y += y.y;
  x.z += y.z;
  x.w += y.w;
  return x;
}

__device__ __host__ inline float2 operator+=(float2 &x, const float2 y) {
  x.x += y.x;
  x.y += y.y;
  return x;
}

__device__ __host__ inline double2 operator+=(double2 &x, const double2 y) {
  x.x += y.x;
  x.y += y.y;
  return x;
}

__device__ __host__ inline double3 operator+=(double3 &x, const double3 y) {
  x.x += y.x;
  x.y += y.y;
  x.z += y.z;
  return x;
}

__device__ __host__ inline float4 operator-=(float4 &x, const float4 y) {
  x.x -= y.x;
  x.y -= y.y;
  x.z -= y.z;
  x.w -= y.w;
  return x;
}

__device__ __host__ inline float2 operator-=(float2 &x, const float2 y) {
  x.x -= y.x;
  x.y -= y.y;
  return x;
}

__device__ __host__ inline double2 operator-=(double2 &x, const double2 y) {
  x.x -= y.x;
  x.y -= y.y;
  return x;
}

__device__ __host__ inline float2 operator*=(float2 &x, const float a) {
  x.x *= a;
  x.y *= a;
  return x;
}

__device__ __host__ inline float4 operator*=(float4 &a, const float &b) {
  a.x *= b;
  a.y *= b;
  a.z *= b;
  a.w *= b;
  return a;
}

__device__ __host__ inline double2 operator*=(double2 &a, const double &b) {
  a.x *= b;
  a.y *= b;
  return a;
}

__device__ __host__ inline double4 operator*=(double4 &a, const double &b) {
  a.x *= b;
  a.y *= b;
  a.z *= b;
  a.w *= b;
  return a;
}

__device__ __host__ inline float2 operator-(const float2 &x) {
  return make_float2(-x.x, -x.y);
}

__device__ __host__ inline double2 operator-(const double2 &x) {
  return make_double2(-x.x, -x.y);
}


/*
  Operations to return the maximium absolute value of a FloatN vector
 */

__forceinline__ __device__ __host__ float max_fabs(const float4 &c) {
  float a = fmaxf(fabsf(c.x), fabsf(c.y));
  float b = fmaxf(fabsf(c.z), fabsf(c.w));
  return fmaxf(a, b);
};

__forceinline__ __device__ __host__ float max_fabs(const float2 &b) {
  return fmaxf(fabsf(b.x), fabsf(b.y));
};

__forceinline__ __device__ __host__ double max_fabs(const double4 &c) {
  double a = fmaxf(fabsf(c.x), fabsf(c.y));
  double b = fmaxf(fabsf(c.z), fabsf(c.w));
  return fmaxf(a, b);
};

__forceinline__ __device__ __host__ double max_fabs(const double2 &b) {
  return fmaxf(fabsf(b.x), fabsf(b.y));
};

/*
  Precision conversion routines for vector types
 */

__forceinline__ __device__ __host__ float2 make_FloatN(const double2 &a) {
  return make_float2(a.x, a.y);
}

__forceinline__ __device__ __host__ float4 make_FloatN(const double4 &a) {
  return make_float4(a.x, a.y, a.z, a.w);
}

__forceinline__ __device__ __host__ double2 make_FloatN(const float2 &a) {
  return make_double2(a.x, a.y);
}

__forceinline__ __device__ __host__ double4 make_FloatN(const float4 &a) {
  return make_double4(a.x, a.y, a.z, a.w);
}

__forceinline__ __device__ __host__ short4 make_shortN(const float4 &a) {
  return make_short4(a.x, a.y, a.z, a.w);
}

__forceinline__ __device__ __host__ short2 make_shortN(const float2 &a) {
  return make_short2(a.x, a.y);
}

__forceinline__ __device__ __host__ short4 make_shortN(const double4 &a) {
  return make_short4(a.x, a.y, a.z, a.w);
}

__forceinline__ __device__ __host__ short2 make_shortN(const double2 &a) {
  return make_short2(a.x, a.y);
}
=======
namespace quda {

  __host__ __device__ inline double2 operator+(const double2& x, const double2 &y) {
    return make_double2(x.x + y.x, x.y + y.y);
  }

  __host__ __device__ inline double2 operator-(const double2& x, const double2 &y) {
    return make_double2(x.x - y.x, x.y - y.y);
  }

  __host__ __device__ inline float2 operator-(const float2& x, const float2 &y) {
    return make_float2(x.x - y.x, x.y - y.y);
  }

  __host__ __device__ inline float4 operator-(const float4& x, const float4 &y) {
    return make_float4(x.x - y.x, x.y - y.y, x.z - y.z, x.w - y.w);
  }

  __host__ __device__ inline double3 operator+(const double3& x, const double3 &y) {
    double3 z;
    z.x = x.x + y.x; z.y = x.y + y.y; z.z = x.z + y.z;
    return z;
  }

  __host__ __device__ inline float4 operator*(const float a, const float4 x) {
    float4 y;
    y.x = a*x.x;
    y.y = a*x.y;
    y.z = a*x.z;
    y.w = a*x.w;
    return y;
  }

  __host__ __device__ inline float2 operator*(const float a, const float2 x) {
    float2 y;
    y.x = a*x.x;
    y.y = a*x.y;
    return y;
  }

  __host__ __device__ inline double2 operator*(const double a, const double2 x) {
    double2 y;
    y.x = a*x.x;
    y.y = a*x.y;
    return y;
  }

  __host__ __device__ inline double4 operator*(const double a, const double4 x) {
    double4 y;
    y.x = a*x.x;
    y.y = a*x.y;
    y.z = a*x.z;
    y.w = a*x.w;
    return y;
  }

  __host__ __device__ inline float2 operator+(const float2 x, const float2 y) {
    float2 z;
    z.x = x.x + y.x;
    z.y = x.y + y.y;
    return z;
  }

  __host__ __device__ inline float4 operator+(const float4 x, const float4 y) {
    float4 z;
    z.x = x.x + y.x;
    z.y = x.y + y.y;
    z.z = x.z + y.z;
    z.w = x.w + y.w;
    return z;
  }

  __host__ __device__ inline float4 operator+=(float4 &x, const float4 y) {
    x.x += y.x;
    x.y += y.y;
    x.z += y.z;
    x.w += y.w;
    return x;
  }

  __host__ __device__ inline float2 operator+=(float2 &x, const float2 y) {
    x.x += y.x;
    x.y += y.y;
    return x;
  }

  __host__ __device__  inline double2 operator+=(double2 &x, const double2 y) {
    x.x += y.x;
    x.y += y.y;
    return x;
  }

  __host__ __device__ inline double3 operator+=(double3 &x, const double3 y) {
    x.x += y.x;
    x.y += y.y;
    x.z += y.z;
    return x;
  }

  __host__ __device__ inline float4 operator-=(float4 &x, const float4 y) {
    x.x -= y.x;
    x.y -= y.y;
    x.z -= y.z;
    x.w -= y.w;
    return x;
  }

  __host__ __device__ inline float2 operator-=(float2 &x, const float2 y) {
    x.x -= y.x;
    x.y -= y.y;
    return x;
  }

  __host__ __device__ inline double2 operator-=(double2 &x, const double2 y) {
    x.x -= y.x;
    x.y -= y.y;
    return x;
  }

  __host__ __device__ inline float2 operator*=(float2 &x, const float a) {
    x.x *= a;
    x.y *= a;
    return x;
  }

  __host__ __device__ inline double2 operator*=(double2 &x, const float a) {
    x.x *= a;
    x.y *= a;
    return x;
  }

  __host__ __device__ inline float4 operator*=(float4 &a, const float &b) {
    a.x *= b;
    a.y *= b;
    a.z *= b;
    a.w *= b;
    return a;
  }

  __host__ __device__ inline double2 operator*=(double2 &a, const double &b) {
    a.x *= b;
    a.y *= b;
    return a;
  }

  __host__ __device__ inline double4 operator*=(double4 &a, const double &b) {
    a.x *= b;
    a.y *= b;
    a.z *= b;
    a.w *= b;
    return a;
  }

  __host__ __device__ inline float2 operator-(const float2 &x) {
    return make_float2(-x.x, -x.y);
  }

  __host__ __device__ inline double2 operator-(const double2 &x) {
    return make_double2(-x.x, -x.y);
  }


  /*
    Operations to return the maximium absolute value of a FloatN vector
  */

  __forceinline__ __host__ __device__ float max_fabs(const float4 &c) {
    float a = fmaxf(fabsf(c.x), fabsf(c.y));
    float b = fmaxf(fabsf(c.z), fabsf(c.w));
    return fmaxf(a, b);
  };

  __forceinline__ __host__ __device__ float max_fabs(const float2 &b) {
    return fmaxf(fabsf(b.x), fabsf(b.y));
  };

  __forceinline__ __host__ __device__ double max_fabs(const double4 &c) {
    double a = fmaxf(fabsf(c.x), fabsf(c.y));
    double b = fmaxf(fabsf(c.z), fabsf(c.w));
    return fmaxf(a, b);
  };

  __forceinline__ __host__ __device__ double max_fabs(const double2 &b) {
    return fmaxf(fabsf(b.x), fabsf(b.y));
  };

  /*
    Precision conversion routines for vector types
  */

  __forceinline__ __host__ __device__ float2 make_FloatN(const double2 &a) {
    return make_float2(a.x, a.y);
  }

  __forceinline__ __host__ __device__ float4 make_FloatN(const double4 &a) {
    return make_float4(a.x, a.y, a.z, a.w);
  }

  __forceinline__ __host__ __device__ double2 make_FloatN(const float2 &a) {
    return make_double2(a.x, a.y);
  }

  __forceinline__ __host__ __device__ double4 make_FloatN(const float4 &a) {
    return make_double4(a.x, a.y, a.z, a.w);
  }

  __forceinline__ __host__ __device__ short4 make_shortN(const float4 &a) {
    return make_short4(a.x, a.y, a.z, a.w);
  }

  __forceinline__ __host__ __device__ short2 make_shortN(const float2 &a) {
    return make_short2(a.x, a.y);
  }

  __forceinline__ __host__ __device__ short4 make_shortN(const double4 &a) {
    return make_short4(a.x, a.y, a.z, a.w);
  }

  __forceinline__ __host__ __device__ short2 make_shortN(const double2 &a) {
    return make_short2(a.x, a.y);
  }

}
>>>>>>> 136a4ca8
<|MERGE_RESOLUTION|>--- conflicted
+++ resolved
@@ -7,221 +7,6 @@
 
 #pragma once
 
-<<<<<<< HEAD
-__device__ __host__ inline double2 operator+(const double2& x, const double2 &y) {
-  return make_double2(x.x + y.x, x.y + y.y);
-}
-
-__device__ __host__ inline double2 operator-(const double2& x, const double2 &y) {
-  return make_double2(x.x - y.x, x.y - y.y);
-}
-
-__device__ __host__ inline float2 operator-(const float2& x, const float2 &y) {
-  return make_float2(x.x - y.x, x.y - y.y);
-}
-
-__device__ __host__ inline float4 operator-(const float4& x, const float4 &y) {
-  return make_float4(x.x - y.x, x.y - y.y, x.z - y.z, x.w - y.w);
-}
-
-__device__ __host__ inline double3 operator+(const double3& x, const double3 &y) {
-  double3 z;
-  z.x = x.x + y.x; z.y = x.y + y.y; z.z = x.z + y.z;
-  return z;
-}
-
-__device__ __host__ inline float4 operator*(const float a, const float4 x) {
-  float4 y;
-  y.x = a*x.x;
-  y.y = a*x.y;
-  y.z = a*x.z;
-  y.w = a*x.w;
-  return y;
-}
-
-__device__ __host__ inline float2 operator*(const float a, const float2 x) {
-  float2 y;
-  y.x = a*x.x;
-  y.y = a*x.y;
-  return y;
-}
-
-__device__ __host__ inline double2 operator*(const double a, const double2 x) {
-  double2 y;
-  y.x = a*x.x;
-  y.y = a*x.y;
-  return y;
-}
-
-__device__ __host__ inline double4 operator*(const double a, const double4 x) {
-  double4 y;
-  y.x = a*x.x;
-  y.y = a*x.y;
-  y.z = a*x.z;
-  y.w = a*x.w;
-  return y;
-}
-
-__device__ __host__ inline float2 operator+(const float2 x, const float2 y) {
-  float2 z;
-  z.x = x.x + y.x;
-  z.y = x.y + y.y;
-  return z;
-}
-
-__device__ __host__ inline float4 operator+(const float4 x, const float4 y) {
-  float4 z;
-  z.x = x.x + y.x;
-  z.y = x.y + y.y;
-  z.z = x.z + y.z;
-  z.w = x.w + y.w;
-  return z;
-}
-
-__device__ __host__ inline float4 operator+=(float4 &x, const float4 y) {
-  x.x += y.x;
-  x.y += y.y;
-  x.z += y.z;
-  x.w += y.w;
-  return x;
-}
-
-__device__ __host__ inline float2 operator+=(float2 &x, const float2 y) {
-  x.x += y.x;
-  x.y += y.y;
-  return x;
-}
-
-__device__ __host__ inline double2 operator+=(double2 &x, const double2 y) {
-  x.x += y.x;
-  x.y += y.y;
-  return x;
-}
-
-__device__ __host__ inline double3 operator+=(double3 &x, const double3 y) {
-  x.x += y.x;
-  x.y += y.y;
-  x.z += y.z;
-  return x;
-}
-
-__device__ __host__ inline float4 operator-=(float4 &x, const float4 y) {
-  x.x -= y.x;
-  x.y -= y.y;
-  x.z -= y.z;
-  x.w -= y.w;
-  return x;
-}
-
-__device__ __host__ inline float2 operator-=(float2 &x, const float2 y) {
-  x.x -= y.x;
-  x.y -= y.y;
-  return x;
-}
-
-__device__ __host__ inline double2 operator-=(double2 &x, const double2 y) {
-  x.x -= y.x;
-  x.y -= y.y;
-  return x;
-}
-
-__device__ __host__ inline float2 operator*=(float2 &x, const float a) {
-  x.x *= a;
-  x.y *= a;
-  return x;
-}
-
-__device__ __host__ inline float4 operator*=(float4 &a, const float &b) {
-  a.x *= b;
-  a.y *= b;
-  a.z *= b;
-  a.w *= b;
-  return a;
-}
-
-__device__ __host__ inline double2 operator*=(double2 &a, const double &b) {
-  a.x *= b;
-  a.y *= b;
-  return a;
-}
-
-__device__ __host__ inline double4 operator*=(double4 &a, const double &b) {
-  a.x *= b;
-  a.y *= b;
-  a.z *= b;
-  a.w *= b;
-  return a;
-}
-
-__device__ __host__ inline float2 operator-(const float2 &x) {
-  return make_float2(-x.x, -x.y);
-}
-
-__device__ __host__ inline double2 operator-(const double2 &x) {
-  return make_double2(-x.x, -x.y);
-}
-
-
-/*
-  Operations to return the maximium absolute value of a FloatN vector
- */
-
-__forceinline__ __device__ __host__ float max_fabs(const float4 &c) {
-  float a = fmaxf(fabsf(c.x), fabsf(c.y));
-  float b = fmaxf(fabsf(c.z), fabsf(c.w));
-  return fmaxf(a, b);
-};
-
-__forceinline__ __device__ __host__ float max_fabs(const float2 &b) {
-  return fmaxf(fabsf(b.x), fabsf(b.y));
-};
-
-__forceinline__ __device__ __host__ double max_fabs(const double4 &c) {
-  double a = fmaxf(fabsf(c.x), fabsf(c.y));
-  double b = fmaxf(fabsf(c.z), fabsf(c.w));
-  return fmaxf(a, b);
-};
-
-__forceinline__ __device__ __host__ double max_fabs(const double2 &b) {
-  return fmaxf(fabsf(b.x), fabsf(b.y));
-};
-
-/*
-  Precision conversion routines for vector types
- */
-
-__forceinline__ __device__ __host__ float2 make_FloatN(const double2 &a) {
-  return make_float2(a.x, a.y);
-}
-
-__forceinline__ __device__ __host__ float4 make_FloatN(const double4 &a) {
-  return make_float4(a.x, a.y, a.z, a.w);
-}
-
-__forceinline__ __device__ __host__ double2 make_FloatN(const float2 &a) {
-  return make_double2(a.x, a.y);
-}
-
-__forceinline__ __device__ __host__ double4 make_FloatN(const float4 &a) {
-  return make_double4(a.x, a.y, a.z, a.w);
-}
-
-__forceinline__ __device__ __host__ short4 make_shortN(const float4 &a) {
-  return make_short4(a.x, a.y, a.z, a.w);
-}
-
-__forceinline__ __device__ __host__ short2 make_shortN(const float2 &a) {
-  return make_short2(a.x, a.y);
-}
-
-__forceinline__ __device__ __host__ short4 make_shortN(const double4 &a) {
-  return make_short4(a.x, a.y, a.z, a.w);
-}
-
-__forceinline__ __device__ __host__ short2 make_shortN(const double2 &a) {
-  return make_short2(a.x, a.y);
-}
-=======
 namespace quda {
 
   __host__ __device__ inline double2 operator+(const double2& x, const double2 &y) {
@@ -445,4 +230,3 @@
   }
 
 }
->>>>>>> 136a4ca8
