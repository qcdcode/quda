--- conflicted
+++ resolved
@@ -138,15 +138,7 @@
     vector_type(const vector_type<scalar, n> &) = default;
     vector_type(vector_type<scalar, n> &&) = default;
 
-<<<<<<< HEAD
-    // This should only be attempted if we have the exact number of
-    // arguments. I am changing this to a head-tail pattern to 
-    // allow the dediction of the first argument 
-    template <typename... T>
-    constexpr vector_type(scalar first, const T... data) : data{first, data...} {}
-=======
     template <typename... T> constexpr vector_type(scalar first, const T... data) : data {first, data...} { }
->>>>>>> 30f67f3e
 
     template <typename... T> constexpr vector_type(const scalar &a)
     {
