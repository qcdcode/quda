--- conflicted
+++ resolved
@@ -384,16 +384,6 @@
   void comm_start(MsgHandle *mh);
   void comm_wait(MsgHandle *mh);
   int comm_query(MsgHandle *mh);
-<<<<<<< HEAD
-  void comm_allreduce(double* data);
-  void comm_allreduce_max(double* data);
-  void comm_allreduce_min(double* data);
-  void comm_allreduce_array(double *data, size_t size);
-  void comm_allreduce_max_array(double* data, size_t size);
-  void comm_allreduce_min_array(double *data, size_t size);
-  void comm_allreduce_int(int* data);
-  void comm_allreduce_xor(uint64_t *data);
-=======
 
   template <typename T> void comm_allreduce_sum(T &v);
   template <typename T> void comm_allreduce_max(T &v);
@@ -401,7 +391,6 @@
 
   void comm_allreduce_int(int &data);
   void comm_allreduce_xor(uint64_t &data);
->>>>>>> 470cf533
   void comm_broadcast(void *data, size_t nbytes);
   void comm_gather_reduce_timeslice_array(double *data, size_t size);
   void comm_barrier(void);
