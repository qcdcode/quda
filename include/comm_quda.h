--- conflicted
+++ resolved
@@ -258,8 +258,7 @@
      processes on the on the lattice.
      @param[in] remote Array of remote memory pointers to neighboring
      pointers
-<<<<<<< HEAD
-   */
+  */
   void comm_destroy_neighbor_memory(array_2d<void *, QUDA_MAX_DIM, 2> &remote);
 
   /**
@@ -274,22 +273,6 @@
    */
   void comm_create_neighbor_event(array_2d<qudaEvent_t, QUDA_MAX_DIM, 2> &remote,
                                   array_2d<qudaEvent_t, QUDA_MAX_DIM, 2> &local);
-=======
-  */
-  void comm_destroy_neighbor_memory(void *remote[QUDA_MAX_DIM][2]);
-
-  /**
-       @brief Create unique events shared between each logical pair of
-       neighboring processes, e.g., the event in the forwards direction
-       in a given dimension on a given process aliases the event in the
-       backward direction in the same dimension, and is unique
-       between that process pair. This exchange is only defined between
-       devices that are peer-to-peer enabled.
-       @param[out] remote Array of remote events to neighboring processes
-       @param[in] local Array of local event to neighboring processes
-     */
-  void comm_create_neighbor_event(qudaEvent_t remote[2][QUDA_MAX_DIM], qudaEvent_t local[2][QUDA_MAX_DIM]);
->>>>>>> ad018cba
 
   /**
      @brief Destroy the coupled events
