#pragma once

/**
 * @file  clover_field_order.h
 * @brief Main header file for host and device accessors to CloverFields
 *
 */

#include <register_traits.h>
#include <convert.h>
#include <clover_field.h>
#include <complex_quda.h>
#include <quda_matrix.h>
#include <color_spinor.h>
#include <trove_helper.cuh>
#include <transform_reduce.h>

namespace quda {

  /**
     @brief clover_wrapper is an internal class that is used to
     wrap instances of cover accessors, currying in a specifc
     location and chirality on the field.  The operator() accessors in
     clover-field accessors return instances to this class,
     allowing us to then use operator overloading upon this class
     to interact with the HMatrix class.  As a result we can
     include clover-field accessors directly in HMatrix
     expressions in kernels without having to declare temporaries
     with explicit calls to the load/save methods in the
     clover-field accessors.
  */
  template <typename Float, typename T>
    struct clover_wrapper {
      T &field;
      const int x_cb;
      const int parity;
      const int chirality;

      /**
	 @brief clover_wrapper constructor
	 @param[in] a clover field accessor we are wrapping
	 @param[in] x_cb checkerboarded space-time index we are accessing
	 @param[in] parity Parity we are accessing
	 @param[in] chirality Chirality we are accessing
      */
      __device__ __host__ inline clover_wrapper<Float,T>(T &field, int x_cb, int parity, int chirality)
	: field(field), x_cb(x_cb), parity(parity), chirality(chirality) { }

      /**
	 @brief Assignment operator with H matrix instance as input
	 @param[in] C ColorSpinor we want to store in this accessor
      */
      template<typename C>
      __device__ __host__ inline void operator=(const C &a) {
        field.save(a.data, x_cb, parity, chirality);
      }
    };

  template <typename T, int N>
    template <typename S>
    __device__ __host__ inline void HMatrix<T,N>::operator=(const clover_wrapper<T,S> &a) {
    a.field.load(data, a.x_cb, a.parity, a.chirality);
  }

  template <typename T, int N>
    template <typename S>
    __device__ __host__ inline HMatrix<T,N>::HMatrix(const clover_wrapper<T,S> &a) {
    a.field.load(data, a.x_cb, a.parity, a.chirality);
  }

  namespace clover {

    template<typename ReduceType, typename Float> struct square_ {
      __host__ __device__ inline ReduceType operator()(const quda::complex<Float> &x)
      { return static_cast<ReduceType>(norm(x)); }
    };

    template<typename ReduceType, typename Float> struct abs_ {
      __host__ __device__ inline ReduceType operator()(const quda::complex<Float> &x)
      { return static_cast<ReduceType>(abs(x)); }
    };

    /**
       The internal ordering for each clover matrix has chirality as the
       slowest running dimension, with the internal 36 degrees of
       freedom stored as follows (s=spin, c = color)

       i |  row  |  col  |
           s   c   s   c   z
       0   0   0   0   0   0
       1   0   1   0   1   0
       2   0   2   0   2   0
       3   1   0   1   0   0
       4   1   1   1   1   0
       5   1   2   1   2   0
       6   0   1   0   0   0
       7   0   1   0   0   1
       8   0   2   0   0   0
       9   0   2   0   0   1
       10  1   0   0   0   0
       11  1   0   0   0   1
       12  1   1   0   0   0
       13  1   1   0   0   1
       14  1   2   0   0   0
       15  1   2   0   0   1
       16  0   2   0   1   0
       17  0   2   0   1   1
       18  1   0   0   1   0
       19  1   0   0   1   1
       20  1   1   0   1   0
       21  1   1   0   1   1
       22  1   2   0   1   0
       23  1   2   0   1   1
       24  1   0   0   2   0
       25  1   0   0   2   1
       26  1   1   0   2   0
       27  1   1   0   2   1
       28  1   2   0   2   0
       29  1   2   0   2   1
       30  1   1   1   0   0
       31  1   1   1   0   1
       32  1   2   1   0   0
       33  1   2   1   0   1
       34  1   2   1   1   0
       35  1   2   1   1   1

       For each chirality the first 6 entires are the pure real
       diagonal entries.  The following 30 entries correspond to the
       15 complex numbers on the strictly lower triangular.

       E.g., N = 6 (2 spins x 3 colors) and 
       # entries = 1/2 * N * (N-1)

       The storage order on the strictly lower triangular is column
       major, which complicates the indexing, since we have to count
       backwards from the end of the array.

       // psuedo code in lieu of implementation
       int row = s_row*3 + c_row;
       int col = s_col*3 + c_col;
       if (row == col) {
         return complex(a[row])
       } else if (col < row) {

	 // below we find the offset into each chiral half.  First
	 // compute the offset into the strictly lower triangular
	 // part, counting from the lower right.  This requires we
	 // change to prime coordinates.
         int row' = N - row;
	 int col' = N - col;

	 // The linear offset (in bottom-right coordinates) to the
	 // required element is simply 1/2*col'*(col'-1) + col - row.
	 // Subtract this offset from the number of elements: N=6,
	 // means 15 elements (14 with C-style indexing)), multiply by
	 // two to account for complexity and then add on number of
	 // real diagonals at the end

	 int k = 2 * ( (1/2 N*(N-1) -1) - (1/2 * col' * (col'-1) + col - row) + N;
         return complex(a[2*k], a[2*k+1]);
       } else {
         conj(swap(col,row));
       }

    */

    template<typename Float, int nColor, int nSpin, QudaCloverFieldOrder order> struct Accessor {
      mutable complex<Float> dummy;
      Accessor(const CloverField &A, bool inverse=false) {
	errorQuda("Not implemented for order %d", order);
      }

      __device__ __host__ inline complex<Float>& operator()(int parity, int x, int s_row, int s_col,
							    int c_row, int c_col) const {
	return dummy;
      }

      template <typename helper, typename reducer>
      __host__ double transform_reduce(QudaFieldLocation location, helper h, double i, reducer r) const
      {
        return 0.0;
      }
    };

    template<typename Float, int nColor, int nSpin>
      struct Accessor<Float,nColor,nSpin,QUDA_FLOAT2_CLOVER_ORDER> {
      Float *a;
      int stride;
      size_t offset_cb;
      static constexpr int N = nSpin * nColor / 2;
    Accessor(const CloverField &A, bool inverse=false)
      : a(static_cast<Float*>(const_cast<void*>(A.V(inverse)))), stride(A.Stride()),
	offset_cb(A.Bytes()/(2*sizeof(Float))) { }

      __device__ __host__ inline complex<Float> operator()(int parity, int x, int s_row, int s_col, int c_row, int c_col) const {
	// if not in the diagonal chiral block then return 0.0
	if (s_col / 2 != s_row / 2) { return complex<Float>(0.0); }

	const int chirality = s_col / 2;

	int row = s_row%2 * nColor + c_row;
	int col = s_col%2 * nColor + c_col;
	Float *a_ = a+parity*offset_cb+stride*chirality*N*N;

	if (row == col) {
	  return 2*a_[ row*stride+x ];
	} else if (col < row) {
	  // switch coordinates to count from bottom right instead of top left of matrix
	  int k = N*(N-1)/2 - (N-col)*(N-col-1)/2 + row - col - 1;
          complex<Float> *off = reinterpret_cast<complex<Float>*>(a_ + N);

          return 2*off[k*stride + x];
	} else {
	  // requesting upper triangular so return conjugate transpose
	  // switch coordinates to count from bottom right instead of top left of matrix
	  int k = N*(N-1)/2 - (N-row)*(N-row-1)/2 + col - row - 1;
          complex<Float> *off = reinterpret_cast<complex<Float>*>(a_ + N);
          return 2*conj(off[k*stride + x]);
	}

      }

      template <typename helper, typename reducer>
      __host__ double transform_reduce(QudaFieldLocation location, helper h, double init, reducer r) const
      {
        // just use offset_cb, since factor of two from parity is equivalent to complexity
        double result = ::quda::transform_reduce(location, reinterpret_cast<complex<Float> *>(a), offset_cb, h, init, r);
        return 2.0 * result; // factor of two is normalization
      }
    };

    template<int N>
      __device__ __host__ inline int indexFloatN(int k, int stride, int x) {
      int j = k / N;
      int i = k % N;
      return (j*stride+x)*N + i;
    };

    template<typename Float, int nColor, int nSpin>
      struct Accessor<Float,nColor,nSpin,QUDA_FLOAT4_CLOVER_ORDER> {
      Float *a;
      int stride;
      size_t offset_cb;
      static constexpr int N = nSpin * nColor / 2;
    Accessor(const CloverField &A, bool inverse=false)
      : a(static_cast<Float*>(const_cast<void*>(A.V(inverse)))), stride(A.Stride()),
	offset_cb(A.Bytes()/(2*sizeof(Float))) { }

      __device__ __host__ inline complex<Float> operator()(int parity, int x, int s_row, int s_col, int c_row, int c_col) const {
	// if not in the diagonal chiral block then return 0.0
	if (s_col / 2 != s_row / 2) { return complex<Float>(0.0); }

	const int chirality = s_col / 2;

	int row = s_row%2 * nColor + c_row;
	int col = s_col%2 * nColor + c_col;
	Float *a_ = a+parity*offset_cb+stride*chirality*N*N;

	if (row == col) {
	  return 2*a_[ indexFloatN<QUDA_FLOAT4_CLOVER_ORDER>(row, stride, x) ];
	} else if (col < row) {
	  // switch coordinates to count from bottom right instead of top left of matrix
	  int k = N*(N-1)/2 - (N-col)*(N-col-1)/2 + row - col - 1;
          int idx = N + 2*k;

          return 2*complex<Float>(a_[ indexFloatN<QUDA_FLOAT4_CLOVER_ORDER>(idx+0,stride,x) ],
				  a_[ indexFloatN<QUDA_FLOAT4_CLOVER_ORDER>(idx+1,stride,x) ]);
	} else {
	  // requesting upper triangular so return conjugate transpose
	  // switch coordinates to count from bottom right instead of top left of matrix
	  int k = N*(N-1)/2 - (N-row)*(N-row-1)/2 + col - row - 1;
          int idx = N + 2*k;

          return 2*complex<Float>( a_[ indexFloatN<QUDA_FLOAT4_CLOVER_ORDER>(idx+0,stride,x) ],
				  -a_[ indexFloatN<QUDA_FLOAT4_CLOVER_ORDER>(idx+1,stride,x) ]);
	}

      }

      template <typename helper, typename reducer>
      __host__ double transform_reduce(QudaFieldLocation location, helper h, double init, reducer r) const
      {
        // just use offset_cb, since factor of two from parity is equivalent to complexity
        double result = ::quda::transform_reduce(location, reinterpret_cast<complex<Float> *>(a), offset_cb, h, init, r);
        return 2.0 * result; // factor of two is normalization
      }
    };

    template<typename Float, int nColor, int nSpin> 
      struct Accessor<Float,nColor,nSpin,QUDA_PACKED_CLOVER_ORDER> { 
      Float *a[2];
      const int N = nSpin * nColor / 2;
      complex<Float> zero;
      Accessor(const CloverField &A, bool inverse=false) {
	// even
	a[0] = static_cast<Float*>(const_cast<void*>(A.V(inverse)));
	// odd
	a[1] = static_cast<Float*>(const_cast<void*>(A.V(inverse))) + A.Bytes()/(2*sizeof(Float));
	zero = complex<Float>(0.0,0.0);
      }

      __device__ __host__ inline complex<Float> operator()(int parity, int x, int s_row, int s_col, int c_row, int c_col) const {
	// if not in the diagonal chiral block then return 0.0
	if (s_col / 2 != s_row / 2) { return zero; }

	const int chirality = s_col / 2;

	unsigned int row = s_row%2 * nColor + c_row;
	unsigned int col = s_col%2 * nColor + c_col;

	if (row == col) {
	  complex<Float> tmp = a[parity][(x*2 + chirality)*N*N + row];
	  return tmp;
	} else if (col < row) {
	  // switch coordinates to count from bottom right instead of top left of matrix
	  int k = N*(N-1)/2 - (N-col)*(N-col-1)/2 + row - col - 1;
          int idx = (x*2 + chirality)*N*N + N + 2*k;
          return complex<Float>(a[parity][idx], a[parity][idx+1]);
	} else {
	  // switch coordinates to count from bottom right instead of top left of matrix
	  int k = N*(N-1)/2 - (N-row)*(N-row-1)/2 + col - row - 1;
          int idx = (x*2 + chirality)*N*N + N + 2*k;
          return complex<Float>(a[parity][idx], -a[parity][idx+1]);
	}
      }

      template <typename helper, typename reducer>
      __host__ double transform_reduce(QudaFieldLocation location, helper h, double init, reducer r) const
      {
        errorQuda("Not implemented");
	return 0.0;
      }
    };

    /*
      FIXME the below is the old optimization used for reading the
      clover field, making use of the symmetry to reduce the number of
      reads.

#define READ_CLOVER2_DOUBLE_STR(clover_, chi)                           \
    double2 C0, C1, C2, C3, C4, C5, C6, C7, C8, C9;                       \
    double2 C10, C11, C12, C13, C14, C15, C16, C17;                       \
    double2* clover = (double2*)clover_;                                  \
    load_streaming_double2(C0, &clover[sid + (18*chi+0)*param.cl_stride]); \
    load_streaming_double2(C1, &clover[sid + (18*chi+1)*param.cl_stride]); \
    double diag = 0.5*(C0.x + C1.y);                                      \
    double diag_inv = 1.0/diag;                                           \
    C2 = make_double2(diag*(2-C0.y*diag_inv), diag*(2-C1.x*diag_inv));    \
    load_streaming_double2(C3, &clover[sid + (18*chi+3)*param.cl_stride]);        \
    load_streaming_double2(C4, &clover[sid + (18*chi+4)*param.cl_stride]);        \
    load_streaming_double2(C5, &clover[sid + (18*chi+5)*param.cl_stride]);        \
    load_streaming_double2(C6, &clover[sid + (18*chi+6)*param.cl_stride]);        \
    load_streaming_double2(C7, &clover[sid + (18*chi+7)*param.cl_stride]);        \
    load_streaming_double2(C8, &clover[sid + (18*chi+8)*param.cl_stride]);        \
    load_streaming_double2(C9, &clover[sid + (18*chi+9)*param.cl_stride]);        \
    load_streaming_double2(C10, &clover[sid + (18*chi+10)*param.cl_stride]);      \
    load_streaming_double2(C11, &clover[sid + (18*chi+11)*param.cl_stride]);      \
    load_streaming_double2(C12, &clover[sid + (18*chi+12)*param.cl_stride]);      \
    load_streaming_double2(C13, &clover[sid + (18*chi+13)*param.cl_stride]);      \
    load_streaming_double2(C14, &clover[sid + (18*chi+14)*param.cl_stride]); \
    C15 = make_double2(-C3.x,-C3.y);                                      \
    C16 = make_double2(-C4.x,-C4.y);                                      \
    C17 = make_double2(-C8.x,-C8.y);                                      \
    */

    /**
       This is a template driven generic clover field accessor.  To
       deploy for a specifc field ordering, the two operator()
       accessors have to be specialized for that ordering.
     */
    template <typename Float, int nColor, int nSpin, QudaCloverFieldOrder order>
      struct FieldOrder {

      protected:
	/** An internal reference to the actual field we are accessing */
	CloverField &A;
	const int volumeCB;
	const Accessor<Float,nColor,nSpin,order> accessor;
	bool inverse;
	const QudaFieldLocation location;

      public:
	/** 
	 * Constructor for the FieldOrder class
	 * @param field The field that we are accessing
	 */
      FieldOrder(CloverField &A, bool inverse=false)
      : A(A), volumeCB(A.VolumeCB()), accessor(A,inverse), inverse(inverse), location(A.Location())
	{ }
	
	CloverField& Field() { return A; }
	
    	/**
	 * @brief Read-only complex-member accessor function
	 *
	 * @param parity Parity index
	 * @param x 1-d site index
	 * @param s_row row spin index
	 * @param c_row row color index
	 * @param s_col col spin index
	 * @param c_col col color index
	 */
	__device__ __host__ inline const complex<Float> operator()(int parity, int x, int s_row,
								   int s_col, int c_row, int c_col) const {
	  return accessor(parity, x, s_row, s_col, c_row, c_col);
	}
	
    	/**
	 * @brief Read-only complex-member accessor function.  This is a
	 * special variant that is compatible with the equivalent
	 * gauge::FieldOrder accessor so these can be used
	 * interchangebly in templated code
	 *
	 * @param dummy Dummy parameter that is ignored
	 * @param parity Parity index
	 * @param x 1-d site index
	 * @param s_row row spin index
	 * @param c_row row color index
	 * @param s_col col spin index
	 * @param c_col col color index
	 */
	__device__ __host__ inline complex<Float> operator()(int dummy, int parity, int x, int s_row,
							     int s_col, int c_row, int c_col) const {
	  return accessor(parity,x,s_row,s_col,c_row,c_col);
	}

	/**
	 * @brief Complex-member accessor function
	 *
	 * @param parity Parity index
	 * @param x 1-d site index
	 * @param s_row row spin index
	 * @param c_row row color index
	 * @param s_col col spin index
	 * @param c_col col color index
	 */
	/*
	__device__ __host__ inline complex<Float>& operator()(int parity, int x, int s_row,
							     int s_col, int c_row, int c_col) {
	  //errorQuda("Clover accessor not implemented as a lvalue");
	  return accessor(parity, x, s_row, s_col, c_row, c_col);
	  }
	*/
	
	/** Returns the number of field colors */
	__device__ __host__ inline int Ncolor() const { return nColor; }

	/** Returns the field volume */
	__device__ __host__ inline int Volume() const { return 2*volumeCB; }

	/** Returns the field volume */
	__device__ __host__ inline int VolumeCB() const { return volumeCB; }

	/** Return the size of the allocation (parity left out and added as needed in Tunable::bytes) */
	size_t Bytes() const {
	  constexpr int n = (nSpin * nColor) / 2;
	  constexpr int chiral_block = n * n / 2;
	  return static_cast<size_t>(volumeCB) * chiral_block * 2ll * 2ll * sizeof(Float); // 2 from complex, 2 from chirality
	}

	/**
	 * @brief Returns the L1 norm of the field
	 * @param[in] dim Which dimension we are taking the norm of (dummy for clover)
	 * @return L1 norm
	 */
	__host__ double norm1(int dim=-1, bool global=true) const {
          double nrm1 = accessor.transform_reduce(location, abs_<double, Float>(), 0.0, plus<double>());
          if (global) comm_allreduce(&nrm1);
          return nrm1;
        }

        /**
	 * @brief Returns the L2 norm suared of the field
	 * @param[in] dim Which dimension we are taking the norm of (dummy for clover)
	 * @return L1 norm
	 */
	__host__ double norm2(int dim=-1, bool global=true) const {
          double nrm2 = accessor.transform_reduce(location, square_<double, Float>(), 0.0, plus<double>());
          if (global) comm_allreduce(&nrm2);
          return nrm2;
        }

        /**
	 * @brief Returns the Linfinity norm of the field
	 * @param[in] dim Which dimension we are taking the Linfinity norm of (dummy for clover)
	 * @return Linfinity norm
	 */
	__host__ double abs_max(int dim=-1, bool global=true) const {
          double absmax = accessor.transform_reduce(location, abs_<Float, Float>(), 0.0, maximum<Float>());
          if (global) comm_allreduce_max(&absmax);
          return absmax;
        }

        /**
	 * @brief Returns the minimum absolute value of the field
	 * @param[in] dim Which dimension we are taking the minimum abs of (dummy for clover)
	 * @return Minimum norm
	 */
	__host__ double abs_min(int dim=-1, bool global=true) const {
          double absmax = accessor.transform_reduce(location, abs_<Float, Float>(), std::numeric_limits<double>::max(),
                                                    minimum<Float>());
          if (global) comm_allreduce_min(&absmax);
          return absmax;
        }
      };

    /**
       @brief Accessor routine for CloverFields in native field order.
       @tparam Float Underlying storage data type of the field
       @tparam length Total number of elements per packed clover matrix (e.g., 72)
       @tparam N Number of real numbers per short vector
       @tparam add_rho Whether to add the constant rho onto the
       diagonal.  This is used to enable Hasenbusch mass
       preconditioning.
       @tparam huge_alloc Template parameter that enables 64-bit
       pointer arithmetic for huge allocations (e.g., packed set of
       vectors).  Default is to use 32-bit pointer arithmetic.
    */
    template <typename Float, int length, int N, bool add_rho=false, bool huge_alloc=false>
    struct FloatNOrder {
      using Accessor = FloatNOrder<Float, length, N, add_rho, huge_alloc>;
      using real = typename mapper<Float>::type;
      typedef typename VectorType<Float, N>::type Vector;
      typedef typename AllocType<huge_alloc>::type AllocInt;
      typedef float norm_type;
      static const int M = length / (N * 2); // number of short vectors per chiral block
      static const int block = length / 2;   // chiral block size
      Float *clover;
      norm_type *norm;
      const AllocInt offset; // offset can be 32-bit or 64-bit
      const AllocInt norm_offset;
	const int volumeCB;
	const int stride;

	const bool twisted;
	const real mu2;
        const real rho;

        size_t bytes;
	size_t norm_bytes;
	void *backup_h; //! host memory for backing up the field when tuning
	void *backup_norm_h; //! host memory for backing up norm when tuning

        FloatNOrder(const CloverField &clover, bool is_inverse, Float *clover_ = nullptr, norm_type *norm_ = nullptr) :
          offset(clover.Bytes() / (2 * sizeof(Float) * N)),
          norm_offset(clover.NormBytes() / (2 * sizeof(norm_type))),
          volumeCB(clover.VolumeCB()),
          stride(clover.Stride()),
          twisted(clover.Twisted()),
          mu2(clover.Mu2()),
          rho(clover.Rho()),
          bytes(clover.Bytes()),
          norm_bytes(clover.NormBytes()),
          backup_h(nullptr),
          backup_norm_h(nullptr)
	{
          if (clover.Order() != N) {
            errorQuda("Invalid clover order %d for FloatN (N=%d) accessor", clover.Order(), N);
          }
          this->clover = clover_ ? clover_ : (Float *)(clover.V(is_inverse));
          this->norm = norm_ ? norm_ : (norm_type *)(clover.Norm(is_inverse));
	}

	bool Twisted() const { return twisted; }
	real Mu2() const { return mu2; }

	/**
	   @brief This accessor routine returns a clover_wrapper to this object,
	   allowing us to overload various operators for manipulating at
	   the site level interms of matrix operations.
	   @param[in] x_cb Checkerboarded space-time index we are requesting
	   @param[in] parity Parity we are requesting
	   @param[in] chirality Chirality we are requesting
	   @return Instance of a colorspinor_wrapper that curries in access to
	   this field at the above coordinates.
	*/
        __device__ __host__ inline clover_wrapper<real, Accessor> operator()(int x_cb, int parity, int chirality)
        {
          return clover_wrapper<real, Accessor>(*this, x_cb, parity, chirality);
        }

        /**
	   @brief This accessor routine returns a const colorspinor_wrapper to this object,
	   allowing us to overload various operators for manipulating at
	   the site level interms of matrix operations.
	   @param[in] x_cb Checkerboarded space-time index we are requesting
	   @param[in] parity Parity we are requesting
	   @param[in] chirality Chirality we are requesting
	   @return Instance of a colorspinor_wrapper that curries in access to
	   this field at the above coordinates.
	*/
        __device__ __host__ inline const clover_wrapper<real, Accessor> operator()(
            int x_cb, int parity, int chirality) const
        {
          return clover_wrapper<real, Accessor>(const_cast<Accessor &>(*this), x_cb, parity, chirality);
        }

        /**
	   @brief Load accessor for a single chiral block
	   @param[out] v Vector of loaded elements
	   @param[in] x Checkerboarded site index
	   @param[in] parity Field parity
	   @param[in] chirality Chiral block index
	 */
	__device__ __host__ inline void load(real v[block], int x, int parity, int chirality) const
        {
          norm_type nrm;
          if (isFixed<Float>::value) {
            nrm = vector_load<float>(norm, parity * norm_offset + chirality * stride + x);
          }

#pragma unroll
	  for (int i=0; i<M; i++) {
            // first load from memory
            Vector vecTmp = vector_load<Vector>(clover, parity * offset + x + stride * (chirality * M + i));
            // second do scalar copy converting into register type
#pragma unroll
            for (int j = 0; j < N; j++) { copy_and_scale(v[i * N + j], reinterpret_cast<Float *>(&vecTmp)[j], nrm); }
          }

          if (add_rho) for (int i=0; i<6; i++) v[i] += rho;
        }
  
	/**
	   @brief Store accessor for a single chiral block
	   @param[out] v Vector of elements to be stored
	   @param[in] x Checkerboarded site index
	   @param[in] parity Field parity
	   @param[in] chirality Chiral block index
	 */
	__device__ __host__ inline void save(const real v[block], int x, int parity, int chirality)
        {
          real tmp[block];

          // find the norm of each chiral block
          if (isFixed<Float>::value) {
            norm_type scale = 0.0;
#pragma unroll
            for (int i = 0; i < block; i++) scale = fabsf((norm_type)v[i]) > scale ? fabsf((norm_type)v[i]) : scale;
            norm[parity*norm_offset + chirality*stride + x] = scale;

#ifdef __CUDA_ARCH__
            real scale_inv = __fdividef(fixedMaxValue<Float>::value, scale);
#else
            real scale_inv = fixedMaxValue<Float>::value / scale;
#endif
#pragma unroll
            for (int i = 0; i < block; i++) tmp[i] = v[i] * scale_inv;
          } else {
#pragma unroll
            for (int i = 0; i < block; i++) tmp[i] = v[i];
          }

#pragma unroll
          for (int i = 0; i < M; i++) {
            Vector vecTmp;
            // first do scalar copy converting into storage type
            for (int j = 0; j < N; j++) copy_scaled(reinterpret_cast<Float *>(&vecTmp)[j], tmp[i * N + j]);
            // second do vectorized copy into memory
            vector_store(clover, parity * offset + x + stride * (chirality * M + i), vecTmp);
          }
        }

	/**
	   @brief Load accessor for the clover matrix
	   @param[out] v Vector of loaded elements
	   @param[in] x Checkerboarded site index
	   @param[in] parity Field parity
	   @param[in] chirality Chiral block index
	 */
	__device__ __host__ inline void load(real v[length], int x, int parity) const {
#pragma unroll
          for (int chirality = 0; chirality < 2; chirality++) load(&v[chirality * block], x, parity, chirality);
        }

	/**
	   @brief Store accessor for the clover matrix
	   @param[out] v Vector of elements to be stored
	   @param[in] x Checkerboarded site index
	   @param[in] parity Field parity
	   @param[in] chirality Chiral block index
	 */
	__device__ __host__ inline void save(const real v[length], int x, int parity) {
#pragma unroll
          for (int chirality = 0; chirality < 2; chirality++) save(&v[chirality * block], x, parity, chirality);
        }

	/**
	   @brief Backup the field to the host when tuning
	*/
	void save() {
	  if (backup_h) errorQuda("Already allocated host backup");
	  backup_h = safe_malloc(bytes);
	  qudaMemcpy(backup_h, clover, bytes, cudaMemcpyDeviceToHost);
	  if (norm_bytes) {
	    backup_norm_h = safe_malloc(norm_bytes);
	    qudaMemcpy(backup_norm_h, norm, norm_bytes, cudaMemcpyDeviceToHost);
	  }
	}

	/**
	   @brief Restore the field from the host after tuning
	*/
	void load() {
	  qudaMemcpy(clover, backup_h, bytes, cudaMemcpyHostToDevice);
	  host_free(backup_h);
	  backup_h = nullptr;
	  if (norm_bytes) {
	    qudaMemcpy(norm, backup_norm_h, norm_bytes, cudaMemcpyHostToDevice);
	    host_free(backup_norm_h);
	    backup_norm_h = nullptr;
	  }
	}

	size_t Bytes() const {
	  size_t bytes = length*sizeof(Float);
          if (isFixed<Float>::value) bytes += 2 * sizeof(norm_type);
          return bytes;
	}
      };

    /**
       @brief This is just a dummy structure we use for trove to define the
       required structure size
       @tparam real Real number type
       @tparam length Number of elements in the structure
    */
    template <typename real, int length> struct S { real v[length]; };

    /**
       QDP ordering for clover fields
    */
    template <typename Float, int length = 72>
      struct QDPOrder {
	typedef typename mapper<Float>::type RegType;
	Float *clover;
	const int volumeCB;
	const int stride;
	const int offset;

	const bool twisted;
	const Float mu2;

        QDPOrder(const CloverField &clover, bool inverse, Float *clover_ = nullptr, void *norm_ = nullptr) :
         volumeCB(clover.VolumeCB()), stride(volumeCB), offset(clover.Bytes()/(2*sizeof(Float))),
	twisted(clover.Twisted()), mu2(clover.Mu2()) {
        if (clover.Order() != QUDA_PACKED_CLOVER_ORDER) {
          errorQuda("Invalid clover order %d for this accessor", clover.Order());
        }
        this->clover = clover_ ? clover_ : (Float *)(clover.V(inverse));
      }

	bool  Twisted()	const	{return twisted;}
	Float Mu2()	const	{return mu2;}

	__device__ __host__ inline void load(RegType v[length], int x, int parity) const {
	  // factor of 0.5 comes from basis change
#if defined( __CUDA_ARCH__) && !defined(DISABLE_TROVE)
	  typedef S<Float,length> structure;
	  trove::coalesced_ptr<structure> clover_((structure*)clover);
	  structure v_ = clover_[parity*volumeCB + x];
	  for (int i=0; i<length; i++) v[i] = 0.5*(RegType)v_.v[i];
#else
	  for (int i=0; i<length; i++) v[i] = 0.5*clover[parity*offset + x*length+i];
#endif
	}
  
	__device__ __host__ inline void save(const RegType v[length], int x, int parity) {
#if defined( __CUDA_ARCH__) && !defined(DISABLE_TROVE)
	  typedef S<Float,length> structure;
	  trove::coalesced_ptr<structure> clover_((structure*)clover);
	  structure v_;
	  for (int i=0; i<length; i++) v_.v[i] = 2.0*(Float)v[i];
	  clover_[parity*volumeCB + x] = v_;
#else
	  for (int i=0; i<length; i++) clover[parity*offset + x*length+i] = 2.0*v[i];
#endif
	}

	size_t Bytes() const { return length*sizeof(Float); }
      };

    /**
       QDPJIT ordering for clover fields
    */
    template <typename Float, int length = 72>
      struct QDPJITOrder {
	typedef typename mapper<Float>::type RegType;
	Float *diag; 	   /**< Pointers to the off-diagonal terms (two parities) */
	Float *offdiag;   /**< Pointers to the diagonal terms (two parities) */
	const int volumeCB;
	const int stride;

	const bool twisted;
	const Float mu2;

        QDPJITOrder(const CloverField &clover, bool inverse, Float *clover_ = nullptr, void *norm_ = nullptr) :
          volumeCB(clover.VolumeCB()), stride(volumeCB), twisted(clover.Twisted()), mu2(clover.Mu2()) {
        if (clover.Order() != QUDA_QDPJIT_CLOVER_ORDER) {
          errorQuda("Invalid clover order %d for this accessor", clover.Order());
        }
        offdiag = clover_ ? ((Float **)clover_)[0] : ((Float **)clover.V(inverse))[0];
        diag = clover_ ? ((Float **)clover_)[1] : ((Float **)clover.V(inverse))[1];
      }
	
      bool  Twisted()	const	{return twisted;}
      Float Mu2()	const	{return mu2;}

	__device__ __host__ inline void load(RegType v[length], int x, int parity) const {
	  // the factor of 0.5 comes from a basis change
	  for (int chirality=0; chirality<2; chirality++) {
	    // set diagonal elements
	    for (int i=0; i<6; i++) {
	      v[chirality*36 + i] = 0.5*diag[((i*2 + chirality)*2 + parity)*volumeCB + x];
	    }

	    // the off diagonal elements
	    for (int i=0; i<30; i++) {
	      int z = i%2;
	      int off = i/2;
	      const int idtab[15]={0,1,3,6,10,2,4,7,11,5,8,12,9,13,14};
	      v[chirality*36 + 6 + i] = 0.5*offdiag[(((z*15 + idtab[off])*2 + chirality)*2 + parity)*volumeCB + x];
	    }

	  }
	}
  
	__device__ __host__ inline void save(const RegType v[length], int x, int parity) {
	  // the factor of 2.0 comes from undoing the basis change
	  for (int chirality=0; chirality<2; chirality++) {
	    // set diagonal elements
	    for (int i=0; i<6; i++) {
	      diag[((i*2 + chirality)*2 + parity)*volumeCB + x] = 2.0*v[chirality*36 + i];
	    }

	    // the off diagonal elements
	    for (int i=0; i<30; i++) {
	      int z = i%2;
	      int off = i/2;
	      const int idtab[15]={0,1,3,6,10,2,4,7,11,5,8,12,9,13,14};
	      offdiag[(((z*15 + idtab[off])*2 + chirality)*2 + parity)*volumeCB + x] = 2.0*v[chirality*36 + 6 + i];
	    }
	  }
	}
	
	size_t Bytes() const { return length*sizeof(Float); }
      };
      

    /**
       BQCD ordering for clover fields
       struct for reordering a BQCD clover matrix into the order that is
       expected by QUDA.  As well as reordering the clover matrix
       elements, we are also changing basis.
    */
    template <typename Float, int length = 72>
      struct BQCDOrder {
	typedef typename mapper<Float>::type RegType;
	Float *clover[2];
	const int volumeCB;
	const int stride;

	const bool twisted;
	const Float mu2;

        BQCDOrder(const CloverField &clover, bool inverse, Float *clover_ = nullptr, void *norm_ = nullptr) :
          volumeCB(clover.Stride()), stride(volumeCB), twisted(clover.Twisted()), mu2(clover.Mu2()) {
        if (clover.Order() != QUDA_BQCD_CLOVER_ORDER) {
          errorQuda("Invalid clover order %d for this accessor", clover.Order());
        }
        this->clover[0] = clover_ ? clover_ : (Float *)(clover.V(inverse));
        this->clover[1] = (Float *)((char *)this->clover[0] + clover.Bytes() / 2);
      }


	bool  Twisted()	const	{return twisted;}
	Float Mu2()	const	{return mu2;}

	/**
	   @param v The output clover matrix in QUDA order
	   @param x The checkerboarded lattice site
	   @param parity The parity of the lattice site
	*/
	__device__ __host__ inline void load(RegType v[length], int x, int parity) const {
	  int bq[36] = { 21, 32, 33, 0,  1, 20,                   // diagonal
			 28, 29, 30, 31, 6, 7,  14, 15, 22, 23,   // column 1  6
			 34, 35, 8, 9, 16, 17, 24, 25,            // column 2  16
			 10, 11, 18, 19, 26, 27,                  // column 3  24
			 2,  3,  4,  5,                           // column 4  30
			 12, 13};
	  
	  // flip the sign of the imaginary components
	  int sign[36];
	  for (int i=0; i<6; i++) sign[i] = 1;
	  for (int i=6; i<36; i+=2) {
	    if ( (i >= 10 && i<= 15) || (i >= 18 && i <= 29) )  { sign[i] = -1; sign[i+1] = -1; }
	    else { sign[i] = 1; sign[i+1] = -1; }
	  }
	
	  const int M=length/2;
	  for (int chirality=0; chirality<2; chirality++) 
	    for (int i=0; i<M; i++) 
	      v[chirality*M+i] = sign[i] * clover[parity][x*length+chirality*M+bq[i]];
	
	}
  
	// FIXME implement the save routine for BQCD ordered fields
	__device__ __host__ inline void save(RegType v[length], int x, int parity) {

	};

	size_t Bytes() const { return length*sizeof(Float); }
      };

  } // namespace clover

  // Use traits to reduce the template explosion
  template<typename Float,int N=72, bool add_rho=false> struct clover_mapper { };

  // double precision uses Float2
  template<int N, bool add_rho> struct clover_mapper<double,N,add_rho> { typedef clover::FloatNOrder<double, N, 2, add_rho> type; };

  // single precision uses Float4
  template<int N, bool add_rho> struct clover_mapper<float,N,add_rho> { typedef clover::FloatNOrder<float, N, 4, add_rho> type; };

  // half precision uses Float4
  template<int N, bool add_rho> struct clover_mapper<short,N,add_rho> { typedef clover::FloatNOrder<short, N, 4, add_rho> type; };

  // quarter precision uses Float4
<<<<<<< HEAD
  template<int N, bool add_rho> struct clover_mapper<int8_t,N,add_rho> { typedef clover::FloatNOrder<int8_t, N, 4, add_rho> type; };
=======
  template <int N, bool add_rho> struct clover_mapper<int8_t, N, add_rho> {
    typedef clover::FloatNOrder<int8_t, N, 4, add_rho> type;
  };

} // namespace quda

#endif //_CLOVER_ORDER_H
>>>>>>> 9e5a32bc

} // namespace quda<|MERGE_RESOLUTION|>--- conflicted
+++ resolved
@@ -927,16 +927,8 @@
   template<int N, bool add_rho> struct clover_mapper<short,N,add_rho> { typedef clover::FloatNOrder<short, N, 4, add_rho> type; };
 
   // quarter precision uses Float4
-<<<<<<< HEAD
-  template<int N, bool add_rho> struct clover_mapper<int8_t,N,add_rho> { typedef clover::FloatNOrder<int8_t, N, 4, add_rho> type; };
-=======
   template <int N, bool add_rho> struct clover_mapper<int8_t, N, add_rho> {
     typedef clover::FloatNOrder<int8_t, N, 4, add_rho> type;
   };
 
-} // namespace quda
-
-#endif //_CLOVER_ORDER_H
->>>>>>> 9e5a32bc
-
 } // namespace quda