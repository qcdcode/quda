#pragma once

/**
 * @file  clover_field_order.h
 * @brief Main header file for host and device accessors to CloverFields
 *
 */

#include <limits>
#include <register_traits.h>
#include <convert.h>
#include <clover_field.h>
#include <complex_quda.h>
#include <quda_matrix.h>
#include <color_spinor.h>
#include <aos.h>
#include <transform_reduce.h>

namespace quda {

  /**
     @brief clover_wrapper is an internal class that is used to
     wrap instances of clover accessors, currying in a specifc
     location and chirality on the field.  The operator() accessors in
     clover-field accessors return instances to this class,
     allowing us to then use operator overloading upon this class
     to interact with the HMatrix class.  As a result we can
     include clover-field accessors directly in HMatrix
     expressions in kernels without having to declare temporaries
     with explicit calls to the load/save methods in the
     clover-field accessors.
  */
  template <typename Float, typename T>
    struct clover_wrapper {
      T &field;
      const int x_cb;
      const int parity;
      const int chirality;

      /**
	 @brief clover_wrapper constructor
	 @param[in] a clover field accessor we are wrapping
	 @param[in] x_cb checkerboarded space-time index we are accessing
	 @param[in] parity Parity we are accessing
	 @param[in] chirality Chirality we are accessing
      */
      __device__ __host__ inline clover_wrapper<Float,T>(T &field, int x_cb, int parity, int chirality)
	: field(field), x_cb(x_cb), parity(parity), chirality(chirality) { }

      /**
	 @brief Assignment operator with H matrix instance as input
	 @param[in] C ColorSpinor we want to store in this accessor
      */
      template<typename C>
      __device__ __host__ inline void operator=(const C &a) {
        field.save(a.data, x_cb, parity, chirality);
      }
    };

  template <typename T, int N>
    template <typename S>
    __device__ __host__ inline void HMatrix<T,N>::operator=(const clover_wrapper<T,S> &a) {
    a.field.load(data, a.x_cb, a.parity, a.chirality);
  }

  template <typename T, int N>
    template <typename S>
    __device__ __host__ inline HMatrix<T,N>::HMatrix(const clover_wrapper<T,S> &a) {
    a.field.load(data, a.x_cb, a.parity, a.chirality);
  }

  namespace clover {

    /**
       The internal ordering for each clover matrix has chirality as the
       slowest running dimension, with the internal 36 degrees of
       freedom stored as follows (s=spin, c = color)

       i |  row  |  col  |
           s   c   s   c   z
       0   0   0   0   0   0
       1   0   1   0   1   0
       2   0   2   0   2   0
       3   1   0   1   0   0
       4   1   1   1   1   0
       5   1   2   1   2   0
       6   0   1   0   0   0
       7   0   1   0   0   1
       8   0   2   0   0   0
       9   0   2   0   0   1
       10  1   0   0   0   0
       11  1   0   0   0   1
       12  1   1   0   0   0
       13  1   1   0   0   1
       14  1   2   0   0   0
       15  1   2   0   0   1
       16  0   2   0   1   0
       17  0   2   0   1   1
       18  1   0   0   1   0
       19  1   0   0   1   1
       20  1   1   0   1   0
       21  1   1   0   1   1
       22  1   2   0   1   0
       23  1   2   0   1   1
       24  1   0   0   2   0
       25  1   0   0   2   1
       26  1   1   0   2   0
       27  1   1   0   2   1
       28  1   2   0   2   0
       29  1   2   0   2   1
       30  1   1   1   0   0
       31  1   1   1   0   1
       32  1   2   1   0   0
       33  1   2   1   0   1
       34  1   2   1   1   0
       35  1   2   1   1   1

       For each chirality the first 6 entires are the pure real
       diagonal entries.  The following 30 entries correspond to the
       15 complex numbers on the strictly lower triangular.

       E.g., N = 6 (2 spins x 3 colors) and 
       # entries = 1/2 * N * (N-1)

       The storage order on the strictly lower triangular is column
       major, which complicates the indexing, since we have to count
       backwards from the end of the array.

       // psuedo code in lieu of implementation
       int row = s_row*3 + c_row;
       int col = s_col*3 + c_col;
       if (row == col) {
         return complex(a[row])
       } else if (col < row) {

	 // below we find the offset into each chiral half.  First
	 // compute the offset into the strictly lower triangular
	 // part, counting from the lower right.  This requires we
	 // change to prime coordinates.
         int row' = N - row;
	 int col' = N - col;

	 // The linear offset (in bottom-right coordinates) to the
	 // required element is simply 1/2*col'*(col'-1) + col - row.
	 // Subtract this offset from the number of elements: N=6,
	 // means 15 elements (14 with C-style indexing)), multiply by
	 // two to account for complexity and then add on number of
	 // real diagonals at the end

	 int k = 2 * ( (1/2 N*(N-1) -1) - (1/2 * col' * (col'-1) + col - row) + N;
         return complex(a[2*k], a[2*k+1]);
       } else {
         conj(swap(col,row));
       }

    */

    template<typename Float, int nColor, int nSpin, QudaCloverFieldOrder order> struct Accessor {
      mutable complex<Float> dummy;
      Accessor(const CloverField &, bool = false) {
	errorQuda("Not implemented for order %d", order);
      }

      __device__ __host__ inline complex<Float>& operator()(int, int, int, int, int, int) const
      {
	return dummy;
      }

      template <typename helper, typename reducer>
      __host__ double transform_reduce(QudaFieldLocation, helper, double, reducer) const
      {
        return 0.0;
      }
    };

    template<typename Float, int nColor, int nSpin>
      struct Accessor<Float,nColor,nSpin,QUDA_FLOAT2_CLOVER_ORDER> {
      Float *a;
      int stride;
      size_t offset_cb;
      static constexpr int N = nSpin * nColor / 2;
    Accessor(const CloverField &A, bool inverse=false)
      : a(static_cast<Float*>(const_cast<void*>(A.V(inverse)))), stride(A.Stride()),
	offset_cb(A.Bytes()/(2*sizeof(Float))) { }

      __device__ __host__ inline complex<Float> operator()(int parity, int x, int s_row, int s_col, int c_row, int c_col) const {
	// if not in the diagonal chiral block then return 0.0
	if (s_col / 2 != s_row / 2) { return complex<Float>(0.0); }

	const int chirality = s_col / 2;

	int row = s_row%2 * nColor + c_row;
	int col = s_col%2 * nColor + c_col;
	Float *a_ = a+parity*offset_cb+stride*chirality*N*N;

	if (row == col) {
	  return 2*a_[ row*stride+x ];
	} else if (col < row) {
	  // switch coordinates to count from bottom right instead of top left of matrix
	  int k = N*(N-1)/2 - (N-col)*(N-col-1)/2 + row - col - 1;
          complex<Float> *off = reinterpret_cast<complex<Float>*>(a_ + N);

          return 2*off[k*stride + x];
	} else {
	  // requesting upper triangular so return conjugate transpose
	  // switch coordinates to count from bottom right instead of top left of matrix
	  int k = N*(N-1)/2 - (N-row)*(N-row-1)/2 + col - row - 1;
          complex<Float> *off = reinterpret_cast<complex<Float>*>(a_ + N);
          return 2*conj(off[k*stride + x]);
	}

      }

      template <typename helper, typename reducer>
      __host__ double transform_reduce(QudaFieldLocation location, helper h, double init, reducer r) const
      {
        // just use offset_cb, since factor of two from parity is equivalent to complexity
        double result = ::quda::transform_reduce(location, reinterpret_cast<complex<Float> *>(a), offset_cb, h, init, r);
        return 2.0 * result; // factor of two is normalization
      }
    };

    template<int N>
      __device__ __host__ inline int indexFloatN(int k, int stride, int x) {
      int j = k / N;
      int i = k % N;
      return (j*stride+x)*N + i;
    };

    template<typename Float, int nColor, int nSpin>
      struct Accessor<Float,nColor,nSpin,QUDA_FLOAT4_CLOVER_ORDER> {
      Float *a;
      int stride;
      size_t offset_cb;
      static constexpr int N = nSpin * nColor / 2;
    Accessor(const CloverField &A, bool inverse=false)
      : a(static_cast<Float*>(const_cast<void*>(A.V(inverse)))), stride(A.Stride()),
	offset_cb(A.Bytes()/(2*sizeof(Float))) { }

      __device__ __host__ inline complex<Float> operator()(int parity, int x, int s_row, int s_col, int c_row, int c_col) const {
	// if not in the diagonal chiral block then return 0.0
	if (s_col / 2 != s_row / 2) { return complex<Float>(0.0); }

	const int chirality = s_col / 2;

	int row = s_row%2 * nColor + c_row;
	int col = s_col%2 * nColor + c_col;
	Float *a_ = a+parity*offset_cb+stride*chirality*N*N;

	if (row == col) {
	  return 2*a_[ indexFloatN<QUDA_FLOAT4_CLOVER_ORDER>(row, stride, x) ];
	} else if (col < row) {
	  // switch coordinates to count from bottom right instead of top left of matrix
	  int k = N*(N-1)/2 - (N-col)*(N-col-1)/2 + row - col - 1;
          int idx = N + 2*k;

          return 2*complex<Float>(a_[ indexFloatN<QUDA_FLOAT4_CLOVER_ORDER>(idx+0,stride,x) ],
				  a_[ indexFloatN<QUDA_FLOAT4_CLOVER_ORDER>(idx+1,stride,x) ]);
	} else {
	  // requesting upper triangular so return conjugate transpose
	  // switch coordinates to count from bottom right instead of top left of matrix
	  int k = N*(N-1)/2 - (N-row)*(N-row-1)/2 + col - row - 1;
          int idx = N + 2*k;

          return 2*complex<Float>( a_[ indexFloatN<QUDA_FLOAT4_CLOVER_ORDER>(idx+0,stride,x) ],
				  -a_[ indexFloatN<QUDA_FLOAT4_CLOVER_ORDER>(idx+1,stride,x) ]);
	}

      }

      template <typename helper, typename reducer>
      __host__ double transform_reduce(QudaFieldLocation location, helper h, double init, reducer r) const
      {
        // just use offset_cb, since factor of two from parity is equivalent to complexity
        double result = ::quda::transform_reduce(location, reinterpret_cast<complex<Float> *>(a), offset_cb, h, init, r);
        return 2.0 * result; // factor of two is normalization
      }
    };

    template<typename Float, int nColor, int nSpin> 
      struct Accessor<Float,nColor,nSpin,QUDA_PACKED_CLOVER_ORDER> { 
      Float *a[2];
      const int N = nSpin * nColor / 2;
      complex<Float> zero;
      Accessor(const CloverField &A, bool inverse=false) {
	// even
	a[0] = static_cast<Float*>(const_cast<void*>(A.V(inverse)));
	// odd
	a[1] = static_cast<Float*>(const_cast<void*>(A.V(inverse))) + A.Bytes()/(2*sizeof(Float));
	zero = complex<Float>(0.0,0.0);
      }

      __device__ __host__ inline complex<Float> operator()(int parity, int x, int s_row, int s_col, int c_row, int c_col) const {
	// if not in the diagonal chiral block then return 0.0
	if (s_col / 2 != s_row / 2) { return zero; }

	const int chirality = s_col / 2;

	unsigned int row = s_row%2 * nColor + c_row;
	unsigned int col = s_col%2 * nColor + c_col;

	if (row == col) {
	  complex<Float> tmp = a[parity][(x*2 + chirality)*N*N + row];
	  return tmp;
	} else if (col < row) {
	  // switch coordinates to count from bottom right instead of top left of matrix
	  int k = N*(N-1)/2 - (N-col)*(N-col-1)/2 + row - col - 1;
          int idx = (x*2 + chirality)*N*N + N + 2*k;
          return complex<Float>(a[parity][idx], a[parity][idx+1]);
	} else {
	  // switch coordinates to count from bottom right instead of top left of matrix
	  int k = N*(N-1)/2 - (N-row)*(N-row-1)/2 + col - row - 1;
          int idx = (x*2 + chirality)*N*N + N + 2*k;
          return complex<Float>(a[parity][idx], -a[parity][idx+1]);
	}
      }

      template <typename helper, typename reducer>
      __host__ double transform_reduce(QudaFieldLocation, helper, double, reducer) const
      {
        errorQuda("Not implemented");
	return 0.0;
      }
    };

    /*
      FIXME the below is the old optimization used for reading the
      clover field, making use of the symmetry to reduce the number of
      reads.

#define READ_CLOVER2_DOUBLE_STR(clover_, chi)                           \
    double2 C0, C1, C2, C3, C4, C5, C6, C7, C8, C9;                       \
    double2 C10, C11, C12, C13, C14, C15, C16, C17;                       \
    double2* clover = (double2*)clover_;                                  \
    load_streaming_double2(C0, &clover[sid + (18*chi+0)*param.cl_stride]); \
    load_streaming_double2(C1, &clover[sid + (18*chi+1)*param.cl_stride]); \
    double diag = 0.5*(C0.x + C1.y);                                      \
    double diag_inv = 1.0/diag;                                           \
    C2 = make_double2(diag*(2-C0.y*diag_inv), diag*(2-C1.x*diag_inv));    \
    load_streaming_double2(C3, &clover[sid + (18*chi+3)*param.cl_stride]);        \
    load_streaming_double2(C4, &clover[sid + (18*chi+4)*param.cl_stride]);        \
    load_streaming_double2(C5, &clover[sid + (18*chi+5)*param.cl_stride]);        \
    load_streaming_double2(C6, &clover[sid + (18*chi+6)*param.cl_stride]);        \
    load_streaming_double2(C7, &clover[sid + (18*chi+7)*param.cl_stride]);        \
    load_streaming_double2(C8, &clover[sid + (18*chi+8)*param.cl_stride]);        \
    load_streaming_double2(C9, &clover[sid + (18*chi+9)*param.cl_stride]);        \
    load_streaming_double2(C10, &clover[sid + (18*chi+10)*param.cl_stride]);      \
    load_streaming_double2(C11, &clover[sid + (18*chi+11)*param.cl_stride]);      \
    load_streaming_double2(C12, &clover[sid + (18*chi+12)*param.cl_stride]);      \
    load_streaming_double2(C13, &clover[sid + (18*chi+13)*param.cl_stride]);      \
    load_streaming_double2(C14, &clover[sid + (18*chi+14)*param.cl_stride]); \
    C15 = make_double2(-C3.x,-C3.y);                                      \
    C16 = make_double2(-C4.x,-C4.y);                                      \
    C17 = make_double2(-C8.x,-C8.y);                                      \
    */

    /**
       This is a template driven generic clover field accessor.  To
       deploy for a specifc field ordering, the two operator()
       accessors have to be specialized for that ordering.
     */
    template <typename Float, int nColor, int nSpin, QudaCloverFieldOrder order>
      struct FieldOrder {

      /** Does this field type support ghost zones? */
      static constexpr bool supports_ghost_zone = false;

    protected:
      /** An internal reference to the actual field we are accessing */
      CloverField &A;
      const int volumeCB;
      const Accessor<Float, nColor, nSpin, order> accessor;
      bool inverse;
      const QudaFieldLocation location;

    public:
      /**
       * Constructor for the FieldOrder class
       * @param field The field that we are accessing
       */
      FieldOrder(CloverField &A, bool inverse=false)
      : A(A), volumeCB(A.VolumeCB()), accessor(A,inverse), inverse(inverse), location(A.Location())
	{ }
	
	CloverField& Field() { return A; }
	
    	/**
	 * @brief Read-only complex-member accessor function
	 *
	 * @param parity Parity index
	 * @param x 1-d site index
	 * @param s_row row spin index
	 * @param c_row row color index
	 * @param s_col col spin index
	 * @param c_col col color index
	 */
	__device__ __host__ inline const complex<Float> operator()(int parity, int x, int s_row,
								   int s_col, int c_row, int c_col) const {
	  return accessor(parity, x, s_row, s_col, c_row, c_col);
	}
	
    	/**
	 * @brief Read-only complex-member accessor function.  This is a
	 * special variant that is compatible with the equivalent
	 * gauge::FieldOrder accessor so these can be used
	 * interchangebly in templated code
	 *
	 * @param dummy Dummy parameter that is ignored
	 * @param parity Parity index
	 * @param x 1-d site index
	 * @param s_row row spin index
	 * @param c_row row color index
	 * @param s_col col spin index
	 * @param c_col col color index
	 */
	__device__ __host__ inline complex<Float> operator()(int, int parity, int x, int s_row,
							     int s_col, int c_row, int c_col) const {
	  return accessor(parity,x,s_row,s_col,c_row,c_col);
	}

	/**
	 * @brief Complex-member accessor function
	 *
	 * @param parity Parity index
	 * @param x 1-d site index
	 * @param s_row row spin index
	 * @param c_row row color index
	 * @param s_col col spin index
	 * @param c_col col color index
	 */
	/*
	__device__ __host__ inline complex<Float>& operator()(int parity, int x, int s_row,
							     int s_col, int c_row, int c_col) {
	  //errorQuda("Clover accessor not implemented as a lvalue");
	  return accessor(parity, x, s_row, s_col, c_row, c_col);
	  }
	*/
	
	/** Returns the number of field colors */
	__device__ __host__ inline int Ncolor() const { return nColor; }

	/** Returns the field volume */
	__device__ __host__ inline int Volume() const { return 2*volumeCB; }

	/** Returns the field volume */
	__device__ __host__ inline int VolumeCB() const { return volumeCB; }

	/** Return the size of the allocation (parity left out and added as needed in Tunable::bytes) */
	size_t Bytes() const {
	  constexpr int n = (nSpin * nColor) / 2;
	  constexpr int chiral_block = n * n / 2;
	  return static_cast<size_t>(volumeCB) * chiral_block * 2ll * 2ll * sizeof(Float); // 2 from complex, 2 from chirality
	}

	/**
	 * @brief Returns the L1 norm of the field
	 * @param[in] dim Which dimension we are taking the norm of (dummy for clover)
	 * @return L1 norm
	 */
	__host__ double norm1(int =-1, bool global=true) const {
          double nrm1 = accessor.transform_reduce(location, abs_<double, Float>(), 0.0, plus<double>());
          if (global) comm_allreduce(&nrm1);
          return nrm1;
        }

        /**
	 * @brief Returns the L2 norm suared of the field
	 * @param[in] dim Which dimension we are taking the norm of (dummy for clover)
	 * @return L1 norm
	 */
	__host__ double norm2(int =-1, bool global=true) const {
          double nrm2 = accessor.transform_reduce(location, square_<double, Float>(), 0.0, plus<double>());
          if (global) comm_allreduce(&nrm2);
          return nrm2;
        }

        /**
	 * @brief Returns the Linfinity norm of the field
	 * @param[in] dim Which dimension we are taking the Linfinity norm of (dummy for clover)
	 * @return Linfinity norm
	 */
	__host__ double abs_max(int =-1, bool global=true) const {
          double absmax = accessor.transform_reduce(location, abs_<Float, Float>(), 0.0, maximum<Float>());
          if (global) comm_allreduce_max(&absmax);
          return absmax;
        }

        /**
	 * @brief Returns the minimum absolute value of the field
	 * @param[in] dim Which dimension we are taking the minimum abs of (dummy for clover)
	 * @return Minimum norm
	 */
	__host__ double abs_min(int =-1, bool global=true) const {
          double absmax = accessor.transform_reduce(location, abs_<Float, Float>(), std::numeric_limits<double>::max(),
                                                    minimum<Float>());
          if (global) comm_allreduce_min(&absmax);
          return absmax;
        }
      };

    /**
       @brief Accessor routine for CloverFields in native field order.
       @tparam Float Underlying storage data type of the field
       @tparam length Total number of elements per packed clover matrix (e.g., 72)
       @tparam N Number of real numbers per short vector
       @tparam add_rho Whether to add the constant rho onto the
       diagonal.  This is used to enable Hasenbusch mass
       preconditioning.
       @tparam huge_alloc Template parameter that enables 64-bit
       pointer arithmetic for huge allocations (e.g., packed set of
       vectors).  Default is to use 32-bit pointer arithmetic.
    */
    template <typename Float, int length, int N, bool add_rho=false, bool huge_alloc=false>
    struct FloatNOrder {
      using Accessor = FloatNOrder<Float, length, N, add_rho, huge_alloc>;
      using real = typename mapper<Float>::type;
      typedef typename VectorType<Float, N>::type Vector;
      typedef typename AllocType<huge_alloc>::type AllocInt;
      typedef float norm_type;
      static const int M = length / (N * 2); // number of short vectors per chiral block
      static const int block = length / 2;   // chiral block size
      Float *clover;
      norm_type *norm;
      const AllocInt offset; // offset can be 32-bit or 64-bit
      const AllocInt norm_offset;
	const int volumeCB;
	const int stride;

	const bool twisted;
	const real mu2;
        const real rho;

        size_t bytes;
	size_t norm_bytes;
	void *backup_h; //! host memory for backing up the field when tuning
	void *backup_norm_h; //! host memory for backing up norm when tuning

        FloatNOrder(const CloverField &clover, bool is_inverse, Float *clover_ = nullptr, norm_type *norm_ = nullptr) :
          offset(clover.Bytes() / (2 * sizeof(Float) * N)),
          norm_offset(clover.NormBytes() / (2 * sizeof(norm_type))),
          volumeCB(clover.VolumeCB()),
          stride(clover.Stride()),
          twisted(clover.Twisted()),
          mu2(clover.Mu2()),
          rho(clover.Rho()),
          bytes(clover.Bytes()),
          norm_bytes(clover.NormBytes()),
          backup_h(nullptr),
          backup_norm_h(nullptr)
	{
          if (clover.Order() != N) {
            errorQuda("Invalid clover order %d for FloatN (N=%d) accessor", clover.Order(), N);
          }
          this->clover = clover_ ? clover_ : (Float *)(clover.V(is_inverse));
          this->norm = norm_ ? norm_ : (norm_type *)(clover.Norm(is_inverse));
	}

	bool Twisted() const { return twisted; }
	real Mu2() const { return mu2; }

	/**
	   @brief This accessor routine returns a clover_wrapper to this object,
	   allowing us to overload various operators for manipulating at
	   the site level interms of matrix operations.
	   @param[in] x_cb Checkerboarded space-time index we are requesting
	   @param[in] parity Parity we are requesting
	   @param[in] chirality Chirality we are requesting
	   @return Instance of a colorspinor_wrapper that curries in access to
	   this field at the above coordinates.
	*/
        __device__ __host__ inline clover_wrapper<real, Accessor> operator()(int x_cb, int parity, int chirality)
        {
          return clover_wrapper<real, Accessor>(*this, x_cb, parity, chirality);
        }

        /**
	   @brief This accessor routine returns a const colorspinor_wrapper to this object,
	   allowing us to overload various operators for manipulating at
	   the site level interms of matrix operations.
	   @param[in] x_cb Checkerboarded space-time index we are requesting
	   @param[in] parity Parity we are requesting
	   @param[in] chirality Chirality we are requesting
	   @return Instance of a colorspinor_wrapper that curries in access to
	   this field at the above coordinates.
	*/
        __device__ __host__ inline const clover_wrapper<real, Accessor> operator()(
            int x_cb, int parity, int chirality) const
        {
          return clover_wrapper<real, Accessor>(const_cast<Accessor &>(*this), x_cb, parity, chirality);
        }

        /**
	   @brief Load accessor for a single chiral block
	   @param[out] v Vector of loaded elements
	   @param[in] x Checkerboarded site index
	   @param[in] parity Field parity
	   @param[in] chirality Chiral block index
	 */
	__device__ __host__ inline void load(real v[block], int x, int parity, int chirality) const
        {
          norm_type nrm = isFixed<Float>::value ? vector_load<float>(norm, parity * norm_offset + chirality * stride + x) : 0;

#pragma unroll
	  for (int i=0; i<M; i++) {
            // first load from memory
            Vector vecTmp = vector_load<Vector>(clover, parity * offset + x + stride * (chirality * M + i));
            // second do scalar copy converting into register type
#pragma unroll
            for (int j = 0; j < N; j++) { copy_and_scale(v[i * N + j], reinterpret_cast<Float *>(&vecTmp)[j], nrm); }
          }

          if (add_rho) for (int i=0; i<6; i++) v[i] += rho;
        }
  
	/**
	   @brief Store accessor for a single chiral block
	   @param[out] v Vector of elements to be stored
	   @param[in] x Checkerboarded site index
	   @param[in] parity Field parity
	   @param[in] chirality Chiral block index
	 */
	__device__ __host__ inline void save(const real v[block], int x, int parity, int chirality)
        {
          real tmp[block];

          // find the norm of each chiral block
          if (isFixed<Float>::value) {
            norm_type scale = 0.0;
#pragma unroll
            for (int i = 0; i < block; i++) scale = fabsf((norm_type)v[i]) > scale ? fabsf((norm_type)v[i]) : scale;
            norm[parity*norm_offset + chirality*stride + x] = scale;

#ifdef __CUDA_ARCH__
            real scale_inv = __fdividef(fixedMaxValue<Float>::value, scale);
#else
            real scale_inv = fixedMaxValue<Float>::value / scale;
#endif
#pragma unroll
            for (int i = 0; i < block; i++) tmp[i] = v[i] * scale_inv;
          } else {
#pragma unroll
            for (int i = 0; i < block; i++) tmp[i] = v[i];
          }

#pragma unroll
          for (int i = 0; i < M; i++) {
            Vector vecTmp;
            // first do scalar copy converting into storage type
            for (int j = 0; j < N; j++) copy_scaled(reinterpret_cast<Float *>(&vecTmp)[j], tmp[i * N + j]);
            // second do vectorized copy into memory
            vector_store(clover, parity * offset + x + stride * (chirality * M + i), vecTmp);
          }
        }

	/**
	   @brief Load accessor for the clover matrix
	   @param[out] v Vector of loaded elements
	   @param[in] x Checkerboarded site index
	   @param[in] parity Field parity
	   @param[in] chirality Chiral block index
	 */
	__device__ __host__ inline void load(real v[length], int x, int parity) const {
#pragma unroll
          for (int chirality = 0; chirality < 2; chirality++) load(&v[chirality * block], x, parity, chirality);
        }

	/**
	   @brief Store accessor for the clover matrix
	   @param[out] v Vector of elements to be stored
	   @param[in] x Checkerboarded site index
	   @param[in] parity Field parity
	   @param[in] chirality Chiral block index
	 */
	__device__ __host__ inline void save(const real v[length], int x, int parity) {
#pragma unroll
          for (int chirality = 0; chirality < 2; chirality++) save(&v[chirality * block], x, parity, chirality);
        }

	/**
	   @brief Backup the field to the host when tuning
	*/
	void save() {
	  if (backup_h) errorQuda("Already allocated host backup");
	  backup_h = safe_malloc(bytes);
          qudaMemcpy(backup_h, clover, bytes, qudaMemcpyDeviceToHost);
          if (norm_bytes) {
            backup_norm_h = safe_malloc(norm_bytes);
            qudaMemcpy(backup_norm_h, norm, norm_bytes, qudaMemcpyDeviceToHost);
          }
        }

        /**
           @brief Restore the field from the host after tuning
        */
        void load()
        {
          qudaMemcpy(clover, backup_h, bytes, qudaMemcpyHostToDevice);
          host_free(backup_h);
          backup_h = nullptr;
          if (norm_bytes) {
            qudaMemcpy(norm, backup_norm_h, norm_bytes, qudaMemcpyHostToDevice);
            host_free(backup_norm_h);
            backup_norm_h = nullptr;
          }
        }

        size_t Bytes() const
        {
          size_t bytes = length * sizeof(Float);
          if (isFixed<Float>::value) bytes += 2 * sizeof(norm_type);
          return bytes;
        }
      };

    /**
       QDP ordering for clover fields
    */
    template <typename Float, int length = 72>
      struct QDPOrder {
	typedef typename mapper<Float>::type RegType;
	Float *clover;
	const int volumeCB;
	const int stride;
	const int offset;

	const bool twisted;
	const Float mu2;

        QDPOrder(const CloverField &clover, bool inverse, Float *clover_ = nullptr, void * = nullptr) :
         volumeCB(clover.VolumeCB()), stride(volumeCB), offset(clover.Bytes()/(2*sizeof(Float))),
	twisted(clover.Twisted()), mu2(clover.Mu2()) {
        if (clover.Order() != QUDA_PACKED_CLOVER_ORDER) {
          errorQuda("Invalid clover order %d for this accessor", clover.Order());
        }
        this->clover = clover_ ? clover_ : (Float *)(clover.V(inverse));
      }

	bool  Twisted()	const	{return twisted;}
	Float Mu2()	const	{return mu2;}

	__device__ __host__ inline void load(RegType v[length], int x, int parity) const {
	  // factor of 0.5 comes from basis change
          Float v_[length];
          block_load<Float, length>(v_, &clover[parity*offset + x*length]);
          for (int i=0; i<length; i++) v[i] = 0.5*v_[i];
	}
  
	__device__ __host__ inline void save(const RegType v[length], int x, int parity) {
          Float v_[length];
          for (int i=0; i<length; i++) v_[i] = 2.0*v[i];
          block_store<Float, length>(&clover[parity*offset + x*length], v_);
	}

	size_t Bytes() const { return length*sizeof(Float); }
      };

    /**
       QDPJIT ordering for clover fields
    */
    template <typename Float, int length = 72>
      struct QDPJITOrder {
	typedef typename mapper<Float>::type RegType;
	Float *diag; 	   /**< Pointers to the off-diagonal terms (two parities) */
	Float *offdiag;   /**< Pointers to the diagonal terms (two parities) */
	const int volumeCB;
	const int stride;

	const bool twisted;
	const Float mu2;

        QDPJITOrder(const CloverField &clover, bool inverse, Float *clover_ = nullptr, void * = nullptr) :
          volumeCB(clover.VolumeCB()), stride(volumeCB), twisted(clover.Twisted()), mu2(clover.Mu2()) {
        if (clover.Order() != QUDA_QDPJIT_CLOVER_ORDER) {
          errorQuda("Invalid clover order %d for this accessor", clover.Order());
        }
        offdiag = clover_ ? ((Float **)clover_)[0] : ((Float **)clover.V(inverse))[0];
<<<<<<< HEAD
        diag = clover_ ? ((Float**)clover_)[1] : ((Float**)clover.V(inverse))[1];
=======
        diag = clover_ ? ((Float **)clover_)[1] : ((Float **)clover.V(inverse))[1];
>>>>>>> 2ef770bc
      }
	
      bool  Twisted()	const	{return twisted;}
      Float Mu2()	const	{return mu2;}

	__device__ __host__ inline void load(RegType v[length], int x, int parity) const {
	  // the factor of 0.5 comes from a basis change
	  for (int chirality=0; chirality<2; chirality++) {
	    // set diagonal elements
	    for (int i=0; i<6; i++) {
	      v[chirality*36 + i] = 0.5*diag[((i*2 + chirality)*2 + parity)*volumeCB + x];
	    }

	    // the off diagonal elements
	    for (int i=0; i<30; i++) {
	      int z = i%2;
	      int off = i/2;
	      const int idtab[15]={0,1,3,6,10,2,4,7,11,5,8,12,9,13,14};
	      v[chirality*36 + 6 + i] = 0.5*offdiag[(((z*15 + idtab[off])*2 + chirality)*2 + parity)*volumeCB + x];
	    }

	  }
	}
  
	__device__ __host__ inline void save(const RegType v[length], int x, int parity) {
	  // the factor of 2.0 comes from undoing the basis change
	  for (int chirality=0; chirality<2; chirality++) {
	    // set diagonal elements
	    for (int i=0; i<6; i++) {
	      diag[((i*2 + chirality)*2 + parity)*volumeCB + x] = 2.0*v[chirality*36 + i];
	    }

	    // the off diagonal elements
	    for (int i=0; i<30; i++) {
	      int z = i%2;
	      int off = i/2;
	      const int idtab[15]={0,1,3,6,10,2,4,7,11,5,8,12,9,13,14};
	      offdiag[(((z*15 + idtab[off])*2 + chirality)*2 + parity)*volumeCB + x] = 2.0*v[chirality*36 + 6 + i];
	    }
	  }
	}
	
	size_t Bytes() const { return length*sizeof(Float); }
      };
      

    /**
       BQCD ordering for clover fields
       struct for reordering a BQCD clover matrix into the order that is
       expected by QUDA.  As well as reordering the clover matrix
       elements, we are also changing basis.
    */
    template <typename Float, int length = 72>
      struct BQCDOrder {
	typedef typename mapper<Float>::type RegType;
	Float *clover[2];
	const int volumeCB;
	const int stride;

	const bool twisted;
	const Float mu2;

        BQCDOrder(const CloverField &clover, bool inverse, Float *clover_ = nullptr, void * = nullptr) :
          volumeCB(clover.Stride()), stride(volumeCB), twisted(clover.Twisted()), mu2(clover.Mu2()) {
        if (clover.Order() != QUDA_BQCD_CLOVER_ORDER) {
          errorQuda("Invalid clover order %d for this accessor", clover.Order());
        }
        this->clover[0] = clover_ ? clover_ : (Float *)(clover.V(inverse));
<<<<<<< HEAD
        this->clover[1] = (Float*)((char*)this->clover[0] + clover.Bytes()/2);
=======
        this->clover[1] = (Float *)((char *)this->clover[0] + clover.Bytes() / 2);
>>>>>>> 2ef770bc
      }


	bool  Twisted()	const	{return twisted;}
	Float Mu2()	const	{return mu2;}

	/**
	   @param v The output clover matrix in QUDA order
	   @param x The checkerboarded lattice site
	   @param parity The parity of the lattice site
	*/
	__device__ __host__ inline void load(RegType v[length], int x, int parity) const {
	  int bq[36] = { 21, 32, 33, 0,  1, 20,                   // diagonal
			 28, 29, 30, 31, 6, 7,  14, 15, 22, 23,   // column 1  6
			 34, 35, 8, 9, 16, 17, 24, 25,            // column 2  16
			 10, 11, 18, 19, 26, 27,                  // column 3  24
			 2,  3,  4,  5,                           // column 4  30
			 12, 13};
	  
	  // flip the sign of the imaginary components
	  int sign[36];
	  for (int i=0; i<6; i++) sign[i] = 1;
	  for (int i=6; i<36; i+=2) {
	    if ( (i >= 10 && i<= 15) || (i >= 18 && i <= 29) )  { sign[i] = -1; sign[i+1] = -1; }
	    else { sign[i] = 1; sign[i+1] = -1; }
	  }
	
	  const int M=length/2;
	  for (int chirality=0; chirality<2; chirality++) 
	    for (int i=0; i<M; i++) 
	      v[chirality*M+i] = sign[i] * clover[parity][x*length+chirality*M+bq[i]];
	
	}
  
	// FIXME implement the save routine for BQCD ordered fields
	__device__ __host__ inline void save(RegType [length], int, int) { }

	size_t Bytes() const { return length*sizeof(Float); }
      };

  } // namespace clover

  // Use traits to reduce the template explosion
  template<typename Float,int N=72, bool add_rho=false> struct clover_mapper { };

  // double precision uses Float2
  template<int N, bool add_rho> struct clover_mapper<double,N,add_rho> { typedef clover::FloatNOrder<double, N, 2, add_rho> type; };

  // single precision uses Float4
  template<int N, bool add_rho> struct clover_mapper<float,N,add_rho> { typedef clover::FloatNOrder<float, N, 4, add_rho> type; };

  // half precision uses Float4
  template<int N, bool add_rho> struct clover_mapper<short,N,add_rho> { typedef clover::FloatNOrder<short, N, 4, add_rho> type; };

  // quarter precision uses Float4
  template <int N, bool add_rho> struct clover_mapper<int8_t, N, add_rho> {
    typedef clover::FloatNOrder<int8_t, N, 4, add_rho> type;
  };

} // namespace quda<|MERGE_RESOLUTION|>--- conflicted
+++ resolved
@@ -774,11 +774,7 @@
           errorQuda("Invalid clover order %d for this accessor", clover.Order());
         }
         offdiag = clover_ ? ((Float **)clover_)[0] : ((Float **)clover.V(inverse))[0];
-<<<<<<< HEAD
-        diag = clover_ ? ((Float**)clover_)[1] : ((Float**)clover.V(inverse))[1];
-=======
         diag = clover_ ? ((Float **)clover_)[1] : ((Float **)clover.V(inverse))[1];
->>>>>>> 2ef770bc
       }
 	
       bool  Twisted()	const	{return twisted;}
@@ -847,11 +843,7 @@
           errorQuda("Invalid clover order %d for this accessor", clover.Order());
         }
         this->clover[0] = clover_ ? clover_ : (Float *)(clover.V(inverse));
-<<<<<<< HEAD
-        this->clover[1] = (Float*)((char*)this->clover[0] + clover.Bytes()/2);
-=======
         this->clover[1] = (Float *)((char *)this->clover[0] + clover.Bytes() / 2);
->>>>>>> 2ef770bc
       }
 
 
