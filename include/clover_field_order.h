#ifndef _CLOVER_ORDER_H
#define _CLOVER_ORDER_H

/**
 * @file  clover_field_order.h
 * @brief Main header file for host and device accessors to CloverFields
 *
 */

#include <register_traits.h>
#include <clover_field.h>

namespace quda {

  namespace clover {

    /**
       The internal ordering for each clover matrix has chirality as the
       slowest running dimension, with the internal 36 degrees of
       freedom stored as follows (s=spin, c = color)

       i |  col  |  row  |
       s   c   s   c   z
       0   0   0   0   0   0
       1   0   1   0   1   0
       2   0   2   0   2   0
       3   1   0   1   0   0
       4   1   1   1   1   0
       5   1   2   1   2   0
       6   0   1   0   0   0
       7   0   1   0   0   1
       8   0   2   0   0   0
       9   0   2   0   0   1
       10  1   0   0   0   0
       11  1   0   0   0   1
       12  1   1   0   0   0
       13  1   1   0   0   1
       14  1   2   0   0   0
       15  1   2   0   0   1
       16  0   2   0   1   0
       17  0   2   0   1   1
       18  1   0   0   1   0
       19  1   0   0   1   1
       20  1   1   0   1   0
       21  1   1   0   1   1
       22  1   2   0   1   0
       23  1   2   0   1   1
       24  1   0   0   2   0
       25  1   0   0   2   1
       26  1   1   0   2   0
       27  1   1   0   2   1
       28  1   2   0   2   0
       29  1   2   0   2   1
       30  1   1   1   0   0
       31  1   1   1   0   1
       32  1   2   1   0   0
       33  1   2   1   0   1
       34  1   2   1   1   0
       35  1   2   1   1   1
    */


    /**
       FloatN ordering for clover fields
    */
    template <typename Float, int length, int N>
      struct FloatNOrder {
	typedef typename mapper<Float>::type RegType;
	Float *clover[2];
	float *norm[2];
	const int volumeCB;
	const int stride;

      FloatNOrder(const CloverField &clover, bool inverse, Float *clover_=0, float *norm_=0) : volumeCB(clover.VolumeCB()), stride(clover.Stride()) {
	this->clover[0] = clover_ ? clover_ : (Float*)(clover.V(inverse));
	this->clover[1] = (Float*)((char*)this->clover[0] + clover.Bytes()/2);
	this->norm[0] = norm_ ? norm_ : (float*)(clover.Norm(inverse));
	this->norm[1] = (float*)((char*)this->norm[0] + clover.NormBytes()/2);
      }
      
	__device__ __host__ inline void load(RegType v[length], int x, int parity) const {
	  const int M=length/(N*2);
	  for (int chirality=0; chirality<2; chirality++) {
	    for (int i=0; i<M; i++) {
	      for (int j=0; j<N; j++) {
		int intIdx = (chirality*M + i)*N + j; // internal dof index
		int padIdx = intIdx / N;
		copy(v[(chirality*M+i)*N+j], clover[parity][(padIdx*stride + x)*N + intIdx%N]);
		if (sizeof(Float)==sizeof(short)) v[(chirality*M+i)*N+j] *= norm[parity][chirality*volumeCB + x];
	      }
	    }
	  }
	}
  
	__device__ __host__ inline void save(const RegType v[length], int x, int parity) {
	  // find the norm of each chiral block
	  RegType scale[2];
	  if (sizeof(Float)==sizeof(short)) {
	    const int M = length/2;
	    for (int chi=0; chi<2; chi++) { // chirality
	      scale[chi] = 0.0;
	      for (int i=0; i<M; i++) 
		scale[chi] = fabs(v[chi*M+i]) > scale[chi] ? fabs(v[chi*M+i]) : scale[chi];
	      norm[parity][chi*volumeCB + x] = scale[chi];
	    }
	  }

	  const int M=length/(N*2);
	  for (int chirality=0; chirality<2; chirality++) {
	    for (int i=0; i<M; i++) {
	      for (int j=0; j<N; j++) {
		int intIdx = (chirality*M + i)*N + j;
		int padIdx = intIdx / N;
		if (sizeof(Float)==sizeof(short))
		  copy(clover[parity][(padIdx*stride + x)*N + intIdx%N], v[(chirality*M+i)*N+j] / scale[chirality]);
		else
		  copy(clover[parity][(padIdx*stride + x)*N + intIdx%N], v[(chirality*M+i)*N+j]);
	      }
	    }
	  }
	}

	size_t Bytes() const { 
	  size_t bytes = length*sizeof(Float);
	  if (sizeof(Float)==sizeof(short)) bytes += 2*sizeof(float);
	  return bytes;
	}
      };

    /**
       QDP ordering for clover fields
    */
    template <typename Float, int length>
      struct QDPOrder {
	typedef typename mapper<Float>::type RegType;
	Float *clover[2];
	const int volumeCB;
	const int stride;

      QDPOrder(const CloverField &clover, bool inverse, Float *clover_=0) 
      : volumeCB(clover.VolumeCB()), stride(volumeCB) {
	this->clover[0] = clover_ ? clover_ : (Float*)(clover.V(inverse));
	this->clover[1] = (Float*)((char*)this->clover[0] + clover.Bytes()/2);
      }

	__device__ __host__ inline void load(RegType v[length], int x, int parity) const {
	  for (int i=0; i<length; i++) v[i] = 0.5*clover[parity][x*length+i]; // factor of 0.5 comes from basis change
	}
  
	__device__ __host__ inline void save(const RegType v[length], int x, int parity) {
	  for (int i=0; i<length; i++) clover[parity][x*length+i] = 2.0*v[i];
	}

	size_t Bytes() const { return length*sizeof(Float); }
      };

    /**
       QDPJIT ordering for clover fields
    */
    template <typename Float, int length>
      struct QDPJITOrder {
	typedef typename mapper<Float>::type RegType;
	Float *diag; 	   /**< Pointers to the off-diagonal terms (two parities) */
	Float *offdiag;   /**< Pointers to the diagonal terms (two parities) */
	const int volumeCB;
	const int stride;

      QDPJITOrder(const CloverField &clover, bool inverse, Float *clover_=0) 
      : volumeCB(clover.VolumeCB()), stride(volumeCB) {
	offdiag = clover_ ? ((Float**)clover_)[0] : ((Float**)clover.V(inverse))[0];
	diag = clover_ ? ((Float**)clover_)[1] : ((Float**)clover.V(inverse))[1];
      }

	__device__ __host__ inline void load(RegType v[length], int x, int parity) const {
	  // the factor of 0.5 comes from a basis change
	  for (int chirality=0; chirality<2; chirality++) {
	    // set diagonal elements
	    for (int i=0; i<6; i++) {
	      v[chirality*36 + i] = 0.5*diag[((i*2 + chirality)*2 + parity)*volumeCB + x];
	    }

<<<<<<< HEAD
	    // the off diagonal elements
	    for (int i=0; i<30; i++) {
	      int z = i%2;
	      int off = i/2;
	      v[chirality*36 + 6 + i] = 0.5*offdiag[(((z*15 + off)*2 + chirality)*2 + parity)*volumeCB + x];
	    }
=======
	  // the off diagonal elements
	  for (int i=0; i<30; i++) {
	    int z = i%2;
	    int off = i/2;
	    const int idtab[15]={0,1,3,6,10,2,4,7,11,5,8,12,9,13,14};
	    v[chirality*36 + 6 + i] = 0.5*offdiag[(((z*15 + idtab[off])*2 + chirality)*2 + parity)*volumeCB + x];
>>>>>>> ca2d3df7
	  }

	}
  
	__device__ __host__ inline void save(const RegType v[length], int x, int parity) {
	  // the factor of 2.0 comes from undoing the basis change
	  for (int chirality=0; chirality<2; chirality++) {
	    // set diagonal elements
	    for (int i=0; i<6; i++) {
	      diag[((i*2 + chirality)*2 + parity)*volumeCB + x] = 2.0*v[chirality*36 + i];
	    }

	    // the off diagonal elements
	    for (int i=0; i<30; i++) {
	      int z = i%2;
	      int off = i/2;
	      offdiag[(((z*15 + off)*2 + chirality)*2 + parity)*volumeCB + x] = 2.0*v[chirality*36 + 6 + i];
	    }
	  }
	}

	size_t Bytes() const { return length*sizeof(Float); }
      };


    /**
       BQCD ordering for clover fields
       struct for reordering a BQCD clover matrix into the order that is
       expected by QUDA.  As well as reordering the clover matrix
       elements, we are also changing basis.
    */
    template <typename Float, int length>
      struct BQCDOrder {
	typedef typename mapper<Float>::type RegType;
	Float *clover[2];
	const int volumeCB;
	const int stride;

      BQCDOrder(const CloverField &clover, bool inverse, Float *clover_=0) 
      : volumeCB(clover.Stride()), stride(volumeCB) {
	this->clover[0] = clover_ ? clover_ : (Float*)(clover.V(inverse));
	this->clover[1] = (Float*)((char*)this->clover[0] + clover.Bytes()/2);
      }

	/**
	   @param v The output clover matrix in QUDA order
	   @param x The checkerboarded lattice site
	   @param parity The parity of the lattice site
	*/
	__device__ __host__ inline void load(RegType v[length], int x, int parity) const {
	  int bq[36] = { 21, 32, 33, 0,  1, 20,                   // diagonal
			 28, 29, 30, 31, 6, 7,  14, 15, 22, 23,   // column 1  6
			 34, 35, 8, 9, 16, 17, 24, 25,            // column 2  16
			 10, 11, 18, 19, 26, 27,                  // column 3  24
			 2,  3,  4,  5,                           // column 4  30
			 12, 13};
	
	  // flip the sign of the imaginary components
	  int sign[36];
	  for (int i=0; i<6; i++) sign[i] = 1;
	  for (int i=6; i<36; i+=2) {
	    if ( (i >= 10 && i<= 15) || (i >= 18 && i <= 29) )  { sign[i] = -1; sign[i+1] = -1; }
	    else { sign[i] = 1; sign[i+1] = -1; }
	  }
	
	  const int M=length/2;
	  for (int chirality=0; chirality<2; chirality++) 
	    for (int i=0; i<M; i++) 
	      v[chirality*M+i] = sign[i] * clover[parity][x*length+chirality*M+bq[i]];
	
	}
  
	// FIXME implement the save routine for BQCD ordered fields
	__device__ __host__ inline void save(RegType v[length], int x, int parity) {

	};

	size_t Bytes() const { return length*sizeof(Float); }
      };


  } // namespace clover
} // namespace quda

#endif //_CLOVER_ORDER_H
<|MERGE_RESOLUTION|>--- conflicted
+++ resolved
@@ -179,21 +179,12 @@
 	      v[chirality*36 + i] = 0.5*diag[((i*2 + chirality)*2 + parity)*volumeCB + x];
 	    }
 
-<<<<<<< HEAD
-	    // the off diagonal elements
-	    for (int i=0; i<30; i++) {
-	      int z = i%2;
-	      int off = i/2;
-	      v[chirality*36 + 6 + i] = 0.5*offdiag[(((z*15 + off)*2 + chirality)*2 + parity)*volumeCB + x];
-	    }
-=======
 	  // the off diagonal elements
 	  for (int i=0; i<30; i++) {
 	    int z = i%2;
 	    int off = i/2;
 	    const int idtab[15]={0,1,3,6,10,2,4,7,11,5,8,12,9,13,14};
 	    v[chirality*36 + 6 + i] = 0.5*offdiag[(((z*15 + idtab[off])*2 + chirality)*2 + parity)*volumeCB + x];
->>>>>>> ca2d3df7
 	  }
 
 	}
