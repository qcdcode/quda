#pragma once

#include <string>

namespace quda
{

  /**
     @brief VectorIO is a simple wrapper class for loading and saving
     sets of vector fields using QIO.
   */
  class VectorIO
  {
    const std::string filename;
#ifdef HAVE_QIO
    bool parity_inflate;
#endif
<<<<<<< HEAD

=======
>>>>>>> c65f6a12
  public:

    /**
       Constructor for VectorIO class
       @param[in] filename The filename associated with this IO object
       @param[in] parity_inflate Whether to inflate single_parity
       field to dual parity fields for I/O
    */
    VectorIO(const std::string &filename, bool parity_inflate = false);

    /**
       @brief Load vectors from filename
       @param[in] vecs The set of vectors to load
    */
    void load(std::vector<ColorSpinorField *> &vecs);

    /**
       @brief Save vectors to filename
       @param[in] vecs The set of vectors to save
    */
    void save(const std::vector<ColorSpinorField *> &vecs);
  };

} // namespace quda<|MERGE_RESOLUTION|>--- conflicted
+++ resolved
@@ -15,10 +15,6 @@
 #ifdef HAVE_QIO
     bool parity_inflate;
 #endif
-<<<<<<< HEAD
-
-=======
->>>>>>> c65f6a12
   public:
 
     /**
