--- conflicted
+++ resolved
@@ -8,12 +8,6 @@
 
 #ifdef QMP_COMMS
 #include <qmp.h>
-<<<<<<< HEAD
-#ifdef __cplusplus
-extern "C" {
-#endif
-QMP_status_t QMP_get_mpi_comm(QMP_comm_t comm, void **mpicomm);
-=======
 
 #ifdef __cplusplus
 extern "C" {
@@ -21,7 +15,6 @@
 
 QMP_status_t QMP_get_mpi_comm(QMP_comm_t comm, void **mpicomm);
 
->>>>>>> 939cadfc
 #ifdef __cplusplus
 }
 #endif
