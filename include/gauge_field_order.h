--- conflicted
+++ resolved
@@ -166,11 +166,7 @@
       { return static_cast<ReduceType>(norm(x)); }
     };
 
-<<<<<<< HEAD
-    template<typename ReduceType> struct square_<ReduceType,int8_t> {
-=======
     template <typename ReduceType> struct square_<ReduceType, int8_t> {
->>>>>>> 9e5a32bc
       const ReduceType scale;
       square_(const ReduceType scale) : scale(scale) { }
       __host__ __device__ inline ReduceType operator()(const quda::complex<int8_t> &x)
@@ -196,11 +192,7 @@
       __host__ __device__ Float operator()(const quda::complex<storeFloat> &x) { return abs(x); }
     };
 
-<<<<<<< HEAD
-    template<typename Float> struct abs_<Float,int8_t> {
-=======
     template <typename Float> struct abs_<Float, int8_t> {
->>>>>>> 9e5a32bc
       Float scale;
       abs_(const Float scale) : scale(scale) { }
       __host__ __device__ Float operator()(const quda::complex<int8_t> &x)
@@ -222,11 +214,7 @@
     };
 
     template <typename Float, typename storeFloat> __host__ __device__ inline constexpr bool fixed_point() { return false; }
-<<<<<<< HEAD
-    template<> __host__ __device__ inline constexpr bool fixed_point<float,int8_t>() { return true; }
-=======
     template <> __host__ __device__ inline constexpr bool fixed_point<float, int8_t>() { return true; }
->>>>>>> 9e5a32bc
     template<> __host__ __device__ inline constexpr bool fixed_point<float,short>() { return true; }
     template<> __host__ __device__ inline constexpr bool fixed_point<float,int>() { return true; }
 
