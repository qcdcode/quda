--- conflicted
+++ resolved
@@ -42,13 +42,8 @@
     cudaGaugeField *fatGauge;  // used by staggered only
     cudaGaugeField *longGauge; // used by staggered only
     int laplace3D;
-<<<<<<< HEAD
-    cudaCloverField *clover;
-    GaugeField* xInvKD; // used for the Kahler-Dirac operator only
-=======
     CloverField *clover;
-    cudaGaugeField *xInvKD; // used for the Kahler-Dirac operator only
->>>>>>> 1704c009
+    GaugeField *xInvKD; // used for the Kahler-Dirac operator only
 
     double mu; // used by twisted mass only
     double mu_factor; // used by multigrid only
