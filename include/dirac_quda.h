#pragma once

#include <quda_internal.h>
#include <timer.h>
#include <color_spinor_field.h>
#include <gauge_field.h>
#include <clover_field.h>
#include <blas_quda.h>

#include <typeinfo>

namespace quda {

  // Forward declare: MG Transfer Class
  class Transfer;

  // Forward declare: Dirac Op Base Class
  class Dirac;

  // Params for Dirac operator
  class DiracParam {

  public:
    QudaDiracType type;
    double kappa;
    double mass;
    double m5; // used by domain wall only
    int Ls;    // used by domain wall and twisted mass
    Complex b_5[QUDA_MAX_DWF_LS]; // used by mobius domain wall only
    Complex c_5[QUDA_MAX_DWF_LS]; // used by mobius domain wall only

    // The EOFA parameters. See the description in InvertParam
    double eofa_shift;
    int eofa_pm;
    double mq1;
    double mq2;
    double mq3;

    QudaMatPCType matpcType;
    QudaDagType dagger;
    cudaGaugeField *gauge;
    cudaGaugeField *fatGauge;  // used by staggered only
    cudaGaugeField *longGauge; // used by staggered only
    int laplace3D;
    CloverField *clover;
    cudaGaugeField *xInvKD; // used for the Kahler-Dirac operator only

    double mu; // used by twisted mass only
    double mu_factor; // used by multigrid only
    double epsilon; //2nd tm parameter (used by twisted mass only)
    double tm_rho;  // "rho"-type Hasenbusch mass used for twisted clover (like regular rho but
                    // applied like a twisted mass and ignored in the inverse)

    ColorSpinorField *tmp1;
    ColorSpinorField *tmp2; // used by Wilson-like kernels only

    int commDim[QUDA_MAX_DIM]; // whether to do comms or not

    QudaPrecision halo_precision; // only does something for DiracCoarse at present

    // for multigrid only
    Transfer *transfer; 
    Dirac *dirac;
    bool need_bidirectional; // whether or not we need to force a bi-directional build
    bool use_mma;            // whether to use tensor cores where applicable

    bool use_mobius_fused_kernel; // Whether or not use fused kernels for Mobius

    // Default constructor
    DiracParam() :
      type(QUDA_INVALID_DIRAC),
      kappa(0.0),
      m5(0.0),
      matpcType(QUDA_MATPC_INVALID),
      dagger(QUDA_DAG_INVALID),
      gauge(0),
      clover(0),
      mu(0.0),
      mu_factor(0.0),
      epsilon(0.0),
      tm_rho(0.0),
      tmp1(0),
      tmp2(0),
      halo_precision(QUDA_INVALID_PRECISION),
      need_bidirectional(false),
#ifdef QUDA_MMA_AVAILABLE
      use_mma(true),
#else
      use_mma(false),
#endif
#ifdef NVSHMEM_COMMS
      use_mobius_fused_kernel(false)
#else
      use_mobius_fused_kernel(true)
#endif
    {
      for (int i=0; i<QUDA_MAX_DIM; i++) commDim[i] = 1;
    }

    // Pretty print the args struct
    void print() {
      printfQuda("Printing DslashParam\n");
      printfQuda("type = %d\n", type);
      printfQuda("kappa = %g\n", kappa);
      printfQuda("mass = %g\n", mass);
      printfQuda("laplace3D = %d\n", laplace3D);
      printfQuda("m5 = %g\n", m5);
      printfQuda("Ls = %d\n", Ls);
      printfQuda("matpcType = %d\n", matpcType);
      printfQuda("dagger = %d\n", dagger);
      printfQuda("mu = %g\n", mu);
      printfQuda("tm_rho = %g\n", tm_rho);
      printfQuda("epsilon = %g\n", epsilon);
      printfQuda("halo_precision = %d\n", halo_precision);
      for (int i=0; i<QUDA_MAX_DIM; i++) printfQuda("commDim[%d] = %d\n", i, commDim[i]);
      for (int i = 0; i < Ls; i++)
        printfQuda(
            "b_5[%d] = %e %e \t c_5[%d] = %e %e\n", i, b_5[i].real(), b_5[i].imag(), i, c_5[i].real(), c_5[i].imag());
      printfQuda("use_mma = %d\n", use_mma);
      printfQuda("use_mobius_fused_kernel = %s\n", use_mobius_fused_kernel ? "true" : "false");
    }
  };

  // This is a free function:
  // Dirac params structure
  // inv_param structure
  // pc -> preconditioned.
  void setDiracParam(DiracParam &diracParam, QudaInvertParam *inv_param, bool pc);

  // This is a free function.
  void setDiracSloppyParam(DiracParam &diracParam, QudaInvertParam *inv_param, bool pc);

  // forward declarations
  class DiracMatrix; // What are the differences in these classes?
  class DiracM;
  class DiracMdagM;
  class DiracMdagMLocal;
  class DiracMMdag;
  class DiracMdag;
  class DiracG5M;
  //Forward declaration of multigrid Transfer class
  class Transfer;

  // Abstract base class
  class Dirac : public Object {

    friend class DiracMatrix;
    friend class DiracM;
    friend class DiracMdagM;
    friend class DiracMdagMLocal;
    friend class DiracMMdag;
    friend class DiracMdag;
    friend class DiracG5M;

  protected:
    cudaGaugeField *gauge;
    double kappa;
    double mass;
    int laplace3D;
    QudaMatPCType matpcType;
    mutable QudaDagType dagger; // mutable to simplify implementation of Mdag
    mutable unsigned long long flops;
    mutable ColorSpinorField *tmp1; // temporary hack
    mutable ColorSpinorField *tmp2; // temporary hack
    QudaDiracType type; 
    mutable QudaPrecision halo_precision; // only does something for DiracCoarse at present

    bool newTmp(ColorSpinorField **, const ColorSpinorField &) const;
    void deleteTmp(ColorSpinorField **, const bool &reset) const;

    mutable int commDim[QUDA_MAX_DIM]; // whether do comms or not

    bool use_mobius_fused_kernel; // Whether or not use fused kernels for Mobius

    mutable TimeProfile profile;

  public:
    Dirac(const DiracParam &param);       // construct from params
    Dirac(const Dirac &dirac);            // Copy construct
    virtual ~Dirac();                     // virtual destructor as this is a base classe
    Dirac &operator=(const Dirac &dirac); // assignment

    /**
       @brief Enable / disable communications for the Dirac operator
       @param[in] commDim_ Array of booleans which determines whether
       communications are enabled
     */
    void setCommDim(const int commDim_[QUDA_MAX_DIM]) const {
      for (int i=0; i<QUDA_MAX_DIM; i++) { commDim[i] = commDim_[i]; }
    }

    /**
      @brief Whether the Dirac object is the DiracCoarse.
    */
    virtual bool isCoarse() const { return false; }

    /**
        @brief Check parity spinors are usable (check geometry ?)
    */
    virtual void checkParitySpinor(const ColorSpinorField &, const ColorSpinorField &) const;

    /**
        @brief check full spinors are compatible (check geometry ?)
    */
    virtual void checkFullSpinor(const ColorSpinorField &, const ColorSpinorField &) const;

    /**
        @brief check spinors do not alias
    */
    void checkSpinorAlias(const ColorSpinorField &, const ColorSpinorField &) const;

    /**
       @brief Whether or not the operator has a single-parity Dslash
    */
    virtual bool hasDslash() const { return true; }

    /**
        @brief apply 'dslash' operator for the DiracOp. This may be e.g. AD
    */
    virtual void Dslash(ColorSpinorField &out, const ColorSpinorField &in, 
			const QudaParity parity) const = 0;

    /**
       @brief Xpay version of Dslash
    */
    virtual void DslashXpay(ColorSpinorField &out, const ColorSpinorField &in, 
			    const QudaParity parity, const ColorSpinorField &x,
			    const double &k) const = 0;

    /**
       @brief Apply M for the dirac op. E.g. the Schur Complement operator
    */
    virtual void M(ColorSpinorField &out, const ColorSpinorField &in) const = 0;

    /**
       @brief Apply MdagM operator which may be optimized
    */
    virtual void MdagM(ColorSpinorField &out, const ColorSpinorField &in) const = 0;

    /**
       @brief Apply the local MdagM operator: equivalent to applying zero Dirichlet
              boundary condition to MdagM on each rank. Depending on the number of
              stencil steps of the fermion type, this may require additional effort
              to include the terms that hop out of the boundary and then hop back.
    */
    virtual void MdagMLocal(ColorSpinorField &, const ColorSpinorField &) const { errorQuda("Not implemented!\n"); }

    /**
       @brief Apply the local MdagM operator: equivalent to applying zero Dirichlet
              boundary condition to MdagM on each rank. Depending on the number of
              stencil steps of the fermion type, this may require additional effort
              to include the terms that hop out of the boundary and then hop back.
    */
    virtual void Dslash4(ColorSpinorField &, const ColorSpinorField &, const QudaParity) const
    {
      errorQuda("Not implemented!\n");
    }

    /**
        @brief Apply Mdag (daggered operator of M
    */
    void Mdag(ColorSpinorField &out, const ColorSpinorField &in) const;

    /**
       @brief Apply Normal Operator
    */
    void MMdag(ColorSpinorField &out, const ColorSpinorField &in) const;

    // required methods to use e-o preconditioning for solving full system
    virtual void prepare(ColorSpinorField *&src, ColorSpinorField *&sol, ColorSpinorField &x, ColorSpinorField &b,
                         const QudaSolutionType solType) const = 0;
    virtual void reconstruct(ColorSpinorField &x, const ColorSpinorField &b, const QudaSolutionType solType) const = 0;

    // special prepare/recon methods that go into PreconditionedSolve in MG
    virtual void prepareSpecialMG(ColorSpinorField *&src, ColorSpinorField *&sol, ColorSpinorField &x,
                                  ColorSpinorField &b, const QudaSolutionType solType) const
    {
      prepare(src, sol, x, b, solType);
    }
    virtual void reconstructSpecialMG(ColorSpinorField &x, const ColorSpinorField &b, const QudaSolutionType solType) const
    {
      reconstruct(x, b, solType);
    }

    /**
       @brief specifies whether or not there's a specialized prepare/reconstruct
              used before/after transfering to/from the coarse level in MG

       @return whether or not a specialized routine should be used
    */
    virtual bool hasSpecialMG() const { return false; }

    void setMass(double mass){ this->mass = mass;}

    // Dirac operator factory
    /**
       @brief Creates a subclass from parameters
    */
    static Dirac* create(const DiracParam &param);

    /**
       @brief accessor for Kappa (mass parameter)
    */
    double Kappa() const { return kappa; }

    /**
       @brief accessor for Mass (in case of a factor of 2 for staggered)
    */
    virtual double Mass() const { return mass; } // in case of factor of 2 convention for staggered

    /**
       @brief accessor for twist parameter -- overrride can return better value
    */
    virtual double Mu() const { return 0.; }

    /**
       @brief accessor for mu factoo for MG/ -- override can return a better value
    */
    virtual double MuFactor() const { return 0.; }

    /**
       @brief  returns and then zeroes flopcount
    */
    unsigned long long Flops() const
    {
      unsigned long long rtn = flops;
      flops = 0;
      return rtn;
    }

    /**
       @brief returns preconditioning type
    */
    QudaMatPCType getMatPCType() const { return matpcType; }

    /**
       @brief  I have no idea what this does
    */
    int getStencilSteps() const;

    /**
       @brief sets whether operator is daggered or not
    */
    void Dagger(QudaDagType dag) const { dagger = dag; }

    /**
       @brief Flips value of daggered
    */
    void flipDagger() const { dagger = (dagger == QUDA_DAG_YES) ? QUDA_DAG_NO : QUDA_DAG_YES; }

    /**
       @brief is operator hermitian
    */
    virtual bool hermitian() const { return false; }

    /** @brief returns the Dirac type

        @return Dirac type
     */
    virtual QudaDiracType getDiracType() const = 0;

    /**
     *  @brief Update the internal gauge, fat gauge, long gauge, clover field pointer as appropriate.
     *  These are pointers as opposed to references to support passing in `nullptr`.
     *
     *  @param gauge_in Updated gauge field
     *  @param fat_gauge_in Updated fat links
     *  @param long_gauge_in Updated long links
     *  @param clover_in Updated clover field
     */
    virtual void updateFields(cudaGaugeField *gauge_in, cudaGaugeField *, cudaGaugeField *, CloverField *)
    {
      gauge = gauge_in;
    }

    /**
     * @brief Create the coarse operator (virtual parent)
     *
     * @param Y[out] Coarse link field
     * @param X[out] Coarse clover field
     * @param T[in] Transfer operator defining the coarse grid
     * @param kappa Kappa parameter for the coarse operator
     * @param mass Mass parameter for the coarse operator (gets explicitly built into clover, hard coded to zero for non-staggered ops)
     * @param mu TM mu parameter for the coarse operator
     * @param mu_factor multiplicative factor for the mu parameter
     */
    virtual void createCoarseOp(GaugeField &, GaugeField &, const Transfer &, double, double, double, double) const
    {errorQuda("Not implemented");}

    QudaPrecision HaloPrecision() const { return halo_precision; }
    void setHaloPrecision(QudaPrecision halo_precision_) const { halo_precision = halo_precision_; }

    /**
      @brief If managed memory and prefetch is enabled, prefetch
      the gauge field and temporary spinors to the CPU or GPU
      as requested. Overloads may also grab a clover term
      @param[in] mem_space Memory space we are prefetching to
      @param[in] stream Which stream to run the prefetch in (default 0)
    */
    virtual void prefetch(QudaFieldLocation mem_space, qudaStream_t stream = device::get_default_stream()) const;
  };

  // Full Wilson
  class DiracWilson : public Dirac {

  protected:
    void initConstants();

  public:
    DiracWilson(const DiracParam &param);
    DiracWilson(const DiracWilson &dirac);
    DiracWilson(const DiracParam &param, const int nDims);//to correctly adjust face for DW and non-deg twisted mass   
  
    virtual ~DiracWilson();
    DiracWilson& operator=(const DiracWilson &dirac);

    virtual void Dslash(ColorSpinorField &out, const ColorSpinorField &in, 
			const QudaParity parity) const;
    virtual void DslashXpay(ColorSpinorField &out, const ColorSpinorField &in, 
			    const QudaParity parity, const ColorSpinorField &x, const double &k) const;
    virtual void M(ColorSpinorField &out, const ColorSpinorField &in) const;
    virtual void MdagM(ColorSpinorField &out, const ColorSpinorField &in) const;

    virtual void prepare(ColorSpinorField* &src, ColorSpinorField* &sol,
			 ColorSpinorField &x, ColorSpinorField &b,
			 const QudaSolutionType) const;
    virtual void reconstruct(ColorSpinorField &x, const ColorSpinorField &b,
			     const QudaSolutionType) const;

    virtual QudaDiracType getDiracType() const { return QUDA_WILSON_DIRAC; }

    /**
     * @brief Create the coarse Wilson operator.
     *
     * @details Takes the multigrid transfer class, which knows
     *          about the coarse grid blocking, as well as
     *          having prolongate and restrict member functions,
     *          and returns color matrices Y[0..2*dim-1] corresponding
     *          to the coarse grid hopping terms and X corresponding to
     *          the coarse grid "clover" term.
     *
     * @param Y[out] Coarse link field
     * @param X[out] Coarse clover field
     * @param T[in] Transfer operator defining the coarse grid
     * @param mass Mass parameter for the coarse operator (hard coded to 0 when CoarseOp is called)
     * @param kappa Kappa parameter for the coarse operator
     */
    virtual void createCoarseOp(GaugeField &Y, GaugeField &X, const Transfer &T,
				double kappa, double mass=0.,double mu=0., double mu_factor=0.) const;
  };

  // Even-odd preconditioned Wilson
  class DiracWilsonPC : public DiracWilson {

  private:

  public:
    DiracWilsonPC(const DiracParam &param);
    DiracWilsonPC(const DiracWilsonPC &dirac);
    virtual ~DiracWilsonPC();
    DiracWilsonPC& operator=(const DiracWilsonPC &dirac);

    void M(ColorSpinorField &out, const ColorSpinorField &in) const;
    void MdagM(ColorSpinorField &out, const ColorSpinorField &in) const;

    void prepare(ColorSpinorField* &src, ColorSpinorField* &sol,
		 ColorSpinorField &x, ColorSpinorField &b,
		 const QudaSolutionType) const;
    void reconstruct(ColorSpinorField &x, const ColorSpinorField &b,
		     const QudaSolutionType) const;

    virtual QudaDiracType getDiracType() const { return QUDA_WILSONPC_DIRAC; }
  };

  // Full clover
  class DiracClover : public DiracWilson {

  protected:
    CloverField *clover;
    void checkParitySpinor(const ColorSpinorField &, const ColorSpinorField &) const;
    void initConstants();

  public:
    DiracClover(const DiracParam &param);
    DiracClover(const DiracClover &dirac);
    virtual ~DiracClover();
    DiracClover& operator=(const DiracClover &dirac);

    // APply clover
    void Clover(ColorSpinorField &out, const ColorSpinorField &in, const QudaParity parity) const;

    virtual void DslashXpay(ColorSpinorField &out, const ColorSpinorField &in, const QudaParity parity,
			    const ColorSpinorField &x, const double &k) const;

    virtual void M(ColorSpinorField &out, const ColorSpinorField &in) const;
    virtual void MdagM(ColorSpinorField &out, const ColorSpinorField &in) const;

    virtual void prepare(ColorSpinorField* &src, ColorSpinorField* &sol,
			 ColorSpinorField &x, ColorSpinorField &b,
			 const QudaSolutionType) const;
    virtual void reconstruct(ColorSpinorField &x, const ColorSpinorField &b,
			     const QudaSolutionType) const;

    virtual QudaDiracType getDiracType() const { return QUDA_CLOVER_DIRAC; }

    /**
     *  @brief Update the internal gauge, fat gauge, long gauge, clover field pointer as appropriate.
     *  These are pointers as opposed to references to support passing in `nullptr`.
     *
     *  @param gauge_in Updated gauge field
     *  @param fat_gauge_in Updated fat links
     *  @param long_gauge_in Updated long links
     *  @param clover_in Updated clover field
     */
    virtual void updateFields(cudaGaugeField *gauge_in, cudaGaugeField *, cudaGaugeField *, CloverField *clover_in)
    {
      DiracWilson::updateFields(gauge_in, nullptr, nullptr, nullptr);
      clover = clover_in;
    }

    /**
     * @brief Create the coarse clover operator
     *
     * @details Takes the multigrid transfer class, which knows
     *          about the coarse grid blocking, as well as
     *          having prolongate and restrict member functions,
     *          and returns color matrices Y[0..2*dim-1] corresponding
     *          to the coarse grid hopping terms and X corresponding to
     *          the coarse grid "clover" term.
     *
     * @param T[in] Transfer operator defining the coarse grid
     * @param Y[out] Coarse link field
     * @param X[out] Coarse clover field
     * @param kappa Kappa parameter for the coarse operator
     * @param mass Mass parameter for the coarse operator (hard coded to 0 when CoarseOp is called)
     */
    void createCoarseOp(GaugeField &Y, GaugeField &X, const Transfer &T,
			double kappa, double mass=0., double mu=0., double mu_factor=0.) const;

    /**
      @brief If managed memory and prefetch is enabled, prefetch
      all relevant memory fields (gauge, clover, temporary spinors)
      to the CPU or GPU as requested
      @param[in] mem_space Memory space we are prefetching to
      @param[in] stream Which stream to run the prefetch in (default 0)
    */
    virtual void prefetch(QudaFieldLocation mem_space, qudaStream_t stream = device::get_default_stream()) const;
  };

  // Even-odd preconditioned clover
  class DiracCloverPC : public DiracClover {

  public:
    DiracCloverPC(const DiracParam &param);
    DiracCloverPC(const DiracCloverPC &dirac);
    virtual ~DiracCloverPC();
    DiracCloverPC& operator=(const DiracCloverPC &dirac);

    // Clover is inherited from parent

    // Clover Inv is new
    void CloverInv(ColorSpinorField &out, const ColorSpinorField &in, const QudaParity parity) const;

    // Dslash is redefined as A_pp^{-1} D_p\bar{p}
    void Dslash(ColorSpinorField &out, const ColorSpinorField &in, 
		const QudaParity parity) const;

    // out = x + k A_pp^{-1} D_p\bar{p}
    void DslashXpay(ColorSpinorField &out, const ColorSpinorField &in, 
		    const QudaParity parity, const ColorSpinorField &x, const double &k) const;

    // Can implement: M as e.g. :  i) tmp_e = A^{-1}_ee D_eo in_o  (Dslash)
    //                            ii) out_o = in_o + A_oo^{-1} D_oe tmp_e (AXPY)
    void M(ColorSpinorField &out, const ColorSpinorField &in) const;

    // squared op
    void MdagM(ColorSpinorField &out, const ColorSpinorField &in) const;

    void prepare(ColorSpinorField* &src, ColorSpinorField* &sol,
		 ColorSpinorField &x, ColorSpinorField &b,
		 const QudaSolutionType) const;
    void reconstruct(ColorSpinorField &x, const ColorSpinorField &b,
		     const QudaSolutionType) const;

    virtual QudaDiracType getDiracType() const { return QUDA_CLOVERPC_DIRAC; }

    /**
     * @brief Create the coarse even-odd preconditioned clover
     * operator.  Unlike the Wilson operator, the coarsening of the
     * preconditioned clover operator differs from that of the
     * unpreconditioned clover operator, so we need to specialize it.
     *
     * @param T[in] Transfer operator defining the coarse grid
     * @param Y[out] Coarse link field
     * @param X[out] Coarse clover field
     * @param kappa Kappa parameter for the coarse operator
     * @param mass Mass parameter for the coarse operator (set to zero)
     */
    void createCoarseOp(GaugeField &Y, GaugeField &X, const Transfer &T,
			double kappa, double mass=0., double mu=0., double mu_factor=0.) const;

    /**
      @brief If managed memory and prefetch is enabled, prefetch
      all relevant memory fields (gauge, clover, temporary spinors).
      Will only grab the inverse clover unless the clover field
      is needed for asymmetric preconditioning
      to the CPU or GPU as requested
      @param[in] mem_space Memory space we are prefetching to
      @param[in] stream Which stream to run the prefetch in (default 0)
    */
    virtual void prefetch(QudaFieldLocation mem_space, qudaStream_t stream = device::get_default_stream()) const;
  };

  // Full clover with Hasenbusch Twist
  //
  //    [ A_ee                      -k D_eo ]
  //    [ -k D_oe    A_oo + i mu g_5 A_oo^2 ]
  //
  //    A_oo + i mu g_5 A_oo^2 = A_oo( 1 + i mu g_5 A_oo)

  class DiracCloverHasenbuschTwist : public DiracClover
  {

    // Inherit these so I will comment them out
    /*
  protected:
    CloverField *clover;
    void checkParitySpinor(const ColorSpinorField &, const ColorSpinorField &) const;
    void initConstants();
    */
  protected:
    double mu;

  public:
    DiracCloverHasenbuschTwist(const DiracParam &param);
    DiracCloverHasenbuschTwist(const DiracCloverHasenbuschTwist &dirac);
    virtual ~DiracCloverHasenbuschTwist();
    DiracCloverHasenbuschTwist &operator=(const DiracCloverHasenbuschTwist &dirac);

    virtual void M(ColorSpinorField &out, const ColorSpinorField &in) const;
    virtual void MdagM(ColorSpinorField &out, const ColorSpinorField &in) const;

    virtual QudaDiracType getDiracType() const { return QUDA_CLOVER_HASENBUSCH_TWIST_DIRAC; }

    /**
     * @brief Create the coarse clover operator
     *
     * @param T[in] Transfer operator defining the coarse grid
     * @param Y[out] Coarse link field
     * @param X[out] Coarse clover field
     * @param kappa Kappa parameter for the coarse operator
     * @param mass Mass parameter for the coarse operator (hard coded to 0 when CoarseOp is called)
     */
    void createCoarseOp(GaugeField &Y, GaugeField &X, const Transfer &T, double kappa, double mass = 0., double mu = 0.,
                        double mu_factor = 0.) const;
  };

  // Even-odd preconditioned clover
  class DiracCloverHasenbuschTwistPC : public DiracCloverPC
  {
  protected:
    double mu;

  public:
    DiracCloverHasenbuschTwistPC(const DiracParam &param);
    DiracCloverHasenbuschTwistPC(const DiracCloverHasenbuschTwistPC &dirac);
    virtual ~DiracCloverHasenbuschTwistPC();
    DiracCloverHasenbuschTwistPC &operator=(const DiracCloverHasenbuschTwistPC &dirac);

    // Clover is inherited from parent

    // Clover Inv is inherited from parent

    // Dslash is defined as A_pp^{-1} D_p\bar{p} and is inherited

    // DslashXPay is inherited (for reconstructs and such)

    // out = (1 +/- ig5 mu A)x  + k A^{-1} D in
    void DslashXpayTwistClovInv(ColorSpinorField &out, const ColorSpinorField &in, const QudaParity parity,
                                const ColorSpinorField &x, const double &k, const double &b) const;

    // out = ( 1+/- i g5 mu A) x - D in
    void DslashXpayTwistNoClovInv(ColorSpinorField &out, const ColorSpinorField &in, const QudaParity parity,
                                  const ColorSpinorField &x, const double &k, const double &b) const;

    // Can implement: M as e.g. :  i) tmp_e = A^{-1}_ee D_eo in_o  (Dslash)
    //                            ii) out_o = in_o + A_oo^{-1} D_oe tmp_e (AXPY)
    void M(ColorSpinorField &out, const ColorSpinorField &in) const;

    // squared op
    void MdagM(ColorSpinorField &out, const ColorSpinorField &in) const;

    virtual QudaDiracType getDiracType() const { return QUDA_CLOVER_HASENBUSCH_TWISTPC_DIRAC; }

    /**
     * @brief Create the coarse even-odd preconditioned clover
     * operator.  Unlike the Wilson operator, the coarsening of the
     * preconditioned clover operator differs from that of the
     * unpreconditioned clover operator, so we need to specialize it.
     *
     * @param T[in] Transfer operator defining the coarse grid
     * @param Y[out] Coarse link field
     * @param X[out] Coarse clover field
     * @param kappa Kappa parameter for the coarse operator
     * @param mass Mass parameter for the coarse operator (set to zero)
     */
    void createCoarseOp(GaugeField &Y, GaugeField &X, const Transfer &T, double kappa, double mass = 0., double mu = 0.,
                        double mu_factor = 0.) const;
  };

  // Full domain wall
  class DiracDomainWall : public DiracWilson {

  protected:
    double m5;
    double kappa5;
    int Ls; // length of the fifth dimension
    void checkDWF(const ColorSpinorField &out, const ColorSpinorField &in) const;

public:
    DiracDomainWall(const DiracParam &param);
    DiracDomainWall(const DiracDomainWall &dirac);
    virtual ~DiracDomainWall();
    DiracDomainWall& operator=(const DiracDomainWall &dirac);

    void Dslash(ColorSpinorField &out, const ColorSpinorField &in, 
		const QudaParity parity) const;
    void DslashXpay(ColorSpinorField &out, const ColorSpinorField &in, 
		    const QudaParity parity, const ColorSpinorField &x, const double &k) const;

    virtual void M(ColorSpinorField &out, const ColorSpinorField &in) const;
    virtual void MdagM(ColorSpinorField &out, const ColorSpinorField &in) const;

    virtual void prepare(ColorSpinorField* &src, ColorSpinorField* &sol,
			 ColorSpinorField &x, ColorSpinorField &b,
			 const QudaSolutionType) const;
    virtual void reconstruct(ColorSpinorField &x, const ColorSpinorField &b,
			     const QudaSolutionType) const;

    virtual QudaDiracType getDiracType() const { return QUDA_DOMAIN_WALL_DIRAC; }
  };

  // 5d Even-odd preconditioned domain wall
  class DiracDomainWallPC : public DiracDomainWall {

  private:

  public:
    DiracDomainWallPC(const DiracParam &param);
    DiracDomainWallPC(const DiracDomainWallPC &dirac);
    virtual ~DiracDomainWallPC();
    DiracDomainWallPC& operator=(const DiracDomainWallPC &dirac);

    void M(ColorSpinorField &out, const ColorSpinorField &in) const;
    void MdagM(ColorSpinorField &out, const ColorSpinorField &in) const;

    void prepare(ColorSpinorField* &src, ColorSpinorField* &sol,
		 ColorSpinorField &x, ColorSpinorField &b,
		 const QudaSolutionType) const;
    void reconstruct(ColorSpinorField &x, const ColorSpinorField &b,
		     const QudaSolutionType) const;

    virtual QudaDiracType getDiracType() const { return QUDA_DOMAIN_WALLPC_DIRAC; }
  };

  // Full domain wall, but with 4-d parity ordered fields
  class DiracDomainWall4D : public DiracDomainWall
  {

  public:
    DiracDomainWall4D(const DiracParam &param);
    DiracDomainWall4D(const DiracDomainWall4D &dirac);
    virtual ~DiracDomainWall4D();
    DiracDomainWall4D &operator=(const DiracDomainWall4D &dirac);

    void Dslash4(ColorSpinorField &out, const ColorSpinorField &in, const QudaParity parity) const;
    void Dslash5(ColorSpinorField &out, const ColorSpinorField &in) const;
    void Dslash4Xpay(ColorSpinorField &out, const ColorSpinorField &in,
		     const QudaParity parity, const ColorSpinorField &x, const double &k) const;
    void Dslash5Xpay(ColorSpinorField &out, const ColorSpinorField &in, const ColorSpinorField &x, const double &k) const;

    void M(ColorSpinorField &out, const ColorSpinorField &in) const;
    void MdagM(ColorSpinorField &out, const ColorSpinorField &in) const;

    void prepare(ColorSpinorField *&src, ColorSpinorField *&sol, ColorSpinorField &x, ColorSpinorField &b,
        const QudaSolutionType) const;
    void reconstruct(ColorSpinorField &x, const ColorSpinorField &b, const QudaSolutionType) const;

    virtual QudaDiracType getDiracType() const { return QUDA_DOMAIN_WALL_4D_DIRAC; }
  };

  // 4d Even-odd preconditioned domain wall
  class DiracDomainWall4DPC : public DiracDomainWall4D
  {

  public:
    DiracDomainWall4DPC(const DiracParam &param);
    DiracDomainWall4DPC(const DiracDomainWall4DPC &dirac);
    virtual ~DiracDomainWall4DPC();
    DiracDomainWall4DPC &operator=(const DiracDomainWall4DPC &dirac);

    void M5inv(ColorSpinorField &out, const ColorSpinorField &in) const;
    void M5invXpay(ColorSpinorField &out, const ColorSpinorField &in, const ColorSpinorField &x, const double &k) const;

    void M(ColorSpinorField &out, const ColorSpinorField &in) const;
    void MdagM(ColorSpinorField &out, const ColorSpinorField &in) const;

    void prepare(ColorSpinorField *&src, ColorSpinorField *&sol, ColorSpinorField &x, ColorSpinorField &b,
                 const QudaSolutionType) const;
    void reconstruct(ColorSpinorField &x, const ColorSpinorField &b,
		     const QudaSolutionType) const;

    virtual QudaDiracType getDiracType() const { return QUDA_DOMAIN_WALL_4DPC_DIRAC; }
  };

  // Full Mobius
  class DiracMobius : public DiracDomainWall {

  protected:
    //Mobius coefficients
      Complex b_5[QUDA_MAX_DWF_LS];
      Complex c_5[QUDA_MAX_DWF_LS];

      /**
         Whether we are using classical Mobius with constant real-valued
         b and c coefficients, or zMobius with complex-valued variable
         coefficients
      */
      bool zMobius;

      double mobius_kappa_b;
      double mobius_kappa_c;
      double mobius_kappa;

    public:
      DiracMobius(const DiracParam &param);
      // DiracMobius(const DiracMobius &dirac);
      // virtual ~DiracMobius();
      // DiracMobius& operator=(const DiracMobius &dirac);

      void Dslash4(ColorSpinorField &out, const ColorSpinorField &in, const QudaParity parity) const;
      void Dslash4pre(ColorSpinorField &out, const ColorSpinorField &in) const;
      void Dslash5(ColorSpinorField &out, const ColorSpinorField &in) const;

      void Dslash4Xpay(ColorSpinorField &out, const ColorSpinorField &in, const QudaParity parity,
                       const ColorSpinorField &x, const double &k) const;
      void Dslash4preXpay(ColorSpinorField &out, const ColorSpinorField &in, const ColorSpinorField &x,
                          const double &k) const;
      void Dslash5Xpay(ColorSpinorField &out, const ColorSpinorField &in, const ColorSpinorField &x,
                       const double &k) const;

      virtual void M(ColorSpinorField &out, const ColorSpinorField &in) const;
      virtual void MdagM(ColorSpinorField &out, const ColorSpinorField &in) const;

      virtual void prepare(ColorSpinorField *&src, ColorSpinorField *&sol, ColorSpinorField &x, ColorSpinorField &b,
                           const QudaSolutionType) const;
      virtual void reconstruct(ColorSpinorField &x, const ColorSpinorField &b, const QudaSolutionType) const;

      virtual QudaDiracType getDiracType() const { return QUDA_MOBIUS_DOMAIN_WALL_DIRAC; }
  };

  // 4d even-odd preconditioned Mobius domain wall
  class DiracMobiusPC : public DiracMobius {

  protected:
    mutable cudaGaugeField *extended_gauge;

  private:
  public:
    DiracMobiusPC(const DiracParam &param);
    DiracMobiusPC(const DiracMobiusPC &dirac);
    virtual ~DiracMobiusPC();
    DiracMobiusPC& operator=(const DiracMobiusPC &dirac);

    void M5inv(ColorSpinorField &out, const ColorSpinorField &in) const;
    void M5invXpay(ColorSpinorField &out, const ColorSpinorField &in, const ColorSpinorField &x, const double &k) const;

    void Dslash4M5invM5pre(ColorSpinorField &out, const ColorSpinorField &in, const QudaParity parity) const;
    void Dslash4M5preM5inv(ColorSpinorField &out, const ColorSpinorField &in, const QudaParity parity) const;
    void Dslash4M5invXpay(ColorSpinorField &out, const ColorSpinorField &in, const QudaParity parity,
                          const ColorSpinorField &x, const double &a) const;
    void Dslash4M5preXpay(ColorSpinorField &out, const ColorSpinorField &in, const QudaParity parity,
                          const ColorSpinorField &x, const double &a) const;
    void Dslash4XpayM5mob(ColorSpinorField &out, const ColorSpinorField &in, const QudaParity parity,
                          const ColorSpinorField &x, const double &a) const;
    void Dslash4M5preXpayM5mob(ColorSpinorField &out, const ColorSpinorField &in, const QudaParity parity,
                               const ColorSpinorField &x, const double &a) const;
    void Dslash4M5invXpayM5inv(ColorSpinorField &out, const ColorSpinorField &in, const QudaParity parity,
                               const ColorSpinorField &x, const double &a, ColorSpinorField &y) const;

    void MdagMLocal(ColorSpinorField &out, const ColorSpinorField &in) const;

    void M(ColorSpinorField &out, const ColorSpinorField &in) const;
    void MdagM(ColorSpinorField &out, const ColorSpinorField &in) const;
    void prepare(ColorSpinorField* &src, ColorSpinorField* &sol, ColorSpinorField &x, 
		 ColorSpinorField &b, const QudaSolutionType) const;
    void reconstruct(ColorSpinorField &x, const ColorSpinorField &b, const QudaSolutionType) const;

    virtual QudaDiracType getDiracType() const { return QUDA_MOBIUS_DOMAIN_WALLPC_DIRAC; }
  };

  // Full Mobius EOFA
  class DiracMobiusEofa : public DiracMobius
  {

  protected:
    // The EOFA parameters
    double m5inv_fac = 0.;
    double sherman_morrison_fac = 0.;
    double eofa_shift;
    int eofa_pm;
    double mq1;
    double mq2;
    double mq3;
    double eofa_u[QUDA_MAX_DWF_LS];
    double eofa_x[QUDA_MAX_DWF_LS];
    double eofa_y[QUDA_MAX_DWF_LS];

  public:
    DiracMobiusEofa(const DiracParam &param);

    void m5_eofa(ColorSpinorField &out, const ColorSpinorField &in) const;
    void m5_eofa_xpay(ColorSpinorField &out, const ColorSpinorField &in, const ColorSpinorField &x, double a = -1.) const;

    virtual void M(ColorSpinorField &out, const ColorSpinorField &in) const;
    virtual void MdagM(ColorSpinorField &out, const ColorSpinorField &in) const;

    virtual void prepare(ColorSpinorField *&src, ColorSpinorField *&sol, ColorSpinorField &x, ColorSpinorField &b,
                         const QudaSolutionType) const;
    virtual void reconstruct(ColorSpinorField &x, const ColorSpinorField &b, const QudaSolutionType) const;

    virtual QudaDiracType getDiracType() const { return QUDA_MOBIUS_DOMAIN_WALL_EOFA_DIRAC; }
  };

  // 4d Even-odd preconditioned Mobius domain wall with EOFA
  class DiracMobiusEofaPC : public DiracMobiusEofa
  {

  public:
    DiracMobiusEofaPC(const DiracParam &param);

    void m5inv_eofa(ColorSpinorField &out, const ColorSpinorField &in) const;
    void m5inv_eofa_xpay(ColorSpinorField &out, const ColorSpinorField &in, const ColorSpinorField &x,
                         double a = -1.) const;

    void M(ColorSpinorField &out, const ColorSpinorField &in) const;
    void MdagM(ColorSpinorField &out, const ColorSpinorField &in) const;

    void full_dslash(ColorSpinorField &out,
                     const ColorSpinorField &in) const; // ye = Mee * xe + Meo * xo, yo = Moo * xo + Moe * xe

    void prepare(ColorSpinorField *&src, ColorSpinorField *&sol, ColorSpinorField &x, ColorSpinorField &b,
                 const QudaSolutionType) const;
    void reconstruct(ColorSpinorField &x, const ColorSpinorField &b, const QudaSolutionType) const;

    virtual QudaDiracType getDiracType() const { return QUDA_MOBIUS_DOMAIN_WALLPC_EOFA_DIRAC; }
  };

  void gamma5(ColorSpinorField &out, const ColorSpinorField &in);

  // Full twisted mass
  class DiracTwistedMass : public DiracWilson {

  protected:
      mutable double mu;
      mutable double epsilon;
      void twistedApply(ColorSpinorField &out, const ColorSpinorField &in, const QudaTwistGamma5Type twistType) const;
      virtual void Dslash(ColorSpinorField &out, const ColorSpinorField &in, QudaParity parity) const;
      virtual void DslashXpay(ColorSpinorField &out, const ColorSpinorField &in, QudaParity parity,
          const ColorSpinorField &x, const double &k) const;

  public:
    DiracTwistedMass(const DiracTwistedMass &dirac);
    DiracTwistedMass(const DiracParam &param, const int nDim);
    virtual ~DiracTwistedMass();
    DiracTwistedMass& operator=(const DiracTwistedMass &dirac);

    void Twist(ColorSpinorField &out, const ColorSpinorField &in) const;

    virtual void M(ColorSpinorField &out, const ColorSpinorField &in) const;
    virtual void MdagM(ColorSpinorField &out, const ColorSpinorField &in) const;

    virtual void prepare(ColorSpinorField* &src, ColorSpinorField* &sol,
			 ColorSpinorField &x, ColorSpinorField &b,
			 const QudaSolutionType) const;
    virtual void reconstruct(ColorSpinorField &x, const ColorSpinorField &b,
			     const QudaSolutionType) const;

    virtual QudaDiracType getDiracType() const { return QUDA_TWISTED_MASS_DIRAC; }

    double Mu() const { return mu; }

    /**
     * @brief Create the coarse twisted-mass operator
     *
     * @details Takes the multigrid transfer class, which knows
     *          about the coarse grid blocking, as well as
     *          having prolongate and restrict member functions,
     *          and returns color matrices Y[0..2*dim-1] corresponding
     *          to the coarse grid hopping terms and X corresponding to
     *          the coarse grid "clover" term.
     *
     * @param T[in] Transfer operator defining the coarse grid
     * @param Y[out] Coarse link field
     * @param X[out] Coarse clover field
     * @param kappa Kappa parameter for the coarse operator
     * @param mass Mass parameter for the coarse operator (gets explicitly built into clover, hard coded to zero for
     * non-staggered ops)
     * @param mu TM mu parameter for the coarse operator
     * @param mu_factor multiplicative factor for the mu parameter
     */
    void createCoarseOp(GaugeField &Y, GaugeField &X, const Transfer &T,
			double kappa, double mass, double mu, double mu_factor=0.) const;
  };

  // Even-odd preconditioned twisted mass
  class DiracTwistedMassPC : public DiracTwistedMass {

  public:
    DiracTwistedMassPC(const DiracTwistedMassPC &dirac);
    DiracTwistedMassPC(const DiracParam &param, const int nDim);

    virtual ~DiracTwistedMassPC();
    DiracTwistedMassPC& operator=(const DiracTwistedMassPC &dirac);

    void TwistInv(ColorSpinorField &out, const ColorSpinorField &in) const;

    virtual void Dslash(ColorSpinorField &out, const ColorSpinorField &in, 
			const QudaParity parity) const;
    virtual void DslashXpay(ColorSpinorField &out, const ColorSpinorField &in, 
			    const QudaParity parity, const ColorSpinorField &x, const double &k) const;
    void M(ColorSpinorField &out, const ColorSpinorField &in) const;
    void MdagM(ColorSpinorField &out, const ColorSpinorField &in) const;

    void prepare(ColorSpinorField* &src, ColorSpinorField* &sol,
		 ColorSpinorField &x, ColorSpinorField &b,
		 const QudaSolutionType) const;
    void reconstruct(ColorSpinorField &x, const ColorSpinorField &b,
		     const QudaSolutionType) const;

    virtual QudaDiracType getDiracType() const { return QUDA_TWISTED_MASSPC_DIRAC; }

    /**
     * @brief Create the coarse even-odd preconditioned twisted-mass
     *        operator
     * @param T[in] Transfer operator defining the coarse grid
     * @param Y[out] Coarse link field
     * @param X[out] Coarse clover field
     * @param kappa Kappa parameter for the coarse operator
     * @param mass Mass parameter for the coarse operator (gets explicitly built into clover, hard coded to zero for
     * non-staggered ops)
     * @param mu TM mu parameter for the coarse operator
     * @param mu_factor multiplicative factor for the mu parameter
     */
    void createCoarseOp(GaugeField &Y, GaugeField &X, const Transfer &T,
			double kappa, double mass, double mu, double mu_factor=0.) const;
  };

  // Full twisted mass with a clover term
  class DiracTwistedClover : public DiracWilson {

  protected:
    double mu;
    double epsilon;
<<<<<<< HEAD
    double tm_rho;
    cudaCloverField *clover;
=======
    CloverField *clover;
>>>>>>> 1704c009
    void checkParitySpinor(const ColorSpinorField &, const ColorSpinorField &) const;
    void twistedCloverApply(ColorSpinorField &out, const ColorSpinorField &in, 
          const QudaTwistGamma5Type twistType, const int parity) const;

  public:
    DiracTwistedClover(const DiracTwistedClover &dirac);
    DiracTwistedClover(const DiracParam &param, const int nDim);
    virtual ~DiracTwistedClover();
    DiracTwistedClover& operator=(const DiracTwistedClover &dirac);

    void TwistClover(ColorSpinorField &out, const ColorSpinorField &in, const int parity) const;

    virtual void Dslash(ColorSpinorField &out, const ColorSpinorField &in, const QudaParity parity) const;
    virtual void DslashXpay(ColorSpinorField &out, const ColorSpinorField &in, const QudaParity parity,
        const ColorSpinorField &x, const double &k) const;

    virtual void M(ColorSpinorField &out, const ColorSpinorField &in) const;
    virtual void MdagM(ColorSpinorField &out, const ColorSpinorField &in) const;

    virtual void prepare(ColorSpinorField* &src, ColorSpinorField* &sol,
       ColorSpinorField &x, ColorSpinorField &b,
       const QudaSolutionType) const;
    virtual void reconstruct(ColorSpinorField &x, const ColorSpinorField &b,
           const QudaSolutionType) const;

    virtual QudaDiracType getDiracType() const { return QUDA_TWISTED_CLOVER_DIRAC; }

    double Mu() const { return mu; }

    /**
     *  @brief Update the internal gauge, fat gauge, long gauge, clover field pointer as appropriate.
     *  These are pointers as opposed to references to support passing in `nullptr`.
     *
     *  @param gauge_in Updated gauge field
     *  @param fat_gauge_in Updated fat links
     *  @param long_gauge_in Updated long links
     *  @param clover_in Updated clover field
     */
    virtual void updateFields(cudaGaugeField *gauge_in, cudaGaugeField *, cudaGaugeField *, CloverField *clover_in)
    {
      DiracWilson::updateFields(gauge_in, nullptr, nullptr, nullptr);
      clover = clover_in;
    }

    /**
     * @brief Create the coarse twisted-clover operator
     *
     * @details Takes the multigrid transfer class, which knows
     *          about the coarse grid blocking, as well as
     *          having prolongate and restrict member functions,
     *          and returns color matrices Y[0..2*dim-1] corresponding
     *          to the coarse grid hopping terms and X corresponding to
     *          the coarse grid "clover" term.
     *
     * @param T[in] Transfer operator defining the coarse grid
     * @param Y[out] Coarse link field
     * @param X[out] Coarse clover field
     * @param kappa Kappa parameter for the coarse operator
     * @param mass Mass parameter for the coarse operator (gets explicitly built into clover, hard coded to zero for
     * non-staggered ops)
     * @param mu TM mu parameter for the coarse operator
     * @param mu_factor multiplicative factor for the mu parameter
     */
    void createCoarseOp(GaugeField &Y, GaugeField &X, const Transfer &T,
			double kappa, double mass, double mu, double mu_factor=0.) const;

    /**
      @brief If managed memory and prefetch is enabled, prefetch
      all relevant memory fields (gauge, clover, temporary spinors)
      to the CPU or GPU as requested
      @param[in] mem_space Memory space we are prefetching to
      @param[in] stream Which stream to run the prefetch in (default 0)
    */
    virtual void prefetch(QudaFieldLocation mem_space, qudaStream_t stream = device::get_default_stream()) const;
  };

  // Even-odd preconditioned twisted mass with a clover term
  class DiracTwistedCloverPC : public DiracTwistedClover {

    mutable bool reverse; /** swap the order of the derivative D and the diagonal inverse A^{-1} */

public:
    DiracTwistedCloverPC(const DiracTwistedCloverPC &dirac);
    DiracTwistedCloverPC(const DiracParam &param, const int nDim);

    virtual ~DiracTwistedCloverPC();
    DiracTwistedCloverPC& operator=(const DiracTwistedCloverPC &dirac);

    void TwistCloverInv(ColorSpinorField &out, const ColorSpinorField &in, const int parity) const;

    /**
       @brief Convenience wrapper for single/doublet
     */
    void WilsonDslash(ColorSpinorField &out, const ColorSpinorField &in, QudaParity parity) const;

    /**
       @brief Convenience wrapper for single/doublet
     */
    void WilsonDslashXpay(ColorSpinorField &out, const ColorSpinorField &in, QudaParity parity,
                          const ColorSpinorField &x, double k) const;

    virtual void Dslash(ColorSpinorField &out, const ColorSpinorField &in, const QudaParity parity) const;
    virtual void DslashXpay(ColorSpinorField &out, const ColorSpinorField &in, const QudaParity parity,
        const ColorSpinorField &x, const double &k) const;
    void M(ColorSpinorField &out, const ColorSpinorField &in) const;
    void MdagM(ColorSpinorField &out, const ColorSpinorField &in) const;

    void prepare(ColorSpinorField* &src, ColorSpinorField* &sol,
     ColorSpinorField &x, ColorSpinorField &b,
     const QudaSolutionType) const;
    void reconstruct(ColorSpinorField &x, const ColorSpinorField &b,
         const QudaSolutionType) const;

    virtual QudaDiracType getDiracType() const { return QUDA_TWISTED_CLOVERPC_DIRAC; }

    /**
     * @brief Create the coarse even-odd preconditioned twisted-clover
     * operator.  Unlike the Wilson operator, the coarsening of the
     * preconditioned clover operator differs from that of the
     * unpreconditioned clover operator, so we need to specialize it.
     *
     * @param T[in] Transfer operator defining the coarse grid
     * @param Y[out] Coarse link field
     * @param X[out] Coarse clover field
     * @param kappa Kappa parameter for the coarse operator
     * @param mass Mass parameter for the coarse operator (gets explicitly built into clover, hard coded to zero for non-staggered ops)
     * @param mu TM mu parameter for the coarse operator
     * @param mu_factor multiplicative factor for the mu parameter
     */
    void createCoarseOp(GaugeField &Y, GaugeField &X, const Transfer &T,
			double kappa, double mass, double mu, double mu_factor=0.) const;

    /**
      @brief If managed memory and prefetch is enabled, prefetch
      all relevant memory fields (gauge, clover, temporary spinors).
      Will only grab the inverse clover unless the clover field
      is needed for asymmetric preconditioning
      to the CPU or GPU as requested
      @param[in] mem_space Memory space we are prefetching to
      @param[in] stream Which stream to run the prefetch in (default 0)
    */
    virtual void prefetch(QudaFieldLocation mem_space, qudaStream_t stream = device::get_default_stream()) const;
  };

  // Full staggered
  class DiracStaggered : public Dirac {

  protected:

  public:
    DiracStaggered(const DiracParam &param);
    DiracStaggered(const DiracStaggered &dirac);
    virtual ~DiracStaggered();
    DiracStaggered& operator=(const DiracStaggered &dirac);

    virtual void checkParitySpinor(const ColorSpinorField &, const ColorSpinorField &) const;
  
    virtual void Dslash(ColorSpinorField &out, const ColorSpinorField &in, 
			const QudaParity parity) const;
    virtual void DslashXpay(ColorSpinorField &out, const ColorSpinorField &in, 
			    const QudaParity parity, const ColorSpinorField &x, const double &k) const;
    virtual void M(ColorSpinorField &out, const ColorSpinorField &in) const;
    virtual void MdagM(ColorSpinorField &out, const ColorSpinorField &in) const;

    virtual void prepare(ColorSpinorField* &src, ColorSpinorField* &sol,
			 ColorSpinorField &x, ColorSpinorField &b,
			 const QudaSolutionType) const;
    virtual void reconstruct(ColorSpinorField &x, const ColorSpinorField &b,
			     const QudaSolutionType) const;

    virtual QudaDiracType getDiracType() const { return QUDA_STAGGERED_DIRAC; }

    /**
     * @brief Get the fine gauge field for MG setup.
     *
     * @return gauge field
     */
    virtual const cudaGaugeField *getGaugeField() const { return gauge; }

    /**
     * @brief Create the coarse staggered operator.
     *
     * @details Takes the multigrid transfer class, which knows
     *          about the coarse grid blocking, as well as
     *          having prolongate and restrict member functions,
     *          and returns color matrices Y[0..2*dim-1] corresponding
     *          to the coarse grid hopping terms and X corresponding to
     *          the coarse grid "clover" term. Unike the Wilson operator,
     *          we assume a mass normalization, not a kappa normalization.
     *          Ultimately this routine just performs the Kahler-Dirac rotation.
     *
     * @param T[in] Transfer operator defining the coarse grid
     * @param Y[out] Coarse link field
     * @param X[out] Coarse clover field
     * @param kappa Kappa parameter for the coarse operator (ignored, set to 1.0)
     * @param mass Mass parameter for the coarse operator (gets explicitly built into clover)
     * @param mu Mu parameter for the coarse operator (ignored for staggered)
     * @param mu_factor Mu scaling factor for the coarse operator (ignored for staggered)
     */
    void createCoarseOp(GaugeField &Y, GaugeField &X, const Transfer &T,
      double kappa, double mass, double mu=0., double mu_factor=0.) const;
  };

  // Even-odd preconditioned staggered
  class DiracStaggeredPC : public DiracStaggered {

  protected:

  public:
    DiracStaggeredPC(const DiracParam &param);
    DiracStaggeredPC(const DiracStaggeredPC &dirac);
    virtual ~DiracStaggeredPC();
    DiracStaggeredPC& operator=(const DiracStaggeredPC &dirac);

    virtual void M(ColorSpinorField &out, const ColorSpinorField &in) const;
    virtual void MdagM(ColorSpinorField &out, const ColorSpinorField &in) const;

    virtual void prepare(ColorSpinorField* &src, ColorSpinorField* &sol,
			 ColorSpinorField &x, ColorSpinorField &b,
			 const QudaSolutionType) const;
    virtual void reconstruct(ColorSpinorField &x, const ColorSpinorField &b,
			     const QudaSolutionType) const;

    virtual QudaDiracType getDiracType() const { return QUDA_STAGGEREDPC_DIRAC; }

    virtual bool hermitian() const { return true; }
  };

  // Kahler-Dirac preconditioned staggered
  class DiracStaggeredKD : public DiracStaggered
  {

  protected:
    mutable cudaGaugeField *Xinv; /** inverse Kahler-Dirac matrix */

  public:
    DiracStaggeredKD(const DiracParam &param);
    DiracStaggeredKD(const DiracStaggeredKD &dirac);

    virtual ~DiracStaggeredKD();
    DiracStaggeredKD &operator=(const DiracStaggeredKD &dirac);

    virtual void checkParitySpinor(const ColorSpinorField &, const ColorSpinorField &) const;

    virtual bool hasDslash() const { return false; }

    virtual void Dslash(ColorSpinorField &out, const ColorSpinorField &in, const QudaParity parity) const;
    virtual void DslashXpay(ColorSpinorField &out, const ColorSpinorField &in, const QudaParity parity,
                            const ColorSpinorField &x, const double &k) const;
    virtual void M(ColorSpinorField &out, const ColorSpinorField &in) const;
    virtual void MdagM(ColorSpinorField &out, const ColorSpinorField &in) const;

    void KahlerDiracInv(ColorSpinorField &out, const ColorSpinorField &in) const;

    virtual void prepare(ColorSpinorField *&src, ColorSpinorField *&sol, ColorSpinorField &x, ColorSpinorField &b,
                         const QudaSolutionType) const;
    virtual void reconstruct(ColorSpinorField &x, const ColorSpinorField &b, const QudaSolutionType) const;

    virtual void prepareSpecialMG(ColorSpinorField *&src, ColorSpinorField *&sol, ColorSpinorField &x,
                                  ColorSpinorField &b, const QudaSolutionType solType) const;
    virtual void reconstructSpecialMG(ColorSpinorField &x, const ColorSpinorField &b,
                                      const QudaSolutionType solType) const;

    virtual bool hasSpecialMG() const { return true; }

    virtual QudaDiracType getDiracType() const { return QUDA_STAGGEREDKD_DIRAC; }

    /**
     *  @brief Update the internal gauge, fat gauge, long gauge, clover field pointer as appropriate.
     *  These are pointers as opposed to references to support passing in `nullptr`.
     *
     *  @param gauge_in Updated gauge field
     *  @param fat_gauge_in Updated fat links
     *  @param long_gauge_in Updated long links
     *  @param clover_in Updated clover field
     */
    virtual void updateFields(cudaGaugeField *gauge_in, cudaGaugeField *fat_gauge_in, cudaGaugeField *long_gauge_in,
                              CloverField *clover_in);

    /**
     * @brief Create the coarse staggered KD operator.
     *
     * @details Takes the multigrid transfer class, which knows
     *          about the coarse grid blocking, as well as
     *          having prolongate and restrict member functions,
     *          and returns color matrices Y[0..2*dim-1] corresponding
     *          to the coarse grid hopping terms and X corresponding to
     *          the coarse grid "clover" term.
     *
     * @param T[in] Transfer operator defining the coarse grid
     * @param Y[out] Coarse link field
     * @param X[out] Coarse clover field
     * @param kappa Kappa parameter for the coarse operator (ignored, set to 1.0)
     * @param mass Mass parameter for the coarse operator (gets explicitly built into clover)
     * @param mu Mu parameter for the coarse operator (ignored for staggered)
     * @param mu_factor Mu scaling factor for the coarse operator (ignored for staggered)
     */
    void createCoarseOp(GaugeField &Y, GaugeField &X, const Transfer &T, double kappa, double mass, double mu = 0.,
                        double mu_factor = 0.) const;

    /**
      @brief If managed memory and prefetch is enabled, prefetch
      all relevant memory fields (gauge, clover, temporary spinors).
      Will only grab the inverse clover unless the clover field
      is needed for asymmetric preconditioning
      to the CPU or GPU as requested
      @param[in] mem_space Memory space we are prefetching to
      @param[in] stream Which stream to run the prefetch in (default 0)
    */
    virtual void prefetch(QudaFieldLocation mem_space, qudaStream_t stream = device::get_default_stream()) const;
  };

  // Full staggered
  class DiracImprovedStaggered : public Dirac {

  protected:
    cudaGaugeField *fatGauge;
    cudaGaugeField *longGauge;

  public:
    DiracImprovedStaggered(const DiracParam &param);
    DiracImprovedStaggered(const DiracImprovedStaggered &dirac);
    virtual ~DiracImprovedStaggered();
    DiracImprovedStaggered& operator=(const DiracImprovedStaggered &dirac);

    virtual void checkParitySpinor(const ColorSpinorField &, const ColorSpinorField &) const;
  
    virtual void Dslash(ColorSpinorField &out, const ColorSpinorField &in, 
			const QudaParity parity) const;
    virtual void DslashXpay(ColorSpinorField &out, const ColorSpinorField &in, 
			    const QudaParity parity, const ColorSpinorField &x, const double &k) const;
    virtual void M(ColorSpinorField &out, const ColorSpinorField &in) const;
    virtual void MdagM(ColorSpinorField &out, const ColorSpinorField &in) const;

    virtual void prepare(ColorSpinorField* &src, ColorSpinorField* &sol,
			 ColorSpinorField &x, ColorSpinorField &b,
			 const QudaSolutionType) const;
    virtual void reconstruct(ColorSpinorField &x, const ColorSpinorField &b,
			     const QudaSolutionType) const;

    virtual QudaDiracType getDiracType() const { return QUDA_ASQTAD_DIRAC; }

    /**
     * @brief Get the fat link field for MG setup.
     *
     * @return fat link field
     */
    virtual const cudaGaugeField *getFatLinkField() const { return fatGauge; }

    /**
     * @brief Get the long link field for MG setup.
     *
     * @return long link field
     */
    virtual const cudaGaugeField *getLongLinkField() const { return longGauge; }

    /**
     *  @brief Update the internal gauge, fat gauge, long gauge, clover field pointer as appropriate.
     *  These are pointers as opposed to references to support passing in `nullptr`.
     *
     *  @param gauge_in Updated gauge field
     *  @param fat_gauge_in Updated fat links
     *  @param long_gauge_in Updated long links
     *  @param clover_in Updated clover field
     */
    virtual void updateFields(cudaGaugeField *, cudaGaugeField *fat_gauge_in, cudaGaugeField *long_gauge_in, CloverField *)
    {
      Dirac::updateFields(fat_gauge_in, nullptr, nullptr, nullptr);
      fatGauge = fat_gauge_in;
      longGauge = long_gauge_in;
    }

    /**
     * @brief Create the coarse staggered operator.
     *
     * @details Takes the multigrid transfer class, which knows
     *          about the coarse grid blocking, as well as
     *          having prolongate and restrict member functions,
     *          and returns color matrices Y[0..2*dim-1] corresponding
     *          to the coarse grid hopping terms and X corresponding to
     *          the coarse grid "clover" term. Unike the Wilson operator,
     *          we assume a mass normalization, not a kappa normalization.
     *          Ultimately this routine just performs the Kahler-Dirac rotation,
     *          dropping the long links.
     *
     * @param T[in] Transfer operator defining the coarse grid
     * @param Y[out] Coarse link field
     * @param X[out] Coarse clover field
     * @param kappa Kappa parameter for the coarse operator (ignored, set to 1.0)
     * @param mass Mass parameter for the coarse operator (gets explicitly built into clover)
     * @param mu Mu parameter for the coarse operator (ignored for staggered)
     * @param mu_factor Mu scaling factor for the coarse operator (ignored for staggered)
     */
    void createCoarseOp(GaugeField &Y, GaugeField &X, const Transfer &T, double kappa, double mass, double mu = 0.,
                        double mu_factor = 0.) const;

    /**
      @brief If managed memory and prefetch is enabled, prefetch
      all relevant memory fields (fat+long links, temporary spinors)
      to the CPU or GPU as requested
      @param[in] mem_space Memory space we are prefetching to
      @param[in] stream Which stream to run the prefetch in (default 0)
    */
    virtual void prefetch(QudaFieldLocation mem_space, qudaStream_t stream = device::get_default_stream()) const;
  };

  // Even-odd preconditioned staggered
  class DiracImprovedStaggeredPC : public DiracImprovedStaggered {

  protected:

  public:
    DiracImprovedStaggeredPC(const DiracParam &param);
    DiracImprovedStaggeredPC(const DiracImprovedStaggeredPC &dirac);
    virtual ~DiracImprovedStaggeredPC();
    DiracImprovedStaggeredPC& operator=(const DiracImprovedStaggeredPC &dirac);

    virtual void M(ColorSpinorField &out, const ColorSpinorField &in) const;
    virtual void MdagM(ColorSpinorField &out, const ColorSpinorField &in) const;

    virtual void prepare(ColorSpinorField* &src, ColorSpinorField* &sol,
			 ColorSpinorField &x, ColorSpinorField &b,
			 const QudaSolutionType) const;
    virtual void reconstruct(ColorSpinorField &x, const ColorSpinorField &b,
			     const QudaSolutionType) const;

    virtual QudaDiracType getDiracType() const { return QUDA_ASQTADPC_DIRAC; }

    virtual bool hermitian() const { return true; }
  };

  // Kahler-Dirac preconditioned staggered
  class DiracImprovedStaggeredKD : public DiracImprovedStaggered
  {

  protected:
    mutable cudaGaugeField *Xinv; /** inverse Kahler-Dirac matrix */

  public:
    DiracImprovedStaggeredKD(const DiracParam &param);
    DiracImprovedStaggeredKD(const DiracImprovedStaggeredKD &dirac);
    virtual ~DiracImprovedStaggeredKD();
    DiracImprovedStaggeredKD &operator=(const DiracImprovedStaggeredKD &dirac);

    virtual void checkParitySpinor(const ColorSpinorField &, const ColorSpinorField &) const;

    virtual bool hasDslash() const { return false; }

    virtual void Dslash(ColorSpinorField &out, const ColorSpinorField &in, const QudaParity parity) const;
    virtual void DslashXpay(ColorSpinorField &out, const ColorSpinorField &in, const QudaParity parity,
                            const ColorSpinorField &x, const double &k) const;
    virtual void M(ColorSpinorField &out, const ColorSpinorField &in) const;
    virtual void MdagM(ColorSpinorField &out, const ColorSpinorField &in) const;

    void KahlerDiracInv(ColorSpinorField &out, const ColorSpinorField &in) const;

    virtual void prepare(ColorSpinorField *&src, ColorSpinorField *&sol, ColorSpinorField &x, ColorSpinorField &b,
                         const QudaSolutionType) const;
    virtual void reconstruct(ColorSpinorField &x, const ColorSpinorField &b, const QudaSolutionType) const;

    virtual void prepareSpecialMG(ColorSpinorField *&src, ColorSpinorField *&sol, ColorSpinorField &x,
                                  ColorSpinorField &b, const QudaSolutionType solType) const;
    virtual void reconstructSpecialMG(ColorSpinorField &x, const ColorSpinorField &b,
                                      const QudaSolutionType solType) const;

    virtual bool hasSpecialMG() const { return true; }

    virtual QudaDiracType getDiracType() const { return QUDA_ASQTADKD_DIRAC; }

    /**
     *  @brief Update the internal gauge, fat gauge, long gauge, clover field pointer as appropriate.
     *  These are pointers as opposed to references to support passing in `nullptr`.
     *
     *  @param gauge_in Updated gauge field
     *  @param fat_gauge_in Updated fat links
     *  @param long_gauge_in Updated long links
     *  @param clover_in Updated clover field
     */
    virtual void updateFields(cudaGaugeField *gauge_in, cudaGaugeField *fat_gauge_in, cudaGaugeField *long_gauge_in,
                              CloverField *clover_in);

    /**
     * @brief Create the coarse improved staggered KD operator.
     *
     * @details Takes the multigrid transfer class, which knows
     *          about the coarse grid blocking, as well as
     *          having prolongate and restrict member functions,
     *          and returns color matrices Y[0..2*dim-1] corresponding
     *          to the coarse grid hopping terms and X corresponding to
     *          the coarse grid "clover" term.
     *
     * @param T[in] Transfer operator defining the coarse grid
     * @param Y[out] Coarse link field
     * @param X[out] Coarse clover field
     * @param kappa Kappa parameter for the coarse operator (ignored, set to 1.0)
     * @param mass Mass parameter for the coarse operator (gets explicitly built into clover)
     * @param mu Mu parameter for the coarse operator (ignored for staggered)
     * @param mu_factor Mu scaling factor for the coarse operator (ignored for staggered)
     */
    void createCoarseOp(GaugeField &Y, GaugeField &X, const Transfer &T, double kappa, double mass, double mu = 0.,
                        double mu_factor = 0.) const;

    /**
      @brief If managed memory and prefetch is enabled, prefetch
      all relevant memory fields (gauge, clover, temporary spinors).
      Will only grab the inverse clover unless the clover field
      is needed for asymmetric preconditioning
      to the CPU or GPU as requested
      @param[in] mem_space Memory space we are prefetching to
      @param[in] stream Which stream to run the prefetch in (default 0)
    */
    virtual void prefetch(QudaFieldLocation mem_space, qudaStream_t stream = device::get_default_stream()) const;
  };

  /**
     This class serves as a front-end to the coarse Dslash operator,
     similar to the other dslash operators.
   */
  class DiracCoarse : public Dirac {

  protected:
    double mass;
    double mu;
    double mu_factor;
    const Transfer *transfer; /** restrictor / prolongator defined here */
    const Dirac *dirac; /** Parent Dirac operator */
    const bool need_bidirectional; /** Whether or not to force a bi-directional build */
    const bool use_mma;            /** Whether to use tensor cores or not */

    mutable cpuGaugeField *Y_h; /** CPU copy of the coarse link field */
    mutable cpuGaugeField *X_h; /** CPU copy of the coarse clover term */
    mutable cpuGaugeField *Xinv_h; /** CPU copy of the inverse coarse clover term */
    mutable cpuGaugeField *Yhat_h; /** CPU copy of the preconditioned coarse link field */

    mutable cudaGaugeField *Y_d; /** GPU copy of the coarse link field */
    mutable cudaGaugeField *X_d; /** GPU copy of the coarse clover term */
    mutable cudaGaugeField *Xinv_d; /** GPU copy of inverse coarse clover term */
    mutable cudaGaugeField *Yhat_d; /** GPU copy of the preconditioned coarse link field */

    /**
       @brief Initialize the coarse gauge fields.  Location is
       determined by gpu_setup variable.
    */
    void initializeCoarse();

    /**
       @brief Create the CPU or GPU coarse gauge fields on demand
       (requires that the fields have been created in the other memory
       space)
    */
    void initializeLazy(QudaFieldLocation location) const;

    mutable bool enable_gpu; /** Whether the GPU links have been constructed */
    mutable bool enable_cpu; /** Whether the CPU links have been constructed */
    const bool gpu_setup; /** Where to do the coarse-operator construction*/
    mutable bool init_gpu; /** Whether this instance did the GPU allocation or not */
    mutable bool init_cpu; /** Whether this instance did the CPU allocation or not */
    const bool mapped; /** Whether we allocate Y and X GPU fields in mapped memory or not */

    /**
       @brief Allocate the Y and X fields
       @param[in] gpu Whether to allocate on gpu (true) or cpu (false)
       @param[in] mapped whether to put gpu allocations into mapped memory
     */
    void createY(bool gpu = true, bool mapped = false) const;

    /**
       @brief Allocate the Yhat and Xinv fields
       @param[in] gpu Whether to allocate on gpu (true) or cpu (false)
     */
    void createYhat(bool gpu = true) const;

  public:
    double Mass() const { return mass; }
    double Mu() const { return mu; }
    double MuFactor() const { return mu_factor; }

    /**
       @param[in] param Parameters defining this operator
       @param[in] gpu_setup Whether to do the setup on GPU or CPU
       @param[in] mapped Set to true to put Y and X fields in mapped memory
     */
    DiracCoarse(const DiracParam &param, bool gpu_setup=true, bool mapped=false);

    /**
       @param[in] param Parameters defining this operator
       @param[in] Y_h CPU coarse link field
       @param[in] X_h CPU coarse clover field
       @param[in] Xinv_h CPU coarse inverse clover field
       @param[in] Yhat_h CPU coarse preconditioned link field
       @param[in] Y_d GPU coarse link field
       @param[in] X_d GPU coarse clover field
       @param[in] Xinv_d GPU coarse inverse clover field
       @param[in] Yhat_d GPU coarse preconditioned link field
     */
    DiracCoarse(const DiracParam &param,
		cpuGaugeField *Y_h, cpuGaugeField *X_h, cpuGaugeField *Xinv_h, cpuGaugeField *Yhat_h,
		cudaGaugeField *Y_d=0, cudaGaugeField *X_d=0, cudaGaugeField *Xinv_d=0, cudaGaugeField *Yhat_d=0);

    /**
       @param[in] dirac Another operator instance to clone from (shallow copy)
       @param[in] param Parameters defining this operator
     */
    DiracCoarse(const DiracCoarse &dirac, const DiracParam &param);
    virtual ~DiracCoarse();

    virtual bool isCoarse() const { return true; }

    /**
       @brief Apply the coarse clover operator
       @param[out] out Output field
       @param[in] in Input field
       @param[paraity] parity Parity which we are applying the operator to
     */
    void Clover(ColorSpinorField &out, const ColorSpinorField &in, const QudaParity parity) const;

    /**
       @brief Apply the inverse coarse clover operator
       @param[out] out Output field
       @param[in] in Input field
       @param[paraity] parity Parity which we are applying the operator to
     */
    void CloverInv(ColorSpinorField &out, const ColorSpinorField &in, const QudaParity parity) const;

    /**
       @brief Apply DslashXpay out = (D * in)
       @param[out] out Output field
       @param[in] in Input field
       @param[paraity] parity Parity which we are applying the operator to
     */
    virtual void Dslash(ColorSpinorField &out, const ColorSpinorField &in,
			const QudaParity parity) const;

    /**
       @brief Apply DslashXpay out = (D * in + A * x)
       @param[out] out Output field
       @param[in] in Input field
       @param[paraity] parity Parity which we are applying the operator to
     */
    virtual void DslashXpay(ColorSpinorField &out, const ColorSpinorField &in, const QudaParity parity,
			    const ColorSpinorField &x, const double &k) const;

    /**
       @brief Apply the full operator
       @param[out] out output vector, out = M * in
       @param[in] in input vector
     */
    virtual void M(ColorSpinorField &out, const ColorSpinorField &in) const;

    virtual void MdagM(ColorSpinorField &out, const ColorSpinorField &in) const;

    virtual void prepare(ColorSpinorField* &src, ColorSpinorField* &sol, ColorSpinorField &x, ColorSpinorField &b,
			 const QudaSolutionType) const;

    virtual void reconstruct(ColorSpinorField &x, const ColorSpinorField &b, const QudaSolutionType) const;

    virtual QudaDiracType getDiracType() const { return QUDA_COARSE_DIRAC; }

    virtual void updateFields(cudaGaugeField *gauge_in, cudaGaugeField *, cudaGaugeField *, CloverField *)
    {
      Dirac::updateFields(gauge_in, nullptr, nullptr, nullptr);
      warningQuda("Coarse gauge links cannot be trivially updated for DiracCoarse(PC). Perform an MG update instead.");
    }

    /**
     * @brief Create the coarse operator from this coarse operator
     *
     * @param T[in] Transfer operator defining the coarse grid
     * @param Y[out] Coarse link field
     * @param X[out] Coarse clover field
     * @param kappa Kappa parameter for the coarse operator
     * @param mass Mass parameter (assumed to be zero, staggered mass gets built into clover)
     * @param mu TM mu parameter for the coarse operator
     * @param mu_factor multiplicative factor for the mu parameter
     */
    void createCoarseOp(GaugeField &Y, GaugeField &X, const Transfer &T,
			double kappa, double mass, double mu, double mu_factor=0.) const;


    /**
     * @brief Create the precondtioned coarse operator
     *
     * @param Yhat[out] Preconditioned coarse link field
     * @param Xinv[out] Coarse clover inversefield
     * @param Y[in] Coarse link field
     * @param X[in] Coarse clover inverse field
     */
    void createPreconditionedCoarseOp(GaugeField &Yhat, GaugeField &Xinv, const GaugeField &Y, const GaugeField &X);

    /**
      @brief If managed memory and prefetch is enabled, prefetch
      all relevant memory fields (X, Y)
      to the CPU or GPU as requested
      @param[in] mem_space Memory space we are prefetching to
      @param[in] stream Which stream to run the prefetch in (default 0)
    */
    virtual void prefetch(QudaFieldLocation mem_space, qudaStream_t stream = device::get_default_stream()) const;
  };

  /**
     Even-odd preconditioned variant of coarse Dslash operator
  */
  class DiracCoarsePC : public DiracCoarse {

  public:
    /**
       @param[in] param Parameters defining this operator
       @param[in] gpu_setup Whether to do the setup on GPU or CPU
     */
    DiracCoarsePC(const DiracParam &param, bool gpu_setup=true);

    /**
       @param[in] dirac Another operator instance to clone from (shallow copy)
       @param[in] param Parameters defining this operator
     */
    DiracCoarsePC(const DiracCoarse &dirac, const DiracParam &param);

    virtual ~DiracCoarsePC();

    void Dslash(ColorSpinorField &out, const ColorSpinorField &in, const QudaParity parity) const;
    void DslashXpay(ColorSpinorField &out, const ColorSpinorField &in, const QudaParity parity,
		    const ColorSpinorField &x, const double &k) const;
    void M(ColorSpinorField &out, const ColorSpinorField &in) const;
    void MdagM(ColorSpinorField &out, const ColorSpinorField &in) const;
    void prepare(ColorSpinorField* &src, ColorSpinorField* &sol, ColorSpinorField &x, ColorSpinorField &b,
		 const QudaSolutionType) const;
    void reconstruct(ColorSpinorField &x, const ColorSpinorField &b, const QudaSolutionType) const;

    virtual QudaDiracType getDiracType() const { return QUDA_COARSEPC_DIRAC; }

    /**
     * @brief Create the coarse even-odd preconditioned coarse
     * operator.  Unlike the Wilson operator, the coarsening of the
     * preconditioned coarse operator differs from that of the
     * unpreconditioned coarse operator, so we need to specialize it.
     *
     * @param T[in] Transfer operator defining the coarse grid
     * @param Y[out] Coarse link field
     * @param X[out] Coarse clover field
     * @param kappa Kappa parameter for the coarse operator
     * @param mass Mass parameter for the coarse operator, assumed to be zero
     * @param mu TM mu parameter for the coarse operator
     * @param mu_factor multiplicative factor for the mu parameter
     */
    void createCoarseOp(GaugeField &Y, GaugeField &X, const Transfer &T,
			double kappa, double mass, double mu, double mu_factor=0.) const;

    /**
      @brief If managed memory and prefetch is enabled, prefetch
      all relevant memory fields (Xhat, Y)
      to the CPU or GPU as requested
      @param[in] mem_space Memory space we are prefetching to
      @param[in] stream Which stream to run the prefetch in (default 0)
    */
    virtual void prefetch(QudaFieldLocation mem_space, qudaStream_t stream = device::get_default_stream()) const;
  };


  /**
     @brief Full Gauge Laplace operator.  Although not a Dirac
     operator per se, it's a linear operator so it's conventient to
     put in the Dirac operator abstraction.
  */
  class GaugeLaplace : public Dirac {

  public:
    GaugeLaplace(const DiracParam &param);
    GaugeLaplace(const GaugeLaplace &laplace);

    virtual ~GaugeLaplace();
    GaugeLaplace& operator=(const GaugeLaplace &laplace);

    virtual void Dslash(ColorSpinorField &out, const ColorSpinorField &in, const QudaParity parity) const;
    virtual void DslashXpay(ColorSpinorField &out, const ColorSpinorField &in,
			    const QudaParity parity, const ColorSpinorField &x, const double &k) const;
    virtual void M(ColorSpinorField &out, const ColorSpinorField &in) const;
    virtual void MdagM(ColorSpinorField &out, const ColorSpinorField &in) const;

    virtual void prepare(ColorSpinorField* &src, ColorSpinorField* &sol,
			 ColorSpinorField &x, ColorSpinorField &b,
			 const QudaSolutionType) const;
    virtual void reconstruct(ColorSpinorField &x, const ColorSpinorField &b,
			     const QudaSolutionType) const;
    virtual bool hermitian() const { return true; }

    virtual QudaDiracType getDiracType() const { return QUDA_GAUGE_LAPLACE_DIRAC; }
  };

  /**
     @brief Even-odd preconditioned Gauge Laplace operator
  */
  class GaugeLaplacePC : public GaugeLaplace {

  public:
    GaugeLaplacePC(const DiracParam &param);
    GaugeLaplacePC(const GaugeLaplacePC &laplace);
    virtual ~GaugeLaplacePC();
    GaugeLaplacePC& operator=(const GaugeLaplacePC &laplace);

    void M(ColorSpinorField &out, const ColorSpinorField &in) const;
    void MdagM(ColorSpinorField &out, const ColorSpinorField &in) const;

    void prepare(ColorSpinorField* &src, ColorSpinorField* &sol,
		 ColorSpinorField &x, ColorSpinorField &b,
		 const QudaSolutionType) const;
    void reconstruct(ColorSpinorField &x, const ColorSpinorField &b, const QudaSolutionType) const;
    virtual bool hermitian() const { return true; }

    virtual QudaDiracType getDiracType() const { return QUDA_GAUGE_LAPLACEPC_DIRAC; }
  };

  /**
     @brief Full Covariant Derivative operator.  Although not a Dirac
     operator per se, it's a linear operator so it's conventient to
     put in the Dirac operator abstraction.
  */
  class GaugeCovDev : public Dirac {

  public:
    GaugeCovDev(const DiracParam &param);
    GaugeCovDev(const GaugeCovDev &covDev);

    virtual ~GaugeCovDev();
    GaugeCovDev& operator=(const GaugeCovDev &covDev);

    virtual void DslashCD(ColorSpinorField &out, const ColorSpinorField &in, const QudaParity parity, const int mu) const;
    virtual void MCD(ColorSpinorField &out, const ColorSpinorField &in, const int mu) const;
    virtual void MdagMCD(ColorSpinorField &out, const ColorSpinorField &in, const int mu) const;


    virtual void Dslash(ColorSpinorField &out, const ColorSpinorField &in, const QudaParity parity) const;
    virtual void DslashXpay(ColorSpinorField &out, const ColorSpinorField &in,
			    const QudaParity parity, const ColorSpinorField &x, const double &k) const;
    virtual void M(ColorSpinorField &out, const ColorSpinorField &in) const;
    virtual void MdagM(ColorSpinorField &out, const ColorSpinorField &in) const;

    virtual void prepare(ColorSpinorField* &src, ColorSpinorField* &sol,
			 ColorSpinorField &x, ColorSpinorField &b,
			 const QudaSolutionType) const;
    virtual void reconstruct(ColorSpinorField &x, const ColorSpinorField &b,
			     const QudaSolutionType) const;

    virtual QudaDiracType getDiracType() const { return QUDA_GAUGE_COVDEV_DIRAC; }
  };

  // Functor base class for applying a given Dirac matrix (M, MdagM, etc.)
  // This basically wraps around a Dirac op
  // and provides for several operator() operations to apply it, perhaps to apply
  // AXPYs etc. Once we have this, further classes diracM diracMdag etc
  // can implement the operator()-s as needed to apply the operator, MdagM etc etc.
  class DiracMatrix {

  protected:
    const Dirac *dirac;

  public:
    DiracMatrix(const Dirac &d) : dirac(&d), shift(0.0) { }
    DiracMatrix(const Dirac *d) : dirac(d), shift(0.0) { }
    DiracMatrix(const DiracMatrix &mat) : dirac(mat.dirac), shift(mat.shift) { }
    DiracMatrix(const DiracMatrix *mat) : dirac(mat->dirac), shift(mat->shift) { }
    virtual ~DiracMatrix() { }

    virtual void operator()(ColorSpinorField &out, const ColorSpinorField &in) const = 0;
    virtual void operator()(ColorSpinorField &out, const ColorSpinorField &in, ColorSpinorField &tmp) const = 0;
    virtual void operator()(ColorSpinorField &out, const ColorSpinorField &in, ColorSpinorField &Tmp1,
                            ColorSpinorField &Tmp2) const = 0;

    unsigned long long flops() const { return dirac->Flops(); }

    QudaMatPCType getMatPCType() const { return dirac->getMatPCType(); }

    virtual int getStencilSteps() const = 0;

    std::string Type() const { return typeid(*dirac).name(); }

    /**
       @brief return if the operator is a Wilson-type 4-d operator
    */
    bool isWilsonType() const
    {
      return (Type() == typeid(DiracWilson).name() || Type() == typeid(DiracWilsonPC).name()
              || Type() == typeid(DiracClover).name() || Type() == typeid(DiracCloverPC).name()
              || Type() == typeid(DiracCloverHasenbuschTwist).name()
              || Type() == typeid(DiracCloverHasenbuschTwistPC).name() || Type() == typeid(DiracTwistedMass).name()
              || Type() == typeid(DiracTwistedMassPC).name() || Type() == typeid(DiracTwistedClover).name()
              || Type() == typeid(DiracTwistedCloverPC).name()) ?
        true :
        false;
    }

    /**
       @brief return if the operator is a staggered operator
    */
    bool isStaggered() const
    {
      return (Type() == typeid(DiracStaggeredPC).name() || Type() == typeid(DiracStaggered).name()
              || Type() == typeid(DiracImprovedStaggeredPC).name() || Type() == typeid(DiracImprovedStaggered).name()
              || Type() == typeid(DiracStaggeredKD).name() || Type() == typeid(DiracImprovedStaggeredKD).name()) ?
        true :
        false;
    }

    /**
       @brief return if the operator is a domain wall operator, that is, 5-dimensional
    */
    bool isDwf() const
    {
      return (Type() == typeid(DiracDomainWall).name() || Type() == typeid(DiracDomainWallPC).name()
              || Type() == typeid(DiracDomainWall4D).name() || Type() == typeid(DiracDomainWall4DPC).name()
              || Type() == typeid(DiracMobius).name() || Type() == typeid(DiracMobiusPC).name()
              || Type() == typeid(DiracMobiusEofa).name() || Type() == typeid(DiracMobiusEofaPC).name()) ?
        true :
        false;
    }

    /**
       @brief return if the operator is a coarse operator
    */
    bool isCoarse() const { return dirac->isCoarse(); }

    virtual bool hermitian() const { return dirac->hermitian(); }

    const Dirac *Expose() const { return dirac; }

    //! Shift term added onto operator (M/M^dag M/M M^dag + shift)
    double shift;
  };

  class DiracM : public DiracMatrix
  {

  public:
    DiracM(const Dirac &d) : DiracMatrix(d) { }
    DiracM(const Dirac *d) : DiracMatrix(d) { }

    /**
       @brief apply operator and potentially a shift
    */
    void operator()(ColorSpinorField &out, const ColorSpinorField &in) const
    {
      dirac->M(out, in);
      if (shift != 0.0) blas::axpy(shift, const_cast<ColorSpinorField &>(in), out);
    }

    /**
        If the Dirac Operator's tmp1 member is not set, this provides
        a tmp. The tmp is set as the DiracOperator's tmp before the matrix apply
        and after the matrix apply it is unset and the tmp1 is set to null.

        If the operator has a tmp1 member set it will be used and the passed
        tmp will be untouched
    */

    void operator()(ColorSpinorField &out, const ColorSpinorField &in, ColorSpinorField &tmp) const
    {
      bool reset1 = false;
      if (!dirac->tmp1) { dirac->tmp1 = &tmp; reset1 = true; }
      dirac->M(out, in);
      if (shift != 0.0) blas::axpy(shift, const_cast<ColorSpinorField&>(in), out);
      if (reset1) { dirac->tmp1 = NULL; reset1 = false; }
    }

    /* Provides two tmps, in case the dirac op doesn't have them */
    void operator()(ColorSpinorField &out, const ColorSpinorField &in, 
			   ColorSpinorField &Tmp1, ColorSpinorField &Tmp2) const
    {
      bool reset1 = false;
      bool reset2 = false;
      if (!dirac->tmp1) { dirac->tmp1 = &Tmp1; reset1 = true; }
      if (!dirac->tmp2) { dirac->tmp2 = &Tmp2; reset2 = true; }
      dirac->M(out, in);
      if (shift != 0.0) blas::axpy(shift, const_cast<ColorSpinorField&>(in), out);
      if (reset2) { dirac->tmp2 = NULL; reset2 = false; }
      if (reset1) { dirac->tmp1 = NULL; reset1 = false; }
    }

    int getStencilSteps() const
    {
      return dirac->getStencilSteps(); 
    }
  };

  /* Gloms onto a DiracOp and provides an operator() which applies its MdagM */
  class DiracMdagM : public DiracMatrix {

  public:
    DiracMdagM(const Dirac &d) : DiracMatrix(d) { }
    DiracMdagM(const Dirac *d) : DiracMatrix(d) { }

    void operator()(ColorSpinorField &out, const ColorSpinorField &in) const
    {
      dirac->MdagM(out, in);
      if (shift != 0.0) blas::axpy(shift, const_cast<ColorSpinorField&>(in), out);
    }

    void operator()(ColorSpinorField &out, const ColorSpinorField &in, ColorSpinorField &tmp) const
    {
      bool reset1 = false;
      if (!dirac->tmp1) {
        dirac->tmp1 = &tmp;
        reset1 = true;
      }
      dirac->MdagM(out, in);
      if (shift != 0.0) blas::axpy(shift, const_cast<ColorSpinorField&>(in), out);
      if (reset1) {
        dirac->tmp1 = NULL;
        reset1 = false;
      }
    }

    void operator()(ColorSpinorField &out, const ColorSpinorField &in, 
			   ColorSpinorField &Tmp1, ColorSpinorField &Tmp2) const
    {
      bool reset1 = false;
      bool reset2 = false;
      if (!dirac->tmp1) {
        dirac->tmp1 = &Tmp1;
        reset1 = true;
      }
      if (!dirac->tmp2) {
        dirac->tmp2 = &Tmp2;
        reset2 = true;
      }
      dirac->MdagM(out, in);
      if (shift != 0.0) blas::axpy(shift, const_cast<ColorSpinorField&>(in), out);
      if (reset2) {
        dirac->tmp2 = NULL;
        reset2 = false;
      }
      if (reset1) {
        dirac->tmp1 = NULL;
        reset1 = false;
      }
    }
 
    int getStencilSteps() const
    {
      return 2*dirac->getStencilSteps(); // 2 for M and M dagger
    }

    virtual bool hermitian() const { return true; } // normal op is always Hermitian
  };

  /* Gloms onto a DiracOp and provides an operator() which applies its MdagMLocal */
  class DiracMdagMLocal : public DiracMatrix
  {

  public:
    DiracMdagMLocal(const Dirac &d) : DiracMatrix(d) { }
    DiracMdagMLocal(const Dirac *d) : DiracMatrix(d) { }

    void operator()(ColorSpinorField &out, const ColorSpinorField &in) const { dirac->MdagMLocal(out, in); }

    void operator()(ColorSpinorField &out, const ColorSpinorField &in, ColorSpinorField &tmp) const
    {
      bool reset1 = false;
      if (!dirac->tmp1) {
        dirac->tmp1 = &tmp;
        reset1 = true;
      }
      dirac->MdagMLocal(out, in);
      if (shift != 0.0) blas::axpy(shift, const_cast<ColorSpinorField &>(in), out);
      if (reset1) {
        dirac->tmp1 = NULL;
        reset1 = false;
      }
    }

    void operator()(ColorSpinorField &out, const ColorSpinorField &in, ColorSpinorField &Tmp1, ColorSpinorField &Tmp2) const
    {
      bool reset1 = false;
      bool reset2 = false;
      if (!dirac->tmp1) {
        dirac->tmp1 = &Tmp1;
        reset1 = true;
      }
      if (!dirac->tmp2) {
        dirac->tmp2 = &Tmp2;
        reset2 = true;
      }
      dirac->MdagMLocal(out, in);
      if (shift != 0.0) blas::axpy(shift, const_cast<ColorSpinorField &>(in), out);
      if (reset2) {
        dirac->tmp2 = NULL;
        reset2 = false;
      }
      if (reset1) {
        dirac->tmp1 = NULL;
        reset1 = false;
      }
    }

    int getStencilSteps() const
    {
      return 2 * dirac->getStencilSteps(); // 2 for M and M dagger
    }
  };

  /* Gloms onto a DiracMatrix and provides an operator() forward to its MMdag method */
  class DiracMMdag : public DiracMatrix
  {

  public:
    DiracMMdag(const Dirac &d) : DiracMatrix(d) { }
    DiracMMdag(const Dirac *d) : DiracMatrix(d) { }

    void operator()(ColorSpinorField &out, const ColorSpinorField &in) const
    {
      dirac->MMdag(out, in);
      if (shift != 0.0) blas::axpy(shift, const_cast<ColorSpinorField&>(in), out);
    }

    void operator()(ColorSpinorField &out, const ColorSpinorField &in, ColorSpinorField &tmp) const
    {
      bool reset1 = false;
      if (!dirac->tmp1) {
        dirac->tmp1 = &tmp;
        reset1 = true;
      }
      dirac->MMdag(out, in);
      if (shift != 0.0) blas::axpy(shift, const_cast<ColorSpinorField&>(in), out);
      if (reset1) {
        dirac->tmp1 = NULL;
        reset1 = false;
      }
    }

    void operator()(ColorSpinorField &out, const ColorSpinorField &in, 
			   ColorSpinorField &Tmp1, ColorSpinorField &Tmp2) const
    {
      bool reset1 = false;
      bool reset2 = false;
      if (!dirac->tmp1) {
        dirac->tmp1 = &Tmp1;
        reset1 = true;
      }
      if (!dirac->tmp2) {
        dirac->tmp2 = &Tmp2;
        reset2 = true;
      }
      dirac->MMdag(out, in);
      if (shift != 0.0) blas::axpy(shift, const_cast<ColorSpinorField&>(in), out);
      if (reset2) {
        dirac->tmp2 = NULL;
        reset2 = false;
      }
      if (reset1) {
        dirac->tmp1 = NULL;
        reset1 = false;
      }
    }

    int getStencilSteps() const
    {
      return 2*dirac->getStencilSteps(); // 2 for M and M dagger
    }

    virtual bool hermitian() const { return true; } // normal op is always Hermitian
  };

  /* Gloms onto a DiracMatrix and provides an  operator() for its Mdag method */
  class DiracMdag : public DiracMatrix {

  public:
  DiracMdag(const Dirac &d) : DiracMatrix(d) { }
  DiracMdag(const Dirac *d) : DiracMatrix(d) { }

    void operator()(ColorSpinorField &out, const ColorSpinorField &in) const
    {
      dirac->Mdag(out, in);
      if (shift != 0.0) blas::axpy(shift, const_cast<ColorSpinorField&>(in), out);
    }

    void operator()(ColorSpinorField &out, const ColorSpinorField &in, ColorSpinorField &tmp) const
    {
      bool reset1 = false;
      if (!dirac->tmp1) {
        dirac->tmp1 = &tmp;
        reset1 = true;
      }
      dirac->Mdag(out, in);
      if (shift != 0.0) blas::axpy(shift, const_cast<ColorSpinorField&>(in), out);
      if (reset1) {
        dirac->tmp1 = NULL;
        reset1 = false;
      }
    }

    void operator()(ColorSpinorField &out, const ColorSpinorField &in, 
		    ColorSpinorField &Tmp1, ColorSpinorField &Tmp2) const
    {
      bool reset1 = false;
      bool reset2 = false;
      if (!dirac->tmp1) {
        dirac->tmp1 = &Tmp1;
        reset1 = true;
      }
      if (!dirac->tmp2) {
        dirac->tmp2 = &Tmp2;
        reset2 = true;
      }
      dirac->Mdag(out, in);
      if (shift != 0.0) blas::axpy(shift, const_cast<ColorSpinorField&>(in), out);
      if (reset2) {
        dirac->tmp2 = NULL;
        reset2 = false;
      }
      if (reset1) {
        dirac->tmp1 = NULL;
        reset1 = false;
      }
    }

    int getStencilSteps() const
    {
      return dirac->getStencilSteps(); 
    }
  };

  /* Gloms onto a dirac matrix and gives back the dagger of whatever that was originally.
     (flips dagger before applying and restores afterwards */
  class DiracDagger : public DiracMatrix {

  protected:
    const DiracMatrix &mat;

  public:
  DiracDagger(const DiracMatrix &mat) : DiracMatrix(mat), mat(mat) { }
  DiracDagger(const DiracMatrix *mat) : DiracMatrix(mat), mat(*mat) { }

    void operator()(ColorSpinorField &out, const ColorSpinorField &in) const
    {
      dirac->flipDagger();
      mat(out, in);
      dirac->flipDagger();
    }

    void operator()(ColorSpinorField &out, const ColorSpinorField &in, ColorSpinorField &tmp) const
    {
      dirac->flipDagger();
      mat(out, in, tmp);
      dirac->flipDagger();
    }

    void operator()(ColorSpinorField &out, const ColorSpinorField &in, 
                    ColorSpinorField &Tmp1, ColorSpinorField &Tmp2) const
    {
      dirac->flipDagger();
      mat(out, in, Tmp1, Tmp2);
      dirac->flipDagger();
    }

    int getStencilSteps() const
    {
      return mat.getStencilSteps(); 
    }
  };

  /**
     Gloms onto a DiracMatrix and provides an operator() for its G5M method
  */
  class DiracG5M : public DiracMatrix
  {

  public:
    DiracG5M(const Dirac &d) : DiracMatrix(d) { }
    DiracG5M(const Dirac *d) : DiracMatrix(d) { }

    /**
      @brief Left-apply gamma5 as appropriate for the operator

      @param vec[in,out] vector to which gamma5 is applied in place
    */
    void applyGamma5(ColorSpinorField &vec) const
    {
      auto dirac_type = dirac->getDiracType();
      auto pc_type = dirac->getMatPCType();
      switch (dirac_type) {
      case QUDA_WILSON_DIRAC:
      case QUDA_CLOVER_DIRAC:
      case QUDA_CLOVER_HASENBUSCH_TWIST_DIRAC:
      case QUDA_TWISTED_MASS_DIRAC:
      case QUDA_TWISTED_CLOVER_DIRAC:
        // while the twisted ops don't have a Hermitian indefinite spectrum, they
        // do have a spectrum of the form (real) + i mu
        gamma5(vec, vec);
        break;
      case QUDA_WILSONPC_DIRAC:
      case QUDA_CLOVERPC_DIRAC:
      case QUDA_CLOVER_HASENBUSCH_TWISTPC_DIRAC:
      case QUDA_TWISTED_MASSPC_DIRAC:
      case QUDA_TWISTED_CLOVERPC_DIRAC:
        if (pc_type == QUDA_MATPC_EVEN_EVEN_ASYMMETRIC || pc_type == QUDA_MATPC_ODD_ODD_ASYMMETRIC) {
          gamma5(vec, vec);
        } else {
          errorQuda("Invalid matpc type for Hermitian gamma5 version of %d", dirac_type);
        }
        break;
      case QUDA_DOMAIN_WALL_DIRAC:
      case QUDA_DOMAIN_WALLPC_DIRAC:
      case QUDA_DOMAIN_WALL_4D_DIRAC:
      case QUDA_DOMAIN_WALL_4DPC_DIRAC:
      case QUDA_MOBIUS_DOMAIN_WALL_DIRAC:
      case QUDA_MOBIUS_DOMAIN_WALLPC_DIRAC:
      case QUDA_MOBIUS_DOMAIN_WALL_EOFA_DIRAC:
      case QUDA_MOBIUS_DOMAIN_WALLPC_EOFA_DIRAC:
        // needs 5th dimension reversal, Mobius needs that inversion...
        errorQuda("Support for Hermitian DWF operator %d does not exist yet", dirac_type);
        break;
      case QUDA_STAGGERED_DIRAC:
      case QUDA_ASQTAD_DIRAC:
        // Gamma5 is (-1)^(x+y+z+t)
        blas::ax(-1.0, vec.Odd());
        break;
      case QUDA_STAGGEREDPC_DIRAC:
      case QUDA_ASQTADPC_DIRAC:
        // even is unchanged
        if (pc_type == QUDA_MATPC_ODD_ODD || pc_type == QUDA_MATPC_ODD_ODD_ASYMMETRIC) {
          blas::ax(-1.0, vec); // technically correct
        } else if (pc_type == QUDA_MATPC_INVALID) {
          errorQuda("Invalid pc_type %d for operator %d", pc_type, dirac_type);
        }
        break;
      case QUDA_STAGGEREDKD_DIRAC:
      case QUDA_ASQTADKD_DIRAC:
        errorQuda("Kahler-Dirac preconditioned type %d does not have a Hermitian g5 operator", dirac_type);
        break;
      case QUDA_COARSE_DIRAC:
      case QUDA_COARSEPC_DIRAC:
        // more complicated, need to see if it's a repeated coarsening
        // of the coarse op
        errorQuda("Support for Hermitian coarse operator %d does not exist yet", dirac_type);
        break;
      case QUDA_GAUGE_LAPLACE_DIRAC:
      case QUDA_GAUGE_LAPLACEPC_DIRAC:
      case QUDA_GAUGE_COVDEV_DIRAC:
        // do nothing, technically correct, there is no gamma5
        break;
      default: errorQuda("Invalid Dirac type %d", dirac_type);
      }
    }

    void operator()(ColorSpinorField &out, const ColorSpinorField &in) const
    {
      dirac->M(out, in);
      if (shift != 0.0) blas::axpy(shift, const_cast<ColorSpinorField &>(in), out);
      applyGamma5(out);
    }

    void operator()(ColorSpinorField &out, const ColorSpinorField &in, ColorSpinorField &tmp) const
    {
      bool reset1 = false;
      if (!dirac->tmp1) {
        dirac->tmp1 = &tmp;
        reset1 = true;
      }
      dirac->M(out, in);
      if (shift != 0.0) blas::axpy(shift, const_cast<ColorSpinorField &>(in), out);
      applyGamma5(out);
      if (reset1) {
        dirac->tmp1 = NULL;
        reset1 = false;
      }
    }

    void operator()(ColorSpinorField &out, const ColorSpinorField &in, ColorSpinorField &Tmp1, ColorSpinorField &Tmp2) const
    {
      bool reset1 = false;
      bool reset2 = false;
      if (!dirac->tmp1) {
        dirac->tmp1 = &Tmp1;
        reset1 = true;
      }
      if (!dirac->tmp2) {
        dirac->tmp2 = &Tmp2;
        reset2 = true;
      }
      dirac->M(out, in);
      if (shift != 0.0) blas::axpy(shift, const_cast<ColorSpinorField &>(in), out);
      applyGamma5(out);
      if (reset2) {
        dirac->tmp2 = NULL;
        reset2 = false;
      }
      if (reset1) {
        dirac->tmp1 = NULL;
        reset1 = false;
      }
    }

    int getStencilSteps() const { return dirac->getStencilSteps(); }

    /**
       @brief return if the operator is HPD
    */
    virtual bool hermitian() const
    {
      auto dirac_type = dirac->getDiracType();
      auto pc_type = dirac->getMatPCType();

      if (dirac_type == QUDA_GAUGE_LAPLACE_DIRAC || dirac_type == QUDA_GAUGE_LAPLACEPC_DIRAC
          || dirac_type == QUDA_GAUGE_COVDEV_DIRAC)
        return true;

      // subtle: odd operator gets a minus sign
      if ((dirac_type == QUDA_STAGGEREDPC_DIRAC || dirac_type == QUDA_ASQTADPC_DIRAC)
          && (pc_type == QUDA_MATPC_EVEN_EVEN || pc_type == QUDA_MATPC_EVEN_EVEN_ASYMMETRIC))
        return true;

      return false;
    }
  };

  /**
   * Create the Dirac operator. By default, we also create operators with possibly different
   * precisions: Sloppy, and Preconditioner.
   * @param[in/out] d        User prec
   * @param[in/out] dSloppy  Sloppy prec
   * @param[in/out] dPre     Preconditioner prec
   * @param[in] param        Invert param container
   * @param[in] pc_solve     Whether or not to perform an even/odd preconditioned solve
   */
  void createDirac(Dirac *&d, Dirac *&dSloppy, Dirac *&dPre, QudaInvertParam &param, const bool pc_solve);

  /**
   * Create the Dirac operator. By default, we also create operators with possibly different
   * precisions: Sloppy, and Preconditioner. This function also creates a dirac operator for
   * refinement, dRef, used in invertMultiShiftQuda().
   * @param[in/out] d        User prec
   * @param[in/out] dSloppy  Sloppy prec
   * @param[in/out] dPre     Preconditioner prec
   * @param[in/out] dRef     Refine prec (EigCG and deflation)
   * @param[in] param        Invert param container
   * @param[in] pc_solve     Whether or not to perform an even/odd preconditioned solve
   */
  void createDiracWithRefine(Dirac *&d, Dirac *&dSloppy, Dirac *&dPre, Dirac *&dRef, QudaInvertParam &param,
                             const bool pc_solve);

  /**
   * Create the Dirac operator. By default, we also create operators with possibly different
   * precisions: Sloppy, and Preconditioner. This function also creates a dirac operator for
   * an eigensolver that creates a deflation space, dEig. We may not use dPrecon for this
   * as, for example, the MSPCG solver uses dPrecon for a different purpose.
   * @param[in/out] d        User prec
   * @param[in/out] dSloppy  Sloppy prec
   * @param[in/out] dPre     Preconditioner prec
   * @param[in/out] dEig     Eigensolver prec
   * @param[in] param        Invert param container
   * @param[in] pc_solve     Whether or not to perform an even/odd preconditioned solve
   */
  void createDiracWithEig(Dirac *&d, Dirac *&dSloppy, Dirac *&dPre, Dirac *&dRef, QudaInvertParam &param,
                          const bool pc_solve);

} // namespace quda
<|MERGE_RESOLUTION|>--- conflicted
+++ resolved
@@ -1062,12 +1062,8 @@
   protected:
     double mu;
     double epsilon;
-<<<<<<< HEAD
     double tm_rho;
-    cudaCloverField *clover;
-=======
     CloverField *clover;
->>>>>>> 1704c009
     void checkParitySpinor(const ColorSpinorField &, const ColorSpinorField &) const;
     void twistedCloverApply(ColorSpinorField &out, const ColorSpinorField &in, 
           const QudaTwistGamma5Type twistType, const int parity) const;
