--- conflicted
+++ resolved
@@ -1978,60 +1978,6 @@
     }
   };
 
-<<<<<<< HEAD
- class DiracOverlapWilson : public DiracWilson {
-
-  protected:
-    void initConstants();
-    //double kappa /*defined in Dirac*/
-    double rho;
-    double prec0;
-    std::vector<ColorSpinorField*> hw_evec;
-    std::vector<double> hw_eval;
-    std::vector<std::vector<double> > coef;
-    std::vector<int> hw_size;
-    
-  public:
-  
-    std::vector<double> &Coef(int i) {return coef[i];};
-    ColorSpinorField &Hw_evec(int i) {return *hw_evec[i];}
-    double Hw_eval(int i) {return hw_eval[i];}
-    double Rho() { return rho;}
-    void set_prec(double prec) {prec0=prec;}
-    
-    DiracOverlapWilson(const DiracParam &param);
-    DiracOverlapWilson(const DiracOverlapWilson &dirac);
-
-    virtual ~DiracOverlapWilson();
-    DiracOverlapWilson& operator=(const DiracOverlapWilson &dirac);
-
-    virtual void Kernel(ColorSpinorField &out, const ColorSpinorField &in) const;
-    virtual void KernelSq_scaled(ColorSpinorField &out, ColorSpinorField &in,double cut) const;
-    virtual void general_dov(ColorSpinorField &out, const ColorSpinorField &in,
-         double k0, double k1,double k2,double prec, const QudaParity parity) const;
-    virtual void Dslash(ColorSpinorField &out, const ColorSpinorField &in, 
-                           double prec, const QudaParity parity=QUDA_INVALID_PARITY) const;
-    virtual void M(ColorSpinorField &out, const ColorSpinorField &in, double mass,double prec) const;
-    virtual void MdagM(ColorSpinorField &out, const ColorSpinorField &in,double mass,int chirality,double prec) const;
-
-    virtual void Dslash(ColorSpinorField &out, const ColorSpinorField &in, 
-			const QudaParity parity) const {Dslash(out,in,prec0,parity);}
-    virtual void DslashXpay(ColorSpinorField &out, const ColorSpinorField &in, 
-			    const QudaParity parity, const ColorSpinorField &x, const double &k) const;
-    virtual void M(ColorSpinorField &out, const ColorSpinorField &in) const {M(out,in,mass,prec0);}
-    virtual void MdagM(ColorSpinorField &out, const ColorSpinorField &in) const;
-    
-
-    virtual void prepare(ColorSpinorField* &src, ColorSpinorField* &sol,
-			 ColorSpinorField &x, ColorSpinorField &b,
-			 const QudaSolutionType) const;
-    virtual void reconstruct(ColorSpinorField &x, const ColorSpinorField &b,
-			     const QudaSolutionType) const;
-
-  };
-
-} // namespace quda
-=======
   /**
    * Create the Dirac operator
    * @param[in/out] d        User prec
@@ -2052,6 +1998,5 @@
    * @param[in] pc_solve     Whether or not to perform an even/odd preconditioned solve
    */
   void createDirac(Dirac *&d, Dirac *&dSloppy, Dirac *&dPre, Dirac *&dRef, QudaInvertParam &param, const bool pc_solve);
->>>>>>> 4f390279
 
 } // namespace quda
