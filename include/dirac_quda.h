--- conflicted
+++ resolved
@@ -796,12 +796,7 @@
     DiracDomainWall4DPC &operator=(const DiracDomainWall4DPC &dirac);
 
     void M5inv(ColorSpinorField &out, const ColorSpinorField &in) const;
-<<<<<<< HEAD
-    void M5invXpay(ColorSpinorField &out, const ColorSpinorField &in,
-        const ColorSpinorField &x, const double &k) const;
-=======
     void M5invXpay(ColorSpinorField &out, const ColorSpinorField &in, const ColorSpinorField &x, const double &k) const;
->>>>>>> 30f67f3e
 
     void M(ColorSpinorField &out, const ColorSpinorField &in) const;
     void MdagM(ColorSpinorField &out, const ColorSpinorField &in) const;
