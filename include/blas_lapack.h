#include <quda_internal.h>

#pragma once

#define FMULS_GETRF(m_, n_)                                                                                            \
  (((m_) < (n_)) ? (0.5 * (m_) * ((m_) * ((n_) - (1. / 3.) * (m_)-1.) + (n_)) + (2. / 3.) * (m_)) :                    \
                   (0.5 * (n_) * ((n_) * ((m_) - (1. / 3.) * (n_)-1.) + (m_)) + (2. / 3.) * (n_)))
#define FADDS_GETRF(m_, n_)                                                                                            \
  (((m_) < (n_)) ? (0.5 * (m_) * ((m_) * ((n_) - (1. / 3.) * (m_)) - (n_)) + (1. / 6.) * (m_)) :                       \
                   (0.5 * (n_) * ((n_) * ((m_) - (1. / 3.) * (n_)) - (m_)) + (1. / 6.) * (n_)))

#define FLOPS_ZGETRF(m_, n_)                                                                                           \
  (6. * FMULS_GETRF((double)(m_), (double)(n_)) + 2.0 * FADDS_GETRF((double)(m_), (double)(n_)))
#define FLOPS_CGETRF(m_, n_)                                                                                           \
  (6. * FMULS_GETRF((double)(m_), (double)(n_)) + 2.0 * FADDS_GETRF((double)(m_), (double)(n_)))

#define FMULS_GETRI(n_) ((n_) * ((5. / 6.) + (n_) * ((2. / 3.) * (n_) + 0.5)))
#define FADDS_GETRI(n_) ((n_) * ((5. / 6.) + (n_) * ((2. / 3.) * (n_)-1.5)))

#define FLOPS_ZGETRI(n_) (6. * FMULS_GETRI((double)(n_)) + 2.0 * FADDS_GETRI((double)(n_)))
#define FLOPS_CGETRI(n_) (6. * FMULS_GETRI((double)(n_)) + 2.0 * FADDS_GETRI((double)(n_)))

namespace quda
{

  namespace blas_lapack
  {

    bool use_native();
    void set_native(bool native);

    /**
       The native namespace is where we can deploy target specific
       blas/lapack operations, using vendor-specific libraries.  In
       the case of CUDA, this corresponds to the use of cuBLAS.
     */
    namespace native
    {

      /**
         @brief Create the BLAS context
      */
      void init();

      /**
         @brief Destroy the BLAS context
      */
      void destroy();

      /**
         Batch inversion the matrix field using an LU decomposition method.
         @param[out] Ainv Matrix field containing the inverse matrices
         @param[in] A Matrix field containing the input matrices
         @param[in] n Dimension each matrix
         @param[in] batch Problem batch size
         @param[in] precision Precision of the input/output data
         @param[in] Location of the input/output data
         @return Number of flops done in this computation
      */
      long long BatchInvertMatrix(void *Ainv, void *A, const int n, const uint64_t batch, QudaPrecision precision,
                                  QudaFieldLocation location);

      /**
<<<<<<< HEAD
         Batch GEMM. This function performs N GEMM type operations in a batched
         fashion. It constructs arrays of pointers to the data for the Nth operation
         before calling <T>gemmBatched(). Pointers may not alias data.
         @param[in] A Matrix field containing the A input matrices
	 @param[in] B Matrix field containing the A input matrices
         @param[in/out] C Matrix field containing the result, and matrix to be added
         @param[in] cublas_param Parameter structure defining the batched GEMM type
         @param[in] Location of the input/output data
         @return Number of flops done in this computation
      */
      //long long BatchGEMM(void *A, void *B, void *C, QudaCublasParam cublas_param, QudaFieldLocation location);
      long long stridedBatchGEMM(void *A, void *B, void *C, QudaCublasParam cublas_param, QudaFieldLocation location);
=======
	 Batch GEMM
	 @param[in] A Matrix field containing the A input matrices
	 @param[in] B Matrix field containing the A input matrices
	 @param[in/out] C Matrix field containing the result, and matrix to be added
	 @param[in] cublas_param Parameter structure defining the GEMM type
	 @param[in] Location of the input/output data
	 @return Number of flops done in this computation
      */
      long long BatchGEMM(void *A, void *B, void *C, QudaCublasParam cublas_param, QudaFieldLocation location);
>>>>>>> b5014e02
      
    } // namespace native
    
    /**
       The generic namespace is where we can deploy any
       target-independent blas/lapack operations that are not supported
       on the native target.  To this end, we use Eigen on the host.
     */
    namespace generic
    {

      /**
         @brief Create the BLAS context
      */
      void init();

      /**
         @brief Destroy the BLAS context
      */
      void destroy();

      /**
         Batch inversion the matrix field using an LU decomposition method.
         @param[out] Ainv Matrix field containing the inverse matrices
         @param[in] A Matrix field containing the input matrices
         @param[in] n Dimension each matrix
         @param[in] batch Problem batch size
         @param[in] precision Precision of the input/output data
         @param[in] Location of the input/output data
         @return Number of flops done in this computation
      */
      long long BatchInvertMatrix(void *Ainv, void *A, const int n, const uint64_t batch, QudaPrecision precision,
                                  QudaFieldLocation location);
      
    } // namespace generic
  }   // namespace blas_lapack
} // namespace quda<|MERGE_RESOLUTION|>--- conflicted
+++ resolved
@@ -61,7 +61,6 @@
                                   QudaFieldLocation location);
 
       /**
-<<<<<<< HEAD
          Batch GEMM. This function performs N GEMM type operations in a batched
          fashion. It constructs arrays of pointers to the data for the Nth operation
          before calling <T>gemmBatched(). Pointers may not alias data.
@@ -74,17 +73,6 @@
       */
       //long long BatchGEMM(void *A, void *B, void *C, QudaCublasParam cublas_param, QudaFieldLocation location);
       long long stridedBatchGEMM(void *A, void *B, void *C, QudaCublasParam cublas_param, QudaFieldLocation location);
-=======
-	 Batch GEMM
-	 @param[in] A Matrix field containing the A input matrices
-	 @param[in] B Matrix field containing the A input matrices
-	 @param[in/out] C Matrix field containing the result, and matrix to be added
-	 @param[in] cublas_param Parameter structure defining the GEMM type
-	 @param[in] Location of the input/output data
-	 @return Number of flops done in this computation
-      */
-      long long BatchGEMM(void *A, void *B, void *C, QudaCublasParam cublas_param, QudaFieldLocation location);
->>>>>>> b5014e02
       
     } // namespace native
     
