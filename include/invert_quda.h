--- conflicted
+++ resolved
@@ -830,9 +830,8 @@
 
     virtual bool hermitian() { return true; } /** CG is only for Hermitian systems */
 
-<<<<<<< HEAD
     virtual QudaInverterType getInverterType() const noexcept override { return QUDA_CG_INVERTER; }
-=======
+
   protected:
     /**
      * @brief Separate codepath for performing a "simpler" CG solve when a heavy quark residual is requested.
@@ -840,7 +839,6 @@
      * @param in Right-hand side.
      */
     void hqsolve(ColorSpinorField &out, ColorSpinorField &in);
->>>>>>> cb88d7c1
   };
 
   class CGNE : public CG
