#pragma once

#include <quda.h>
#include <quda_internal.h>
#include <dirac_quda.h>
#include <color_spinor_field.h>

namespace quda
{
<<<<<<< HEAD
  // Forward declarations for the JD eigensolver
  class GCR;

=======
>>>>>>> d4e5eafa
  // Local enum for the LU axpy block type
  enum blockType { PENCIL, LOWER_TRI, UPPER_TRI };

  class EigenSolver
  {
    using range = std::pair<int, int>;

protected:
    const DiracMatrix &mat;
    const DiracMatrix &matSloppy;
    const DiracMatrix &matPrecon;
    QudaEigParam *eig_param;
    TimeProfile &profile;

    // Problem parameters
    //------------------
    int nEv;             /** Size of initial factorisation */
    int nKr;             /** Size of Krylov space after extension */
    int m_min;            /** Minimim size of subspace for Jacobi-Davidson */
    int m_max;            /** Maximum size of subspace for Jacobi-Davidson */
    int k_max;            /** NUmber of requested eigenpairs for Jacobi-Davidson */
    int corr_eq_maxiter; /** Maximum number of iterations for the correction equation */
    double corr_eq_tol;  /** Tolerance for the correction equation */
    int nConv;           /** Number of converged eigenvalues requested */
    double tol;          /** Tolerance on eigenvalues */
    bool reverse;        /** True if using polynomial acceleration */
    char spectrum[3];    /** Part of the spectrum to be computed */

    // Algorithm variables
    //--------------------
    bool converged;
    int restart_iter;
    int max_restarts;
    int check_interval;
    int batched_rotate;
    int block_size;
    int iter;
    int iter_converged;
    int iter_locked;
    int iter_keep;
    int num_converged;
    int num_locked;
    int num_keep;

    double *residua;

    // Device side vector workspace
    std::vector<ColorSpinorField *> r;
    std::vector<ColorSpinorField *> rSloppy;
    std::vector<ColorSpinorField *> rPrecon;
    std::vector<ColorSpinorField *> kSpaceSloppy;
    std::vector<ColorSpinorField *> kSpacePrecon;
    std::vector<ColorSpinorField *> d_vecs_tmp;

    ColorSpinorField *tmp1;
    ColorSpinorField *tmp2;

public:
  /**
     @brief Constructor for base Eigensolver class
     @param mat Operator of desired precision
     @param matSloppy Operator of sloppy precision
     @param matPrecon Operator of preconditioner precision
     @param eig_param MGParam struct that defines all meta data
     @param profile Timeprofile instance used to profile
  */
  EigenSolver(const DiracMatrix &mat, const DiracMatrix &matSloppy, const DiracMatrix &matPrecon,
              QudaEigParam *eig_param, TimeProfile &profile);

  /**
     Destructor for EigenSolver class.
  */
  virtual ~EigenSolver();

  /**
     @return Whether the solver is only for Hermitian systems
   */
  virtual bool hermitian() = 0;

  /**
     @brief Computes the eigen decomposition for the operator passed to create.
     @param kSpace The converged eigenvectors
     @param evals The converged eigenvalues
   */
  virtual void operator()(std::vector<ColorSpinorField *> &kSpace, std::vector<Complex> &evals) = 0;

  /**
     @brief Creates the eigensolver using the parameters given and the matrix.
     @param eig_param The eigensolver parameters
     @param mat The operator of desired precision to solve
     @param matSloppy The operator of sloppy precision
     @param matPrecon The operator of precondionter precision
     @param profile Time Profile
  */
  static EigenSolver *create(QudaEigParam *eig_param, const DiracMatrix &mat, const DiracMatrix &matSloppy,
                             const DiracMatrix &matPrecon, TimeProfile &profile);

<<<<<<< HEAD
  /**
     @brief Applies the specified matVec operation:
     M, Mdag, MMdag, MdagM
     @param[in] mat Matrix operator
     @param[in] out Output spinor
     @param[in] in Input spinor
  */
  void matVec(const DiracMatrix &mat, ColorSpinorField &out, const ColorSpinorField &in);
=======
    /**
       @brief Check for an initial guess. If none present, populate with rands, then
       orthonormalise
       @param[in] kSpace The Krylov space vectors
    */
    void prepareInitialGuess(std::vector<ColorSpinorField *> &kSpace);

    /**
       @brief Check for a maximum of the Chebyshev operator
       @param[in] mat The problem operator
       @param[in] kSpace The Krylov space vectors
    */
    void checkChebyOpMax(const DiracMatrix &mat, std::vector<ColorSpinorField *> &kSpace);

    /**
       @brief Extend the Krylov space
       @param[in] kSpace The Krylov space vectors
       @param[in] evals The eigenvalue array
    */
    void prepareKrylovSpace(std::vector<ColorSpinorField *> &kSpace, std::vector<Complex> &evals);

    /**
       @brief Set the epsilon parameter
       @param[in] prec Precision of the solver instance
       @param[out] epsilon The deduced epsilon value
    */
    double setEpsilon(const QudaPrecision prec);

    /**
       @brief Dump the eigensolver parameters to stdout
    */
    void printEigensolverSetup();

    /**
       @brief Release memory, save eigenvectors, resize the Krylov space to its original dimension
       @param[in] kSpace The Krylov space vectors
       @param[in] evals The eigenvalue array
    */
    void cleanUpEigensolver(std::vector<ColorSpinorField *> &kSpace, std::vector<Complex> &evals);

    /**
       @brief Applies the specified matVec operation:
       M, Mdag, MMdag, MdagM
       @param[in] mat Matrix operator
       @param[in] out Output spinor
       @param[in] in Input spinor
    */
    void matVec(const DiracMatrix &mat, ColorSpinorField &out, const ColorSpinorField &in);
>>>>>>> d4e5eafa

  /**
     @brief Promotes the specified matVec operation:
     M, Mdag, MMdag, MdagM to a Chebyshev polynomial
     @param[in] mat Matrix operator
     @param[in] out Output spinor
     @param[in] in Input spinor
  */
  void chebyOp(const DiracMatrix &mat, ColorSpinorField &out, const ColorSpinorField &in);

  /**
     @brief Estimate the spectral radius of the operator for the max value of the
     Chebyshev polynomial
     @param[in] mat Matrix operator
     @param[in] out Output spinor
     @param[in] in Input spinor
  */
  double estimateChebyOpMax(const DiracMatrix &mat, ColorSpinorField &out, ColorSpinorField &in);

<<<<<<< HEAD
  /**
     @brief Orthogonalise input vector r against
     vector space v using block-BLAS
     @param[out] Sum of inner products
     @param[in] v Vector space
     @param[in] r Vector to be orthogonalised
     @param[in] j Number of vectors in v to orthogonalise against
  */
  Complex blockOrthogonalize(std::vector<ColorSpinorField *> v, std::vector<ColorSpinorField *> r, int j);
=======
    /**
       @brief Orthogonalise input vectors r against
       vector space v using block-BLAS
       @param[in] v Vector space
       @param[in] r Vectors to be orthogonalised
       @param[in] j Use vectors v[0:j]
       @param[in] s array of
    */
    void blockOrthogonalize(std::vector<ColorSpinorField *> v, std::vector<ColorSpinorField *> &r, int j);

    /**
       @brief Orthonormalise input vector space v using Modified Gram-Schmidt
       @param[in] v Vector space
       @param[in] j Use vectors v[0:j-1]
    */
    void orthonormalizeMGS(std::vector<ColorSpinorField *> &v, int j);

    /**
       @brief Check orthonormality of input vector space v
       @param[out] bool If all vectors are orthonormal to 1e-16 returns true,
       else false.
       @param[in] v Vector space
       @param[in] j Use vectors v[0:j-1]
    */
    bool orthoCheck(std::vector<ColorSpinorField *> v, int j);
>>>>>>> d4e5eafa

  /**
     @brief Change the precision of the Krylov space
     @param[in] vecs The Krylov space to be copied
     @param[in] vecs_new The Krylov Space of new precision
     @param[in] prec_new The new precision
  */
  void precChangeKrylov(std::vector<ColorSpinorField *> &vecs, std::vector<ColorSpinorField *> &vecs_new,
                        QudaPrecision prec_new);

<<<<<<< HEAD
  /**
     @brief Permute the vector space using the permutation matrix.
     @param[in/out] kSpace The current Krylov space
     @param[in] mat Eigen object storing the pivots
     @param[in] size The size of the (square) permutation matrix
  */
  void permuteVecs(std::vector<ColorSpinorField *> &kSpace, int *mat, int size);

  /**
     @brief Rotate part of kSpace
     @param[in/out] kSpace The current Krylov space
     @param[in] array The rotation matrix
     @param[in] rank row rank of array
     @param[in] is Start of i index
     @param[in] ie End of i index
     @param[in] js Start of j index
     @param[in] je End of j index
     @param[in] blockType Type of caxpy(_U/L) to perform
  */
  void blockRotate(std::vector<ColorSpinorField *> &kSpace, double *array, int rank, const range &i, const range &j,
                   blockType b_type);
=======
    /**
       @brief Rotate part of kSpace
       @param[in/out] kSpace The current Krylov space
       @param[in] array The real rotation matrix
       @param[in] rank row rank of array
       @param[in] is Start of i index
       @param[in] ie End of i index
       @param[in] js Start of j index
       @param[in] je End of j index
       @param[in] blockType Type of caxpy(_U/L) to perform
       @param[in] je End of j index
       @param[in] offset Position of extra vectors in kSpace
    */
    void blockRotate(std::vector<ColorSpinorField *> &kSpace, double *array, int rank, const range &i, const range &j, blockType b_type);

    /**
       @brief Rotate part of kSpace
       @param[in/out] kSpace The current Krylov space
       @param[in] array The complex rotation matrix
       @param[in] rank row rank of array
       @param[in] is Start of i index
       @param[in] ie End of i index
       @param[in] js Start of j index
       @param[in] je End of j index
       @param[in] blockType Type of caxpy(_U/L) to perform
       @param[in] offset Position of extra vectors in kSpace
    */

    void blockRotateComplex(std::vector<ColorSpinorField *> &kSpace, Complex *array, int rank, const range &i,
                            const range &j, blockType b_type, int offset);

    /**
       @brief Copy temp part of kSpace, zero out for next use
       @param[in/out] kSpace The current Krylov space
       @param[in] js Start of j index
       @param[in] je End of j index
       @param[in] offset Position of extra vectors in kSpace
    */
    void blockReset(std::vector<ColorSpinorField *> &kSpace, int js, int je, int offset);
>>>>>>> d4e5eafa

  /**
     @brief Copy temp part of kSpace, zero out for next use
     @param[in/out] kSpace The current Krylov space
     @param[in] js Start of j index
     @param[in] je End of j index
  */
  void blockReset(std::vector<ColorSpinorField *> &kSpace, int js, int je);

  /**
     @brief Test for an initial guess
     @param[in/out] in Initial vector
  */
  void testInitGuess(ColorSpinorField *&in);

  /**
     @brief Deflate a set of source vectors with a given eigenspace
     @param[in] sol The resulting deflated vector set
     @param[in] src The source vector set we are deflating
     @param[in] evecs The eigenvectors to use in deflation
     @param[in] evals The eigenvalues to use in deflation
     @param[in] accumulate Whether to preserve the sol vector content prior to accumulating
  */
  void deflate(std::vector<ColorSpinorField *> &sol, const std::vector<ColorSpinorField *> &src,
               const std::vector<ColorSpinorField *> &evecs, const std::vector<Complex> &evals,
               bool accumulate = false) const;

  /**
     @brief Deflate a given source vector with a given eigenspace.
     This is a wrapper variant for a single source vector.
     @param[in] sol The resulting deflated vector
     @param[in] src The source vector we are deflating
     @param[in] evecs The eigenvectors to use in deflation
     @param[in] evals The eigenvalues to use in deflation
     @param[in] accumulate Whether to preserve the sol vector content prior to accumulating
  */
  void deflate(ColorSpinorField &sol, const ColorSpinorField &src, const std::vector<ColorSpinorField *> &evecs,
               const std::vector<Complex> &evals, bool accumulate = false)
  {
    // FIXME add support for mixed-precison dot product to avoid this copy
    if (src.Precision() != evecs[0]->Precision() && !tmp1) {
      ColorSpinorParam param(*evecs[0]);
      tmp1 = ColorSpinorField::Create(param);
    }
    ColorSpinorField *src_tmp = src.Precision() != evecs[0]->Precision() ? tmp1 : const_cast<ColorSpinorField *>(&src);
    blas::copy(*src_tmp, src); // no-op if these alias
    std::vector<ColorSpinorField *> src_ {src_tmp};
    std::vector<ColorSpinorField *> sol_ {&sol};
    deflate(sol_, src_, evecs, evals, accumulate);
  }

    /**
       @brief Deflate a set of source vectors with a set of left and
       right singular vectors
       @param[in] sol The resulting deflated vector set
       @param[in] src The source vector set we are deflating
       @param[in] evecs The singular vectors to use in deflation
       @param[in] evals The singular values to use in deflation
       @param[in] accumulate Whether to preserve the sol vector content prior to accumulating
    */
    void deflateSVD(std::vector<ColorSpinorField *> &sol, const std::vector<ColorSpinorField *> &vec,
                    const std::vector<ColorSpinorField *> &evecs, const std::vector<Complex> &evals,
                    bool accumulate = false) const;

    /**
       @brief Deflate a a given source vector with a given with a set of left and
       right singular vectors  This is a wrapper variant for a single source vector.
       @param[in] sol The resulting deflated vector set
       @param[in] src The source vector set we are deflating
       @param[in] evecs The singular vectors to use in deflation
       @param[in] evals The singular values to use in deflation
       @param[in] accumulate Whether to preserve the sol vector content prior to accumulating
    */
    void deflateSVD(ColorSpinorField &sol, const ColorSpinorField &src, const std::vector<ColorSpinorField *> &evecs,
                    const std::vector<Complex> &evals, bool accumulate = false)
    {
      // FIXME add support for mixed-precison dot product to avoid this copy
      if (src.Precision() != evecs[0]->Precision() && !tmp1) {
        ColorSpinorParam param(*evecs[0]);
        tmp1 = ColorSpinorField::Create(param);
      }
      ColorSpinorField *src_tmp = src.Precision() != evecs[0]->Precision() ? tmp1 : const_cast<ColorSpinorField *>(&src);
      blas::copy(*src_tmp, src); // no-op if these alias
      std::vector<ColorSpinorField *> src_ {src_tmp};
      std::vector<ColorSpinorField *> sol_ {&sol};
      deflateSVD(sol_, src_, evecs, evals, accumulate);
    }

    /**
       @brief Computes Left/Right SVD from pre computed Right/Left
       @param[in] mat Matrix operator
       @param[in] evecs Computed eigenvectors of NormOp
       @param[in] evals Computed eigenvalues of NormOp
    */
    void computeSVD(const DiracMatrix &mat, std::vector<ColorSpinorField *> &evecs, std::vector<Complex> &evals);

    /**
       @brief Compute eigenvalues and their residiua
       @param[in] mat Matrix operator
       @param[in] evecs The eigenvectors
       @param[in] evals The eigenvalues
       @param[in] size The number of eigenvalues to compute
    */
    void computeEvals(const DiracMatrix &mat, std::vector<ColorSpinorField *> &evecs, std::vector<Complex> &evals,
                      int size);

    /**
       @brief Compute eigenvalues and their residiua.  This variant compute the number of converged eigenvalues.
       @param[in] mat Matrix operator
       @param[in] evecs The eigenvectors
       @param[in] evals The eigenvalues
    */
    void computeEvals(const DiracMatrix &mat, std::vector<ColorSpinorField *> &evecs, std::vector<Complex> &evals)
    {
      computeEvals(mat, evecs, evals, nConv);
    }

    /**
       @brief Load and check eigenpairs from file
       @param[in] mat Matrix operator
       @param[in] eig_vecs The eigenvectors to save
       @param[in] file The filename to save
    */
    void loadFromFile(const DiracMatrix &mat, std::vector<ColorSpinorField *> &eig_vecs, std::vector<Complex> &evals);
  };

  /**
     @brief Thick Restarted Lanczos Method.
  */
  class TRLM : public EigenSolver
  {

<<<<<<< HEAD
public:
  /**
     @brief Constructor for Thick Restarted Eigensolver class
     @param eig_param The eigensolver parameters
     @param mat The operator to solve
     @param matSloppy The operator of sloppy precision
     @param matPrecon The operator to precondition precision
     @param profile Time Profile
  */
  TRLM(const DiracMatrix &mat, const DiracMatrix &matSloppy, const DiracMatrix &matPrecon, QudaEigParam *eig_param,
       TimeProfile &profile);
=======
  public:
    /**
       @brief Constructor for Thick Restarted Eigensolver class
       @param eig_param The eigensolver parameters
       @param mat The operator to solve
       @param profile Time Profile
    */
    TRLM(const DiracMatrix &mat, QudaEigParam *eig_param, TimeProfile &profile);

    /**
       @brief Destructor for Thick Restarted Eigensolver class
    */
    virtual ~TRLM();
>>>>>>> d4e5eafa

  /**
     @brief Destructor for Thick Restarted Eigensolver class
  */
  virtual ~TRLM();

  virtual bool hermitian() { return true; } /** TRLM is only for Hermitian systems */

  // Variable size matrix
  std::vector<double> ritz_mat;

<<<<<<< HEAD
  // Tridiagonal/Arrow matrix, fixed size.
  double *alpha;
  double *beta;

  /**
     @brief Compute eigenpairs
     @param[in] kSpace Krylov vector space
     @param[in] evals Computed eigenvalues
  */
  void operator()(std::vector<ColorSpinorField *> &kSpace, std::vector<Complex> &evals);
=======
    /**
       @brief Compute eigenpairs
       @param[in] kSpace Krylov vector space
       @param[in] evals Computed eigenvalues
    */
    void operator()(std::vector<ColorSpinorField *> &kSpace, std::vector<Complex> &evals);
>>>>>>> d4e5eafa

  /**
     @brief Applies the TRLM algorithm using the mat operator.
     @param[in] mat Matrix operator
     @param[in] kSpace The Krylov space
  */
  void computeLanczosSolution(const DiracMatrix &mat, std::vector<ColorSpinorField *> &kSpace);

  /**
     @brief Lanczos step: extends the Kylov space.
     @param[in] m The operator to use
     @param[in] v Vector space
     @param[in] j Index of vector being computed
  */
  void lanczosStep(const DiracMatrix &mat, std::vector<ColorSpinorField *> &v, int j);

<<<<<<< HEAD
  /**
     @brief Reorder the Krylov space by eigenvalue
     @param[in] kSpace the Krylov space
  */
  void reorder(std::vector<ColorSpinorField *> &kSpace);
=======
    /**
       @brief Get the eigendecomposition from the arrow matrix
    */
    void eigensolveFromArrowMat();
>>>>>>> d4e5eafa

  /**
     @brief Get the eigendecomposition from the arrow matrix
     @param[in] nLocked Number of locked eigenvectors
     @param[in] arrow_pos position of arrowhead
  */
  void eigensolveFromArrowMat(int nLocked, int arror_pos);

  /**
     @brief Rotate the Ritz vectors usinng the arrow matrix eigendecomposition
     @param[in] nKspace current Krylov space
  */
  void computeKeptRitz(std::vector<ColorSpinorField *> &kSpace);
  };

  /**
     @brief Block Thick Restarted Lanczos Method.
  */
  class BLKTRLM : public TRLM
  {
  public:
    /**
       @brief Constructor for Thick Restarted Eigensolver class
       @param eig_param The eigensolver parameters
       @param mat The operator to solve
       @param profile Time Profile
    */
    BLKTRLM(const DiracMatrix &mat, QudaEigParam *eig_param, TimeProfile &profile);

    /**
       @brief Destructor for Thick Restarted Eigensolver class
    */
    virtual ~BLKTRLM();

    virtual bool hermitian() { return true; } /** (BLOCK)TRLM is only for Hermitian systems */

    // Variable size matrix
    std::vector<Complex> block_ritz_mat;

    /** Block Tridiagonal/Arrow matrix, fixed size. */
    Complex *block_alpha;
    Complex *block_beta;

    /** Temp storage used in blockLanczosStep, fixed size. */
    Complex *jth_block;

    /** Size of blocks of data in alpha/beta */
    int block_data_length;

    /**
       @brief Compute eigenpairs
       @param[in] kSpace Krylov vector space
       @param[in] evals Computed eigenvalues
    */
    void operator()(std::vector<ColorSpinorField *> &kSpace, std::vector<Complex> &evals);

    /**
       @brief block lanczos step: extends the Kylov space in block step
       @param[in] v Vector space
       @param[in] j Index of block of vectors being computed
    */
    void blockLanczosStep(std::vector<ColorSpinorField *> v, int j);

    /**
       @brief Get the eigendecomposition from the current block arrow matrix
    */
    void eigensolveFromBlockArrowMat();

    /**
       @brief Accumulate the R products of QR into the block beta array
       @param[in] k The QR iteration
       @param[in] arrow_offset The current block position
    */
    void updateBlockBeta(int k, int arrow_offset);

    /**
       @brief Rotate the Ritz vectors usinng the arrow matrix eigendecomposition
       Uses a complex ritz matrix
       @param[in] nKspace current Krylov space
    */
    void computeBlockKeptRitz(std::vector<ColorSpinorField *> &kSpace);
  };

  /**
     arpack_solve()

     @brief The QUDA interface function. One passes two allocated arrays to
     hold the the eigenmode data, the problem matrix, the arpack
     parameters defining what problem is to be solves, and a container
     for QUDA data structure types.
     @param[out] h_evecs Host fields where the e-vectors will be copied to
     @param[out] h_evals Where the e-values will be copied to
     @param[in] mat An explicit construction of the problem matrix.
     @param[in] param Parameter container defining the how the matrix
     is to be solved.
     @param[in] eig_param Parameter structure for all QUDA eigensolvers
     @param[in,out] profile TimeProfile instance used for profiling
  */
  void arpack_solve(std::vector<ColorSpinorField *> &h_evecs, std::vector<Complex> &h_evals, const DiracMatrix &mat,
                    QudaEigParam *eig_param, TimeProfile &profile);

  /**
     @brief Jacobi-Davidson Method.
  */
  class JD : public EigenSolver
  {

  protected:
    TimeProfile *profile_corr_eq_invs;
    TimeProfile *profile_mat_corr_eq_invs;

    SolverParam *solverParam;
    SolverParam *solverParamPrec;
    CG *cg;
    GCR *gcrPrec;

    // JD-specific workspace
    std::vector<ColorSpinorField *> t;
    std::vector<ColorSpinorField *> r_tilde;
    std::vector<ColorSpinorField *> Qhat;
    std::vector<ColorSpinorField *> u;
    std::vector<ColorSpinorField *> u_A;
    std::vector<ColorSpinorField *> V;
    std::vector<ColorSpinorField *> V_A;
    std::vector<ColorSpinorField *> tmpV;
    std::vector<ColorSpinorField *> tmpAV;
    std::vector<ColorSpinorField *> r_lowprec;
    std::vector<ColorSpinorField *> t_lowprec;
    std::vector<ColorSpinorField *> u_lowprec;

    DiracPrecProjCorr *mmPP;

    int k;
    int m;
    int loopr;
    double theta;
    double norm;

    double outer_prec;
    double inner_prec;
    QudaPrecision outer_prec_lab;
    QudaPrecision inner_prec_lab;

  public:
    /**
       @brief Constructor for JD Eigensolver class
       @param mat Operator of desired precision
       @param matSloppy Operator of sloppy precision
       @param matPrecon Operator of preconditioner precision
       @param eig_param The eigensolver parameters
       @param profile Time Profile
    */
    JD(const DiracMatrix &mat, const DiracMatrix &matSloppy, const DiracMatrix &matPrecon, QudaEigParam *eig_param,
       TimeProfile &profile);

    /**
       @brief Compute eigenpairs
       @param[in] kSpace the "acceleration" vector space
       @param[in] evals Computed eigenvalues
    */
    void operator()(std::vector<ColorSpinorField *> &kSpace, std::vector<Complex> &evals);

    /**
       @brief Invert a matrix of the form (I - QQdag)(M-theta*I)(I - QQdag)
       @param[in] mat The original matrix to be inverted after shift-and-project
       @param[in] x Ouput spinor
       @param[in] b Input spinor
       @param[in] verb Local verbosity of the JD proj-eq solve
       @param[in] kp Number of vectors to project against
       @param[in] projSpace Space to project against
    */
    void invertProjMat(const DiracMatrix &mat, ColorSpinorField &x, ColorSpinorField &b, QudaVerbosity verb,
                       int kp, std::vector<ColorSpinorField *> &projSpace);

    /**
       @brief Wrapper for CG to allow flexible solver params throughout the correction equation in JD
       @param[in] cg Instance of the CG solver
       @param[in] tol Tolerance of the solve
       @param[in] maxiter Maximum allowed number of iterations for the solve
       @param[in] verb Verbosity of the solve
       @param[in] x Output spinor
       @param[in] b Input spinor
    */
    void K(CG &cg, double tol, int maxiter, QudaVerbosity verb, SolverParam &slvrPar, ColorSpinorField &x,
           ColorSpinorField &b);

    /**
       @brief Some more initializations in the JD eigensolver
       @param[in] csParam Information about the spinors
       @param[in] initVec Spinor assigned to t before the main loop starts
    */
    void moreInits(ColorSpinorParam &csParam, ColorSpinorField &initVec);

    /**
       @brief Some more initializations in the JD eigensolver
       @param[in] ort_dot_prod Resulting dot products
       @param[in] vectr The spinor to be orthogonalized
       @param[in] ort_space The subspace against which vectr will be orthogonalized
       @param[in] size_os Number of dot products to perform
    */
    void orth(Complex *ort_dot_prod, std::vector<ColorSpinorField *> &vectr, std::vector<ColorSpinorField *> &ort_space,
              const int size_os);

    /**
       @brief Check if one or more eigenpairs have been found
       @param[in] eigenpairs A vector of pairs, containing eigeninfo from the subspace
       @param[in] X_tilde The converged eigenvectors
       @param[in] evals The converged eigenvalues
    */
    void checkIfConverged(std::vector<std::pair<double, Complex*>> &eigenpairs,
                          std::vector<ColorSpinorField *> &X_tilde, std::vector<Complex> &evals);

    /**
       @brief When reached the max allowed size of the subspace, resize
       @param[in] eigenpairs A vector of pairs, containing eigeninfo from the subspace
       @param[in] H_ The matrix encoding information about the subspace
    */
    void shrinkSubspace(std::vector<std::pair<double, Complex*>> &eigenpairs, void *H_);

    /**
       @brief Perform an eigendecomposition through the acceleration subspace
       @param[in] eigenpairs A vector of pairs, containing eigeninfo from the subspace
       @param[in] eigensolver_ Eigen object used for the eigendecomposition
       @param[in] H_ The matrix encoding information about the subspace
       @param[in] ort_dot_prod Buffer to store some dot product results
    */
    void eigsolveInSubspace(std::vector<std::pair<double, Complex*>> &eigenpairs, void *eigensolver_,
                            void *H_, Complex *ort_dot_prod);

    /**
       @brief Destructor for JD Eigensolver class
    */
    virtual ~JD();

    virtual bool hermitian() { return true; } /** The current implementation of JD is only for Hermitian systems */
  };

} // namespace quda<|MERGE_RESOLUTION|>--- conflicted
+++ resolved
@@ -7,12 +7,6 @@
 
 namespace quda
 {
-<<<<<<< HEAD
-  // Forward declarations for the JD eigensolver
-  class GCR;
-
-=======
->>>>>>> d4e5eafa
   // Local enum for the LU axpy block type
   enum blockType { PENCIL, LOWER_TRI, UPPER_TRI };
 
@@ -71,55 +65,38 @@
     ColorSpinorField *tmp2;
 
 public:
-  /**
-     @brief Constructor for base Eigensolver class
-     @param mat Operator of desired precision
-     @param matSloppy Operator of sloppy precision
-     @param matPrecon Operator of preconditioner precision
-     @param eig_param MGParam struct that defines all meta data
-     @param profile Timeprofile instance used to profile
-  */
-  EigenSolver(const DiracMatrix &mat, const DiracMatrix &matSloppy, const DiracMatrix &matPrecon,
-              QudaEigParam *eig_param, TimeProfile &profile);
-
-  /**
-     Destructor for EigenSolver class.
-  */
-  virtual ~EigenSolver();
-
-  /**
-     @return Whether the solver is only for Hermitian systems
-   */
-  virtual bool hermitian() = 0;
-
-  /**
-     @brief Computes the eigen decomposition for the operator passed to create.
-     @param kSpace The converged eigenvectors
-     @param evals The converged eigenvalues
-   */
-  virtual void operator()(std::vector<ColorSpinorField *> &kSpace, std::vector<Complex> &evals) = 0;
-
-  /**
-     @brief Creates the eigensolver using the parameters given and the matrix.
-     @param eig_param The eigensolver parameters
-     @param mat The operator of desired precision to solve
-     @param matSloppy The operator of sloppy precision
-     @param matPrecon The operator of precondionter precision
-     @param profile Time Profile
-  */
-  static EigenSolver *create(QudaEigParam *eig_param, const DiracMatrix &mat, const DiracMatrix &matSloppy,
-                             const DiracMatrix &matPrecon, TimeProfile &profile);
-
-<<<<<<< HEAD
-  /**
-     @brief Applies the specified matVec operation:
-     M, Mdag, MMdag, MdagM
-     @param[in] mat Matrix operator
-     @param[in] out Output spinor
-     @param[in] in Input spinor
-  */
-  void matVec(const DiracMatrix &mat, ColorSpinorField &out, const ColorSpinorField &in);
-=======
+    /**
+       @brief Constructor for base Eigensolver class
+       @param eig_param MGParam struct that defines all meta data
+       @param profile Timeprofile instance used to profile
+    */
+    EigenSolver(const DiracMatrix &mat, QudaEigParam *eig_param, TimeProfile &profile);
+
+    /**
+       Destructor for EigenSolver class.
+    */
+    virtual ~EigenSolver();
+
+    /**
+       @return Whether the solver is only for Hermitian systems
+     */
+    virtual bool hermitian() = 0;
+
+    /**
+       @brief Computes the eigen decomposition for the operator passed to create.
+       @param kSpace The converged eigenvectors
+       @param evals The converged eigenvalues
+     */
+    virtual void operator()(std::vector<ColorSpinorField *> &kSpace, std::vector<Complex> &evals) = 0;
+
+    /**
+       @brief Creates the eigensolver using the parameters given and the matrix.
+       @param eig_param The eigensolver parameters
+       @param mat The operator to solve
+       @param profile Time Profile
+     */
+    static EigenSolver *create(QudaEigParam *eig_param, const DiracMatrix &mat, TimeProfile &profile);
+
     /**
        @brief Check for an initial guess. If none present, populate with rands, then
        orthonormalise
@@ -168,37 +145,25 @@
        @param[in] in Input spinor
     */
     void matVec(const DiracMatrix &mat, ColorSpinorField &out, const ColorSpinorField &in);
->>>>>>> d4e5eafa
-
-  /**
-     @brief Promotes the specified matVec operation:
-     M, Mdag, MMdag, MdagM to a Chebyshev polynomial
-     @param[in] mat Matrix operator
-     @param[in] out Output spinor
-     @param[in] in Input spinor
-  */
-  void chebyOp(const DiracMatrix &mat, ColorSpinorField &out, const ColorSpinorField &in);
-
-  /**
-     @brief Estimate the spectral radius of the operator for the max value of the
-     Chebyshev polynomial
-     @param[in] mat Matrix operator
-     @param[in] out Output spinor
-     @param[in] in Input spinor
-  */
-  double estimateChebyOpMax(const DiracMatrix &mat, ColorSpinorField &out, ColorSpinorField &in);
-
-<<<<<<< HEAD
-  /**
-     @brief Orthogonalise input vector r against
-     vector space v using block-BLAS
-     @param[out] Sum of inner products
-     @param[in] v Vector space
-     @param[in] r Vector to be orthogonalised
-     @param[in] j Number of vectors in v to orthogonalise against
-  */
-  Complex blockOrthogonalize(std::vector<ColorSpinorField *> v, std::vector<ColorSpinorField *> r, int j);
-=======
+
+    /**
+       @brief Promoted the specified matVec operation:
+       M, Mdag, MMdag, MdagM to a Chebyshev polynomial
+       @param[in] mat Matrix operator
+       @param[in] out Output spinor
+       @param[in] in Input spinor
+    */
+    void chebyOp(const DiracMatrix &mat, ColorSpinorField &out, const ColorSpinorField &in);
+
+    /**
+       @brief Estimate the spectral radius of the operator for the max value of the
+       Chebyshev polynomial
+       @param[in] mat Matrix operator
+       @param[in] out Output spinor
+       @param[in] in Input spinor
+    */
+    double estimateChebyOpMax(const DiracMatrix &mat, ColorSpinorField &out, ColorSpinorField &in);
+
     /**
        @brief Orthogonalise input vectors r against
        vector space v using block-BLAS
@@ -224,40 +189,15 @@
        @param[in] j Use vectors v[0:j-1]
     */
     bool orthoCheck(std::vector<ColorSpinorField *> v, int j);
->>>>>>> d4e5eafa
-
-  /**
-     @brief Change the precision of the Krylov space
-     @param[in] vecs The Krylov space to be copied
-     @param[in] vecs_new The Krylov Space of new precision
-     @param[in] prec_new The new precision
-  */
-  void precChangeKrylov(std::vector<ColorSpinorField *> &vecs, std::vector<ColorSpinorField *> &vecs_new,
-                        QudaPrecision prec_new);
-
-<<<<<<< HEAD
-  /**
-     @brief Permute the vector space using the permutation matrix.
-     @param[in/out] kSpace The current Krylov space
-     @param[in] mat Eigen object storing the pivots
-     @param[in] size The size of the (square) permutation matrix
-  */
-  void permuteVecs(std::vector<ColorSpinorField *> &kSpace, int *mat, int size);
-
-  /**
-     @brief Rotate part of kSpace
-     @param[in/out] kSpace The current Krylov space
-     @param[in] array The rotation matrix
-     @param[in] rank row rank of array
-     @param[in] is Start of i index
-     @param[in] ie End of i index
-     @param[in] js Start of j index
-     @param[in] je End of j index
-     @param[in] blockType Type of caxpy(_U/L) to perform
-  */
-  void blockRotate(std::vector<ColorSpinorField *> &kSpace, double *array, int rank, const range &i, const range &j,
-                   blockType b_type);
-=======
+
+    /**
+       @brief Permute the vector space using the permutation matrix.
+       @param[in/out] kSpace The current Krylov space
+       @param[in] mat Eigen object storing the pivots
+       @param[in] size The size of the (square) permutation matrix
+    */
+    void permuteVecs(std::vector<ColorSpinorField *> &kSpace, int *mat, int size);
+
     /**
        @brief Rotate part of kSpace
        @param[in/out] kSpace The current Krylov space
@@ -297,57 +237,42 @@
        @param[in] offset Position of extra vectors in kSpace
     */
     void blockReset(std::vector<ColorSpinorField *> &kSpace, int js, int je, int offset);
->>>>>>> d4e5eafa
-
-  /**
-     @brief Copy temp part of kSpace, zero out for next use
-     @param[in/out] kSpace The current Krylov space
-     @param[in] js Start of j index
-     @param[in] je End of j index
-  */
-  void blockReset(std::vector<ColorSpinorField *> &kSpace, int js, int je);
-
-  /**
-     @brief Test for an initial guess
-     @param[in/out] in Initial vector
-  */
-  void testInitGuess(ColorSpinorField *&in);
-
-  /**
-     @brief Deflate a set of source vectors with a given eigenspace
-     @param[in] sol The resulting deflated vector set
-     @param[in] src The source vector set we are deflating
-     @param[in] evecs The eigenvectors to use in deflation
-     @param[in] evals The eigenvalues to use in deflation
-     @param[in] accumulate Whether to preserve the sol vector content prior to accumulating
-  */
-  void deflate(std::vector<ColorSpinorField *> &sol, const std::vector<ColorSpinorField *> &src,
-               const std::vector<ColorSpinorField *> &evecs, const std::vector<Complex> &evals,
-               bool accumulate = false) const;
-
-  /**
-     @brief Deflate a given source vector with a given eigenspace.
-     This is a wrapper variant for a single source vector.
-     @param[in] sol The resulting deflated vector
-     @param[in] src The source vector we are deflating
-     @param[in] evecs The eigenvectors to use in deflation
-     @param[in] evals The eigenvalues to use in deflation
-     @param[in] accumulate Whether to preserve the sol vector content prior to accumulating
-  */
-  void deflate(ColorSpinorField &sol, const ColorSpinorField &src, const std::vector<ColorSpinorField *> &evecs,
-               const std::vector<Complex> &evals, bool accumulate = false)
-  {
-    // FIXME add support for mixed-precison dot product to avoid this copy
-    if (src.Precision() != evecs[0]->Precision() && !tmp1) {
-      ColorSpinorParam param(*evecs[0]);
-      tmp1 = ColorSpinorField::Create(param);
+
+    /**
+       @brief Deflate a set of source vectors with a given eigenspace
+       @param[in] sol The resulting deflated vector set
+       @param[in] src The source vector set we are deflating
+       @param[in] evecs The eigenvectors to use in deflation
+       @param[in] evals The eigenvalues to use in deflation
+       @param[in] accumulate Whether to preserve the sol vector content prior to accumulating
+    */
+    void deflate(std::vector<ColorSpinorField *> &sol, const std::vector<ColorSpinorField *> &src,
+                 const std::vector<ColorSpinorField *> &evecs, const std::vector<Complex> &evals,
+                 bool accumulate = false) const;
+
+    /**
+       @brief Deflate a given source vector with a given eigenspace.
+       This is a wrapper variant for a single source vector.
+       @param[in] sol The resulting deflated vector
+       @param[in] src The source vector we are deflating
+       @param[in] evecs The eigenvectors to use in deflation
+       @param[in] evals The eigenvalues to use in deflation
+       @param[in] accumulate Whether to preserve the sol vector content prior to accumulating
+    */
+    void deflate(ColorSpinorField &sol, const ColorSpinorField &src, const std::vector<ColorSpinorField *> &evecs,
+                 const std::vector<Complex> &evals, bool accumulate = false)
+    {
+      // FIXME add support for mixed-precison dot product to avoid this copy
+      if (src.Precision() != evecs[0]->Precision() && !tmp1) {
+        ColorSpinorParam param(*evecs[0]);
+        tmp1 = ColorSpinorField::Create(param);
+      }
+      ColorSpinorField *src_tmp = src.Precision() != evecs[0]->Precision() ? tmp1 : const_cast<ColorSpinorField *>(&src);
+      blas::copy(*src_tmp, src); // no-op if these alias
+      std::vector<ColorSpinorField *> src_ {src_tmp};
+      std::vector<ColorSpinorField *> sol_ {&sol};
+      deflate(sol_, src_, evecs, evals, accumulate);
     }
-    ColorSpinorField *src_tmp = src.Precision() != evecs[0]->Precision() ? tmp1 : const_cast<ColorSpinorField *>(&src);
-    blas::copy(*src_tmp, src); // no-op if these alias
-    std::vector<ColorSpinorField *> src_ {src_tmp};
-    std::vector<ColorSpinorField *> sol_ {&sol};
-    deflate(sol_, src_, evecs, evals, accumulate);
-  }
 
     /**
        @brief Deflate a set of source vectors with a set of left and
@@ -430,19 +355,6 @@
   class TRLM : public EigenSolver
   {
 
-<<<<<<< HEAD
-public:
-  /**
-     @brief Constructor for Thick Restarted Eigensolver class
-     @param eig_param The eigensolver parameters
-     @param mat The operator to solve
-     @param matSloppy The operator of sloppy precision
-     @param matPrecon The operator to precondition precision
-     @param profile Time Profile
-  */
-  TRLM(const DiracMatrix &mat, const DiracMatrix &matSloppy, const DiracMatrix &matPrecon, QudaEigParam *eig_param,
-       TimeProfile &profile);
-=======
   public:
     /**
        @brief Constructor for Thick Restarted Eigensolver class
@@ -456,78 +368,47 @@
        @brief Destructor for Thick Restarted Eigensolver class
     */
     virtual ~TRLM();
->>>>>>> d4e5eafa
-
-  /**
-     @brief Destructor for Thick Restarted Eigensolver class
-  */
-  virtual ~TRLM();
-
-  virtual bool hermitian() { return true; } /** TRLM is only for Hermitian systems */
-
-  // Variable size matrix
-  std::vector<double> ritz_mat;
-
-<<<<<<< HEAD
-  // Tridiagonal/Arrow matrix, fixed size.
-  double *alpha;
-  double *beta;
-
-  /**
-     @brief Compute eigenpairs
-     @param[in] kSpace Krylov vector space
-     @param[in] evals Computed eigenvalues
-  */
-  void operator()(std::vector<ColorSpinorField *> &kSpace, std::vector<Complex> &evals);
-=======
+
+    virtual bool hermitian() { return true; } /** TRLM is only for Hermitian systems */
+
+    // Variable size matrix
+    std::vector<double> ritz_mat;
+
+    // Tridiagonal/Arrow matrix, fixed size.
+    double *alpha;
+    double *beta;
+
     /**
        @brief Compute eigenpairs
        @param[in] kSpace Krylov vector space
        @param[in] evals Computed eigenvalues
     */
     void operator()(std::vector<ColorSpinorField *> &kSpace, std::vector<Complex> &evals);
->>>>>>> d4e5eafa
-
-  /**
-     @brief Applies the TRLM algorithm using the mat operator.
-     @param[in] mat Matrix operator
-     @param[in] kSpace The Krylov space
-  */
-  void computeLanczosSolution(const DiracMatrix &mat, std::vector<ColorSpinorField *> &kSpace);
-
-  /**
-     @brief Lanczos step: extends the Kylov space.
-     @param[in] m The operator to use
-     @param[in] v Vector space
-     @param[in] j Index of vector being computed
-  */
-  void lanczosStep(const DiracMatrix &mat, std::vector<ColorSpinorField *> &v, int j);
-
-<<<<<<< HEAD
-  /**
-     @brief Reorder the Krylov space by eigenvalue
-     @param[in] kSpace the Krylov space
-  */
-  void reorder(std::vector<ColorSpinorField *> &kSpace);
-=======
+
+    /**
+       @brief Lanczos step: extends the Kylov space.
+       @param[in] v Vector space
+       @param[in] j Index of vector being computed
+    */
+    void lanczosStep(std::vector<ColorSpinorField *> v, int j);
+
+    /**
+       @brief Reorder the Krylov space by eigenvalue
+       @param[in] kSpace the Krylov space
+    */
+    void reorder(std::vector<ColorSpinorField *> &kSpace);
+
     /**
        @brief Get the eigendecomposition from the arrow matrix
     */
     void eigensolveFromArrowMat();
->>>>>>> d4e5eafa
-
-  /**
-     @brief Get the eigendecomposition from the arrow matrix
-     @param[in] nLocked Number of locked eigenvectors
-     @param[in] arrow_pos position of arrowhead
-  */
-  void eigensolveFromArrowMat(int nLocked, int arror_pos);
-
-  /**
-     @brief Rotate the Ritz vectors usinng the arrow matrix eigendecomposition
-     @param[in] nKspace current Krylov space
-  */
-  void computeKeptRitz(std::vector<ColorSpinorField *> &kSpace);
+
+    /**
+       @brief Rotate the Ritz vectors usinng the arrow matrix eigendecomposition
+       @param[in] nKspace current Krylov space
+    */
+    void computeKeptRitz(std::vector<ColorSpinorField *> &kSpace);
+
   };
 
   /**
@@ -600,7 +481,6 @@
 
   /**
      arpack_solve()
-
      @brief The QUDA interface function. One passes two allocated arrays to
      hold the the eigenmode data, the problem matrix, the arpack
      parameters defining what problem is to be solves, and a container
