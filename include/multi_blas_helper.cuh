--- conflicted
+++ resolved
@@ -11,15 +11,9 @@
     // storage for matrix coefficients
 #define MAX_MATRIX_SIZE 8192
 #define MAX_ARG_SIZE 4096
-<<<<<<< HEAD
     __device__ signed char Amatrix_d[MAX_MATRIX_SIZE];
     __device__ signed char Bmatrix_d[MAX_MATRIX_SIZE];
     __device__ signed char Cmatrix_d[MAX_MATRIX_SIZE];
-=======
-    __constant__ signed char Amatrix_d[MAX_MATRIX_SIZE];
-    __constant__ signed char Bmatrix_d[MAX_MATRIX_SIZE];
-    __constant__ signed char Cmatrix_d[MAX_MATRIX_SIZE];
->>>>>>> 4f390279
 
     static signed char *Amatrix_h;
     static signed char *Bmatrix_h;
