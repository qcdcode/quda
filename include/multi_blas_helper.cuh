#pragma once

#include <algorithm>
#include <register_traits.h>
#include <blas_helper.cuh>
#include <kernel_helper.h>
#include <target_device.h>

namespace quda
{

  namespace blas
  {

    // storage for matrix coefficients
    __constant__ char Amatrix_d[device::max_constant_param_size()];
    __constant__ char Bmatrix_d[device::max_constant_param_size()];
    __constant__ char Cmatrix_d[device::max_constant_param_size()];

    static char *Amatrix_h;
    static char *Bmatrix_h;
    static char *Cmatrix_h;

    template <bool multi_1d = false, typename Arg, typename T> typename std::enable_if<multi_1d, void>::type
    set_param(std::vector<constant_param_t> &, Arg &arg, char select, const T &h)
    {
      using coeff_t = typename decltype(arg.f)::coeff_t;
      coeff_t *buf_arg = nullptr;
      switch (select) {
      case 'a': buf_arg = arg.f.a; break;
      case 'b': buf_arg = arg.f.b; break;
      case 'c': buf_arg = arg.f.c; break;
      default: errorQuda("Unknown buffer %c", select);
      }
      const auto N = std::max(arg.NXZ, arg.NYW);
      for (int i = 0; i < N; i++) buf_arg[i] = coeff_t(h.data[i]);
    }

    template <bool multi_1d = false, typename Arg, typename T> typename std::enable_if<!multi_1d, void>::type
    set_param(std::vector<constant_param_t> &params, Arg &arg, char select, const T &h)
    {
      constant_param_t param;
      using coeff_t = typename decltype(arg.f)::coeff_t;
      if (arg.NXZ * arg.NYW * sizeof(coeff_t) > param.max_size)
        printfQuda("Requested parameter size %lu larger than max %lu", arg.NXZ * arg.NYW * sizeof(coeff_t), param.max_size);
      param.bytes = arg.NXZ * arg.NYW * sizeof(coeff_t);

      switch (select) {
      case 'a':
        strcpy(param.device_name, "quda::blas::Amatrix_d");
        param.device_ptr = qudaGetSymbolAddress(Amatrix_d);
        Amatrix_h = param.host;
        break;
      case 'b':
        strcpy(param.device_name, "quda::blas::Bmatrix_d");
        param.device_ptr = qudaGetSymbolAddress(Bmatrix_d);
        Bmatrix_h = param.host;
        break;
      case 'c':
        strcpy(param.device_name, "quda::blas::Cmatrix_d");
        param.device_ptr = qudaGetSymbolAddress(Cmatrix_d);
        Cmatrix_h = param.host;
        break;
      default: errorQuda("Unknown buffer %c", select);
      }

<<<<<<< HEAD
      coeff_t *host = (coeff_t*)(param.host);
      for (int i = 0; i < arg.NXZ; i++) {
        for (int j = 0; j < arg.NYW; j++) {
	       	host[arg.NYW * i + j] = coeff_t(h.data[arg.NYW * i + j]);
	}
      }
=======
      coeff_t *host = reinterpret_cast<coeff_t*>(param.host);
      for (int i = 0; i < arg.NXZ; i++)
        for (int j = 0; j < arg.NYW; j++) host[arg.NYW * i + j] = coeff_t(h.data[arg.NYW * i + j]);
>>>>>>> 74107e92

      params.push_back(param);
    }

    /**
       @param[in] x Value we are testing
       @return True if x is a power of two
    */
    template <typename T> inline constexpr bool is_power2(T x) { return (x != 0) && ((x & (x - 1)) == 0); }

    /**
       @brief Return the maximum size supported by multi-blas kernels
       when we have a multi-1d kernel and the coefficients are stored
       in the functor.
    */
    constexpr int max_N_multi_1d() { return 24; }

    /**
       @brief Return the maximum power of two enabled by default for
       multi-blas.  We set a lower limit for multi-reductions, since
       we can just transpose the inner product for free, and a high
       NXZ unroll for multi-reductions lead to poor performance due to
       register spilling.
       @tparam reducer Whether we using a reducer
       @tparam fixed Whether we are using fixed point
       @return Max power of two
     */
#if QUDA_PRECISION <= 3
    // if we only have a fixed-point build then we need this WAR to avoid some invalid template instantiations
    // this is temporary - can be removed once the norm and v pointers are fused
    template <bool reducer, bool fixed> constexpr int max_NXZ_power2() { return reducer ? 16 : 64; }
#else
    template <bool reducer, bool fixed> constexpr int max_NXZ_power2() { return reducer ? 16 : (fixed ? 64 : 128); }
#endif

    /**
       @brief Return the maximum power of two enabled by default for
       multi-blas.  We set a lower limit for multi-reductions, since
       we can just transpose the inner product for free, and a high
       NXZ unroll for multi-reductions lead to poor performance due to
       register spilling.
       @param[in] reducer Whether we using a reducer
       @param[in] fixed Whether we are using fixed point
       @return Max power of two
    */
    inline int max_NXZ_power2(bool reducer, bool fixed = false) { return reducer ? 16 : (fixed ? 64 : 128); }

    /**
       @brief Return if the requested nxz parameter is valid or
       not.  E.g., a valid power of two, or is less than the the
       MAX_MULTI_BLAS_N parameter.
       @param[in] nxz Requested nxz parameter
       @return True if valid, false if not
     */
    inline bool is_valid_NXZ(int nxz, bool reducer, bool fixed = false)
    {
      if (nxz <= MAX_MULTI_BLAS_N || // all values below MAX_MULTI_BLAS_N are valid
          (is_power2(nxz) && nxz <= max_NXZ_power2(reducer, fixed))) {
        return true;
      } else {
        return false;
      }
    }

    /**
       @brief Helper function to compute the maximum YW size for the
       multi-blas runctions.  Since the SpinorX and SpinorZ arrays are
       statically allocated with length NXZ, we can statically compute how
       the maximum size of YW is and allocate this amount of space.  This
       allows for a much larger NXZ (NYW) when NYW (NXZ) is small.
    */
    template <int NXZ, typename xType, typename yType, typename Functor>
    inline constexpr int max_YW_size()
    {
      using SpinorX = Spinor<xType, 4>;
      using SpinorY = Spinor<yType, 4>;
      using SpinorZ = SpinorX;
      using SpinorW = SpinorX;

      // compute the size remaining for the Y and W accessors
      constexpr auto arg_size = (device::max_kernel_arg_size() - sizeof(int)                                    // NYW parameter
                                 - sizeof(SpinorX[NXZ])                                        // SpinorX array
                                 - (Functor::use_z ? sizeof(SpinorZ[NXZ]) : sizeof(SpinorZ *)) // SpinorZ array
                                 - sizeof(Functor)                                             // functor
                                 - sizeof(int)                                                 // length parameter
                                 - (!Functor::use_w ? sizeof(SpinorW *) : 0)   // subtract pointer if not using W
                                 - (Functor::reducer ? sizeof(ReduceArg<device_reduce_t>) : 0) // reduction buffers
                                 - 16) // there seems to be 16 bytes other argument space we need
        / (sizeof(SpinorY) + (Functor::use_w ? sizeof(SpinorW) : 0));

      // this is the maximum size limit imposed by the coefficient arrays
      constexpr auto coeff_size = Functor::coeff_mul ? device::max_constant_param_size() / (NXZ * sizeof(typename Functor::coeff_t)) : arg_size;

      return std::min(arg_size, coeff_size);
    }

    /**
       @brief Helper function to compute the maximum YW size for the
       multi-blas runctions.  Since the SpinorX and SpinorZ arrays are
       statically allocated with length NXZ, we can statically compute how
       the maximum size of YW is and allocate this amount of space.  This
       allows for a much larger NXZ (NYW) when NYW (NXZ) is small.

       @param[in] scalar_width Width of the scalar that we're
       multiplying by (1 = real, 2 = complex)
    */
    inline int max_YW_size(int NXZ, QudaPrecision x_prec, QudaPrecision y_prec, bool use_z, bool use_w, int scalar_width, bool reduce, bool multi_1d = false)
    {
      bool x_fixed = x_prec < QUDA_SINGLE_PRECISION;
      bool y_fixed = y_prec < QUDA_SINGLE_PRECISION;
      size_t scalar_size = scalar_width * std::max(std::max(x_prec, y_prec), QUDA_SINGLE_PRECISION);
      NXZ = is_valid_NXZ(NXZ, reduce, x_fixed) ? NXZ : MAX_MULTI_BLAS_N; // ensure NXZ is a valid size
      size_t spinor_x_size = x_fixed ? sizeof(Spinor<short, 4>) : sizeof(Spinor<float, 4>);
      size_t spinor_y_size = y_fixed ? sizeof(Spinor<short, 4>) : sizeof(Spinor<float, 4>);

      size_t spinor_z_size = spinor_x_size;
      size_t spinor_w_size = x_fixed ? sizeof(Spinor<short, 4>) : sizeof(Spinor<float, 4>);

      // compute the size remaining for the Y and W accessors
      const auto arg_size = (device::max_kernel_arg_size() - sizeof(int)                       // NYW parameter
                             - NXZ * spinor_x_size                            // SpinorX array
                             - (use_z ? NXZ * spinor_z_size : sizeof(void *)) // SpinorZ array (else dummy pointer)
                             - 2 * sizeof(int)                                // functor NXZ/NYW members
                             - (multi_1d ? scalar_size * 3 * max_N_multi_1d() : 0) // multi_1d coefficient arrays
                             - sizeof(int)                                    // length parameter
                             - (!use_w ? sizeof(void *) : 0)                  // subtract dummy pointer if not using W
                             - (reduce ? sizeof(ReduceArg<device_reduce_t>) : 0)        // reduction buffers
                             - 16) // there seems to be 16 bytes other argument space we need
        / (spinor_y_size + (use_w ? spinor_w_size : 0));

      // this is the maximum size limit imposed by the coefficient arrays
      const auto coeff_size = scalar_width > 0 ? device::max_constant_param_size() / (NXZ * scalar_size) : arg_size;

      return std::min(arg_size, coeff_size);
    }

    /**
       @brief Helper function that we use ensure that the instantiated
       sizes are valid, prior to launching the kernel.
     */
    template <int NXZ, typename store_t, typename y_store_t, typename Functor>
    void staticCheck(const Functor &f, const std::vector<ColorSpinorField*> &x, const std::vector<ColorSpinorField*> &y)
    {
      using real = typename mapper<y_store_t>::type;
      constexpr int NYW_max = max_YW_size<NXZ, store_t, y_store_t, Functor>();
      constexpr int scalar_width = Functor::coeff_mul ? sizeof(typename Functor::coeff_t) / sizeof(real) : 0;
      const int NYW_max_check = max_YW_size(x.size(), x[0]->Precision(), y[0]->Precision(), f.use_z, f.use_w, scalar_width, f.reducer, f.multi_1d);
      
      if (!is_valid_NXZ(NXZ, f.reducer, x[0]->Precision() < QUDA_SINGLE_PRECISION))
        errorQuda("NXZ=%d is not a valid size ( MAX_MULTI_BLAS_N %d)", NXZ, MAX_MULTI_BLAS_N);
      if (NYW_max != NYW_max_check) errorQuda("Compile-time %d and run-time %d limits disagree", NYW_max, NYW_max_check);
      if (f.NYW > NYW_max) errorQuda("NYW exceeds max size (%d > %d)", f.NYW, NYW_max);
      if (NXZ * f.NYW * scalar_width > (int)device::max_constant_param_size())
        errorQuda("Coefficient matrix exceeds max size (%d > %lu)", NXZ * f.NYW * scalar_width, device::max_constant_param_size());
      if (f.reducer && NXZ * f.NYW > max_n_reduce())
        errorQuda("NXZ * NYW = %d exceeds maximum number of reductions %d * %d > %d",
                  NXZ * f.NYW, NXZ, f.NYW, max_n_reduce());
      if (Functor::multi_1d && std::min(NXZ, f.NYW) != 1)
        errorQuda("Expected 1-d multi-blas but appears 2-d (NXZ = %d, NYW = %d)", NXZ, f.NYW);
      if (Functor::multi_1d && std::max(NXZ, f.NYW) > max_N_multi_1d())
        errorQuda("1-d size %d exceeds maximum %d", std::max(NXZ,f.NYW), max_N_multi_1d());
    }

    template <int NXZ, typename store_t, int N, bool> struct SpinorXZ {
      Spinor<store_t, N> X[NXZ];
      Spinor<store_t, N> *Z;
      SpinorXZ() : Z(X) {}
    };

    template <int NXZ, typename store_t, int N> struct SpinorXZ<NXZ, store_t, N, true> {
      Spinor<store_t, N> X[NXZ];
      Spinor<store_t, N> Z[NXZ];
    };

    template <int NYW, typename x_store_t, int Nx, typename y_store_t, int Ny, bool> struct SpinorYW {
      Spinor<y_store_t, Ny> Y[NYW];
      Spinor<y_store_t, Ny> *W;
      SpinorYW() : W(Y) {}
    };

    template <int NYW, typename x_store_t, int Nx, typename y_store_t, int Ny>
    struct SpinorYW<NYW, x_store_t, Nx, y_store_t, Ny, true> {
      Spinor<y_store_t, Ny> Y[NYW];
      Spinor<x_store_t, Nx> W[NYW];
    };

    template <typename T> struct coeff_array {
      using type = T;
      const T *data;
      coeff_array() : data(nullptr) {}
      coeff_array(const T *data) : data(data) {}
    };

  } // namespace blas

} // namespace quda<|MERGE_RESOLUTION|>--- conflicted
+++ resolved
@@ -64,18 +64,12 @@
       default: errorQuda("Unknown buffer %c", select);
       }
 
-<<<<<<< HEAD
-      coeff_t *host = (coeff_t*)(param.host);
+      coeff_t *host = reinterpret_cast<coeff_t*>(param.host);
       for (int i = 0; i < arg.NXZ; i++) {
         for (int j = 0; j < arg.NYW; j++) {
-	       	host[arg.NYW * i + j] = coeff_t(h.data[arg.NYW * i + j]);
-	}
-      }
-=======
-      coeff_t *host = reinterpret_cast<coeff_t*>(param.host);
-      for (int i = 0; i < arg.NXZ; i++)
-        for (int j = 0; j < arg.NYW; j++) host[arg.NYW * i + j] = coeff_t(h.data[arg.NYW * i + j]);
->>>>>>> 74107e92
+	  host[arg.NYW * i + j] = coeff_t(h.data[arg.NYW * i + j]);
+	} 
+      }
 
       params.push_back(param);
     }
