--- conflicted
+++ resolved
@@ -1004,34 +1004,6 @@
       QudaParity parity);
 
   /**
-<<<<<<< HEAD
-   * Apply the Dslash operator (D_{eo} or D_{oe}) for 4D EO preconditioned DWF.
-   * @param h_out  Result spinor field
-   * @param h_in   Input spinor field
-   * @param param  Contains all metadata regarding host and device
-   *               storage
-   * @param parity The destination parity of the field
-   * @param test_type Choose a type of dslash operators
-   */
-  void dslashQuda_4dpc(void *h_out, void *h_in, QudaInvertParam *inv_param,
-      QudaParity parity, int test_type);
-
-  /**
-   * Apply the Dslash operator (D_{eo} or D_{oe}) for Mobius DWF.
-   * @param h_out  Result spinor field
-   * @param h_in   Input spinor field
-   * @param param  Contains all metadata regarding host and device
-   *               storage
-   * @param parity The destination parity of the field
-   * @param test_type Choose a type of dslash operators
-   */
-  void dslashQuda_mdwf(void *h_out, void *h_in, QudaInvertParam *inv_param,
-      QudaParity parity, int test_type);
-
-  void dslashQuda_mobius_eofa(void *h_out, void *h_in, QudaInvertParam *inv_param, QudaParity parity, int test_type);
-  /**
-=======
->>>>>>> c193ca58
    * Apply the clover operator or its inverse.
    * @param h_out  Result spinor field
    * @param h_in   Input spinor field
