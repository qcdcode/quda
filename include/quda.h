--- conflicted
+++ resolved
@@ -1197,12 +1197,7 @@
    * @param parity The source and destination parity of the field
    * @param inverse Whether to apply the inverse of the clover term
    */
-<<<<<<< HEAD
-  void cloverQuda(void *h_out, void *h_in, QudaInvertParam *inv_param,
-                  QudaParity parity, int inverse);
-=======
   void cloverQuda(void *h_out, void *h_in, QudaInvertParam *inv_param, QudaParity parity, int inverse);
->>>>>>> f9c80ba6
 
   /**
    * Apply the full Dslash matrix, possibly even/odd preconditioned.
@@ -1372,13 +1367,8 @@
    * @param gauge_param Gauge field meta data
    * @param invert_param Dirac and solver meta data
    */
-<<<<<<< HEAD
-  void computeStaggeredForceQuda(void* mom, double dt, double delta, void *gauge, void **x,
-				 QudaGaugeParam *gauge_param, QudaInvertParam *invert_param);
-=======
-  void computeStaggeredForceQuda(void *mom, double dt, double delta, void *gauge, void **x, QudaGaugeParam *gauge_param,
+  void computeStaggeredForceQuda(void* mom, double dt, double delta, void *gauge, void **x, QudaGaugeParam *gauge_param,
                                  QudaInvertParam *invert_param);
->>>>>>> f9c80ba6
 
   /**
    * Compute the fermion force for the HISQ quark action and integrate the momentum.
