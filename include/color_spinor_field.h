#pragma once

#include <iostream>
#include <quda_internal.h>
#include <quda.h>
#include <lattice_field.h>

#include <comm_key.h>

namespace quda
{

  namespace colorspinor
  {

    inline bool isNative(QudaFieldOrder order, QudaPrecision precision, int nSpin, int)
    {
      if (precision == QUDA_DOUBLE_PRECISION) {
        if (order == QUDA_FLOAT2_FIELD_ORDER) return true;
      } else if (precision == QUDA_SINGLE_PRECISION) {
        if (nSpin == 4) {
          if (order == QUDA_FLOAT4_FIELD_ORDER) return true;
        } else if (nSpin == 2) {
          if (order == QUDA_FLOAT2_FIELD_ORDER) return true;
        } else if (nSpin == 1) {
          if (order == QUDA_FLOAT2_FIELD_ORDER) return true;
        }
      } else if (precision == QUDA_HALF_PRECISION || precision == QUDA_QUARTER_PRECISION) {
        if (nSpin == 4) {
#ifdef FLOAT8
          if (order == QUDA_FLOAT8_FIELD_ORDER) return true;
#else
          if (order == QUDA_FLOAT4_FIELD_ORDER) return true;
#endif
        } else if (nSpin == 2) {
          if (order == QUDA_FLOAT2_FIELD_ORDER) return true;
        } else if (nSpin == 1) {
          if (order == QUDA_FLOAT2_FIELD_ORDER) return true;
        }
      }
      return false;
    }

  } // namespace colorspinor

  enum MemoryLocation { Device = 1, Host = 2, Remote = 4, Shmem = 8 };

  /**
     @brief Helper function for getting the implied spinor parity from a matrix preconditioning type.
     @param[in] matpc_type The matrix preconditioning type
     @return Even or Odd as appropriate, invalid if the preconditioning type is invalid (implicitly non-preconditioned)
   */
  constexpr QudaParity impliedParityFromMatPC(const QudaMatPCType &matpc_type)
  {
    if (matpc_type == QUDA_MATPC_EVEN_EVEN || matpc_type == QUDA_MATPC_EVEN_EVEN_ASYMMETRIC) {
      return QUDA_EVEN_PARITY;
    } else if (matpc_type == QUDA_MATPC_ODD_ODD || matpc_type == QUDA_MATPC_ODD_ODD_ASYMMETRIC) {
      return QUDA_ODD_PARITY;
    } else {
      return QUDA_INVALID_PARITY;
    }
  }

  /** Typedef for a set of spinors. Can be further divided into subsets ,e.g., with different precisions (not implemented currently) */
  typedef std::vector<ColorSpinorField *> CompositeColorSpinorField;

  /**
     Any spinor object can be qualified in the following categories:
     1. A regular spinor field (is_composite = false , is_component = false)
     2. A composite spinor field, i.e., a collection of spinor fields (is_composite = true , is_component = false)
     3. An individual component of a composite spinor field (is_composite = false , is_component = true)
     4. A subset of a composite spinor field (e.g., based on index range or field precision) : currently not implemented
  */
  struct CompositeColorSpinorFieldDescriptor {

    bool is_composite = false; // set to 'false' for a regular spinor field
    bool is_component
      = false; // set to 'true' if we want to work with an individual component (otherwise will work with the whole set)

    int dim = 0; // individual component has dim = 0
    int id = 0;

    size_t volume = 0;   // volume of a single eigenvector
    size_t volumeCB = 0; // CB volume of a single eigenvector
    size_t length = 0;   // length (excluding norm))
    size_t bytes = 0;    // size in bytes of spinor field

    CompositeColorSpinorFieldDescriptor() = default;

    CompositeColorSpinorFieldDescriptor(bool is_composite, int dim, bool is_component = false, int id = 0) :
      is_composite(is_composite), is_component(is_component), dim(dim), id(id), volume(0), volumeCB(0), length(0), bytes(0)
    {
      if (is_composite && is_component)
        errorQuda("Composite type is not implemented");
      else if (is_composite && dim == 0)
        is_composite = false;
    }
  };

  class ColorSpinorParam : public LatticeFieldParam
  {

  public:
    int nColor = 0; // Number of colors of the field
    int nSpin = 0;  // =1 for staggered, =2 for coarse Dslash, =4 for 4d spinor
    int nVec = 1;   // number of packed vectors (for multigrid transfer operator)

    QudaTwistFlavorType twistFlavor = QUDA_TWIST_INVALID; // used by twisted mass

    QudaSiteOrder siteOrder = QUDA_INVALID_SITE_ORDER; // defined for full fields

    QudaFieldOrder fieldOrder = QUDA_INVALID_FIELD_ORDER; // Float, Float2, Float4 etc.
    QudaGammaBasis gammaBasis = QUDA_INVALID_GAMMA_BASIS;
    QudaFieldCreate create = QUDA_INVALID_FIELD_CREATE;

    QudaPCType pc_type = QUDA_PC_INVALID; // used to select preconditioning method in DWF

    /** Used to specify whether a single parity field is even/odd
     * By construction not enforced, this is more of an optional
     * metadata to specify, for ex, if an eigensolver is for an
     * even or odd parity. */
    QudaParity suggested_parity = QUDA_INVALID_PARITY;

    ColorSpinorField *field = nullptr;
    void *v = nullptr; // pointer to field
    size_t norm_offset = 0;

    //! for deflation solvers:
    bool is_composite = false;
    int composite_dim = 0; // e.g., number of eigenvectors in the set
    bool is_component = false;
    int component_id = 0; // eigenvector index

    /**
       If using CUDA native fields, this function will ensure that the
       field ordering is appropriate for the new precision setting to
       maintain this status
       @param precision_ New precision value
       @param ghost_precision_ New ghost precision value
     */
    void setPrecision(QudaPrecision precision, QudaPrecision ghost_precision = QUDA_INVALID_PRECISION,
                      bool force_native = false)
    {
      // is the current status in native field order?
      bool native = force_native ? true : colorspinor::isNative(fieldOrder, this->precision, nSpin, nColor);
      this->precision = precision;
      this->ghost_precision = (ghost_precision == QUDA_INVALID_PRECISION) ? precision : ghost_precision;

      // if this is a native field order, let's preserve that status, else keep the same field order
      if (native) {
        fieldOrder = (precision == QUDA_DOUBLE_PRECISION || nSpin == 1 || nSpin == 2) ? QUDA_FLOAT2_FIELD_ORDER :
                                                                                        QUDA_FLOAT4_FIELD_ORDER;
#ifdef FLOAT8
        if (precision <= QUDA_HALF_PRECISION && nSpin == 4) fieldOrder = QUDA_FLOAT8_FIELD_ORDER;
#endif
      }
    }

    ColorSpinorParam(const ColorSpinorField &a);

    ColorSpinorParam() = default;

    // used to create cpu params

    ColorSpinorParam(void *V, QudaInvertParam &inv_param, const lat_dim_t &X, const bool pc_solution,
                     QudaFieldLocation location = QUDA_CPU_FIELD_LOCATION) :
      LatticeFieldParam(4, X, 0, location, inv_param.cpu_prec),
      nColor(3),
      nSpin((inv_param.dslash_type == QUDA_ASQTAD_DSLASH || inv_param.dslash_type == QUDA_STAGGERED_DSLASH
             || inv_param.dslash_type == QUDA_LAPLACE_DSLASH) ?
              1 :
              4),
      nVec(1),
      twistFlavor(inv_param.twist_flavor),
      siteOrder(QUDA_INVALID_SITE_ORDER),
      fieldOrder(QUDA_INVALID_FIELD_ORDER),
      gammaBasis(inv_param.gamma_basis),
      create(QUDA_REFERENCE_FIELD_CREATE),
      pc_type(inv_param.dslash_type == QUDA_DOMAIN_WALL_DSLASH ? QUDA_5D_PC : QUDA_4D_PC),
      v(V),
      is_composite(false),
      composite_dim(0),
      is_component(false),
      component_id(0)
    {

      if (nDim > QUDA_MAX_DIM) errorQuda("Number of dimensions too great");
      for (int d = 0; d < nDim; d++) x[d] = X[d];

      if (!pc_solution) {
        siteSubset = QUDA_FULL_SITE_SUBSET;
      } else {
        x[0] /= 2; // X defined the full lattice dimensions
        siteSubset = QUDA_PARITY_SITE_SUBSET;
      }

      suggested_parity = impliedParityFromMatPC(inv_param.matpc_type);

      if (inv_param.dslash_type == QUDA_DOMAIN_WALL_DSLASH || inv_param.dslash_type == QUDA_DOMAIN_WALL_4D_DSLASH
          || inv_param.dslash_type == QUDA_MOBIUS_DWF_DSLASH || inv_param.dslash_type == QUDA_MOBIUS_DWF_EOFA_DSLASH) {
        nDim++;
        x[4] = inv_param.Ls;
      } else if ((inv_param.dslash_type == QUDA_TWISTED_MASS_DSLASH || inv_param.dslash_type == QUDA_TWISTED_CLOVER_DSLASH)
                 && twistFlavor == QUDA_TWIST_NONDEG_DOUBLET) {
        nDim++;
        x[4] = 2; // for two flavors
      } else if (inv_param.dslash_type == QUDA_STAGGERED_DSLASH || inv_param.dslash_type == QUDA_ASQTAD_DSLASH) {
        nDim++;
        x[4] = inv_param.Ls;
      } else {
        x[4] = 1;
      }

      if (inv_param.dirac_order == QUDA_INTERNAL_DIRAC_ORDER) {
        setPrecision(precision, precision, true);
        siteOrder = QUDA_EVEN_ODD_SITE_ORDER;
      } else if (inv_param.dirac_order == QUDA_CPS_WILSON_DIRAC_ORDER) {
        fieldOrder = QUDA_SPACE_SPIN_COLOR_FIELD_ORDER;
        siteOrder = QUDA_ODD_EVEN_SITE_ORDER;
      } else if (inv_param.dirac_order == QUDA_QDP_DIRAC_ORDER) {
        fieldOrder = QUDA_SPACE_COLOR_SPIN_FIELD_ORDER;
        siteOrder = QUDA_EVEN_ODD_SITE_ORDER;
      } else if (inv_param.dirac_order == QUDA_DIRAC_ORDER) {
        fieldOrder = QUDA_SPACE_SPIN_COLOR_FIELD_ORDER;
        siteOrder = QUDA_EVEN_ODD_SITE_ORDER;
      } else if (inv_param.dirac_order == QUDA_QDPJIT_DIRAC_ORDER) {
        fieldOrder = QUDA_QDPJIT_FIELD_ORDER;
        siteOrder = QUDA_EVEN_ODD_SITE_ORDER;
      } else if (inv_param.dirac_order == QUDA_TIFR_PADDED_DIRAC_ORDER) {
        fieldOrder = QUDA_PADDED_SPACE_SPIN_COLOR_FIELD_ORDER;
        siteOrder = QUDA_EVEN_ODD_SITE_ORDER;
      } else {
        errorQuda("Dirac order %d not supported", inv_param.dirac_order);
      }
    }

    // normally used to create cuda param from a cpu param
    ColorSpinorParam(ColorSpinorParam &cpuParam, QudaInvertParam &inv_param, QudaFieldLocation location) :
      LatticeFieldParam(cpuParam.nDim, cpuParam.x, 0, location, inv_param.cuda_prec),
      nColor(cpuParam.nColor),
      nSpin(cpuParam.nSpin),
      nVec(cpuParam.nVec),
      twistFlavor(cpuParam.twistFlavor),
      siteOrder(QUDA_EVEN_ODD_SITE_ORDER),
      fieldOrder(QUDA_INVALID_FIELD_ORDER),
      gammaBasis(nSpin == 4 ? QUDA_UKQCD_GAMMA_BASIS : QUDA_DEGRAND_ROSSI_GAMMA_BASIS),
      create(QUDA_NULL_FIELD_CREATE),
      pc_type(cpuParam.pc_type),
      suggested_parity(cpuParam.suggested_parity),
      v(0),
      is_composite(cpuParam.is_composite),
      composite_dim(cpuParam.composite_dim),
      is_component(false),
      component_id(0)
    {
      siteSubset = cpuParam.siteSubset;
      setPrecision(precision, precision, true);
      for (int d = 0; d < QUDA_MAX_DIM; d++) x[d] = cpuParam.x[d];
    }

    void print()
    {
      printfQuda("nColor = %d\n", nColor);
      printfQuda("nSpin = %d\n", nSpin);
      printfQuda("twistFlavor = %d\n", twistFlavor);
      printfQuda("nDim = %d\n", nDim);
      for (int d = 0; d < nDim; d++) printfQuda("x[%d] = %d\n", d, x[d]);
      printfQuda("precision = %d\n", precision);
      printfQuda("ghost_precision = %d\n", ghost_precision);
      printfQuda("siteSubset = %d\n", siteSubset);
      printfQuda("siteOrder = %d\n", siteOrder);
      printfQuda("fieldOrder = %d\n", fieldOrder);
      printfQuda("gammaBasis = %d\n", gammaBasis);
      printfQuda("create = %d\n", create);
      printfQuda("pc_type = %d\n", pc_type);
      printfQuda("suggested_parity = %d\n", suggested_parity);
      printfQuda("v = %lx\n", (unsigned long)v);
      printfQuda("norm_offset = %lu\n", (unsigned long)norm_offset);
      //! for deflation etc.
      if (is_composite) printfQuda("Number of elements = %d\n", composite_dim);
    }
  };

  struct DslashConstant;

  class ColorSpinorField : public LatticeField
  {
  private:
    /**
       @brief Create the field as specified by the param
       @param[in] Parameter struct
    */
    void create(const ColorSpinorParam &param);

    /**
       @brief Move the contents of a field to this
       @param[in,out] other Field we are moving from
    */
    void move(ColorSpinorField &&other);

    /**
       @brief Destroy the field
    */
    void destroy();

  protected:
    bool init = false;
    bool alloc = false;     // whether we allocated memory
    bool reference = false; // whether the field is a reference or not

    /** Used to keep local track of allocated ghost_precision in createGhostZone */
    mutable QudaPrecision ghost_precision_allocated = QUDA_INVALID_PRECISION;

    int nColor = 0;
    int nSpin = 0;
    int nVec = 0;

    QudaTwistFlavorType twistFlavor = QUDA_TWIST_INVALID;

    QudaPCType pc_type = QUDA_PC_INVALID; // used to select preconditioning method in DWF

    /** Used to specify whether a single parity field is even/odd
     * By construction not enforced, this is more of an optional
     * metadata to specify, for ex, if an eigensolver is for an
     * even or odd parity. */
    QudaParity suggested_parity = QUDA_INVALID_PARITY;

    size_t length = 0; // length including pads, but not norm zone

    void *v = nullptr;      // the field elements
    void *v_h = nullptr;    // the field elements
    size_t norm_offset = 0; /** offset to the norm (if applicable) */

    // multi-GPU parameters
    array_2d<void *, 2, QUDA_MAX_DIM> ghost = {};          // pointers to the ghost regions - NULL by default
    mutable lat_dim_t ghostFace = {};                      // the size of each face
    mutable lat_dim_t ghostFaceCB = {};                    // the size of each checkboarded face
    mutable array<void *, 2 *QUDA_MAX_DIM> ghost_buf = {}; // wrapper that points to current ghost zone

    mutable DslashConstant *dslash_constant = nullptr; // constants used by dslash and packing kernels

    size_t bytes = 0;     // size in bytes of spinor field
    size_t bytes_raw = 0; // actual data size neglecting alignment

    QudaSiteOrder siteOrder = QUDA_INVALID_SITE_ORDER;
    QudaFieldOrder fieldOrder = QUDA_INVALID_FIELD_ORDER;
    QudaGammaBasis gammaBasis = QUDA_INVALID_GAMMA_BASIS;

    // in the case of full fields, these are references to the even / odd sublattices
    ColorSpinorField *even = nullptr;
    ColorSpinorField *odd = nullptr;

<<<<<<< HEAD
    // used for deflation eigenvector sets etc.
    CompositeColorSpinorFieldDescriptor composite_descr; // contains info about the set
=======
    //! used for deflation eigenvector sets etc.:
    CompositeColorSpinorFieldDescriptor composite_descr; // contains info about the set
    //
>>>>>>> 466e5dfe
    CompositeColorSpinorField components;

    /**
       Compute the required extended ghost zone sizes and offsets
       @param[in] nFace The depth of the halo
       @param[in] spin_project Whether we are spin projecting
    */
    void createGhostZone(int nFace, bool spin_project = true) const;

    /**
       @brief Fills the param with this field's meta data (used for
       creating a cloned field)
       @param[in] param The parameter we are filling
    */
    void fill(ColorSpinorParam &) const;

    static void checkField(const ColorSpinorField &, const ColorSpinorField &);

    /**
       @brief Set the vol_string and aux_string for use in tuning
    */
    void setTuningString();

  public:
    inline static void *fwdGhostFaceBuffer[QUDA_MAX_DIM] = {};      // cpu memory
    inline static void *backGhostFaceBuffer[QUDA_MAX_DIM] = {};     // cpu memory
    inline static void *fwdGhostFaceSendBuffer[QUDA_MAX_DIM] = {};  // cpu memory
    inline static void *backGhostFaceSendBuffer[QUDA_MAX_DIM] = {}; // cpu memory
    inline static int initGhostFaceBuffer = 0;
    inline static size_t ghostFaceBytes[QUDA_MAX_DIM] = {};
    static void freeGhostBuffer(void);

    /**
       @brief Default constructor
    */
    ColorSpinorField() = default;

    /**
       @brief Copy constructor for creating a ColorSpinorField from another ColorSpinorField
       @param[in] field Instance of ColorSpinorField from which we are cloning
    */
    ColorSpinorField(const ColorSpinorField &field);

    /**
       @brief Move constructor for creating a ColorSpinorField from another ColorSpinorField
       @param[in] field Instance of ColorSpinorField from which we are moving
    */
    ColorSpinorField(ColorSpinorField &&field);

    /**
       @brief Constructor for creating a ColorSpinorField from a ColorSpinorParam
       @param param Contains the metadata for creating the field
    */
    ColorSpinorField(const ColorSpinorParam &param);

    /**
       @brief Destructor for ColorSpinorField
    */
    virtual ~ColorSpinorField();

    /**
       @brief Copy assignment operator
       @param[in] field Instance from which we are copying
       @return Reference to this field
     */
    ColorSpinorField &operator=(const ColorSpinorField &field);

    /**
       @brief Move assignment operator
       @param[in] field Instance from which we are moving
       @return Reference to this field
     */
    ColorSpinorField &operator=(ColorSpinorField &&field);

    /**
       @brief Copy the source field contents into this
       @param[in] src Source from which we are copying
     */
    void copy(const ColorSpinorField &src);

    /**
       @brief Zero all elements of this field
     */
    void zero();

    /**
       @brief Zero the padded regions added on to the field.  Ensures
       correct reductions and silences false positive warnings
       regarding uninitialized memory.
     */
    void zeroPad();

    int Ncolor() const { return nColor; }
    int Nspin() const { return nSpin; }
    int Nvec() const { return nVec; }
    QudaTwistFlavorType TwistFlavor() const { return twistFlavor; }
    int Ndim() const { return nDim; }
    const int *X() const { return x.data; }
    int X(int d) const { return x[d]; }
    size_t Length() const { return length; }
    size_t Bytes() const { return bytes; }
    size_t TotalBytes() const { return bytes; }
    size_t GhostBytes() const { return ghost_bytes; }
    size_t GhostFaceBytes(int i) const { return ghost_face_bytes[i]; }
    size_t GhostNormBytes() const { return ghost_bytes; }
    void PrintDims() const { printfQuda("dimensions=%d %d %d %d\n", x[0], x[1], x[2], x[3]); }

    void *V() { return v; }
    const void *V() const { return v; }
    void *Norm() { return static_cast<char *>(v) + norm_offset; }
    const void *Norm() const { return static_cast<char *>(v) + norm_offset; }
    size_t NormOffset() const { return norm_offset; }

    /**
       @brief Returns the full lattice dimension regardless if this
       field is a subset or not
       @param[in] d Dimension we are querying
       @return The full lattice dimension in dimension d
    */
    int full_dim(int d) const { return (d == 0 && siteSubset == 1) ? x[d] * 2 : x[d]; }

    /**
     * Define the parameter type for this field.
     */
    using param_type = ColorSpinorParam;

    /**
       @brief Allocate the ghost buffers
       @param[in] nFace Depth of each halo
       @param[in] spin_project Whether the halos are spin projected (Wilson-type fermions only)
    */
    void allocateGhostBuffer(int nFace, bool spin_project = true) const;

    /**
       @brief Create the communication handlers and buffers
       @param[in] nFace Depth of each halo
       @param[in] spin_project Whether the halos are spin projected (Wilson-type fermions only)
    */
    void createComms(int nFace, bool spin_project = true);

    /**
       @brief Packs the ColorSpinorField's ghost zone
       @param[in] nFace How many faces to pack (depth)
       @param[in] parity Parity of the field
       @param[in] dagger Whether the operator is the Hermitian conjugate or not
       @param[in] stream Which stream to use for the kernel
       @param[out] buffer Optional parameter where the ghost should be
       stored (default is to use ColorSpinorField::ghostFaceBuffer)
       @param[in] location Are we packing directly into local device memory, zero-copy memory or remote memory
       @param[in] location_label Consistent label used for labeling
       the packing tunekey since location can be difference for each process
       @param[in] spin_project Whether we are spin projecting when face packing
       @param[in] a Twisted mass parameter (scale factor, default=0)
       @param[in] b Twisted mass parameter (flavor twist factor, default=0)
       @param[in] c Twisted mass parameter (chiral twist factor, default=0)
      */
    void packGhost(const int nFace, const QudaParity parity, const int dagger, const qudaStream_t &stream,
                   MemoryLocation location[2 * QUDA_MAX_DIM], MemoryLocation location_label, bool spin_project,
                   double a = 0, double b = 0, double c = 0, int shmem = 0);

    // fuse with above
    void packGhostHost(void **ghost, const QudaParity parity, const int nFace, const int dagger) const;

    /**
       Pack the field halos in preparation for halo exchange, e.g., for Dslash
       @param[in] nFace Depth of faces
       @param[in] parity Field parity
       @param[in] dagger Whether this exchange is for the conjugate operator
       @param[in] stream Stream to be used for packing kernel
       @param[in] location Array of field locations where each halo
       will be sent (Host, Device or Remote)
       @param[in] location_label Consistent label used for labeling
       the packing tunekey since location can be difference for each
       process
       @param[in] spin_project Whether we are spin projecting when face packing
       @param[in] a Used for twisted mass (scale factor)
       @param[in] b Used for twisted mass (chiral twist factor)
       @param[in] c Used for twisted mass (flavor twist factor)
    */
    void pack(int nFace, int parity, int dagger, const qudaStream_t &stream, MemoryLocation location[],
              MemoryLocation location_label, bool spin_project = true, double a = 0, double b = 0, double c = 0,
              int shmem = 0);

    /**
      @brief Initiate the gpu to cpu send of the ghost zone (halo)
      @param ghost_spinor Where to send the ghost zone
      @param dim The lattice dimension we are sending
      @param dir The direction (QUDA_BACKWARDS or QUDA_FORWARDS)
      @param stream The array of streams to use
      */
    void sendGhost(void *ghost_spinor, const int dim, const QudaDirection dir, const qudaStream_t &stream);

    /**
      Initiate the cpu to gpu send of the ghost zone (halo)
      @param ghost_spinor Source of the ghost zone
      @param dim The lattice dimension we are sending
      @param dir The direction (QUDA_BACKWARDS or QUDA_FORWARDS)
      @param stream The array of streams to use
      */
    void unpackGhost(const void *ghost_spinor, const int dim, const QudaDirection dir, const qudaStream_t &stream);

    /**
       @brief Copies the ghost to the host from the device, prior to
       communication.
       @param[in] d d=[2*dim+dir], where dim is dimension and dir is
       the scatter-centric direction (0=backwards,1=forwards)
       @param[in] stream The stream in which to do the copy
     */
    void gather(int dir, const qudaStream_t &stream);

    /**
       @brief Initiate halo communication receive
       @param[in] d d=[2*dim+dir], where dim is dimension and dir is
       the scatter-centric direction (0=backwards,1=forwards)
       @param[in] gdr Whether we are using GDR on the receive side
    */
    void recvStart(int dir, const qudaStream_t &stream, bool gdr = false);

    /**
       @brief Initiate halo communication sending
       @param[in] d d=[2*dim+dir], where dim is dimension and dir is
       the scatter-centric direction (0=backwards,1=forwards)
       @param[in] stream_idx The stream in which to do the copy.  If
       -1 is passed then the copy will be issied to the d^th stream
       @param[in] gdr Whether we are using GDR on the send side
       @param[in] remote_write Whether we are writing direct to remote memory (or using copy engines)
    */
    void sendStart(int d, const qudaStream_t &stream, bool gdr = false, bool remote_write = false);

    /**
       @brief Initiate halo communication
       @param[in] d d=[2*dim+dir], where dim is dimension and dir is
       the scatter-centric direction (0=backwards,1=forwards)
       @param[in] stream (presently unused)
       @param[in] gdr_send Whether we are using GDR on the send side
       @param[in] gdr_recv Whether we are using GDR on the receive side
    */
    void commsStart(int d, const qudaStream_t &stream, bool gdr_send = false, bool gdr_recv = false);

    /**
       @brief Non-blocking query if the halo communication has completed
       @param[in] d d=[2*dim+dir], where dim is dimension and dir is
       the scatter-centric direction (0=backwards,1=forwards)
       @param[in] stream (presently unused)
       @param[in] gdr_send Whether we are using GDR on the send side
       @param[in] gdr_recv Whether we are using GDR on the receive side
    */
    int commsQuery(int d, const qudaStream_t &stream, bool gdr_send = false, bool gdr_recv = false);

    /**
       @brief Wait on halo communication to complete
       @param[in] d d=[2*dim+dir], where dim is dimension and dir is
       the scatter-centric direction (0=backwards,1=forwards)
       @param[in] stream (unused)
       @param[in] gdr_send Whether we are using GDR on the send side
       @param[in] gdr_recv Whether we are using GDR on the receive side
    */
    void commsWait(int d, const qudaStream_t &stream, bool gdr_send = false, bool gdr_recv = false);

    /**
       @brief Unpacks the ghost from host to device after
       communication has finished.
       @param[in] d d=[2*dim+dir], where dim is dimension and dir is
       the scatter-centric direction (0=backwards,1=forwards)
       @param[in] stream The stream in which to do the copy.  If
       -1 is passed then the copy will be issied to the d^th stream
     */
    void scatter(int d, const qudaStream_t &stream);

    /**
       Do the exchange between neighbouring nodes of the data in
       sendbuf storing the result in recvbuf.  The arrays are ordered
       (2*dim + dir).
       @param recvbuf Packed buffer where we store the result
       @param sendbuf Packed buffer from which we're sending
       @param nFace Number of layers we are exchanging
     */
    void exchange(void **ghost, void **sendbuf, int nFace = 1) const;

    /**
       This is a unified ghost exchange function for doing a complete
       halo exchange regardless of the type of field.  All dimensions
       are exchanged and no spin projection is done in the case of
       Wilson fermions.
       @param[in] parity Field parity
       @param[in] nFace Depth of halo exchange
       @param[in] dagger Is this for a dagger operator (only relevant for spin projected Wilson)
       @param[in] pack_destination Destination of the packing buffer
       @param[in] halo_location Destination of the halo reading buffer
       @param[in] gdr_send Are we using GDR for sending
       @param[in] gdr_recv Are we using GDR for receiving
       @param[in] ghost_precision The precision used for the ghost exchange
     */
    void exchangeGhost(QudaParity parity, int nFace, int dagger, const MemoryLocation *pack_destination = nullptr,
                       const MemoryLocation *halo_location = nullptr, bool gdr_send = false, bool gdr_recv = false,
                       QudaPrecision ghost_precision = QUDA_INVALID_PRECISION) const;

    /**
      This function returns true if the field is stored in an internal
      field order, given the precision and the length of the spin
      dimension.
      */
    bool isNative() const { return colorspinor::isNative(fieldOrder, precision, nSpin, nColor); }

    bool IsComposite() const { return composite_descr.is_composite; }
    bool IsComponent() const { return composite_descr.is_component; }

    int CompositeDim() const { return composite_descr.dim; }
    int ComponentId() const { return composite_descr.id; }
    int ComponentVolume() const { return composite_descr.volume; }
    int ComponentVolumeCB() const { return composite_descr.volumeCB; }
    size_t ComponentLength() const { return composite_descr.length; }

    size_t ComponentBytes() const { return composite_descr.bytes; }

    QudaPCType PCType() const { return pc_type; }
    QudaParity SuggestedParity() const { return suggested_parity; }
    void setSuggestedParity(QudaParity suggested_parity) { this->suggested_parity = suggested_parity; }

    QudaSiteSubset SiteSubset() const { return siteSubset; }
    QudaSiteOrder SiteOrder() const { return siteOrder; }
    QudaFieldOrder FieldOrder() const { return fieldOrder; }
    QudaGammaBasis GammaBasis() const { return gammaBasis; }

    const int *GhostFace() const { return ghostFace.data; }
    const int *GhostFaceCB() const { return ghostFaceCB.data; }

    /**
       Return the offset in bytes to the start of the ghost zone in a
       given dimension and direction
       @param[in] dim The dimension of the ghost
       @param[in] dir The direction of the ghost
     */
    size_t GhostOffset(const int dim, const int dir) const { return ghost_offset[dim][dir]; }

    const void *Ghost2() const;

    /**
       Return array of pointers to the ghost zones (ordering dim*2+dir)
     */
    void *const *Ghost() const;

    /**
       @brief Get the dslash_constant structure from this field
    */
    const DslashConstant &getDslashConstant() const { return *dslash_constant; }

    const ColorSpinorField &Even() const;
    const ColorSpinorField &Odd() const;

    ColorSpinorField &Even();
    ColorSpinorField &Odd();

    CompositeColorSpinorField &Components() { return components; };

    /**
       @brief Return the idx^th component of the composite field.  An
       error will be thrown if the field is not a composite field, or
       if an out of bounds idx is requested.
       @param[in] idx Component index
       @return Component reference
    */
    ColorSpinorField &Component(int idx);

    /**
       @brief Return the idx^th component of the composite field.  An
       error will be thrown if the field is not a composite field, or
       if an out of bounds idx is requested.
       @param[in] idx Component index
       @return Component const reference
    */
    const ColorSpinorField &Component(int idx) const;

    /**
     * Compute the n-dimensional site index given the 1-d offset index
     * @param y n-dimensional site index
     * @param i 1-dimensional site index
     */
    void LatticeIndex(int *y, int i) const;

    /**
     * Compute the 1-d offset index given the n-dimensional site index
     * @param i 1-dimensional site index
     * @param y n-dimensional site index
     */
    void OffsetIndex(int &i, int *y) const;

    static ColorSpinorField *Create(const ColorSpinorParam &param) { return new ColorSpinorField(param); }

    /**
       @brief Create a field that aliases this field's storage.  The
       alias field can use a different precision than this field,
       though it cannot be greater.  This functionality is useful for
       the case where we have multiple temporaries in different
       precisions, but do not need them simultaneously.  Use this functionality with caution.
       @param[in] param Parameters for the alias field
    */
    ColorSpinorField create_alias(const ColorSpinorParam &param);

    /**
       @brief Create a field that aliases this field's storage.  The
       alias field can use a different precision than this field,
       though it cannot be greater.  This functionality is useful for
       the case where we have multiple temporaries in different
       precisions, but do not need them simultaneously.  Use this functionality with caution.
       @param[in] param Parameters for the alias field
    */
    ColorSpinorField *CreateAlias(const ColorSpinorParam &param);

    /**
       @brief Create a coarse color-spinor field, using this field to set the meta data
       @param[in] geoBlockSize Geometric block size that defines the coarse grid dimensions
       @param[in] spinlockSize Geometric block size that defines the coarse spin dimension
       @param[in] Nvec Number of coarse color degrees of freedom per grid point
       @param[in] precision Optionally set the precision of the fine field
       @param[in] location Optionally set the location of the coarse field
       @param[in] mem_type Optionally set the memory type used (e.g., can override with mapped memory)
    */
    ColorSpinorField *CreateCoarse(const int *geoBlockSize, int spinBlockSize, int Nvec,
                                   QudaPrecision precision = QUDA_INVALID_PRECISION,
                                   QudaFieldLocation location = QUDA_INVALID_FIELD_LOCATION,
                                   QudaMemoryType mem_Type = QUDA_MEMORY_INVALID);

    /**
       @brief Create a fine color-spinor field, using this field to set the meta data
       @param[in] geoBlockSize Geometric block size that defines the fine grid dimensions
       @param[in] spinlockSize Geometric block size that defines the fine spin dimension
       @param[in] Nvec Number of fine color degrees of freedom per grid point
       @param[in] precision Optionally set the precision of the fine field
       @param[in] location Optionally set the location of the fine field
       @param[in] mem_type Optionally set the memory type used (e.g., can override with mapped memory)
    */
    ColorSpinorField *CreateFine(const int *geoblockSize, int spinBlockSize, int Nvec,
                                 QudaPrecision precision = QUDA_INVALID_PRECISION,
                                 QudaFieldLocation location = QUDA_INVALID_FIELD_LOCATION,
                                 QudaMemoryType mem_type = QUDA_MEMORY_INVALID);

    /**
       @brief Backs up the ColorSpinorField
    */
    void backup() const;

    /**
       @brief Restores the ColorSpinorField
    */
    void restore() const;

    /**
      @brief Copy all contents of the field to a host buffer.
      @param[in] the host buffer to copy to.
    */
    void copy_to_buffer(void *buffer) const;

    /**
      @brief Copy all contents of the field from a host buffer to this field.
      @param[in] the host buffer to copy from.
    */
    void copy_from_buffer(void *buffer);

    /**
      @brief If managed memory and prefetch is enabled, prefetch
      the spinor, to the CPU or the GPU
      @param[in] mem_space Memory space we are prefetching to
      @param[in] stream Which stream to run the prefetch in (default 0)
    */
    void prefetch(QudaFieldLocation mem_space, qudaStream_t stream = device::get_default_stream()) const;

    /**
       @brief Fill the field with a defined source type
       @param[in] sourceType The type of source
       @param[in] x local site index
       @param[in] s spin index
       @param[in] c color index
    */
    void Source(QudaSourceType sourceType, unsigned int x = 0, int s = 0, int c = 0);

    /**
     * @brief Print the site vector
     * @param[in] a The field we are printing from
     * @param[in] parity Parity index
     * @param[in] x_cb Checkerboard space-time index
     * @param[in] rank The rank we are requesting from (default is rank = 0)
     */
    void PrintVector(int parity, unsigned int x_cb, int rank = 0) const;

    /**
       @brief Perform a component by component comparison of two
       color-spinor fields.  In doing we normalize with respect to the
       first colorspinor field, e.g., we compare || a_i - b_i || / || a ||
       @param[in] a Ground truth color spinor field
       @param[in] b Field we are checking

       @param[in] resolution How many bins per order of magnitude to
       use.  The default resolution=1 means that we have 16 bins
       covering the range [1e-15,1.0].
     */
    static int Compare(const ColorSpinorField &a, const ColorSpinorField &b, const int resolution = 1);

    friend std::ostream &operator<<(std::ostream &out, const ColorSpinorField &);
    friend class ColorSpinorParam;
  };

  using ColorSpinorField_ref = std::reference_wrapper<ColorSpinorField>;

  /**
     @brief Specialization of is_field to allow us to make sets of ColorSpinorField
   */
  template <> struct is_field<ColorSpinorField> : std::true_type {
  };

  void copyGenericColorSpinor(ColorSpinorField &dst, const ColorSpinorField &src, QudaFieldLocation location,
                              void *Dst = nullptr, const void *Src = nullptr);

  void genericSource(ColorSpinorField &a, QudaSourceType sourceType, int x, int s, int c);
  int genericCompare(const ColorSpinorField &a, const ColorSpinorField &b, int tol);

  /**
    @brief This function is used for copying from a source colorspinor field to a destination field
      with an offset.
    @param out The output field to which we are copying
    @param in The input field from which we are copying
    @param offset The offset for the larger field between out and in.
    @param pc_type Whether the field order uses 4d or 5d even-odd preconditioning.
  */
  void copyFieldOffset(ColorSpinorField &out, const ColorSpinorField &in, CommKey offset, QudaPCType pc_type);

  /**
     @brief Print the value of the field at the requested coordinates
     @param[in] a The field we are printing from
     @param[in] parity Parity index
     @param[in] x_cb Checkerboard space-time index
     @param[in] rank The rank we are requesting from (default is rank = 0)
  */
  void genericPrintVector(const ColorSpinorField &a, int parity, unsigned int x_cb, int rank = 0);

  /**
     @brief Generic ghost packing routine

     @param[out] ghost Array of packed ghosts with array ordering [2*dim+dir]
     @param[in] a Input field that is being packed
     @param[in] parity Which parity are we packing
     @param[in] dagger Is for a dagger operator (presently ignored)
     @param[in[ location Array specifiying the memory location of each resulting ghost [2*dim+dir]
  */
  void genericPackGhost(void **ghost, const ColorSpinorField &a, QudaParity parity, int nFace, int dagger,
                        MemoryLocation *destination = nullptr);

  /**
     @brief pre-declaration of RNG class (defined in non-device-safe random_quda.h)
  */
  class RNG;

  /**
     @brief Generate a random noise spinor.  This variant allows the user to manage the RNG state.
     @param src The colorspinorfield
     @param randstates Random state
     @param type The type of noise to create (QUDA_NOISE_GAUSSIAN or QUDA_NOISE_UNIFORM)
  */
  void spinorNoise(ColorSpinorField &src, RNG &randstates, QudaNoiseType type);

  /**
     @brief Generate a random noise spinor.  This variant just
     requires a seed and will create and destroy the random number state.
     @param src The colorspinorfield
     @param seed Seed
     @param type The type of noise to create (QUDA_NOISE_GAUSSIAN or QUDA_NOISE_UNIFORM)
  */
  void spinorNoise(ColorSpinorField &src, unsigned long long seed, QudaNoiseType type);

  /**
     @brief Generate a set of diluted color spinors from a single source.
     @param v Diluted vector set
     @param src The input source
     @param type The type of dilution to apply (QUDA_DILUTION_SPIN_COLOR, etc.)
  */
  void spinorDilute(std::vector<ColorSpinorField> &v, const ColorSpinorField &src, QudaDilutionType type);

  /**
     @brief Helper function for determining if the preconditioning
     type of the fields is the same.
     @param[in] a Input field
     @param[in] b Input field
     @return If PCType is unique return this
   */
  inline QudaPCType PCType_(const char *func, const char *file, int line, const ColorSpinorField &a,
                            const ColorSpinorField &b)
  {
    QudaPCType type = QUDA_PC_INVALID;
    if (a.PCType() == b.PCType())
      type = a.PCType();
    else
      errorQuda("PCTypes %d %d do not match (%s:%d in %s())\n", a.PCType(), b.PCType(), file, line, func);
    return type;
  }

  /**
     @brief Helper function for determining if the precision of the fields is the same.
     @param[in] a Input field
     @param[in] b Input field
     @param[in] args List of additional fields to check precision on
     @return If precision is unique return the precision
   */
  template <typename... Args>
  inline QudaPCType PCType_(const char *func, const char *file, int line, const ColorSpinorField &a,
                            const ColorSpinorField &b, const Args &...args)
  {
    return static_cast<QudaPCType>(PCType_(func, file, line, a, b) & PCType_(func, file, line, a, args...));
  }

#define checkPCType(...) PCType_(__func__, __FILE__, __LINE__, __VA_ARGS__)

  /**
     @brief Helper function for determining if the order of the fields is the same.
     @param[in] a Input field
     @param[in] b Input field
     @return If order is unique return the order
   */
  inline QudaFieldOrder Order_(const char *func, const char *file, int line, const ColorSpinorField &a,
                               const ColorSpinorField &b)
  {
    QudaFieldOrder order = QUDA_INVALID_FIELD_ORDER;
    if (a.FieldOrder() == b.FieldOrder())
      order = a.FieldOrder();
    else
      errorQuda("Orders %d %d do not match  (%s:%d in %s())\n", a.FieldOrder(), b.FieldOrder(), file, line, func);
    return order;
  }

  /**
     @brief Helper function for determining if the order of the fields is the same.
     @param[in] a Input field
     @param[in] b Input field
     @param[in] args List of additional fields to check order on
     @return If order is unique return the order
   */
  template <typename... Args>
  inline QudaFieldOrder Order_(const char *func, const char *file, int line, const ColorSpinorField &a,
                               const ColorSpinorField &b, const Args &...args)
  {
    return static_cast<QudaFieldOrder>(Order_(func, file, line, a, b) & Order_(func, file, line, a, args...));
  }

#define checkOrder(...) Order_(__func__, __FILE__, __LINE__, __VA_ARGS__)

  /**
     @brief Helper function for determining if the length of the fields is the same.
     @param[in] a Input field
     @param[in] b Input field
     @return If length is unique return the length
   */
  inline int Length_(const char *func, const char *file, int line, const ColorSpinorField &a, const ColorSpinorField &b)
  {
    int length = 0;
    if (a.Length() == b.Length())
      length = a.Length();
    else
      errorQuda("Lengths %lu %lu do not match  (%s:%d in %s())\n", a.Length(), b.Length(), file, line, func);
    return length;
  }

  /**
     @brief Helper function for determining if the length of the fields is the same.
     @param[in] a Input field
     @param[in] b Input field
     @param[in] args List of additional fields to check length on
     @return If length is unique return the length
   */
  template <typename... Args>
  inline int Length_(const char *func, const char *file, int line, const ColorSpinorField &a, const ColorSpinorField &b,
                     const Args &...args)
  {
    return static_cast<int>(Length_(func, file, line, a, b) & Length_(func, file, line, a, args...));
  }

#define checkLength(...) Length_(__func__, __FILE__, __LINE__, __VA_ARGS__)

} // namespace quda<|MERGE_RESOLUTION|>--- conflicted
+++ resolved
@@ -350,14 +350,9 @@
     ColorSpinorField *even = nullptr;
     ColorSpinorField *odd = nullptr;
 
-<<<<<<< HEAD
-    // used for deflation eigenvector sets etc.
-    CompositeColorSpinorFieldDescriptor composite_descr; // contains info about the set
-=======
     //! used for deflation eigenvector sets etc.:
     CompositeColorSpinorFieldDescriptor composite_descr; // contains info about the set
     //
->>>>>>> 466e5dfe
     CompositeColorSpinorField components;
 
     /**
