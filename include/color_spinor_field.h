--- conflicted
+++ resolved
@@ -12,7 +12,7 @@
   struct FullClover;
 
   class ColorSpinorParam : public LatticeFieldParam {
-<<<<<<< HEAD
+
   public:
     QudaFieldLocation location; // where are we storing the field (CUDA or CPU)?
 
@@ -27,27 +27,37 @@
     QudaGammaBasis gammaBasis;
     QudaFieldCreate create; // 
 
+    QudaDWFPCType PCtype; // used to select preconditioning method in DWF 
+
     void *v; // pointer to field
     void *norm;
+    
+    //! for eigcg:
+    int eigv_dim;    //number of eigenvectors
+    int eigv_id;     //eigenvector index
 
     ColorSpinorParam(const ColorSpinorField &a);
-
+      
   ColorSpinorParam()
-    : LatticeFieldParam(), location(QUDA_INVALID_FIELD_LOCATION), nColor(0), 
-      nSpin(0), twistFlavor(QUDA_TWIST_INVALID), siteOrder(QUDA_INVALID_SITE_ORDER), 
-      fieldOrder(QUDA_INVALID_FIELD_ORDER), gammaBasis(QUDA_INVALID_GAMMA_BASIS), 
-      create(QUDA_INVALID_FIELD_CREATE){ ; }
-
-    // used to create params for external fields
-  ColorSpinorParam(void *V, QudaInvertParam &inv_param, const int *X, const bool pc_solution, 
+    : LatticeFieldParam(), location(QUDA_INVALID_FIELD_LOCATION), nColor(0),
+      nSpin(0), twistFlavor(QUDA_TWIST_INVALID), siteOrder(QUDA_INVALID_SITE_ORDER),
+      fieldOrder(QUDA_INVALID_FIELD_ORDER), gammaBasis(QUDA_INVALID_GAMMA_BASIS),
+      create(QUDA_INVALID_FIELD_CREATE), PCtype(QUDA_PC_INVALID),
+      eigv_dim(0), eigv_id(-1) { ; }
+
+      // used to create cpu params
+  ColorSpinorParam(void *V, QudaInvertParam &inv_param, const int *X, const bool pc_solution,
 		   QudaFieldLocation location=QUDA_CPU_FIELD_LOCATION)
     : LatticeFieldParam(4, X, 0, inv_param.cpu_prec), location(location), nColor(3), 
       nSpin( (inv_param.dslash_type == QUDA_ASQTAD_DSLASH ||
-	      inv_param.dslash_type == QUDA_STAGGERED_DSLASH) ? 1 : 4), 
+              inv_param.dslash_type == QUDA_STAGGERED_DSLASH) ? 1 : 4), 
       twistFlavor(inv_param.twist_flavor), siteOrder(QUDA_INVALID_SITE_ORDER), 
       fieldOrder(QUDA_INVALID_FIELD_ORDER), gammaBasis(inv_param.gamma_basis), 
-      create(QUDA_REFERENCE_FIELD_CREATE), v(V) { 
-
+      create(QUDA_REFERENCE_FIELD_CREATE),
+      PCtype(((inv_param.dslash_type==QUDA_DOMAIN_WALL_4D_DSLASH)||
+	      (inv_param.dslash_type==QUDA_MOBIUS_DWF_DSLASH))?QUDA_4D_PC:QUDA_5D_PC ), 
+      v(V), eigv_dim(0), eigv_id(-1) {
+    
         if (nDim > QUDA_MAX_DIM) errorQuda("Number of dimensions too great");
 	for (int d=0; d<nDim; d++) x[d] = X[d];
 
@@ -58,7 +68,9 @@
 	  siteSubset = QUDA_PARITY_SITE_SUBSET;
 	}
 
-	if (inv_param.dslash_type == QUDA_DOMAIN_WALL_DSLASH) {
+	if (inv_param.dslash_type == QUDA_DOMAIN_WALL_DSLASH ||
+	    inv_param.dslash_type == QUDA_DOMAIN_WALL_4D_DSLASH || 
+	    inv_param.dslash_type == QUDA_MOBIUS_DWF_DSLASH) {
 	  nDim++;
 	  x[4] = inv_param.Ls;
 	}
@@ -87,7 +99,7 @@
 	  errorQuda("Dirac order %d not supported", inv_param.dirac_order);
 	}
       }
-
+    
     // normally used to create cuda param from a cpu param
   ColorSpinorParam(ColorSpinorParam &cpuParam, QudaInvertParam &inv_param, 
 		   QudaFieldLocation location=QUDA_CUDA_FIELD_LOCATION) 
@@ -95,7 +107,7 @@
       location(location), nColor(cpuParam.nColor), nSpin(cpuParam.nSpin), twistFlavor(cpuParam.twistFlavor), 
       siteOrder(QUDA_EVEN_ODD_SITE_ORDER), fieldOrder(QUDA_INVALID_FIELD_ORDER), 
       gammaBasis(nSpin == 4? QUDA_UKQCD_GAMMA_BASIS : QUDA_DEGRAND_ROSSI_GAMMA_BASIS), 
-      create(QUDA_COPY_FIELD_CREATE), v(0)
+      create(QUDA_COPY_FIELD_CREATE), PCtype(cpuParam.PCtype), v(0), eigv_dim(cpuParam.eigv_dim), eigv_id(-1)
       {
 	siteSubset = cpuParam.siteSubset;
 	fieldOrder = (precision == QUDA_DOUBLE_PRECISION || nSpin == 1) ? 
@@ -138,133 +150,12 @@
       printfQuda("create = %d\n", create);
       printfQuda("v = %lx\n", (unsigned long)v);
       printfQuda("norm = %lx\n", (unsigned long)norm);
+      if(eigv_dim != 0) printfQuda("nEv = %d\n", eigv_dim);
     }
 
     virtual ~ColorSpinorParam() {
     }
-=======
-    public:
-      int nColor; // Number of colors of the field
-      int nSpin; // =1 for staggered, =2 for coarse Dslash, =4 for 4d spinor
-
-      QudaTwistFlavorType twistFlavor; // used by twisted mass
-
-      QudaSiteOrder siteOrder; // defined for full fields
-
-      QudaFieldOrder fieldOrder; // Float, Float2, Float4 etc.
-      QudaGammaBasis gammaBasis;
-      QudaFieldCreate create; //
-
-      QudaDWFPCType PCtype; // used to select preconditioning method in DWF 
-
-      void *v; // pointer to field
-      void *norm;
-
-      //! for eigcg:
-      int eigv_dim;    //number of eigenvectors
-      int eigv_id;     //eigenvector index
-
-      ColorSpinorParam(const ColorSpinorField &a);
-
-      ColorSpinorParam()
-        : LatticeFieldParam(), nColor(0), nSpin(0), twistFlavor(QUDA_TWIST_INVALID), 
-        siteOrder(QUDA_INVALID_SITE_ORDER), fieldOrder(QUDA_INVALID_FIELD_ORDER), 
-        gammaBasis(QUDA_INVALID_GAMMA_BASIS), create(QUDA_INVALID_FIELD_CREATE), 
-	PCtype(QUDA_PC_INVALID), eigv_dim(0), eigv_id(-1) { ; }
-
-      // used to create cpu params
-      ColorSpinorParam(void *V, QudaInvertParam &inv_param, const int *X, const bool pc_solution)
-        : LatticeFieldParam(4, X, 0, inv_param.cpu_prec), nColor(3), 
-        nSpin( (inv_param.dslash_type == QUDA_ASQTAD_DSLASH ||
-              inv_param.dslash_type == QUDA_STAGGERED_DSLASH) ? 1 : 4), 
-        twistFlavor(inv_param.twist_flavor), siteOrder(QUDA_INVALID_SITE_ORDER), 
-        fieldOrder(QUDA_INVALID_FIELD_ORDER), gammaBasis(inv_param.gamma_basis), 
-        create(QUDA_REFERENCE_FIELD_CREATE), PCtype(((inv_param.dslash_type==QUDA_DOMAIN_WALL_4D_DSLASH)||(inv_param.dslash_type==QUDA_MOBIUS_DWF_DSLASH))?QUDA_4D_PC:QUDA_5D_PC ), 
-	v(V), eigv_dim(0), eigv_id(-1) {
-
-            if (nDim > QUDA_MAX_DIM) errorQuda("Number of dimensions too great");
-            for (int d=0; d<nDim; d++) x[d] = X[d];
-
-            if (!pc_solution) {
-              siteSubset = QUDA_FULL_SITE_SUBSET;;
-            } else {
-              x[0] /= 2; // X defined the full lattice dimensions
-              siteSubset = QUDA_PARITY_SITE_SUBSET;
-            }
-
-	   if (inv_param.dslash_type == QUDA_DOMAIN_WALL_DSLASH ||
-	       inv_param.dslash_type == QUDA_DOMAIN_WALL_4D_DSLASH || 
-	       inv_param.dslash_type == QUDA_MOBIUS_DWF_DSLASH) {
-              nDim++;
-              x[4] = inv_param.Ls;
-            }
-            else if(inv_param.dslash_type == QUDA_TWISTED_MASS_DSLASH && (twistFlavor == QUDA_TWIST_NONDEG_DOUBLET)){
-              nDim++;
-              x[4] = 2;//for two flavors
-            }
-
-            if (inv_param.dirac_order == QUDA_INTERNAL_DIRAC_ORDER) {
-              fieldOrder = (precision == QUDA_DOUBLE_PRECISION || nSpin == 1) ? 
-                QUDA_FLOAT2_FIELD_ORDER : QUDA_FLOAT4_FIELD_ORDER; 
-              siteOrder = QUDA_EVEN_ODD_SITE_ORDER;
-            } else if (inv_param.dirac_order == QUDA_CPS_WILSON_DIRAC_ORDER) {
-              fieldOrder = QUDA_SPACE_SPIN_COLOR_FIELD_ORDER;
-              siteOrder = QUDA_ODD_EVEN_SITE_ORDER;
-            } else if (inv_param.dirac_order == QUDA_QDP_DIRAC_ORDER) {
-              fieldOrder = QUDA_SPACE_COLOR_SPIN_FIELD_ORDER;
-              siteOrder = QUDA_EVEN_ODD_SITE_ORDER;
-            } else if (inv_param.dirac_order == QUDA_DIRAC_ORDER) {
-              fieldOrder = QUDA_SPACE_SPIN_COLOR_FIELD_ORDER;
-              siteOrder = QUDA_EVEN_ODD_SITE_ORDER;
-            } else if (inv_param.dirac_order == QUDA_QDPJIT_DIRAC_ORDER) {
-              fieldOrder = QUDA_QDPJIT_FIELD_ORDER;
-              siteOrder = QUDA_EVEN_ODD_SITE_ORDER;
-            } else {
-              errorQuda("Dirac order %d not supported", inv_param.dirac_order);
-            }
-          }
-
-      // used to create cuda param from a cpu param
-      ColorSpinorParam(ColorSpinorParam &cpuParam, QudaInvertParam &inv_param) 
-        : LatticeFieldParam(cpuParam.nDim, cpuParam.x, inv_param.sp_pad, inv_param.cuda_prec),
-        nColor(cpuParam.nColor), nSpin(cpuParam.nSpin), twistFlavor(cpuParam.twistFlavor), 
-        siteOrder(QUDA_EVEN_ODD_SITE_ORDER), fieldOrder(QUDA_INVALID_FIELD_ORDER), 
-        gammaBasis(nSpin == 4? QUDA_UKQCD_GAMMA_BASIS : QUDA_DEGRAND_ROSSI_GAMMA_BASIS), 
-        create(QUDA_COPY_FIELD_CREATE), PCtype(cpuParam.PCtype), v(0), eigv_dim(cpuParam.eigv_dim), eigv_id(-1)
-        {
-          siteSubset = cpuParam.siteSubset;
-          fieldOrder = (precision == QUDA_DOUBLE_PRECISION || nSpin == 1) ? 
-            QUDA_FLOAT2_FIELD_ORDER : QUDA_FLOAT4_FIELD_ORDER; 
-        }
-
-      void setPrecision(QudaPrecision precision) {
-        this->precision = precision;
-        fieldOrder = (precision == QUDA_DOUBLE_PRECISION || nSpin == 1) ? 
-          QUDA_FLOAT2_FIELD_ORDER : QUDA_FLOAT4_FIELD_ORDER; 
-      }
-
-      void print() {
-        printfQuda("nColor = %d\n", nColor);
-        printfQuda("nSpin = %d\n", nSpin);
-        printfQuda("twistFlavor = %d\n", twistFlavor);
-        printfQuda("nDim = %d\n", nDim);
-        for (int d=0; d<nDim; d++) printfQuda("x[%d] = %d\n", d, x[d]);
-        printfQuda("precision = %d\n", precision);
-        printfQuda("pad = %d\n", pad);
-        printfQuda("siteSubset = %d\n", siteSubset);
-        printfQuda("siteOrder = %d\n", siteOrder);
-        printfQuda("fieldOrder = %d\n", fieldOrder);
-        printfQuda("gammaBasis = %d\n", gammaBasis);
-        printfQuda("create = %d\n", create);
-        printfQuda("v = %lx\n", (unsigned long)v);
-        printfQuda("norm = %lx\n", (unsigned long)norm);
-        //! for eigcg
-        if(eigv_dim != 0) printfQuda("nEv = %d\n", eigv_dim);
-      }
-
-      virtual ~ColorSpinorParam() {
-      }
->>>>>>> 794e10a3
+
   };
 
   class cpuColorSpinorField;
@@ -272,11 +163,11 @@
 
   class ColorSpinorField : public LatticeField {
 
-<<<<<<< HEAD
   private:
     void create(int nDim, const int *x, int Nc, int Ns, QudaTwistFlavorType Twistflavor, 
 		QudaPrecision precision, int pad, QudaSiteSubset subset, 
-		QudaSiteOrder siteOrder, QudaFieldOrder fieldOrder, QudaGammaBasis gammaBasis);
+		QudaSiteOrder siteOrder, QudaFieldOrder fieldOrder, QudaGammaBasis gammaBasis,
+		QudaDWFPCType PCtype, int nev = 0, int evid = -1);
     void destroy();  
 
   protected:
@@ -295,12 +186,22 @@
     int stride;
 
     QudaTwistFlavorType twistFlavor;
-  
+
+    QudaDWFPCType PCtype; // used to select preconditioning method in DWF
+
     int real_length; // physical length only
     int length; // length including pads, but not ghost zone - used for BLAS
 
     void *v; // the field elements
     void *norm; // the normalization field
+
+    //! used for eigcg:
+    int eigv_dim;
+    int eigv_id;
+    int eigv_volume;       // volume of a single eigenvector 
+    int eigv_stride;       // stride of a single eigenvector
+    int eigv_real_length;  // physical length of a single eigenvector
+    int eigv_length;       // length including pads (but not ghost zones)
 
     // multi-GPU parameters
     void* ghost[QUDA_MAX_DIM]; // pointers to the ghost regions - NULL by default
@@ -317,6 +218,18 @@
 
     size_t bytes; // size in bytes of spinor field
     size_t norm_bytes; // size in bytes of norm field
+
+    /*Warning: we need copies of the above params for eigenvectors*/
+    //multi_GPU parameters:
+    
+    //ghost pointers are always for single eigenvector..
+    int eigv_total_length;
+    int eigv_total_norm_length;
+    int eigv_ghost_length;
+    int eigv_ghost_norm_length;
+
+    size_t eigv_bytes;      // size in bytes of spinor field
+    size_t eigv_norm_bytes; // makes no sense but let's keep it...
 
     QudaSiteSubset siteSubset;
     QudaSiteOrder siteOrder;
@@ -327,6 +240,9 @@
     ColorSpinorField *even;
     ColorSpinorField *odd;
 
+    //! for eigcg:
+    std::vector<ColorSpinorField*> eigenvectors;
+      
     void createGhostZone();
 
     // resets the above attributes based on contents of param
@@ -334,6 +250,9 @@
     void fill(ColorSpinorParam &) const;
     static void checkField(const ColorSpinorField &, const ColorSpinorField &);
     void clearGhostPointers();
+
+    char aux_string[TuneKey::aux_n]; // used as a label in the autotuner
+    void setTuningString(); // set the vol_string and aux_string for use in tuning
 
   public:
     //ColorSpinorField();
@@ -361,11 +280,28 @@
     size_t Bytes() const { return bytes; }
     size_t NormBytes() const { return norm_bytes; }
     void PrintDims() const { printfQuda("dimensions=%d %d %d %d\n", x[0], x[1], x[2], x[3]); }
-  
+
+    const char *AuxString() const { return aux_string; }
+
     void* V() {return v;}
     const void* V() const {return v;}
     void* Norm(){return norm;}
     const void* Norm() const {return norm;}
+
+    //! for eigcg only:
+    int EigvDim() const { return eigv_dim; }
+    int EigvId() const { return eigv_id; }
+    int EigvVolume() const { return eigv_volume; }
+    int EigvStride() const { return eigv_stride; }
+    int EigvLength() const { return eigv_length; }
+    int EigvRealLength() const { return eigv_real_length; } 
+    int EigvTotalLength() const { return eigv_total_length; }
+    
+    size_t EigvBytes() const { return eigv_bytes; }
+    size_t EigvNormBytes() const { return eigv_norm_bytes; }
+    int EigvGhostLength() const { return eigv_ghost_length; }
+
+    QudaDWFPCType DWFPCtype() const { return PCtype; }
 
     virtual QudaFieldLocation Location() const = 0;
     QudaSiteSubset SiteSubset() const { return siteSubset; }
@@ -413,164 +349,6 @@
     
     friend std::ostream& operator<<(std::ostream &out, const ColorSpinorField &);
     friend class ColorSpinorParam;
-=======
-    private:
-      void create(int nDim, const int *x, int Nc, int Ns, QudaTwistFlavorType Twistflavor, 
-          QudaPrecision precision, int pad, QudaSiteSubset subset, 
-          QudaSiteOrder siteOrder, QudaFieldOrder fieldOrder, QudaGammaBasis gammaBasis, QudaDWFPCType PCtype, 
-          int nev = 0, int evid = -1);
-      void destroy();  
-
-    protected:
-      bool init;
-      QudaPrecision precision;
-
-      int nColor;
-      int nSpin;
-
-      int nDim;
-      int x[QUDA_MAX_DIM];
-
-      int volume;
-      int volumeCB;
-      int pad;
-      int stride;
-
-      QudaTwistFlavorType twistFlavor;
-
-      QudaDWFPCType PCtype; // used to select preconditioning method in DWF
-
-      int real_length; // physical length only
-      int length; // length including pads, but not ghost zone - used for BLAS
-
-      void *v; // the field elements
-      void *norm; // the normalization field
-      //! used for eigcg:
-      int eigv_dim;
-      int eigv_id;
-      int eigv_volume;       // volume of a single eigenvector 
-      int eigv_stride;       // stride of a single eigenvector
-      int eigv_real_length;  // physical length of a single eigenvector
-      int eigv_length;       // length including pads (but not ghost zones)
-
-      // multi-GPU parameters
-      void* ghost[QUDA_MAX_DIM]; // pointers to the ghost regions - NULL by default
-      void* ghostNorm[QUDA_MAX_DIM]; // pointers to ghost norms - NULL by default
-
-      int ghostFace[QUDA_MAX_DIM];// the size of each face
-      int ghostOffset[QUDA_MAX_DIM]; // offsets to each ghost zone
-      int ghostNormOffset[QUDA_MAX_DIM]; // offsets to each ghost zone for norm field
-
-      int ghost_length; // length of ghost zone
-      int ghost_norm_length; // length of ghost zone for norm
-      int total_length; // total length of spinor (physical + pad + ghost)
-      int total_norm_length; // total length of norm
-
-      size_t bytes; // size in bytes of spinor field
-      size_t norm_bytes; // size in bytes of norm field
-
-      /*Warning: we need copies of the above params for eigenvectors*/
-      //multi_GPU parameters:
- 
-      //ghost pointers are always for single eigenvector..
-      int eigv_total_length;
-      int eigv_total_norm_length;
-      int eigv_ghost_length;
-      int eigv_ghost_norm_length;
- 
-      size_t eigv_bytes;      // size in bytes of spinor field
-      size_t eigv_norm_bytes; // makes no sense but let's keep it...
-
-      QudaSiteSubset siteSubset;
-      QudaSiteOrder siteOrder;
-      QudaFieldOrder fieldOrder;
-      QudaGammaBasis gammaBasis;
-
-      // in the case of full fields, these are references to the even / odd sublattices
-      ColorSpinorField *even;
-      ColorSpinorField *odd;
-
-      //! for eigcg:
-      std::vector<ColorSpinorField*> eigenvectors;
-
-      void createGhostZone();
-
-      // resets the above attributes based on contents of param
-      void reset(const ColorSpinorParam &);
-      void fill(ColorSpinorParam &) const;
-      static void checkField(const ColorSpinorField &, const ColorSpinorField &);
-      void clearGhostPointers();
-
-      char aux_string[TuneKey::aux_n]; // used as a label in the autotuner
-      void setTuningString(); // set the vol_string and aux_string for use in tuning
-
-    public:
-      //ColorSpinorField();
-      ColorSpinorField(const ColorSpinorField &);
-      ColorSpinorField(const ColorSpinorParam &);
-
-      virtual ~ColorSpinorField();
-
-      virtual ColorSpinorField& operator=(const ColorSpinorField &);
-
-      QudaPrecision Precision() const { return precision; }
-      int Ncolor() const { return nColor; } 
-      int Nspin() const { return nSpin; } 
-      QudaTwistFlavorType TwistFlavor() const { return twistFlavor; }  
-      int Ndim() const { return nDim; }
-      const int* X() const { return x; }
-      int X(int d) const { return x[d]; }
-      int RealLength() const { return real_length; }
-      int Length() const { return length; }
-      int TotalLength() const { return total_length; }
-      int Stride() const { return stride; }
-      int Volume() const { return volume; }
-      int VolumeCB() const { return siteSubset == QUDA_PARITY_SITE_SUBSET ? volume : volume / 2; }
-      int Pad() const { return pad; }
-      size_t Bytes() const { return bytes; }
-      size_t NormBytes() const { return norm_bytes; }
-      void PrintDims() const { printfQuda("dimensions=%d %d %d %d\n", x[0], x[1], x[2], x[3]); }
-
-      const char *AuxString() const { return aux_string; }
-
-      void* V() {return v;}
-      const void* V() const {return v;}
-      void* Norm(){return norm;}
-      const void* Norm() const {return norm;}
-
-      //! for eigcg only:
-      int EigvDim() const { return eigv_dim; }
-      int EigvId() const { return eigv_id; }
-      int EigvVolume() const { return eigv_volume; }
-      int EigvStride() const { return eigv_stride; }
-      int EigvLength() const { return eigv_length; }
-      int EigvRealLength() const { return eigv_real_length; } 
-      int EigvTotalLength() const { return eigv_total_length; }
- 
-      size_t EigvBytes() const { return eigv_bytes; }
-      size_t EigvNormBytes() const { return eigv_norm_bytes; }
-      int EigvGhostLength() const { return eigv_ghost_length; }
-
-      QudaDWFPCType DWFPCtype() const { return PCtype; }
-
-      virtual QudaFieldLocation Location() const = 0;
-      QudaSiteSubset SiteSubset() const { return siteSubset; }
-      QudaSiteOrder SiteOrder() const { return siteOrder; }
-      QudaFieldOrder FieldOrder() const { return fieldOrder; }
-      QudaGammaBasis GammaBasis() const { return gammaBasis; }
-
-      int GhostLength() const { return ghost_length; }
-      const int *GhostFace() const { return ghostFace; }  
-      int GhostOffset(const int i) const { return ghostOffset[i]; }  
-      int GhostNormOffset(const int i ) const { return ghostNormOffset[i]; }  
-      void* Ghost(const int i);
-      const void* Ghost(const int i) const;
-      void* GhostNorm(const int i);
-      const void* GhostNorm(const int i) const;
-
-      friend std::ostream& operator<<(std::ostream &out, const ColorSpinorField &);
-      friend class ColorSpinorParam;
->>>>>>> 794e10a3
   };
 
   // CUDA implementation
@@ -790,15 +568,7 @@
 
     friend class cudaColorSpinorField;
 
-<<<<<<< HEAD
   public:
-=======
-    template <typename Float> friend class SpaceColorSpinOrder;
-    template <typename Float> friend class SpaceSpinColorOrder;
-    template <typename Float> friend class QOPDomainWallOrder;
-
-    public:
->>>>>>> 794e10a3
     static void* fwdGhostFaceBuffer[QUDA_MAX_DIM]; //cpu memory
     static void* backGhostFaceBuffer[QUDA_MAX_DIM]; //cpu memory
     static void* fwdGhostFaceSendBuffer[QUDA_MAX_DIM]; //cpu memory
@@ -856,7 +626,11 @@
   int genericCompare(const cpuColorSpinorField &a, const cpuColorSpinorField &b, int tol);
   void genericPrintVector(cpuColorSpinorField &a, unsigned int x);
 
-<<<<<<< HEAD
+  void exchangeExtendedGhost(cudaColorSpinorField* spinor, int R[], int parity, cudaStream_t *stream_p);
+  
+  void copyExtendedColorSpinor(ColorSpinorField &dst, const ColorSpinorField &src,
+      QudaFieldLocation location, const int parity, void *Dst, void *Src, void *dstNorm, void *srcNorm);
+
   inline QudaFieldLocation Location(const ColorSpinorField &a, const ColorSpinorField &b) {
     QudaFieldLocation location = QUDA_INVALID_FIELD_LOCATION;
     if (a.Location() == b.Location()) location = a.Location();
@@ -879,13 +653,6 @@
 				    const ColorSpinorField &e) {
     return static_cast<QudaFieldLocation>(Location(a,b) & Location(a,c) & Location(a,d) & Location(a,e));
   }
-=======
-  void exchangeExtendedGhost(cudaColorSpinorField* spinor, int R[], int parity, cudaStream_t *stream_p);
-  
-  void copyExtendedColorSpinor(ColorSpinorField &dst, const ColorSpinorField &src,
-      QudaFieldLocation location, const int parity, void *Dst, void *Src, void *dstNorm, void *srcNorm);
->>>>>>> 794e10a3
-
 
 } // namespace quda
 
