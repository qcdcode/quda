--- conflicted
+++ resolved
@@ -249,11 +249,7 @@
 *  Joel Giedt (Rensselaer Polytechnic Institute) 
 *  Steven Gottlieb (Indiana University) 
 *  Kyriakos Hadjiyiannakou (Cyprus)
-<<<<<<< HEAD
-*  Dean Howarth (Lawrence Livermore National Laboratory, Lawrence Livermore National Laboratory)
-=======
 *  Dean Howarth (Lawrence Livermore Lab, Lawrence Berkeley Lab)
->>>>>>> 5962f0ab
 *  Balint Joo (OLCF, Oak Ridge National Laboratory, formerly Jefferson Lab)
 *  Hyung-Jin Kim (Samsung Advanced Institute of Technology)
 *  Bartek Kostrzewa (Bonn)
