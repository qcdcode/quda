--- conflicted
+++ resolved
@@ -744,52 +744,17 @@
 }
 
 double verifyStaggeredInversion(quda::ColorSpinorField &tmp, quda::ColorSpinorField &ref, quda::ColorSpinorField &in,
-<<<<<<< HEAD
                                 quda::ColorSpinorField &out, double mass, quda::GaugeField &fat_link, quda::GaugeField &long_link,
                                 QudaInvertParam &inv_param, int shift)
 {
   int dagger = inv_param.dagger == QUDA_DAG_YES ? 1 : 0;
-=======
-                                quda::ColorSpinorField &out, double mass, quda::GaugeField &fatlink,
-                                quda::GaugeField &longlink, QudaGaugeParam &gauge_param, QudaInvertParam &inv_param,
-                                int shift)
-{
-  void *qdp_fatlink[] = {fatlink.data(0), fatlink.data(1), fatlink.data(2), fatlink.data(3)};
-  void *qdp_longlink[] = {longlink.data(0), longlink.data(1), longlink.data(2), longlink.data(3)};
-  void *ghost_fatlink[]
-    = {fatlink.Ghost()[0].data(), fatlink.Ghost()[1].data(), fatlink.Ghost()[2].data(), fatlink.Ghost()[3].data()};
-  void *ghost_longlink[]
-    = {longlink.Ghost()[0].data(), longlink.Ghost()[1].data(), longlink.Ghost()[2].data(), longlink.Ghost()[3].data()};
-
-  switch (test_type) {
-  case 0: // full parity solution, full parity system
-  case 1: // full parity solution, solving EVEN EVEN prec system
-  case 2: // full parity solution, solving ODD ODD prec system
-
-    // In QUDA, the full staggered operator has the sign convention
-    // {{m, -D_eo},{-D_oe,m}}, while the CPU verify function does not
-    // have the minus sign. Passing in QUDA_DAG_YES solves this
-    // discrepancy.
-    staggeredDslash(ref.Even(), qdp_fatlink, qdp_longlink, ghost_fatlink, ghost_longlink, out.Odd(), QUDA_EVEN_PARITY,
-                    QUDA_DAG_YES, inv_param.cpu_prec, gauge_param.cpu_prec, dslash_type);
-    staggeredDslash(ref.Odd(), qdp_fatlink, qdp_longlink, ghost_fatlink, ghost_longlink, out.Even(), QUDA_ODD_PARITY,
-                    QUDA_DAG_YES, inv_param.cpu_prec, gauge_param.cpu_prec, dslash_type);
-
-    if (dslash_type == QUDA_LAPLACE_DSLASH) {
-      xpay(out.data(), kappa, ref.data(), ref.Length(), gauge_param.cpu_prec);
-      ax(0.5 / kappa, ref.data(), ref.Length(), gauge_param.cpu_prec);
-    } else {
-      axpy(2 * mass, out.data(), ref.data(), ref.Length(), gauge_param.cpu_prec);
-    }
-    break;
->>>>>>> bfc7ba0b
 
   if (inv_param.solution_type == QUDA_MAT_SOLUTION) {
     stag_mat(ref, fat_link, long_link, out, mass, dagger, dslash_type);
 
     // exact reason for this tbd, this isn't needed in the dslash test...
     if (dslash_type == QUDA_LAPLACE_DSLASH)
-      ax(0.5 / kappa, ref.V(), ref.Length(), ref.Precision());
+      ax(0.5 / kappa, ref.data(), ref.Length(), ref.Precision());
   } else if (inv_param.solution_type == QUDA_MATPC_SOLUTION) {
     QudaParity parity = QUDA_INVALID_PARITY;
     switch (inv_param.matpc_type) {
