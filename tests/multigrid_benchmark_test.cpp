#include <stdio.h>
#include <stdlib.h>

#include <quda_internal.h>
#include <color_spinor_field.h>
#include <blas_quda.h>

#include <host_utils.h>
#include <command_line_params.h>
#include <misc.h>

// include because of nasty globals used in the tests
#include <dslash_reference.h>
#include <dirac_quda.h>
#include <gauge_tools.h>
#include <gtest/gtest.h>

#define MAX(a, b) ((a) > (b) ? (a) : (b))

extern void usage(char **);

using namespace quda;

std::vector<ColorSpinorField> xD, yD;

cudaGaugeField *Y_d, *X_d, *Xinv_d, *Yhat_d;

int Ncolor;

#define MAX(a, b) ((a) > (b) ? (a) : (b))

void display_test_info()
{
  printfQuda("running the following test:\n");
  printfQuda("S_dimension T_dimension Ncolor Nsrc\n");
  printfQuda("%3d /%3d / %3d   %3d      %d     %d\n", xdim, ydim, zdim, tdim, Ncolor, Nsrc);
  printfQuda("Grid partition info:     X  Y  Z  T\n");
  printfQuda("                         %d  %d  %d  %d\n", dimPartitioned(0), dimPartitioned(1), dimPartitioned(2),
             dimPartitioned(3));
}

void initFields(QudaPrecision prec)
{
  ColorSpinorParam param;
  param.nColor = Ncolor;
  param.nSpin = 2;
  param.nDim = 4; // number of spacetime dimensions

  param.pad = 0; // padding must be zero for cpu fields
  param.siteSubset = QUDA_FULL_SITE_SUBSET;
  param.x[0] = xdim;
  param.x[1] = ydim;
  param.x[2] = zdim;
  param.x[3] = tdim;
  param.x[4] = 1;
  param.pc_type = QUDA_4D_PC;

  param.siteOrder = QUDA_EVEN_ODD_SITE_ORDER;
  param.gammaBasis = QUDA_DEGRAND_ROSSI_GAMMA_BASIS;
  param.create = QUDA_ZERO_FIELD_CREATE;
  param.setPrecision(prec, prec, true);
  param.location = QUDA_CUDA_FIELD_LOCATION;

  resize(xD, Nsrc, param);
  resize(yD, Nsrc, param);

  GaugeFieldParam gParam;
  gParam.x[0] = xdim;
  gParam.x[1] = ydim;
  gParam.x[2] = zdim;
  gParam.x[3] = tdim;
  gParam.nColor = param.nColor * param.nSpin;
  gParam.reconstruct = QUDA_RECONSTRUCT_NO;
  gParam.order = QUDA_QDP_GAUGE_ORDER;
  gParam.link_type = QUDA_COARSE_LINKS;
  gParam.t_boundary = QUDA_PERIODIC_T;
  gParam.create = QUDA_ZERO_FIELD_CREATE;
  gParam.setPrecision(param.Precision());
  gParam.nDim = 4;
  gParam.siteSubset = QUDA_FULL_SITE_SUBSET;
  gParam.ghostExchange = QUDA_GHOST_EXCHANGE_NO;
  gParam.nFace = 1;
  gParam.order = QUDA_FLOAT2_GAUGE_ORDER;
  gParam.geometry = QUDA_COARSE_GEOMETRY;
  gParam.nFace = 1;

  int x_face_size = gParam.x[1] * gParam.x[2] * gParam.x[3] / 2;
  int y_face_size = gParam.x[0] * gParam.x[2] * gParam.x[3] / 2;
  int z_face_size = gParam.x[0] * gParam.x[1] * gParam.x[3] / 2;
  int t_face_size = gParam.x[0] * gParam.x[1] * gParam.x[2] / 2;
  int pad = MAX(x_face_size, y_face_size);
  pad = MAX(pad, z_face_size);
  pad = MAX(pad, t_face_size);
  gParam.pad = gParam.nFace * pad * 2;

  gParam.setPrecision(prec_sloppy);
  gParam.location = QUDA_CUDA_FIELD_LOCATION;
  gParam.ghostExchange = QUDA_GHOST_EXCHANGE_PAD;

  Y_d = new cudaGaugeField(gParam);
  Yhat_d = new cudaGaugeField(gParam);

  gParam.geometry = QUDA_SCALAR_GEOMETRY;
  gParam.ghostExchange = QUDA_GHOST_EXCHANGE_NO;
  gParam.nFace = 0;
  X_d = new cudaGaugeField(gParam);
  Xinv_d = new cudaGaugeField(gParam);

  // insert random noise into the gauge fields
  {
    quda::RNG rng(xD[0], 1234);
    for (auto &yi : yD) spinorNoise(yi, rng, QUDA_NOISE_GAUSS);

    gaugeNoise(*Y_d, rng, QUDA_NOISE_GAUSS);
    gaugeNoise(*Yhat_d, rng, QUDA_NOISE_GAUSS);
    gaugeNoise(*X_d, rng, QUDA_NOISE_GAUSS);
    gaugeNoise(*Xinv_d, rng, QUDA_NOISE_GAUSS);
  }
}

void freeFields()
{
  xD.clear();
  yD.clear();

  delete Y_d;
  delete X_d;
  delete Xinv_d;
  delete Yhat_d;
}

DiracCoarse *dirac;
DiracCoarsePC *dirac_pc;

TEST(multi_rhs_test, verify)
{
  printfQuda("\nTesting Multi-RHS correctness...\n\n");

  blas::zero(xD);

  auto xEven = make_parity_subset(xD, QUDA_EVEN_PARITY);
  auto yEven = make_parity_subset(yD, QUDA_EVEN_PARITY);
  auto yOdd = make_parity_subset(yD, QUDA_ODD_PARITY);

  switch (test_type) {
  case 0: dirac->Dslash(xEven, yOdd, QUDA_EVEN_PARITY); break;
  case 1: dirac->M(xD, yD); break;
  case 2: dirac->Clover(xEven, yEven, QUDA_EVEN_PARITY); break;
  case 3: dirac->Mdag(xD, yD); break;
  case 4: dirac->MdagM(xD, yD); break;
  case 5: dirac_pc->M(xEven, yOdd); break;
  case 6: dirac_pc->Mdag(xEven, yOdd); break;
  case 7: dirac_pc->MdagM(xEven, yOdd); break;
  default: errorQuda("Undefined test %d", test_type);
  }

  ColorSpinorField x_ref(yD[0]);
  blas::zero(x_ref);

  for (auto i = 0u; i < yD.size(); i++) {
    switch (test_type) {
    case 0: dirac->Dslash(x_ref.Even(), yD[i].Odd(), QUDA_EVEN_PARITY); break;
    case 1: dirac->M(x_ref, yD[i]); break;
    case 2: dirac->Clover(x_ref.Even(), yD[i].Even(), QUDA_EVEN_PARITY); break;
    case 3: dirac->Mdag(x_ref, yD[i]); break;
    case 4: dirac->MdagM(x_ref, yD[i]); break;
    case 5: dirac_pc->M(x_ref.Even(), yD[i].Odd()); break;
    case 6: dirac_pc->Mdag(x_ref.Even(), yD[i].Odd()); break;
    case 7: dirac_pc->MdagM(x_ref.Even(), yD[i].Odd()); break;
    default: errorQuda("Undefined test %d", test_type);
    }

    auto max_dev = blas::max_deviation(xD[i], x_ref);
    auto x2 = blas::norm2(x_ref);
    auto l2_dev = blas::xmyNorm(xD[i], x_ref);

    // require that the relative L2 norm differs by no more than 1e-6
    EXPECT_LE(sqrt(l2_dev / x2), 1e-6);
    // require that each component differs by no more than 1e-3
    EXPECT_LE(max_dev[1], 1e-3);
  }
}

double benchmark(int test, const int niter)
{
  printfQuda("\nBenchmarking %s precision with %d iterations...\n\n", get_prec_str(prec), niter);

  device_timer_t device_timer;
  device_timer.start();

  auto xEven = make_parity_subset(xD, QUDA_EVEN_PARITY);
  auto yEven = make_parity_subset(yD, QUDA_EVEN_PARITY);
  auto yOdd = make_parity_subset(yD, QUDA_ODD_PARITY);

  switch (test) {
  case 0:
    for (int i = 0; i < niter; ++i) dirac->Dslash(xEven, yOdd, QUDA_EVEN_PARITY);
    break;
  case 1:
    for (int i = 0; i < niter; ++i) dirac->M(xD, yD);
    break;
  case 2:
    for (int i = 0; i < niter; ++i) dirac->Clover(xEven, yEven, QUDA_EVEN_PARITY);
    break;
  case 3:
    for (int i = 0; i < niter; ++i) dirac->Mdag(xD, yD);
    break;
  case 4:
    for (int i = 0; i < niter; ++i) dirac->MdagM(xD, yD);
    break;
  case 5:
    for (int i = 0; i < niter; ++i) dirac_pc->M(xEven, yOdd);
    break;
  case 6:
    for (int i = 0; i < niter; ++i) dirac_pc->Mdag(xEven, yOdd);
    break;
  case 7:
    for (int i = 0; i < niter; ++i) dirac_pc->MdagM(xEven, yOdd);
    break;
  default: errorQuda("Undefined test %d", test);
  }

  device_timer.stop();
  return device_timer.last();
}

const char *names[] = {"Dslash", "Mat", "Clover", "MatDag", "MatDagMat", "MatPC", "MatPCDag", "MatPCDagMatPC"};

int main(int argc, char **argv)
{
  // initalize google test
  ::testing::InitGoogleTest(&argc, argv);
  // return code for google test
  int test_rc = 0;

  // Set some defaults that lets the benchmark fit in memory if you run it
  // with default parameters.
  xdim = ydim = zdim = tdim = 8;

  // command line options
  auto app = make_app();
  add_multigrid_option_group(app);
  CLI::TransformPairs<int> test_type_map {{"Dslash", 0},    {"Mat", 1},   {"Clover", 2},   {"MatDag", 3},
                                          {"MatDagMat", 4}, {"MatPC", 5}, {"MatPCDag", 6}, {"MatPCDagMatPC", 7}};
  app->add_option("--test", test_type, "Test method")->transform(CLI::CheckedTransformer(test_type_map));

  try {
    app->parse(argc, argv);
  } catch (const CLI::ParseError &e) {
    return app->exit(e);
  }
  if (prec_sloppy == QUDA_INVALID_PRECISION) prec_sloppy = prec;
  Ncolor = nvec[0] == 0 ? 24 : nvec[0];

  initComms(argc, argv, gridsize_from_cmdline);
  display_test_info();
  initQuda(device_ordinal);

  setVerbosity(verbosity);

  initFields(prec);

  DiracParam param;
  param.halo_precision = smoother_halo_prec;
  param.kappa = 1.0;
  param.dagger = QUDA_DAG_NO;
<<<<<<< HEAD
  param.use_mma = mg_use_mma;
=======
  param.matpcType = QUDA_MATPC_EVEN_EVEN;
>>>>>>> 5357496e
  dirac = new DiracCoarse(param, nullptr, nullptr, nullptr, nullptr, Y_d, X_d, Xinv_d, Yhat_d);
  dirac_pc = new DiracCoarsePC(param, nullptr, nullptr, nullptr, nullptr, Y_d, X_d, Xinv_d, Yhat_d);

  if (verify_results) {
    // Ensure gtest prints only from rank 0
    ::testing::TestEventListeners &listeners = ::testing::UnitTest::GetInstance()->listeners();
    if (quda::comm_rank() != 0) { delete listeners.Release(listeners.default_result_printer()); }

    test_rc = RUN_ALL_TESTS();
    if (test_rc != 0) warningQuda("Tests failed");
  }

  // now rerun with more iterations to get accurate speed measurements
  dirac->Flops();    // reset flops counter
  dirac_pc->Flops(); // reset flops counter

  double secs = benchmark(test_type, niter);
  double gflops = ((test_type < 5 ? dirac->Flops() : dirac_pc->Flops()) * 1e-9) / (secs);

  printfQuda("Ncolor = %2d, %-31s: Gflop/s = %6.1f\n", Ncolor, names[test_type], gflops);

  delete dirac;
  delete dirac_pc;
  freeFields();

  endQuda();

  finalizeComms();
  return test_rc;
}<|MERGE_RESOLUTION|>--- conflicted
+++ resolved
@@ -264,11 +264,8 @@
   param.halo_precision = smoother_halo_prec;
   param.kappa = 1.0;
   param.dagger = QUDA_DAG_NO;
-<<<<<<< HEAD
   param.use_mma = mg_use_mma;
-=======
   param.matpcType = QUDA_MATPC_EVEN_EVEN;
->>>>>>> 5357496e
   dirac = new DiracCoarse(param, nullptr, nullptr, nullptr, nullptr, Y_d, X_d, Xinv_d, Yhat_d);
   dirac_pc = new DiracCoarsePC(param, nullptr, nullptr, nullptr, nullptr, Y_d, X_d, Xinv_d, Yhat_d);
 
