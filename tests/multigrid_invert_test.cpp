--- conflicted
+++ resolved
@@ -622,7 +622,7 @@
     setup_location[i] = QUDA_CUDA_FIELD_LOCATION;
     nu_pre[i] = 2;
     nu_post[i] = 2;
-<<<<<<< HEAD
+
     //Default eigensolver params
     mg_eig_tol[i] = 1e-3;
     mg_eig_type[i] = QUDA_IMP_RST_LANCZOS;
@@ -635,7 +635,6 @@
     mg_eig_poly_deg[i] = 100;
     mg_eig_amin[i] = 1.0;
     mg_eig_amax[i] = 5.0;
-=======
 
     setup_ca_basis[i] = QUDA_POWER_BASIS;
     setup_ca_basis_size[i] = 4;
@@ -646,7 +645,6 @@
     coarse_solver_ca_basis_size[i] = 4;
     coarse_solver_ca_lambda_min[i] = 0.0;
     coarse_solver_ca_lambda_max[i] = -1.0;
->>>>>>> 2f9650f2
   }
   reliable_delta = 1e-4;
 
