#include <complex>
#include <stdlib.h>
#include <stdio.h>
#include <string.h>
#include <short.h>

#include <comm_quda.h>

// This contains the appropriate ifdef guards already
#include <mpi_comm_handle.h>

// QUDA headers
#include <color_spinor_field.h>
#include <unitarization_links.h>

// External headers
#include <llfat_utils.h>
#include <staggered_gauge_utils.h>
#include <host_utils.h>
#include <command_line_params.h>

#include <misc.h>
#include <qio_field.h>

template <typename T> using complex = std::complex<T>;

#define XUP 0
#define YUP 1
#define ZUP 2
#define TUP 3

int Z[4];
int V;
int Vh;
int Vs_x, Vs_y, Vs_z, Vs_t;
int Vsh_x, Vsh_y, Vsh_z, Vsh_t;
int faceVolume[4];

// extended volume, +4
int E1, E1h, E2, E3, E4;
int E[4];
int V_ex, Vh_ex;

int Ls;
int V5;
int V5h;
double kappa5;

extern float fat_link_max;

// Set some local QUDA precision variables
QudaPrecision local_prec = QUDA_DOUBLE_PRECISION;
QudaPrecision &cpu_prec = local_prec;
QudaPrecision &cuda_prec = prec;
QudaPrecision &cuda_prec_sloppy = prec_sloppy;
QudaPrecision &cuda_prec_refinement_sloppy = prec_refinement_sloppy;
QudaPrecision &cuda_prec_precondition = prec_precondition;
QudaPrecision &cuda_prec_eigensolver = prec_eigensolver;
QudaPrecision &cuda_prec_ritz = prec_ritz;

size_t host_gauge_data_type_size = (cpu_prec == QUDA_DOUBLE_PRECISION) ? sizeof(double) : sizeof(float);
size_t host_spinor_data_type_size = (cpu_prec == QUDA_DOUBLE_PRECISION) ? sizeof(double) : sizeof(float);
size_t host_clover_data_type_size = (cpu_prec == QUDA_DOUBLE_PRECISION) ? sizeof(double) : sizeof(float);

void setQudaPrecisions()
{
  if (prec_sloppy == QUDA_INVALID_PRECISION) prec_sloppy = prec;
  if (prec_eigensolver == QUDA_INVALID_PRECISION) prec_eigensolver = prec_sloppy;
  if (prec_precondition == QUDA_INVALID_PRECISION) prec_precondition = prec_sloppy;
  if (prec_null == QUDA_INVALID_PRECISION) prec_null = prec_precondition;
  if (smoother_halo_prec == QUDA_INVALID_PRECISION) smoother_halo_prec = prec_null;
  if (link_recon_sloppy == QUDA_RECONSTRUCT_INVALID) link_recon_sloppy = link_recon;
  if (link_recon_precondition == QUDA_RECONSTRUCT_INVALID) link_recon_precondition = link_recon_sloppy;
  if (link_recon_eigensolver == QUDA_RECONSTRUCT_INVALID) link_recon_eigensolver = link_recon_sloppy;
}

void setQudaMgSolveTypes()
{
  for (int i = 0; i < QUDA_MAX_MG_LEVEL; i++) {
    if (coarse_solve_type[i] == QUDA_INVALID_SOLVE) coarse_solve_type[i] = solve_type;
    if (smoother_solve_type[i] == QUDA_INVALID_SOLVE) smoother_solve_type[i] = QUDA_DIRECT_PC_SOLVE;
  }
}

void setQudaDefaultMgTestParams()
{
  // We give here some default values
  for (int i = 0; i < QUDA_MAX_MG_LEVEL; i++) {
    mg_verbosity[i] = QUDA_SUMMARIZE;
    setup_inv[i] = QUDA_BICGSTAB_INVERTER;
    num_setup_iter[i] = 1;
    setup_tol[i] = 5e-6;
    setup_maxiter[i] = 500;
    setup_maxiter_refresh[i] = 20;
    mu_factor[i] = 1.;
    coarse_solve_type[i] = QUDA_INVALID_SOLVE;
    smoother_solve_type[i] = QUDA_INVALID_SOLVE;
    mg_schwarz_type[i] = QUDA_INVALID_SCHWARZ;
    mg_schwarz_cycle[i] = 1;
    smoother_type[i] = QUDA_GCR_INVERTER;
    smoother_tol[i] = 0.25;
    coarse_solver[i] = QUDA_GCR_INVERTER;
    coarse_solver_tol[i] = 0.25;
    coarse_solver_maxiter[i] = 100;
    solver_location[i] = QUDA_CUDA_FIELD_LOCATION;
    setup_location[i] = QUDA_CUDA_FIELD_LOCATION;
    nu_pre[i] = 2;
    nu_post[i] = 2;
    n_block_ortho[i] = 1;

    // Default eigensolver params
    mg_eig[i] = false;
    mg_eig_tol[i] = 1e-3;
    mg_eig_n_ev[i] = nvec[i];
    mg_eig_n_kr[i] = 3 * nvec[i];
    mg_eig_require_convergence[i] = QUDA_BOOLEAN_TRUE;
    mg_eig_type[i] = QUDA_EIG_TR_LANCZOS;
    mg_eig_spectrum[i] = QUDA_SPECTRUM_SR_EIG;
    mg_eig_check_interval[i] = 5;
    mg_eig_max_restarts[i] = 100;
    mg_eig_use_normop[i] = QUDA_BOOLEAN_FALSE;
    mg_eig_use_dagger[i] = QUDA_BOOLEAN_FALSE;
    mg_eig_use_poly_acc[i] = QUDA_BOOLEAN_TRUE;
    mg_eig_poly_deg[i] = 100;
    mg_eig_amin[i] = 1.0;
    mg_eig_amax[i] = -1.0; // use power iterations
    mg_eig_save_prec[i] = QUDA_DOUBLE_PRECISION;

    setup_ca_basis[i] = QUDA_POWER_BASIS;
    setup_ca_basis_size[i] = 4;
    setup_ca_lambda_min[i] = 0.0;
    setup_ca_lambda_max[i] = -1.0; // use power iterations

    coarse_solver_ca_basis[i] = QUDA_POWER_BASIS;
    coarse_solver_ca_basis_size[i] = 4;
    coarse_solver_ca_lambda_min[i] = 0.0;
    coarse_solver_ca_lambda_max[i] = -1.0;

    strcpy(mg_vec_infile[i], "");
    strcpy(mg_vec_outfile[i], "");
  }
}

void constructQudaGaugeField(void **gauge, int type, QudaPrecision precision, QudaGaugeParam *param)
{
  if (type == 0) {
    if (precision == QUDA_DOUBLE_PRECISION)
      constructUnitGaugeField((double **)gauge, param);
    else
      constructUnitGaugeField((float **)gauge, param);
  } else if (type == 1) {
    if (precision == QUDA_DOUBLE_PRECISION)
      constructRandomGaugeField((double **)gauge, param);
    else
      constructRandomGaugeField((float **)gauge, param);
  } else {
    if (precision == QUDA_DOUBLE_PRECISION)
      applyGaugeFieldScaling((double **)gauge, Vh, param);
    else
      applyGaugeFieldScaling((float **)gauge, Vh, param);
  }
}

void constructHostGaugeField(void **gauge, QudaGaugeParam &gauge_param, int argc, char **argv)
{
  // 0 = unit gauge
  // 1 = random SU(3)
  // 2 = supplied field
  int construct_type = 0;
  if (strcmp(latfile, "")) {
    // load in the command line supplied gauge field using QIO and LIME
    if (getVerbosity() >= QUDA_VERBOSE) printfQuda("Loading the gauge field in %s\n", latfile);
    read_gauge_field(latfile, gauge, gauge_param.cpu_prec, gauge_param.X, argc, argv);
    construct_type = 2;
  } else {
    if (unit_gauge)
      construct_type = 0;
    else
      construct_type = 1;
  }
  constructQudaGaugeField(gauge, construct_type, gauge_param.cpu_prec, &gauge_param);
}

void constructHostCloverField(void *clover, void *, QudaInvertParam &inv_param)
{
  double norm = 0.01; // clover components are random numbers in the range (-norm, norm)
  double diag = 1.0;  // constant added to the diagonal

  if (!compute_clover) constructQudaCloverField(clover, norm, diag, inv_param.clover_cpu_prec);

  inv_param.compute_clover = compute_clover;
  if (compute_clover) inv_param.return_clover = 1;
  inv_param.compute_clover_inverse = 1;
  inv_param.return_clover_inverse = 1;
}

void constructQudaCloverField(void *clover, double norm, double diag, QudaPrecision precision)
{
  if (precision == QUDA_DOUBLE_PRECISION)
    constructCloverField((double *)clover, norm, diag);
  else
    constructCloverField((float *)clover, norm, diag);
}

void constructWilsonTestSpinorParam(quda::ColorSpinorParam *cs_param, const QudaInvertParam *inv_param,
                                    const QudaGaugeParam *gauge_param)
{
  // Lattice vector spacetime/colour/spin/parity properties
  cs_param->nColor = 3;
  cs_param->nSpin = 4;
  if (inv_param->dslash_type == QUDA_DOMAIN_WALL_DSLASH || inv_param->dslash_type == QUDA_DOMAIN_WALL_4D_DSLASH
      || inv_param->dslash_type == QUDA_MOBIUS_DWF_DSLASH || inv_param->dslash_type == QUDA_MOBIUS_DWF_EOFA_DSLASH) {
    cs_param->nDim = 5;
    cs_param->x[4] = inv_param->Ls;
  } else {
    cs_param->nDim = 4;
  }
  for (int d = 0; d < 4; d++) cs_param->x[d] = gauge_param->X[d];
  bool pc = isPCSolution(inv_param->solution_type);
  if (pc) cs_param->x[0] /= 2;
  cs_param->siteSubset = pc ? QUDA_PARITY_SITE_SUBSET : QUDA_FULL_SITE_SUBSET;

  // Lattice vector data properties
  cs_param->setPrecision(inv_param->cpu_prec);
  cs_param->pad = 0;
  cs_param->siteOrder = QUDA_EVEN_ODD_SITE_ORDER;
  cs_param->fieldOrder = QUDA_SPACE_SPIN_COLOR_FIELD_ORDER;
  cs_param->gammaBasis = inv_param->gamma_basis;
  cs_param->create = QUDA_ZERO_FIELD_CREATE;
  cs_param->location = QUDA_CPU_FIELD_LOCATION;
}

void constructRandomSpinorSource(void *v, int nSpin, int nColor, QudaPrecision precision, QudaSolutionType sol_type,
                                 const int *const x, quda::RNG &rng)
{
  quda::ColorSpinorParam param;
  param.v = v;
  param.nColor = nColor;
  param.nSpin = nSpin;
  param.setPrecision(precision);
  param.create = QUDA_REFERENCE_FIELD_CREATE;
  param.fieldOrder = QUDA_SPACE_SPIN_COLOR_FIELD_ORDER;
  param.nDim = 4;
  param.siteSubset = isPCSolution(sol_type) ? QUDA_PARITY_SITE_SUBSET : QUDA_FULL_SITE_SUBSET;
  param.siteOrder = QUDA_EVEN_ODD_SITE_ORDER;
  param.location = QUDA_CPU_FIELD_LOCATION; // DMH FIXME so one can construct device noise
  for (int d = 0; d < 4; d++) param.x[d] = x[d];
  if (isPCSolution(sol_type)) param.x[0] /= 2;
  quda::cpuColorSpinorField spinor_in(param);
  quda::spinorNoise(spinor_in, rng, QUDA_NOISE_UNIFORM);
}

void initComms(int argc, char **argv, std::array<int, 4> &commDims) { initComms(argc, argv, commDims.data()); }

#if defined(QMP_COMMS) || defined(MPI_COMMS)
void initComms(int argc, char **argv, int *const commDims)
#else
void initComms(int, char **, int *const commDims)
#endif
{
  if (getenv("QUDA_TEST_GRID_SIZE")) { get_size_from_env(commDims, "QUDA_TEST_GRID_SIZE"); }
  if (getenv("QUDA_TEST_GRID_PARTITION")) { get_size_from_env(grid_partition.data(), "QUDA_TEST_GRID_PARTITION"); }

#if defined(QMP_COMMS)
  QMP_thread_level_t tl;
  QMP_init_msg_passing(&argc, &argv, QMP_THREAD_SINGLE, &tl);

  // make sure the QMP logical ordering matches QUDA's
  if (rank_order == 0) {
    int map[] = {3, 2, 1, 0};
    QMP_declare_logical_topology_map(commDims, 4, map, 4);
  } else {
    int map[] = {0, 1, 2, 3};
    QMP_declare_logical_topology_map(commDims, 4, map, 4);
  }
#elif defined(MPI_COMMS)
  MPI_Init(&argc, &argv);
#endif

  QudaCommsMap func = rank_order == 0 ? lex_rank_from_coords_t : lex_rank_from_coords_x;

  initCommsGridQuda(4, commDims, func, NULL);
  initRand();

  printfQuda("Rank order is %s major (%s running fastest)\n", rank_order == 0 ? "column" : "row",
             rank_order == 0 ? "t" : "x");
}

void finalizeComms()
{
  comm_finalize();
#if defined(QMP_COMMS)
  QMP_finalize_msg_passing();
#elif defined(MPI_COMMS)
  MPI_Finalize();
#endif
}

void initRand()
{
  int rank = 0;

#if defined(QMP_COMMS)
  rank = QMP_get_node_number();
#elif defined(MPI_COMMS)
  MPI_Comm_rank(MPI_COMM_WORLD, &rank);
#endif

  srand(17 * rank + 137);
}

void setDims(int *X)
{
  V = 1;
  for (int d = 0; d < 4; d++) {
    V *= X[d];
    Z[d] = X[d];

    faceVolume[d] = 1;
    for (int i = 0; i < 4; i++) {
      if (i == d) continue;
      faceVolume[d] *= X[i];
    }
  }
<<<<<<< HEAD
  Vh = V/2;

  Vs_x = X[1]*X[2]*X[3];
  Vs_y = X[0]*X[2]*X[3];
  Vs_z = X[0]*X[1]*X[3];
  Vs_t = X[0]*X[1]*X[2];

  Vsh_x = Vs_x/2;
  Vsh_y = Vs_y/2;
  Vsh_z = Vs_z/2;
  Vsh_t = Vs_t/2;

  E1=X[0]+4; E2=X[1]+4; E3=X[2]+4; E4=X[3]+4;
  E1h=E1/2;
=======
  Vh = V / 2;

  Vs_x = X[1] * X[2] * X[3];
  Vs_y = X[0] * X[2] * X[3];
  Vs_z = X[0] * X[1] * X[3];
  Vs_t = X[0] * X[1] * X[2];

  Vsh_x = Vs_x / 2;
  Vsh_y = Vs_y / 2;
  Vsh_z = Vs_z / 2;
  Vsh_t = Vs_t / 2;

  E1 = X[0] + 4;
  E2 = X[1] + 4;
  E3 = X[2] + 4;
  E4 = X[3] + 4;
  E1h = E1 / 2;
>>>>>>> f9c80ba6
  E[0] = E1;
  E[1] = E2;
  E[2] = E3;
  E[3] = E4;
<<<<<<< HEAD
  V_ex = E1*E2*E3*E4;
  Vh_ex = V_ex/2;
=======
  V_ex = E1 * E2 * E3 * E4;
  Vh_ex = V_ex / 2;
>>>>>>> f9c80ba6
}

void dw_setDims(int *X, const int L5)
{
  V = 1;
  for (int d = 0; d < 4; d++) {
    V *= X[d];
    Z[d] = X[d];

    faceVolume[d] = 1;
    for (int i = 0; i < 4; i++) {
      if (i == d) continue;
      faceVolume[d] *= X[i];
    }
  }
  Vh = V / 2;

  Ls = L5;
  V5 = V * Ls;
  V5h = Vh * Ls;

  Vs_t = Z[0] * Z[1] * Z[2] * Ls; //?
  Vsh_t = Vs_t / 2;               //?
}

int dimPartitioned(int dim) { return ((gridsize_from_cmdline[dim] > 1) || dim_partitioned[dim]); }

bool last_node_in_t()
{
  // only apply T-boundary at edge nodes
#ifdef MULTI_GPU
  return commCoords(3) == commDim(3) - 1;
#else
  return true;
#endif
}

int index_4d_cb_from_coordinate_4d(const int coordinate[4], const int dim[4])
{
  return (((coordinate[3] * dim[2] + coordinate[2]) * dim[1] + coordinate[1]) * dim[0] + coordinate[0]) >> 1;
}

void coordinate_from_shrinked_index(int coordinate[4], int shrinked_index, const int shrinked_dim[4],
                                    const int shift[4], int parity)
{
  int aux[4];
  aux[0] = shrinked_index * 2;

  for (int i = 0; i < 3; i++) { aux[i + 1] = aux[i] / shrinked_dim[i]; }

  coordinate[0] = aux[0] - aux[1] * shrinked_dim[0];
  coordinate[1] = aux[1] - aux[2] * shrinked_dim[1];
  coordinate[2] = aux[2] - aux[3] * shrinked_dim[2];
  coordinate[3] = aux[3];

  // Find the full coordinate in the shrinked volume.
  coordinate[0] += (parity + coordinate[3] + coordinate[2] + coordinate[1]) & 1;

  // if(shrinked_index == 3691) printfQuda("coordinate[0] = %d\n", coordinate[0]);
  for (int d = 0; d < 4; d++) { coordinate[d] += shift[d]; }
}

// i represents a "half index" into an even or odd "half lattice".
// when oddBit={0,1} the half lattice is {even,odd}.
//
// the displacements, such as dx, refer to the full lattice coordinates.
//
// neighborIndex() takes a "half index", displaces it, and returns the
// new "half index", which can be an index into either the even or odd lattices.
// displacements of magnitude one always interchange odd and even lattices.
//

int neighborIndex(int i, int oddBit, int dx4, int dx3, int dx2, int dx1)
{
  int Y = fullLatticeIndex(i, oddBit);
  int x4 = Y / (Z[2] * Z[1] * Z[0]);
  int x3 = (Y / (Z[1] * Z[0])) % Z[2];
  int x2 = (Y / Z[0]) % Z[1];
  int x1 = Y % Z[0];

  // assert (oddBit == (x+y+z+t)%2);

  x4 = (x4 + dx4 + Z[3]) % Z[3];
  x3 = (x3 + dx3 + Z[2]) % Z[2];
  x2 = (x2 + dx2 + Z[1]) % Z[1];
  x1 = (x1 + dx1 + Z[0]) % Z[0];

  return (x4 * (Z[2] * Z[1] * Z[0]) + x3 * (Z[1] * Z[0]) + x2 * (Z[0]) + x1) / 2;
}

int neighborIndex(int dim[4], int index, int oddBit, int dx[4])
{

  const int fullIndex = fullLatticeIndex(dim, index, oddBit);

  int x[4];
  x[3] = fullIndex / (dim[2] * dim[1] * dim[0]);
  x[2] = (fullIndex / (dim[1] * dim[0])) % dim[2];
  x[1] = (fullIndex / dim[0]) % dim[1];
  x[0] = fullIndex % dim[0];

  for (int dir = 0; dir < 4; ++dir) x[dir] = (x[dir] + dx[dir] + dim[dir]) % dim[dir];

  return (((x[3] * dim[2] + x[2]) * dim[1] + x[1]) * dim[0] + x[0]) / 2;
}

int neighborIndex_mg(int i, int oddBit, int dx4, int dx3, int dx2, int dx1)
{
  int ret;

  int Y = fullLatticeIndex(i, oddBit);
  int x4 = Y / (Z[2] * Z[1] * Z[0]);
  int x3 = (Y / (Z[1] * Z[0])) % Z[2];
  int x2 = (Y / Z[0]) % Z[1];
  int x1 = Y % Z[0];

  int ghost_x4 = x4 + dx4;

  // assert (oddBit == (x+y+z+t)%2);

  x4 = (x4 + dx4 + Z[3]) % Z[3];
  x3 = (x3 + dx3 + Z[2]) % Z[2];
  x2 = (x2 + dx2 + Z[1]) % Z[1];
  x1 = (x1 + dx1 + Z[0]) % Z[0];

  if ((ghost_x4 >= 0 && ghost_x4 < Z[3]) || !comm_dim_partitioned(3)) {
    ret = (x4 * (Z[2] * Z[1] * Z[0]) + x3 * (Z[1] * Z[0]) + x2 * (Z[0]) + x1) / 2;
  } else {
    ret = (x3 * (Z[1] * Z[0]) + x2 * (Z[0]) + x1) / 2;
  }

  return ret;
}

/*
 * This is a computation of neighbor using the full index and the displacement in each direction
 *
 */

int neighborIndexFullLattice(int i, int dx4, int dx3, int dx2, int dx1)
{
  int oddBit = 0;
  int half_idx = i;
  if (i >= Vh) {
    oddBit = 1;
    half_idx = i - Vh;
  }

  int nbr_half_idx = neighborIndex(half_idx, oddBit, dx4, dx3, dx2, dx1);
  int oddBitChanged = (dx4 + dx3 + dx2 + dx1) % 2;
  if (oddBitChanged) { oddBit = 1 - oddBit; }
  int ret = nbr_half_idx;
  if (oddBit) { ret = Vh + nbr_half_idx; }

  return ret;
}

int neighborIndexFullLattice(int dim[4], int index, int dx[4])
{
  const int volume = dim[0] * dim[1] * dim[2] * dim[3];
  const int halfVolume = volume / 2;
  int oddBit = 0;
  int halfIndex = index;

  if (index >= halfVolume) {
    oddBit = 1;
    halfIndex = index - halfVolume;
  }

  int neighborHalfIndex = neighborIndex(dim, halfIndex, oddBit, dx);

  int oddBitChanged = (dx[0] + dx[1] + dx[2] + dx[3]) % 2;
  if (oddBitChanged) { oddBit = 1 - oddBit; }

  return neighborHalfIndex + oddBit * halfVolume;
}

int neighborIndexFullLattice_mg(int i, int dx4, int dx3, int dx2, int dx1)
{
  int ret;
  int oddBit = 0;
  int half_idx = i;
  if (i >= Vh) {
    oddBit = 1;
    half_idx = i - Vh;
  }

  int Y = fullLatticeIndex(half_idx, oddBit);
  int x4 = Y / (Z[2] * Z[1] * Z[0]);
  int x3 = (Y / (Z[1] * Z[0])) % Z[2];
  int x2 = (Y / Z[0]) % Z[1];
  int x1 = Y % Z[0];
  int ghost_x4 = x4 + dx4;

  x4 = (x4 + dx4 + Z[3]) % Z[3];
  x3 = (x3 + dx3 + Z[2]) % Z[2];
  x2 = (x2 + dx2 + Z[1]) % Z[1];
  x1 = (x1 + dx1 + Z[0]) % Z[0];

  if (ghost_x4 >= 0 && ghost_x4 < Z[3]) {
    ret = (x4 * (Z[2] * Z[1] * Z[0]) + x3 * (Z[1] * Z[0]) + x2 * (Z[0]) + x1) / 2;
  } else {
    ret = (x3 * (Z[1] * Z[0]) + x2 * (Z[0]) + x1) / 2;
    return ret;
  }

  int oddBitChanged = (dx4 + dx3 + dx2 + dx1) % 2;
  if (oddBitChanged) { oddBit = 1 - oddBit; }

  if (oddBit) { ret += Vh; }

  return ret;
}

// X indexes the lattice site
void printSpinorElement(void *spinor, int X, QudaPrecision precision)
{
  if (precision == QUDA_DOUBLE_PRECISION)
    for (int s = 0; s < 4; s++) printVector((double *)spinor + X * 24 + s * 6);
  else
    for (int s = 0; s < 4; s++) printVector((float *)spinor + X * 24 + s * 6);
}

// X indexes the full lattice
void printGaugeElement(void *gauge, int X, QudaPrecision precision)
{
  if (getOddBit(X) == 0) {
    if (precision == QUDA_DOUBLE_PRECISION)
      for (int m = 0; m < 3; m++) printVector((double *)gauge + (X / 2) * gauge_site_size + m * 3 * 2);
    else
      for (int m = 0; m < 3; m++) printVector((float *)gauge + (X / 2) * gauge_site_size + m * 3 * 2);

  } else {
    if (precision == QUDA_DOUBLE_PRECISION)
      for (int m = 0; m < 3; m++) printVector((double *)gauge + (X / 2 + Vh) * gauge_site_size + m * 3 * 2);
    else
      for (int m = 0; m < 3; m++) printVector((float *)gauge + (X / 2 + Vh) * gauge_site_size + m * 3 * 2);
  }
}

int fullLatticeIndex(int dim[4], int index, int oddBit)
{

  int za = index / (dim[0] >> 1);
  int zb = za / dim[1];
  int x2 = za - zb * dim[1];
  int x4 = zb / dim[2];
  int x3 = zb - x4 * dim[2];

  return 2 * index + ((x2 + x3 + x4 + oddBit) & 1);
}

// given a "half index" i into either an even or odd half lattice (corresponding
// to oddBit = {0, 1}), returns the corresponding full lattice index.
int fullLatticeIndex(int i, int oddBit)
{
  /*
    int boundaryCrossings = i/(Z[0]/2) + i/(Z[1]*Z[0]/2) + i/(Z[2]*Z[1]*Z[0]/2);
    return 2*i + (boundaryCrossings + oddBit) % 2;
  */

  int X1 = Z[0];
  int X2 = Z[1];
  int X3 = Z[2];
  // int X4 = Z[3];
  int X1h = X1 / 2;

  int sid = i;
  int za = sid / X1h;
  // int x1h = sid - za*X1h;
  int zb = za / X2;
  int x2 = za - zb * X2;
  int x4 = zb / X3;
  int x3 = zb - x4 * X3;
  int x1odd = (x2 + x3 + x4 + oddBit) & 1;
  // int x1 = 2*x1h + x1odd;
  int X = 2 * sid + x1odd;

  return X;
}

extern "C" {
/**
   @brief Set the default ASAN options.  This ensures that QUDA just
   works when SANITIZE is enabled without requiring ASAN_OPTIONS to be
   set.  We default disable leak checking, otherwise this will cause
   ctest to fail with MPI library leaks.
 */
const char *__asan_default_options() { return "detect_leaks=0,protect_shadow_gap=0"; }
}

/**
 * For MPI, the default node mapping is lexicographical with t varying fastest.
 */

void get_size_from_env(int *const dims, const char env[])
{
  char *grid_size_env = getenv(env);
  if (grid_size_env) {
    std::stringstream grid_list(grid_size_env);

    int dim;
    int i = 0;
    while (grid_list >> dim) {
      if (i >= 4) errorQuda("Unexpected grid size array length");
      dims[i] = dim;
      if (grid_list.peek() == ',') grid_list.ignore();
      i++;
    }
  }
}

int lex_rank_from_coords_t(const int *coords, void *)
{
  int rank = coords[0];
  for (int i = 1; i < 4; i++) { rank = gridsize_from_cmdline[i] * rank + coords[i]; }
  return rank;
}

int lex_rank_from_coords_x(const int *coords, void *)
{
  int rank = coords[3];
  for (int i = 2; i >= 0; i--) { rank = gridsize_from_cmdline[i] * rank + coords[i]; }
  return rank;
}

template <typename Float> void printVector(Float *v)
{
  printfQuda("{(%f %f) (%f %f) (%f %f)}\n", v[0], v[1], v[2], v[3], v[4], v[5]);
}

// returns 0 or 1 if the full lattice index X is even or odd
int getOddBit(int Y)
{
  int x4 = Y / (Z[2] * Z[1] * Z[0]);
  int x3 = (Y / (Z[1] * Z[0])) % Z[2];
  int x2 = (Y / Z[0]) % Z[1];
  int x1 = Y % Z[0];
  return (x4 + x3 + x2 + x1) % 2;
}

// a+=b
template <typename Float> inline void complexAddTo(Float *a, Float *b)
{
  a[0] += b[0];
  a[1] += b[1];
}

// a = b*c
template <typename Float> inline void complexProduct(Float *a, Float *b, Float *c)
{
  a[0] = b[0] * c[0] - b[1] * c[1];
  a[1] = b[0] * c[1] + b[1] * c[0];
}

// a = conj(b)*conj(c)
template <typename Float> inline void complexConjugateProduct(Float *a, Float *b, Float *c)
{
  a[0] = b[0] * c[0] - b[1] * c[1];
  a[1] = -b[0] * c[1] - b[1] * c[0];
}

// a = conj(b)*c
template <typename Float> inline void complexDotProduct(Float *a, Float *b, Float *c)
{
  a[0] = b[0] * c[0] + b[1] * c[1];
  a[1] = b[0] * c[1] - b[1] * c[0];
}

// a += b*c
template <typename Float> inline void accumulateComplexProduct(Float *a, Float *b, Float *c, Float sign)
{
  a[0] += sign * (b[0] * c[0] - b[1] * c[1]);
  a[1] += sign * (b[0] * c[1] + b[1] * c[0]);
}

// a += conj(b)*c)
template <typename Float> inline void accumulateComplexDotProduct(Float *a, Float *b, Float *c)
{
  a[0] += b[0] * c[0] + b[1] * c[1];
  a[1] += b[0] * c[1] - b[1] * c[0];
}

template <typename Float> inline void accumulateConjugateProduct(Float *a, Float *b, Float *c, int sign)
{
  a[0] += sign * (b[0] * c[0] - b[1] * c[1]);
  a[1] -= sign * (b[0] * c[1] + b[1] * c[0]);
}

template <typename Float> inline void su3Construct12(Float *mat)
{
  Float *w = mat + 12;
  w[0] = 0.0;
  w[1] = 0.0;
  w[2] = 0.0;
  w[3] = 0.0;
  w[4] = 0.0;
  w[5] = 0.0;
}

// Stabilized Bunk and Sommer
template <typename Float> inline void su3Construct8(Float *mat)
{
  mat[0] = atan2(mat[1], mat[0]);
  mat[1] = atan2(mat[13], mat[12]);
  for (int i = 8; i < 18; i++) mat[i] = 0.0;
}

void su3_construct(void *mat, QudaReconstructType reconstruct, QudaPrecision precision)
{
  if (reconstruct == QUDA_RECONSTRUCT_12) {
    if (precision == QUDA_DOUBLE_PRECISION)
      su3Construct12((double *)mat);
    else
      su3Construct12((float *)mat);
  } else {
    if (precision == QUDA_DOUBLE_PRECISION)
      su3Construct8((double *)mat);
    else
      su3Construct8((float *)mat);
  }
}

// given first two rows (u,v) of SU(3) matrix mat, reconstruct the third row
// as the cross product of the conjugate vectors: w = u* x v*
//
// 48 flops
template <typename Float> static void su3Reconstruct12(Float *mat, int dir, int ga_idx, QudaGaugeParam *param)
{
  Float *u = &mat[0 * (3 * 2)];
  Float *v = &mat[1 * (3 * 2)];
  Float *w = &mat[2 * (3 * 2)];
  w[0] = 0.0;
  w[1] = 0.0;
  w[2] = 0.0;
  w[3] = 0.0;
  w[4] = 0.0;
  w[5] = 0.0;
  accumulateConjugateProduct(w + 0 * (2), u + 1 * (2), v + 2 * (2), +1);
  accumulateConjugateProduct(w + 0 * (2), u + 2 * (2), v + 1 * (2), -1);
  accumulateConjugateProduct(w + 1 * (2), u + 2 * (2), v + 0 * (2), +1);
  accumulateConjugateProduct(w + 1 * (2), u + 0 * (2), v + 2 * (2), -1);
  accumulateConjugateProduct(w + 2 * (2), u + 0 * (2), v + 1 * (2), +1);
  accumulateConjugateProduct(w + 2 * (2), u + 1 * (2), v + 0 * (2), -1);
  Float u0 = (dir < 3 ? param->anisotropy : (ga_idx >= (Z[3] - 1) * Z[0] * Z[1] * Z[2] / 2 ? param->t_boundary : 1));
  w[0] *= u0;
  w[1] *= u0;
  w[2] *= u0;
  w[3] *= u0;
  w[4] *= u0;
  w[5] *= u0;
}

template <typename Float> static void su3Reconstruct8(Float *mat, int dir, int ga_idx, QudaGaugeParam *param)
{
  // First reconstruct first row
  Float row_sum = 0.0;
  row_sum += mat[2] * mat[2];
  row_sum += mat[3] * mat[3];
  row_sum += mat[4] * mat[4];
  row_sum += mat[5] * mat[5];
  Float u0 = (dir < 3 ? param->anisotropy : (ga_idx >= (Z[3] - 1) * Z[0] * Z[1] * Z[2] / 2 ? param->t_boundary : 1));
  Float U00_mag = sqrt(1.f / (u0 * u0) - row_sum);

  mat[14] = mat[0];
  mat[15] = mat[1];

  mat[0] = U00_mag * cos(mat[14]);
  mat[1] = U00_mag * sin(mat[14]);

  Float column_sum = 0.0;
  for (int i = 0; i < 2; i++) column_sum += mat[i] * mat[i];
  for (int i = 6; i < 8; i++) column_sum += mat[i] * mat[i];
  Float U20_mag = sqrt(1.f / (u0 * u0) - column_sum);

  mat[12] = U20_mag * cos(mat[15]);
  mat[13] = U20_mag * sin(mat[15]);

  // First column now restored

  // finally reconstruct last elements from SU(2) rotation
  Float r_inv2 = 1.0 / (u0 * row_sum);

  // U11
  Float A[2];
  complexDotProduct(A, mat + 0, mat + 6);
  complexConjugateProduct(mat + 8, mat + 12, mat + 4);
  accumulateComplexProduct(mat + 8, A, mat + 2, u0);
  mat[8] *= -r_inv2;
  mat[9] *= -r_inv2;

  // U12
  complexConjugateProduct(mat + 10, mat + 12, mat + 2);
  accumulateComplexProduct(mat + 10, A, mat + 4, -u0);
  mat[10] *= r_inv2;
  mat[11] *= r_inv2;

  // U21
  complexDotProduct(A, mat + 0, mat + 12);
  complexConjugateProduct(mat + 14, mat + 6, mat + 4);
  accumulateComplexProduct(mat + 14, A, mat + 2, -u0);
  mat[14] *= r_inv2;
  mat[15] *= r_inv2;

  // U12
  complexConjugateProduct(mat + 16, mat + 6, mat + 2);
  accumulateComplexProduct(mat + 16, A, mat + 4, u0);
  mat[16] *= -r_inv2;
  mat[17] *= -r_inv2;
}

void su3_reconstruct(void *mat, int dir, int ga_idx, QudaReconstructType reconstruct, QudaPrecision precision,
                     QudaGaugeParam *param)
{
  if (reconstruct == QUDA_RECONSTRUCT_12) {
    if (precision == QUDA_DOUBLE_PRECISION)
      su3Reconstruct12((double *)mat, dir, ga_idx, param);
    else
      su3Reconstruct12((float *)mat, dir, ga_idx, param);
  } else {
    if (precision == QUDA_DOUBLE_PRECISION)
      su3Reconstruct8((double *)mat, dir, ga_idx, param);
    else
      su3Reconstruct8((float *)mat, dir, ga_idx, param);
  }
}

template <typename Float> static int compareFloats(Float *a, Float *b, int len, double epsilon)
{
  for (int i = 0; i < len; i++) {
    double diff = fabs(a[i] - b[i]);
    if (diff > epsilon) {
      printfQuda("ERROR: i=%d, a[%d]=%f, b[%d]=%f\n", i, i, a[i], i, b[i]);
      return 0;
    }
  }
  return 1;
}

int compare_floats(void *a, void *b, int len, double epsilon, QudaPrecision precision)
{
  if (precision == QUDA_DOUBLE_PRECISION)
    return compareFloats((double *)a, (double *)b, len, epsilon);
  else
    return compareFloats((float *)a, (float *)b, len, epsilon);
}

// 4d checkerboard.
// given a "half index" i into either an even or odd half lattice (corresponding
// to oddBit = {0, 1}), returns the corresponding full lattice index.
// Cf. GPGPU code in dslash_core_ante.h.
// There, i is the thread index.
int fullLatticeIndex_4d(int i, int oddBit)
{
  if (i >= Vh || i < 0) {
    printf("i out of range in fullLatticeIndex_4d");
    exit(-1);
  }
  /*
    int boundaryCrossings = i/(Z[0]/2) + i/(Z[1]*Z[0]/2) + i/(Z[2]*Z[1]*Z[0]/2);
    return 2*i + (boundaryCrossings + oddBit) % 2;
  */

  int X1 = Z[0];
  int X2 = Z[1];
  int X3 = Z[2];
  // int X4 = Z[3];
  int X1h = X1 / 2;

  int sid = i;
  int za = sid / X1h;
  // int x1h = sid - za*X1h;
  int zb = za / X2;
  int x2 = za - zb * X2;
  int x4 = zb / X3;
  int x3 = zb - x4 * X3;
  int x1odd = (x2 + x3 + x4 + oddBit) & 1;
  // int x1 = 2*x1h + x1odd;
  int X = 2 * sid + x1odd;

  return X;
}

// 5d checkerboard.
// given a "half index" i into either an even or odd half lattice (corresponding
// to oddBit = {0, 1}), returns the corresponding full lattice index.
// Cf. GPGPU code in dslash_core_ante.h.
// There, i is the thread index sid.
// This function is used by neighborIndex_5d in dslash_reference.cpp.
// ok
int fullLatticeIndex_5d(int i, int oddBit)
{
  int boundaryCrossings
    = i / (Z[0] / 2) + i / (Z[1] * Z[0] / 2) + i / (Z[2] * Z[1] * Z[0] / 2) + i / (Z[3] * Z[2] * Z[1] * Z[0] / 2);
  return 2 * i + (boundaryCrossings + oddBit) % 2;
}

int fullLatticeIndex_5d_4dpc(int i, int oddBit)
{
  int boundaryCrossings = i / (Z[0] / 2) + i / (Z[1] * Z[0] / 2) + i / (Z[2] * Z[1] * Z[0] / 2);
  return 2 * i + (boundaryCrossings + oddBit) % 2;
}

int x4_from_full_index(int i)
{
  int oddBit = 0;
  int half_idx = i;
  if (i >= Vh) {
    oddBit = 1;
    half_idx = i - Vh;
  }

  int Y = fullLatticeIndex(half_idx, oddBit);
  int x4 = Y / (Z[2] * Z[1] * Z[0]);

  return x4;
}

template <typename Float> void applyGaugeFieldScaling(Float **gauge, int Vh, QudaGaugeParam *param)
{
  // Apply spatial scaling factor (u0) to spatial links
  for (int d = 0; d < 3; d++) {
    for (int i = 0; i < gauge_site_size * Vh * 2; i++) { gauge[d][i] /= param->anisotropy; }
  }

  // Apply boundary conditions to temporal links
  if (param->t_boundary == QUDA_ANTI_PERIODIC_T && last_node_in_t()) {
    for (int j = (Z[0] / 2) * Z[1] * Z[2] * (Z[3] - 1); j < Vh; j++) {
      for (int i = 0; i < gauge_site_size; i++) {
        gauge[3][j * gauge_site_size + i] *= -1.0;
        gauge[3][(Vh + j) * gauge_site_size + i] *= -1.0;
      }
    }
  }

  if (param->gauge_fix) {
    // set all gauge links (except for the last Z[0]*Z[1]*Z[2]/2) to the identity,
    // to simulate fixing to the temporal gauge.
    int iMax = (last_node_in_t() ? (Z[0] / 2) * Z[1] * Z[2] * (Z[3] - 1) : Vh);
    int dir = 3; // time direction only
    Float *even = gauge[dir];
    Float *odd = gauge[dir] + Vh * gauge_site_size;
    for (int i = 0; i < iMax; i++) {
      for (int m = 0; m < 3; m++) {
        for (int n = 0; n < 3; n++) {
          even[i * (3 * 3 * 2) + m * (3 * 2) + n * (2) + 0] = (m == n) ? 1 : 0;
          even[i * (3 * 3 * 2) + m * (3 * 2) + n * (2) + 1] = 0.0;
          odd[i * (3 * 3 * 2) + m * (3 * 2) + n * (2) + 0] = (m == n) ? 1 : 0;
          odd[i * (3 * 3 * 2) + m * (3 * 2) + n * (2) + 1] = 0.0;
        }
      }
    }
  }
}

// static void constructUnitGaugeField(Float **res, QudaGaugeParam *param) {
template <typename Float> void constructUnitGaugeField(Float **res, QudaGaugeParam *param)
{
  Float *resOdd[4], *resEven[4];
  for (int dir = 0; dir < 4; dir++) {
    resEven[dir] = res[dir];
    resOdd[dir] = res[dir] + Vh * gauge_site_size;
  }

  for (int dir = 0; dir < 4; dir++) {
    for (int i = 0; i < Vh; i++) {
      for (int m = 0; m < 3; m++) {
        for (int n = 0; n < 3; n++) {
          resEven[dir][i * (3 * 3 * 2) + m * (3 * 2) + n * (2) + 0] = (m == n) ? 1 : 0;
          resEven[dir][i * (3 * 3 * 2) + m * (3 * 2) + n * (2) + 1] = 0.0;
          resOdd[dir][i * (3 * 3 * 2) + m * (3 * 2) + n * (2) + 0] = (m == n) ? 1 : 0;
          resOdd[dir][i * (3 * 3 * 2) + m * (3 * 2) + n * (2) + 1] = 0.0;
        }
      }
    }
  }

  applyGaugeFieldScaling(res, Vh, param);
}

template void constructUnitGaugeField(float **res, QudaGaugeParam *param);
template void constructUnitGaugeField(double **res, QudaGaugeParam *param);

// normalize the vector a
template <typename Float> static void normalize(complex<Float> *a, int len)
{
  double sum = 0.0;
  for (int i = 0; i < len; i++) sum += norm(a[i]);
  for (int i = 0; i < len; i++) a[i] /= sqrt(sum);
}

// orthogonalize vector b to vector a
template <typename Float> static void orthogonalize(complex<Float> *a, complex<Float> *b, int len)
{
  complex<double> dot = 0.0;
  for (int i = 0; i < len; i++) dot += conj(a[i]) * b[i];
  for (int i = 0; i < len; i++) b[i] -= (complex<Float>)dot * a[i];
}

template <typename Float> void constructRandomGaugeField(Float **res, QudaGaugeParam *param, QudaDslashType dslash_type)
{
  Float *resOdd[4], *resEven[4];
  for (int dir = 0; dir < 4; dir++) {
    resEven[dir] = res[dir];
    resOdd[dir] = res[dir] + Vh * gauge_site_size;
  }

  for (int dir = 0; dir < 4; dir++) {
    for (int i = 0; i < Vh; i++) {
      for (int m = 1; m < 3; m++) {   // last 2 rows
        for (int n = 0; n < 3; n++) { // 3 columns
          resEven[dir][i * (3 * 3 * 2) + m * (3 * 2) + n * (2) + 0] = rand() / (Float)RAND_MAX;
          resEven[dir][i * (3 * 3 * 2) + m * (3 * 2) + n * (2) + 1] = rand() / (Float)RAND_MAX;
          resOdd[dir][i * (3 * 3 * 2) + m * (3 * 2) + n * (2) + 0] = rand() / (Float)RAND_MAX;
          resOdd[dir][i * (3 * 3 * 2) + m * (3 * 2) + n * (2) + 1] = rand() / (Float)RAND_MAX;
        }
      }
      normalize((complex<Float> *)(resEven[dir] + (i * 3 + 1) * 3 * 2), 3);
      orthogonalize((complex<Float> *)(resEven[dir] + (i * 3 + 1) * 3 * 2),
                    (complex<Float> *)(resEven[dir] + (i * 3 + 2) * 3 * 2), 3);
      normalize((complex<Float> *)(resEven[dir] + (i * 3 + 2) * 3 * 2), 3);

      normalize((complex<Float> *)(resOdd[dir] + (i * 3 + 1) * 3 * 2), 3);
      orthogonalize((complex<Float> *)(resOdd[dir] + (i * 3 + 1) * 3 * 2),
                    (complex<Float> *)(resOdd[dir] + (i * 3 + 2) * 3 * 2), 3);
      normalize((complex<Float> *)(resOdd[dir] + (i * 3 + 2) * 3 * 2), 3);

      {
        Float *w = resEven[dir] + (i * 3 + 0) * 3 * 2;
        Float *u = resEven[dir] + (i * 3 + 1) * 3 * 2;
        Float *v = resEven[dir] + (i * 3 + 2) * 3 * 2;

        for (int n = 0; n < 6; n++) w[n] = 0.0;
        accumulateConjugateProduct(w + 0 * (2), u + 1 * (2), v + 2 * (2), +1);
        accumulateConjugateProduct(w + 0 * (2), u + 2 * (2), v + 1 * (2), -1);
        accumulateConjugateProduct(w + 1 * (2), u + 2 * (2), v + 0 * (2), +1);
        accumulateConjugateProduct(w + 1 * (2), u + 0 * (2), v + 2 * (2), -1);
        accumulateConjugateProduct(w + 2 * (2), u + 0 * (2), v + 1 * (2), +1);
        accumulateConjugateProduct(w + 2 * (2), u + 1 * (2), v + 0 * (2), -1);
      }

      {
        Float *w = resOdd[dir] + (i * 3 + 0) * 3 * 2;
        Float *u = resOdd[dir] + (i * 3 + 1) * 3 * 2;
        Float *v = resOdd[dir] + (i * 3 + 2) * 3 * 2;

        for (int n = 0; n < 6; n++) w[n] = 0.0;
        accumulateConjugateProduct(w + 0 * (2), u + 1 * (2), v + 2 * (2), +1);
        accumulateConjugateProduct(w + 0 * (2), u + 2 * (2), v + 1 * (2), -1);
        accumulateConjugateProduct(w + 1 * (2), u + 2 * (2), v + 0 * (2), +1);
        accumulateConjugateProduct(w + 1 * (2), u + 0 * (2), v + 2 * (2), -1);
        accumulateConjugateProduct(w + 2 * (2), u + 0 * (2), v + 1 * (2), +1);
        accumulateConjugateProduct(w + 2 * (2), u + 1 * (2), v + 0 * (2), -1);
      }
    }
  }

  if (param->type == QUDA_WILSON_LINKS) {
    applyGaugeFieldScaling(res, Vh, param);
  } else if (param->type == QUDA_ASQTAD_LONG_LINKS) {
    applyGaugeFieldScaling_long(res, Vh, param, dslash_type);
  } else if (param->type == QUDA_ASQTAD_FAT_LINKS) {
    for (int dir = 0; dir < 4; dir++) {
      for (int i = 0; i < Vh; i++) {
        for (int m = 0; m < 3; m++) {   // last 2 rows
          for (int n = 0; n < 3; n++) { // 3 columns
            resEven[dir][i * (3 * 3 * 2) + m * (3 * 2) + n * (2) + 0] = 1.0 * rand() / (Float)RAND_MAX;
            resEven[dir][i * (3 * 3 * 2) + m * (3 * 2) + n * (2) + 1] = 2.0 * rand() / (Float)RAND_MAX;
            resOdd[dir][i * (3 * 3 * 2) + m * (3 * 2) + n * (2) + 0] = 3.0 * rand() / (Float)RAND_MAX;
            resOdd[dir][i * (3 * 3 * 2) + m * (3 * 2) + n * (2) + 1] = 4.0 * rand() / (Float)RAND_MAX;
          }
        }
      }
    }
  }
}

template void constructRandomGaugeField(float **res, QudaGaugeParam *param, QudaDslashType dslash_type);
template void constructRandomGaugeField(double **res, QudaGaugeParam *param, QudaDslashType dslash_type);

template <typename Float> void constructUnitaryGaugeField(Float **res)
{
  Float *resOdd[4], *resEven[4];
  for (int dir = 0; dir < 4; dir++) {
    resEven[dir] = res[dir];
    resOdd[dir] = res[dir] + Vh * gauge_site_size;
  }

  for (int dir = 0; dir < 4; dir++) {
    for (int i = 0; i < Vh; i++) {
      for (int m = 1; m < 3; m++) {   // last 2 rows
        for (int n = 0; n < 3; n++) { // 3 columns
          resEven[dir][i * (3 * 3 * 2) + m * (3 * 2) + n * (2) + 0] = rand() / (Float)RAND_MAX;
          resEven[dir][i * (3 * 3 * 2) + m * (3 * 2) + n * (2) + 1] = rand() / (Float)RAND_MAX;
          resOdd[dir][i * (3 * 3 * 2) + m * (3 * 2) + n * (2) + 0] = rand() / (Float)RAND_MAX;
          resOdd[dir][i * (3 * 3 * 2) + m * (3 * 2) + n * (2) + 1] = rand() / (Float)RAND_MAX;
        }
      }
      normalize((complex<Float> *)(resEven[dir] + (i * 3 + 1) * 3 * 2), 3);
      orthogonalize((complex<Float> *)(resEven[dir] + (i * 3 + 1) * 3 * 2),
                    (complex<Float> *)(resEven[dir] + (i * 3 + 2) * 3 * 2), 3);
      normalize((complex<Float> *)(resEven[dir] + (i * 3 + 2) * 3 * 2), 3);

      normalize((complex<Float> *)(resOdd[dir] + (i * 3 + 1) * 3 * 2), 3);
      orthogonalize((complex<Float> *)(resOdd[dir] + (i * 3 + 1) * 3 * 2),
                    (complex<Float> *)(resOdd[dir] + (i * 3 + 2) * 3 * 2), 3);
      normalize((complex<Float> *)(resOdd[dir] + (i * 3 + 2) * 3 * 2), 3);

      {
        Float *w = resEven[dir] + (i * 3 + 0) * 3 * 2;
        Float *u = resEven[dir] + (i * 3 + 1) * 3 * 2;
        Float *v = resEven[dir] + (i * 3 + 2) * 3 * 2;

        for (int n = 0; n < 6; n++) w[n] = 0.0;
        accumulateConjugateProduct(w + 0 * (2), u + 1 * (2), v + 2 * (2), +1);
        accumulateConjugateProduct(w + 0 * (2), u + 2 * (2), v + 1 * (2), -1);
        accumulateConjugateProduct(w + 1 * (2), u + 2 * (2), v + 0 * (2), +1);
        accumulateConjugateProduct(w + 1 * (2), u + 0 * (2), v + 2 * (2), -1);
        accumulateConjugateProduct(w + 2 * (2), u + 0 * (2), v + 1 * (2), +1);
        accumulateConjugateProduct(w + 2 * (2), u + 1 * (2), v + 0 * (2), -1);
      }

      {
        Float *w = resOdd[dir] + (i * 3 + 0) * 3 * 2;
        Float *u = resOdd[dir] + (i * 3 + 1) * 3 * 2;
        Float *v = resOdd[dir] + (i * 3 + 2) * 3 * 2;

        for (int n = 0; n < 6; n++) w[n] = 0.0;
        accumulateConjugateProduct(w + 0 * (2), u + 1 * (2), v + 2 * (2), +1);
        accumulateConjugateProduct(w + 0 * (2), u + 2 * (2), v + 1 * (2), -1);
        accumulateConjugateProduct(w + 1 * (2), u + 2 * (2), v + 0 * (2), +1);
        accumulateConjugateProduct(w + 1 * (2), u + 0 * (2), v + 2 * (2), -1);
        accumulateConjugateProduct(w + 2 * (2), u + 0 * (2), v + 1 * (2), +1);
        accumulateConjugateProduct(w + 2 * (2), u + 1 * (2), v + 0 * (2), -1);
      }
    }
  }
}

template <typename Float> void constructCloverField(Float *res, double norm, double diag)
{

  Float c = 2.0 * norm / RAND_MAX;

  for (int i = 0; i < V; i++) {
    for (int j = 0; j < 72; j++) { res[i * 72 + j] = c * rand() - norm; }

    // impose clover symmetry on each chiral block
    for (int ch = 0; ch < 2; ch++) {
      res[i * 72 + 3 + 36 * ch] = -res[i * 72 + 0 + 36 * ch];
      res[i * 72 + 4 + 36 * ch] = -res[i * 72 + 1 + 36 * ch];
      res[i * 72 + 5 + 36 * ch] = -res[i * 72 + 2 + 36 * ch];
      res[i * 72 + 30 + 36 * ch] = -res[i * 72 + 6 + 36 * ch];
      res[i * 72 + 31 + 36 * ch] = -res[i * 72 + 7 + 36 * ch];
      res[i * 72 + 32 + 36 * ch] = -res[i * 72 + 8 + 36 * ch];
      res[i * 72 + 33 + 36 * ch] = -res[i * 72 + 9 + 36 * ch];
      res[i * 72 + 34 + 36 * ch] = -res[i * 72 + 16 + 36 * ch];
      res[i * 72 + 35 + 36 * ch] = -res[i * 72 + 17 + 36 * ch];
    }

    for (int j = 0; j < 6; j++) {
      res[i * 72 + j] += diag;
      res[i * 72 + j + 36] += diag;
    }
  }
}

template <typename Float> static void checkGauge(Float **oldG, Float **newG, double epsilon)
{

  const int fail_check = 17;
  int fail[4][fail_check];
  int iter[4][18];
  for (int d = 0; d < 4; d++)
    for (int i = 0; i < fail_check; i++) fail[d][i] = 0;
  for (int d = 0; d < 4; d++)
    for (int i = 0; i < 18; i++) iter[d][i] = 0;

  for (int d = 0; d < 4; d++) {
    for (int eo = 0; eo < 2; eo++) {
      for (int i = 0; i < Vh; i++) {
        int ga_idx = (eo * Vh + i);
        for (int j = 0; j < 18; j++) {
          double diff = fabs(newG[d][ga_idx * 18 + j] - oldG[d][ga_idx * 18 + j]); /// fabs(oldG[d][ga_idx*18+j]);

          for (int f = 0; f < fail_check; f++)
            if (diff > pow(10.0, -(f + 1))) fail[d][f]++;
          if (diff > epsilon) iter[d][j]++;
        }
      }
    }
  }

  printf("Component fails (X, Y, Z, T)\n");
  for (int i = 0; i < 18; i++)
    printf("%d fails = (%8d, %8d, %8d, %8d)\n", i, iter[0][i], iter[1][i], iter[2][i], iter[3][i]);

  printf("\nDeviation Failures = (X, Y, Z, T)\n");
  for (int f = 0; f < fail_check; f++) {
    printf("%e Failures = (%9d, %9d, %9d, %9d) = (%6.5f, %6.5f, %6.5f, %6.5f)\n", pow(10.0, -(f + 1)), fail[0][f],
           fail[1][f], fail[2][f], fail[3][f], fail[0][f] / (double)(V * 18), fail[1][f] / (double)(V * 18),
           fail[2][f] / (double)(V * 18), fail[3][f] / (double)(V * 18));
  }
}

void check_gauge(void **oldG, void **newG, double epsilon, QudaPrecision precision)
{
  if (precision == QUDA_DOUBLE_PRECISION)
    checkGauge((double **)oldG, (double **)newG, epsilon);
  else
    checkGauge((float **)oldG, (float **)newG, epsilon);
}

void createSiteLinkCPU(void **link, QudaPrecision precision, int phase)
{
  if (precision == QUDA_DOUBLE_PRECISION) {
    constructUnitaryGaugeField((double **)link);
  } else {
    constructUnitaryGaugeField((float **)link);
  }

  if (phase) {

    for (int i = 0; i < V; i++) {
      for (int dir = XUP; dir <= TUP; dir++) {
        int idx = i;
        int oddBit = 0;
        if (i >= Vh) {
          idx = i - Vh;
          oddBit = 1;
        }

        int X1 = Z[0];
        int X2 = Z[1];
        int X3 = Z[2];
        int X4 = Z[3];

        int full_idx = fullLatticeIndex(idx, oddBit);
        int i4 = full_idx / (X3 * X2 * X1);
        int i3 = (full_idx - i4 * (X3 * X2 * X1)) / (X2 * X1);
        int i2 = (full_idx - i4 * (X3 * X2 * X1) - i3 * (X2 * X1)) / X1;
        int i1 = full_idx - i4 * (X3 * X2 * X1) - i3 * (X2 * X1) - i2 * X1;

        double coeff = 1.0;
        switch (dir) {
        case XUP:
          if ((i4 & 1) != 0) { coeff *= -1; }
          break;

        case YUP:
          if (((i4 + i1) & 1) != 0) { coeff *= -1; }
          break;

        case ZUP:
          if (((i4 + i1 + i2) & 1) != 0) { coeff *= -1; }
          break;

        case TUP:
          if (last_node_in_t() && i4 == (X4 - 1)) { coeff *= -1; }
          break;

        default: printf("ERROR: wrong dir(%d)\n", dir); exit(1);
        }

        if (precision == QUDA_DOUBLE_PRECISION) {
          // double* mylink = (double*)link;
          // mylink = mylink + (4*i + dir)*gauge_site_size;
          double *mylink = (double *)link[dir];
          mylink = mylink + i * gauge_site_size;

          mylink[12] *= coeff;
          mylink[13] *= coeff;
          mylink[14] *= coeff;
          mylink[15] *= coeff;
          mylink[16] *= coeff;
          mylink[17] *= coeff;

        } else {
          // float* mylink = (float*)link;
          // mylink = mylink + (4*i + dir)*gauge_site_size;
          float *mylink = (float *)link[dir];
          mylink = mylink + i * gauge_site_size;

          mylink[12] *= coeff;
          mylink[13] *= coeff;
          mylink[14] *= coeff;
          mylink[15] *= coeff;
          mylink[16] *= coeff;
          mylink[17] *= coeff;
        }
      }
    }
  }

#if 1
  for (int dir = 0; dir < 4; dir++) {
    for (int i = 0; i < V * gauge_site_size; i++) {
      if (precision == QUDA_SINGLE_PRECISION) {
        float *f = (float *)link[dir];
        if (f[i] != f[i] || (fabsf(f[i]) > 1.e+3)) {
          fprintf(stderr, "ERROR:  %dth: bad number(%f) in function %s \n", i, f[i], __FUNCTION__);
          exit(1);
        }
      } else {
        double *f = (double *)link[dir];
        if (f[i] != f[i] || (fabs(f[i]) > 1.e+3)) {
          fprintf(stderr, "ERROR:  %dth: bad number(%f) in function %s \n", i, f[i], __FUNCTION__);
          exit(1);
        }
      }
    }
  }
#endif

  return;
}

template <typename Float> int compareLink(Float **linkA, Float **linkB, int len)
{
  const int fail_check = 16;
  int fail[fail_check];
  for (int f = 0; f < fail_check; f++) fail[f] = 0;

  int iter[18];
  for (int i = 0; i < 18; i++) iter[i] = 0;

  for (int dir = 0; dir < 4; dir++) {
    for (int i = 0; i < len; i++) {
      for (int j = 0; j < 18; j++) {
        int is = i * 18 + j;
        double diff = fabs(linkA[dir][is] - linkB[dir][is]);
        for (int f = 0; f < fail_check; f++)
          if (diff > pow(10.0, -(f + 1))) fail[f]++;
        // if (diff > 1e-1) printf("%d %d %e\n", i, j, diff);
        if (diff > 1e-3) iter[j]++;
      }
    }
  }

  for (int i = 0; i < 18; i++) printfQuda("%d fails = %d\n", i, iter[i]);

  int accuracy_level = 0;
  for (int f = 0; f < fail_check; f++) {
    if (fail[f] == 0) { accuracy_level = f; }
  }

  for (int f = 0; f < fail_check; f++) {
    printfQuda("%e Failures: %d / %d  = %e\n", pow(10.0, -(f + 1)), fail[f], 4 * len * 18,
               fail[f] / (double)(4 * len * 18));
  }

  return accuracy_level;
}

static int compare_link(void **linkA, void **linkB, int len, QudaPrecision precision)
{
  int ret;

  if (precision == QUDA_DOUBLE_PRECISION) {
    ret = compareLink((double **)linkA, (double **)linkB, len);
  } else {
    ret = compareLink((float **)linkA, (float **)linkB, len);
  }

  return ret;
}

// X indexes the lattice site
static void printLinkElement(void *link, int X, QudaPrecision precision)
{
  if (precision == QUDA_DOUBLE_PRECISION) {
    for (int i = 0; i < 3; i++) { printVector((double *)link + X * gauge_site_size + i * 6); }

  } else {
    for (int i = 0; i < 3; i++) { printVector((float *)link + X * gauge_site_size + i * 6); }
  }
}

int strong_check_link(void **linkA, const char *msgA, void **linkB, const char *msgB, int len, QudaPrecision prec)
{
  printfQuda("%s\n", msgA);
  printLinkElement(linkA[0], 0, prec);
  printfQuda("\n");
  printLinkElement(linkA[0], 1, prec);
  printfQuda("...\n");
  printLinkElement(linkA[3], len - 1, prec);
  printfQuda("\n");

  printfQuda("\n%s\n", msgB);
  printLinkElement(linkB[0], 0, prec);
  printfQuda("\n");
  printLinkElement(linkB[0], 1, prec);
  printfQuda("...\n");
  printLinkElement(linkB[3], len - 1, prec);
  printfQuda("\n");

  int ret = compare_link(linkA, linkB, len, prec);
  return ret;
}

void createMomCPU(void *mom, QudaPrecision precision)
{
  void *temp;

  size_t gSize = (precision == QUDA_DOUBLE_PRECISION) ? sizeof(double) : sizeof(float);
  temp = malloc(4 * V * gauge_site_size * gSize);
  if (temp == NULL) {
    fprintf(stderr, "Error: malloc failed for temp in function %s\n", __FUNCTION__);
    exit(1);
  }

  for (int i = 0; i < V; i++) {
    if (precision == QUDA_DOUBLE_PRECISION) {
      for (int dir = 0; dir < 4; dir++) {
        double *thismom = (double *)mom;
        for (int k = 0; k < mom_site_size; k++) {
          thismom[(4 * i + dir) * mom_site_size + k] = 1.0 * rand() / RAND_MAX;
          if (k == mom_site_size - 1) thismom[(4 * i + dir) * mom_site_size + k] = 0.0;
        }
      }
    } else {
      for (int dir = 0; dir < 4; dir++) {
        float *thismom = (float *)mom;
        for (int k = 0; k < mom_site_size; k++) {
          thismom[(4 * i + dir) * mom_site_size + k] = 1.0 * rand() / RAND_MAX;
          if (k == mom_site_size - 1) thismom[(4 * i + dir) * mom_site_size + k] = 0.0;
        }
      }
    }
  }

  free(temp);
  return;
}

void createHwCPU(void *hw, QudaPrecision precision)
{
  for (int i = 0; i < V; i++) {
    if (precision == QUDA_DOUBLE_PRECISION) {
      for (int dir = 0; dir < 4; dir++) {
        double *thishw = (double *)hw;
        for (int k = 0; k < hw_site_size; k++) { thishw[(4 * i + dir) * hw_site_size + k] = 1.0 * rand() / RAND_MAX; }
      }
    } else {
      for (int dir = 0; dir < 4; dir++) {
        float *thishw = (float *)hw;
        for (int k = 0; k < hw_site_size; k++) { thishw[(4 * i + dir) * hw_site_size + k] = 1.0 * rand() / RAND_MAX; }
      }
    }
  }

  return;
}

template <typename Float> int compare_mom(Float *momA, Float *momB, int len)
{
  const int fail_check = 16;
  int fail[fail_check];
  for (int f = 0; f < fail_check; f++) fail[f] = 0;

  int iter[mom_site_size];
  for (int i = 0; i < mom_site_size; i++) iter[i] = 0;

  for (int i = 0; i < len; i++) {
    for (int j = 0; j < mom_site_size - 1; j++) {
      int is = i * mom_site_size + j;
      double diff = fabs(momA[is] - momB[is]);
      for (int f = 0; f < fail_check; f++)
        if (diff > pow(10.0, -(f + 1))) fail[f]++;
      // if (diff > 1e-1) printf("%d %d %e\n", i, j, diff);
      if (diff > 1e-3) iter[j]++;
    }
  }

  int accuracy_level = 0;
  for (int f = 0; f < fail_check; f++) {
    if (fail[f] == 0) { accuracy_level = f + 1; }
  }

  for (int i = 0; i < mom_site_size; i++) printfQuda("%d fails = %d\n", i, iter[i]);

  for (int f = 0; f < fail_check; f++) {
    printfQuda("%e Failures: %d / %d  = %e\n", pow(10.0, -(f + 1)), fail[f], len * 9, fail[f] / (double)(len * 9));
  }

  return accuracy_level;
}

static void printMomElement(void *mom, int X, QudaPrecision precision)
{
  if (precision == QUDA_DOUBLE_PRECISION) {
    double *thismom = ((double *)mom) + X * mom_site_size;
    printVector(thismom);
    printfQuda("(%9f,%9f) (%9f,%9f)\n", thismom[6], thismom[7], thismom[8], thismom[9]);
  } else {
    float *thismom = ((float *)mom) + X * mom_site_size;
    printVector(thismom);
    printfQuda("(%9f,%9f) (%9f,%9f)\n", thismom[6], thismom[7], thismom[8], thismom[9]);
  }
}

int strong_check_mom(void *momA, void *momB, int len, QudaPrecision prec)
{
  printfQuda("mom:\n");
  printMomElement(momA, 0, prec);
  printfQuda("\n");
  printMomElement(momA, 1, prec);
  printfQuda("\n");
  printMomElement(momA, 2, prec);
  printfQuda("\n");
  printMomElement(momA, 3, prec);
  printfQuda("...\n");

  printfQuda("\nreference mom:\n");
  printMomElement(momB, 0, prec);
  printfQuda("\n");
  printMomElement(momB, 1, prec);
  printfQuda("\n");
  printMomElement(momB, 2, prec);
  printfQuda("\n");
  printMomElement(momB, 3, prec);
  printfQuda("\n");

  int ret;
  if (prec == QUDA_DOUBLE_PRECISION) {
    ret = compare_mom((double *)momA, (double *)momB, len);
  } else {
    ret = compare_mom((float *)momA, (float *)momB, len);
  }

  return ret;
}

// compute the magnitude squared anti-Hermitian matrix, including the
// MILC convention of subtracting 4 from each site norm to improve
// stability
template <typename real> double mom_action(real *mom_, int len)
{
  double action = 0.0;
  for (int i = 0; i < len; i++) {
    real *mom = mom_ + i * mom_site_size;
    double local = 0.0;
    for (int j = 0; j < 6; j++) local += mom[j] * mom[j];
    for (int j = 6; j < 9; j++) local += 0.5 * mom[j] * mom[j];
    local -= 4.0;
    action += local;
  }

  return action;
}

double mom_action(void *mom, QudaPrecision prec, int len)
{
  double action = 0.0;
  if (prec == QUDA_DOUBLE_PRECISION) {
    action = mom_action<double>((double *)mom, len);
  } else if (prec == QUDA_SINGLE_PRECISION) {
    action = mom_action<float>((float *)mom, len);
  }
  comm_allreduce(&action);
  return action;
}

<<<<<<< HEAD
=======
static struct timeval startTime;

void stopwatchStart() { gettimeofday(&startTime, NULL); }

double stopwatchReadSeconds()
{
  struct timeval endTime;
  gettimeofday(&endTime, NULL);

  long ds = endTime.tv_sec - startTime.tv_sec;
  long dus = endTime.tv_usec - startTime.tv_usec;
  return ds + 0.000001 * dus;
}

>>>>>>> f9c80ba6
void performanceStats(std::vector<double> &time, std::vector<double> &gflops, std::vector<int> &iter)
{
  auto mean_time = 0.0;
  auto mean_time2 = 0.0;
  auto mean_gflops = 0.0;
  auto mean_gflops2 = 0.0;
  auto mean_iter = 0.0;
  auto mean_iter2 = 0.0;
  // skip first solve due to allocations, potential UVM swapping overhead
  for (int i = 1; i < Nsrc; i++) {
    mean_time += time[i];
    mean_time2 += time[i] * time[i];
    mean_gflops += gflops[i];
    mean_gflops2 += gflops[i] * gflops[i];
    mean_iter += iter[i];
    mean_iter2 += iter[i] * iter[i];
  }

  auto NsrcM1 = Nsrc - 1;

  mean_time /= NsrcM1;
  mean_time2 /= NsrcM1;
  auto stddev_time = NsrcM1 > 1 ? sqrt((NsrcM1 / ((double)NsrcM1 - 1.0)) * (mean_time2 - mean_time * mean_time)) :
                                  std::numeric_limits<double>::infinity();
  mean_gflops /= NsrcM1;
  mean_gflops2 /= NsrcM1;
  auto stddev_gflops = NsrcM1 > 1 ? sqrt((NsrcM1 / ((double)NsrcM1 - 1.0)) * (mean_gflops2 - mean_gflops * mean_gflops)) :
                                    std::numeric_limits<double>::infinity();

  mean_iter /= NsrcM1;
  mean_iter2 /= NsrcM1;
  auto stddev_iter = NsrcM1 > 1 ? sqrt((NsrcM1 / ((double)NsrcM1 - 1.0)) * (mean_iter2 - mean_iter * mean_iter)) :
                                  std::numeric_limits<double>::infinity();

  printfQuda("%d solves, mean iteration count %g (stddev = %g), with mean solve time %g (stddev = %g), mean GFLOPS %g "
             "(stddev = %g) [excluding first solve]\n",
             Nsrc, mean_iter, stddev_iter, mean_time, stddev_time, mean_gflops, stddev_gflops);
}<|MERGE_RESOLUTION|>--- conflicted
+++ resolved
@@ -322,22 +322,6 @@
       faceVolume[d] *= X[i];
     }
   }
-<<<<<<< HEAD
-  Vh = V/2;
-
-  Vs_x = X[1]*X[2]*X[3];
-  Vs_y = X[0]*X[2]*X[3];
-  Vs_z = X[0]*X[1]*X[3];
-  Vs_t = X[0]*X[1]*X[2];
-
-  Vsh_x = Vs_x/2;
-  Vsh_y = Vs_y/2;
-  Vsh_z = Vs_z/2;
-  Vsh_t = Vs_t/2;
-
-  E1=X[0]+4; E2=X[1]+4; E3=X[2]+4; E4=X[3]+4;
-  E1h=E1/2;
-=======
   Vh = V / 2;
 
   Vs_x = X[1] * X[2] * X[3];
@@ -355,18 +339,12 @@
   E3 = X[2] + 4;
   E4 = X[3] + 4;
   E1h = E1 / 2;
->>>>>>> f9c80ba6
   E[0] = E1;
   E[1] = E2;
   E[2] = E3;
   E[3] = E4;
-<<<<<<< HEAD
-  V_ex = E1*E2*E3*E4;
-  Vh_ex = V_ex/2;
-=======
   V_ex = E1 * E2 * E3 * E4;
   Vh_ex = V_ex / 2;
->>>>>>> f9c80ba6
 }
 
 void dw_setDims(int *X, const int L5)
@@ -1630,23 +1608,6 @@
   return action;
 }
 
-<<<<<<< HEAD
-=======
-static struct timeval startTime;
-
-void stopwatchStart() { gettimeofday(&startTime, NULL); }
-
-double stopwatchReadSeconds()
-{
-  struct timeval endTime;
-  gettimeofday(&endTime, NULL);
-
-  long ds = endTime.tv_sec - startTime.tv_sec;
-  long dus = endTime.tv_usec - startTime.tv_usec;
-  return ds + 0.000001 * dus;
-}
-
->>>>>>> f9c80ba6
 void performanceStats(std::vector<double> &time, std::vector<double> &gflops, std::vector<int> &iter)
 {
   auto mean_time = 0.0;
