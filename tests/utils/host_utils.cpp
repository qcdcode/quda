--- conflicted
+++ resolved
@@ -214,14 +214,8 @@
       || inv_param->dslash_type == QUDA_MOBIUS_DWF_DSLASH || inv_param->dslash_type == QUDA_MOBIUS_DWF_EOFA_DSLASH) {
     cs_param->nDim = 5;
     cs_param->x[4] = inv_param->Ls;
-<<<<<<< HEAD
   } else if ((inv_param->dslash_type == QUDA_TWISTED_MASS_DSLASH || inv_param->dslash_type == QUDA_TWISTED_CLOVER_DSLASH) &&
              (inv_param->twist_flavor == QUDA_TWIST_NONDEG_DOUBLET)) {
-=======
-  } else if ((inv_param->dslash_type == QUDA_TWISTED_MASS_DSLASH || inv_param->dslash_type == QUDA_TWISTED_CLOVER_DSLASH)
-             && (inv_param->twist_flavor == QUDA_TWIST_NONDEG_DOUBLET
-                 || inv_param->twist_flavor == QUDA_TWIST_DEG_DOUBLET)) {
->>>>>>> 6a3caa27
     cs_param->nDim = 5;
     cs_param->x[4] = 2;
   } else {
