#pragma once

#include <array>
#include <externals/CLI11.hpp>
#include <quda.h>

// for compatibility while porting - remove later
extern void usage(char **);

namespace quda
{
  template <typename T> using mgarray = std::array<T, QUDA_MAX_MG_LEVEL>;
}

class QUDAApp : public CLI::App
{

public:
  QUDAApp(std::string app_description = "", std::string app_name = "") : CLI::App(app_description, app_name) {};

  virtual ~QUDAApp() {};

  template <typename T>
  CLI::Option *add_mgoption(std::string option_name, std::array<T, QUDA_MAX_MG_LEVEL> &variable, CLI::Validator trans,
                            std::string option_description = "", bool = false)
  {

    CLI::callback_t f = [&variable, &option_name, trans](CLI::results_t vals) {
      size_t l;
      T j; // results_t is just a vector of strings
      bool worked = true;

      CLI::Range validlevel(0, QUDA_MAX_MG_LEVEL);
      for (size_t i {0}; i < vals.size() / 2; ++i) { // will always be a multiple of 2
        auto levelok = validlevel(vals.at(2 * i));
        auto transformok = trans(vals.at(2 * i + 1));
        if (!levelok.empty()) throw CLI::ValidationError(option_name, levelok);
        if (!transformok.empty()) throw CLI::ValidationError(option_name, transformok);
        worked = worked and CLI::detail::lexical_cast(vals.at(2 * i), l);
        worked = worked and CLI::detail::lexical_cast(vals.at(2 * i + 1), j);

        if (worked) variable[l] = j;
      }
      return worked;
    };
    CLI::Option *opt = add_option(option_name, f, option_description);
    auto valuename = std::string("LEVEL ") + std::string(CLI::detail::type_name<T>());
    opt->type_name(valuename)->type_size(-2);
    opt->expected(-1);
    opt->check(CLI::Validator(trans.get_description()));
    // opt->transform(trans);
    // opt->default_str("");

    return opt;
  }

  template <typename T>
  CLI::Option *add_mgoption(CLI::Option_group *group, std::string option_name, std::array<T, QUDA_MAX_MG_LEVEL> &variable,
                            CLI::Validator trans, std::string option_description = "", bool = false)
  {

    CLI::callback_t f = [&variable, &option_name, trans](CLI::results_t vals) {
      size_t l;
      // T j; // results_t is just a vector of strings
      bool worked = true;

      CLI::Range validlevel(0, QUDA_MAX_MG_LEVEL);
      for (size_t i {0}; i < vals.size() / 2; ++i) { // will always be a multiple of 2
        auto levelok = validlevel(vals.at(2 * i));
        auto transformok = trans(vals.at(2 * i + 1));
        if (!levelok.empty()) throw CLI::ValidationError(option_name, levelok);
        if (!transformok.empty()) throw CLI::ValidationError(option_name, transformok);
        worked = worked and CLI::detail::lexical_cast(vals.at(2 * i), l);
        auto &j = variable[l];
        worked = worked and CLI::detail::lexical_cast(vals.at(2 * i + 1), j);

        // if (worked) variable[l] = j;
      }
      return worked;
    };
    CLI::Option *opt = add_option(option_name, f, option_description);
    auto valuename = std::string("LEVEL ") + std::string(CLI::detail::type_name<T>());
    opt->type_name(valuename)->type_size(-2);
    opt->expected(-1);
    opt->check(CLI::Validator(trans.get_description()));
    // opt->transform(trans);
    // opt->default_str("");
    group->add_option(opt);
    return opt;
  }

  template <typename T>
<<<<<<< HEAD
  CLI::Option *add_mgoption(CLI::Option_group *group, std::string option_name, std::array<std::array<T, 4>, QUDA_MAX_MG_LEVEL> &variable,
                            CLI::Validator trans, std::string option_description = "", bool = false)
=======
  CLI::Option *add_mgoption(CLI::Option_group *group, std::string option_name,
                            std::array<std::array<T, 4>, QUDA_MAX_MG_LEVEL> &variable, CLI::Validator trans,
                            std::string option_description = "", bool defaulted = false)
>>>>>>> f9c80ba6
  {

    CLI::callback_t f = [&variable, &option_name, trans](CLI::results_t vals) {
      size_t l;
      T j; // results_t is just a vector of strings
      bool worked = true;

      CLI::Range validlevel(0, QUDA_MAX_MG_LEVEL);
      for (size_t i {0}; i < vals.size() / (4 + 1); ++i) {
        auto levelok = validlevel(vals.at((4 + 1) * i));

        if (!levelok.empty()) throw CLI::ValidationError(option_name, levelok);
        worked = worked and CLI::detail::lexical_cast(vals.at((4 + 1) * i), l);

        for (int k = 0; k < 4; k++) {
          auto transformok = trans(vals.at((4 + 1) * i + k + 1));
          if (!transformok.empty()) throw CLI::ValidationError(option_name, transformok);
          worked = worked and CLI::detail::lexical_cast(vals.at((4 + 1) * i + k + 1), j);
          if (worked) variable[l][k] = j;
        }
      }
      return worked;
    };
    CLI::Option *opt = add_option(option_name, f, option_description);
    auto valuename = std::string("LEVEL ") + std::string(CLI::detail::type_name<T>());
    opt->type_name(valuename)->type_size(-4 - 1);
    opt->expected(-1);
    opt->check(CLI::Validator(trans.get_description()));
    // opt->transform(trans);
    // opt->default_str("");
    group->add_option(opt);
    return opt;
  }
};

std::shared_ptr<QUDAApp> make_app(std::string app_description = "QUDA internal test", std::string app_name = "");
void add_eigen_option_group(std::shared_ptr<QUDAApp> quda_app);
void add_deflation_option_group(std::shared_ptr<QUDAApp> quda_app);
void add_multigrid_option_group(std::shared_ptr<QUDAApp> quda_app);
void add_eofa_option_group(std::shared_ptr<QUDAApp> quda_app);
void add_su3_option_group(std::shared_ptr<QUDAApp> quda_app);
void add_comms_option_group(std::shared_ptr<QUDAApp> quda_app);

template <typename T> std::string inline get_string(CLI::TransformPairs<T> &map, T val)
{
  auto it
    = std::find_if(map.begin(), map.end(), [&val](const decltype(map.back()) &p) -> bool { return p.second == val; });
  return it->first;
}

// template<typename T>
// const char* inline get_cstring(CLI::TransformPairs<T> &map, T val){
//   return get_string(map,val).c_str();
// }
// parameters

extern int device_ordinal;
extern int rank_order;
extern bool native_blas_lapack;
extern std::array<int, 4> gridsize_from_cmdline;
extern std::array<int, 4> dim_partitioned;
extern QudaReconstructType link_recon;
extern QudaReconstructType link_recon_sloppy;
extern QudaReconstructType link_recon_precondition;
extern QudaReconstructType link_recon_eigensolver;
extern QudaPrecision prec;
extern QudaPrecision prec_sloppy;
extern QudaPrecision prec_refinement_sloppy;
extern QudaPrecision prec_precondition;
extern QudaPrecision prec_eigensolver;
extern QudaPrecision prec_null;
extern QudaPrecision prec_ritz;
extern QudaVerbosity verbosity;
extern std::array<int, 4> dim;
extern int &xdim;
extern int &ydim;
extern int &zdim;
extern int &tdim;
extern int Lsdim;
extern bool dagger;
extern QudaDslashType dslash_type;
extern int laplace3D;
extern char latfile[256];
extern bool unit_gauge;
extern double gaussian_sigma;
extern char gauge_outfile[256];
extern int Nsrc;
extern int Msrc;
extern int niter;
extern int maxiter_precondition;
extern int gcrNkrylov;
extern QudaCABasis ca_basis;
extern double ca_lambda_min;
extern double ca_lambda_max;
extern int pipeline;
extern int solution_accumulator_pipeline;
extern int test_type;
extern quda::mgarray<int> nvec;
extern quda::mgarray<char[256]> mg_vec_infile;
extern quda::mgarray<char[256]> mg_vec_outfile;
extern QudaInverterType inv_type;
extern bool inv_deflate;
extern bool inv_multigrid;
extern QudaInverterType precon_type;
extern QudaSchwarzType precon_schwarz_type;
extern int precon_schwarz_cycle;
extern int multishift;
extern bool verify_results;
extern bool low_mode_check;
extern bool oblique_proj_check;
extern double mass;
extern double kappa;
extern double mu;
extern double epsilon;
extern double m5;
extern double b5;
extern double c5;
extern double anisotropy;
extern double tadpole_factor;
extern double eps_naik;
extern int n_naiks;
extern double clover_coeff;
extern bool compute_clover;
extern bool compute_clover_trlog;
extern bool compute_fatlong;
extern double tol;
extern double tol_precondition;
extern double tol_hq;
extern double reliable_delta;
extern bool alternative_reliable;
extern QudaTwistFlavorType twist_flavor;
extern QudaMassNormalization normalization;
extern QudaMatPCType matpc_type;
extern QudaSolveType solve_type;
extern QudaSolutionType solution_type;
extern QudaTboundary fermion_t_boundary;

extern int mg_levels;

extern quda::mgarray<QudaFieldLocation> solver_location;
extern quda::mgarray<QudaFieldLocation> setup_location;

extern quda::mgarray<int> nu_pre;
extern quda::mgarray<int> nu_post;
extern quda::mgarray<int> n_block_ortho;
extern quda::mgarray<double> mu_factor;
extern quda::mgarray<QudaVerbosity> mg_verbosity;
extern quda::mgarray<QudaInverterType> setup_inv;
extern quda::mgarray<QudaSolveType> coarse_solve_type;
extern quda::mgarray<QudaSolveType> smoother_solve_type;
extern quda::mgarray<int> num_setup_iter;
extern quda::mgarray<double> setup_tol;
extern quda::mgarray<int> setup_maxiter;
extern quda::mgarray<int> setup_maxiter_refresh;
extern quda::mgarray<QudaCABasis> setup_ca_basis;
extern quda::mgarray<int> setup_ca_basis_size;
extern quda::mgarray<double> setup_ca_lambda_min;
extern quda::mgarray<double> setup_ca_lambda_max;
extern QudaSetupType setup_type;
extern bool pre_orthonormalize;
extern bool post_orthonormalize;
extern double omega;
extern quda::mgarray<QudaInverterType> coarse_solver;
extern quda::mgarray<double> coarse_solver_tol;
extern quda::mgarray<QudaInverterType> smoother_type;
extern QudaPrecision smoother_halo_prec;
extern quda::mgarray<double> smoother_tol;
extern quda::mgarray<int> coarse_solver_maxiter;
extern quda::mgarray<QudaCABasis> coarse_solver_ca_basis;
extern quda::mgarray<int> coarse_solver_ca_basis_size;
extern quda::mgarray<double> coarse_solver_ca_lambda_min;
extern quda::mgarray<double> coarse_solver_ca_lambda_max;
extern bool generate_nullspace;
extern bool generate_all_levels;
extern quda::mgarray<QudaSchwarzType> mg_schwarz_type;
extern quda::mgarray<int> mg_schwarz_cycle;
extern bool mg_evolve_thin_updates;
extern QudaTransferType staggered_transfer_type;

extern quda::mgarray<std::array<int, 4>> geo_block_size;
extern bool mg_use_mma;

extern int n_ev;
extern int max_search_dim;
extern int deflation_grid;
extern double tol_restart;

extern int eigcg_max_restarts;
extern int max_restart_num;
extern double inc_tol;
extern double eigenval_tol;

extern QudaExtLibType solver_ext_lib;
extern QudaExtLibType deflation_ext_lib;
extern QudaFieldLocation location_ritz;
extern QudaMemoryType mem_type_ritz;

// Parameters for the stand alone eigensolver
extern int eig_block_size;
extern int eig_n_ev;
extern int eig_n_kr;
extern int eig_n_conv;         // If unchanged, will be set to n_ev
extern int eig_n_ev_deflate;   // If unchanged, will be set to n_conv
extern int eig_batched_rotate; // If unchanged, will be set to maximum
extern bool eig_require_convergence;
extern int eig_check_interval;
extern int eig_max_restarts;
extern double eig_tol;
extern double eig_qr_tol;
extern bool eig_use_eigen_qr;
extern bool eig_use_poly_acc;
extern int eig_poly_deg;
extern double eig_amin;
extern double eig_amax;
extern bool eig_use_normop;
extern bool eig_use_dagger;
extern bool eig_compute_svd;
extern bool eig_compute_gamma5;
extern QudaEigSpectrumType eig_spectrum;
extern QudaEigType eig_type;
extern bool eig_arpack_check;
extern char eig_arpack_logfile[256];
extern char eig_QUDA_logfile[256];
extern char eig_vec_infile[256];
extern char eig_vec_outfile[256];
extern bool eig_io_parity_inflate;
extern QudaPrecision eig_save_prec;

// Parameters for the MG eigensolver.
// The coarsest grid params are for deflation,
// all others are for PR vectors.
extern quda::mgarray<bool> mg_eig;
extern quda::mgarray<int> mg_eig_block_size;
extern quda::mgarray<int> mg_eig_n_ev_deflate;
extern quda::mgarray<int> mg_eig_n_ev;
extern quda::mgarray<int> mg_eig_n_kr;
extern quda::mgarray<int> mg_eig_batched_rotate;
extern quda::mgarray<bool> mg_eig_require_convergence;
extern quda::mgarray<int> mg_eig_check_interval;
extern quda::mgarray<int> mg_eig_max_restarts;
extern quda::mgarray<double> mg_eig_tol;
extern quda::mgarray<double> mg_eig_qr_tol;
extern quda::mgarray<bool> mg_eig_use_eigen_qr;
extern quda::mgarray<bool> mg_eig_use_poly_acc;
extern quda::mgarray<int> mg_eig_poly_deg;
extern quda::mgarray<double> mg_eig_amin;
extern quda::mgarray<double> mg_eig_amax;
extern quda::mgarray<bool> mg_eig_use_normop;
extern quda::mgarray<bool> mg_eig_use_dagger;
extern quda::mgarray<QudaEigSpectrumType> mg_eig_spectrum;
extern quda::mgarray<QudaEigType> mg_eig_type;
extern quda::mgarray<QudaPrecision> mg_eig_save_prec;

extern bool mg_eig_coarse_guess;
extern bool mg_eig_preserve_deflation;

extern double heatbath_beta_value;
extern int heatbath_warmup_steps;
extern int heatbath_num_steps;
extern int heatbath_num_heatbath_per_step;
extern int heatbath_num_overrelax_per_step;
extern bool heatbath_coldstart;

extern int eofa_pm;
extern double eofa_shift;
extern double eofa_mq1;
extern double eofa_mq2;
extern double eofa_mq3;

extern double stout_smear_rho;
extern double stout_smear_epsilon;
extern double ape_smear_rho;
extern int smear_steps;
extern double wflow_epsilon;
extern int wflow_steps;
extern QudaWFlowType wflow_type;
extern int measurement_interval;

extern QudaContractType contract_type;

extern std::array<int, 4> grid_partition;
extern QudaBLASOperation blas_trans_a;
extern QudaBLASOperation blas_trans_b;
extern QudaBLASDataType blas_data_type;
extern QudaBLASDataOrder blas_data_order;

extern std::array<int, 3> blas_mnk;
extern std::array<int, 3> blas_leading_dims;
extern std::array<int, 3> blas_offsets;
extern std::array<int, 3> blas_strides;
extern std::array<double, 2> blas_alpha_re_im;
extern std::array<double, 2> blas_beta_re_im;
extern int blas_batch;<|MERGE_RESOLUTION|>--- conflicted
+++ resolved
@@ -90,14 +90,9 @@
   }
 
   template <typename T>
-<<<<<<< HEAD
-  CLI::Option *add_mgoption(CLI::Option_group *group, std::string option_name, std::array<std::array<T, 4>, QUDA_MAX_MG_LEVEL> &variable,
-                            CLI::Validator trans, std::string option_description = "", bool = false)
-=======
   CLI::Option *add_mgoption(CLI::Option_group *group, std::string option_name,
                             std::array<std::array<T, 4>, QUDA_MAX_MG_LEVEL> &variable, CLI::Validator trans,
-                            std::string option_description = "", bool defaulted = false)
->>>>>>> f9c80ba6
+                            std::string option_description = "", bool = false)
   {
 
     CLI::callback_t f = [&variable, &option_name, trans](CLI::results_t vals) {
