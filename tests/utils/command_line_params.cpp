--- conflicted
+++ resolved
@@ -266,18 +266,7 @@
 QudaWFlowType wflow_type = QUDA_WFLOW_TYPE_WILSON;
 int measurement_interval = 5;
 QudaGaugeSmearType gauge_smear_type = QUDA_GAUGE_SMEAR_TYPE_STOUT;
-<<<<<<< HEAD
-
 QudaFermionSmearType prop_smear_type = QUDA_FERMION_SMEAR_TYPE_GAUSSIAN;
-
-// contract options
-QudaContractType contract_type = QUDA_CONTRACT_TYPE_DR_FT_T;
-std::array<int,4> momentum = {0, 0, 0, 0};
-char correlator_file_affix[256] = "";
-char correlator_save_dir[256] = ".";
-bool open_flavor = false;
-=======
->>>>>>> 4ce74751
 
 // contract options
 QudaContractType contract_type = QUDA_CONTRACT_TYPE_DR_FT_T;
@@ -1064,10 +1053,6 @@
                        "Number of warmup steps in heatbath test (default 10)");
   opgroup->add_option("--heatbath-checkpoint", heatbath_checkpoint,
                        "Number of measurement steps in heatbath before checkpointing (default 5)");
-<<<<<<< HEAD
-
-=======
->>>>>>> 4ce74751
 }
 
 void add_su3_option_group(std::shared_ptr<QUDAApp> quda_app)
@@ -1178,10 +1163,6 @@
     
     quda_app->add_massoption(opgroup, "--mass-array", kappa_array, CLI::Validator(),
 			     "set the Nth<INT> mass value<FLOAT> of the Dirac operator)");
-<<<<<<< HEAD
-=======
-    
->>>>>>> 4ce74751
 }
 
 void add_gaugefix_option_group(std::shared_ptr<QUDAApp> quda_app)
