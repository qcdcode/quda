--- conflicted
+++ resolved
@@ -174,60 +174,6 @@
     }//dir
   }//i
   
-<<<<<<< HEAD
-  
-  qudaGaugeParam.llfat_ga_pad = gParam.pad = Vsh_t;
-  gParam.reconstruct = QUDA_RECONSTRUCT_NO;
-  gParam.create = QUDA_ZERO_FIELD_CREATE;
-  gParam.link_type = QUDA_ASQTAD_FAT_LINKS;
-  cudaFatLink = new cudaGaugeField(gParam);
-
-  switch(test){
-  case 0:
-    {
-#ifdef MULTI_GPU
-      int Vh_2d_max = MAX(xdim*ydim/2, xdim*zdim/2);
-      Vh_2d_max = MAX(Vh_2d_max, xdim*tdim/2);
-      Vh_2d_max = MAX(Vh_2d_max, ydim*zdim/2);  
-      Vh_2d_max = MAX(Vh_2d_max, ydim*tdim/2);  
-      Vh_2d_max = MAX(Vh_2d_max, zdim*tdim/2);  
-      
-      qudaGaugeParam.site_ga_pad = gParam.pad = 3*(Vsh_x+Vsh_y+Vsh_z+Vsh_t) + 4*Vh_2d_max;
-      gParam.reconstruct = link_recon;
-      gParam.link_type = QUDA_WILSON_LINKS;
-      cudaSiteLink = new cudaGaugeField(gParam);  
- 
-      
-
-      GaugeFieldParam gStapleParam(0, qudaGaugeParam);
-      gStapleParam.create = QUDA_NULL_FIELD_CREATE;  
-      gStapleParam.reconstruct = QUDA_RECONSTRUCT_NO;
-      gStapleParam.is_staple = 1; //these two condition means it is a staple instead of a normal gauge field
-      gStapleParam.pad = 3*(Vsh_x + Vsh_y + Vsh_z+ Vsh_t);
-      cudaStapleField = new cudaGaugeField(gStapleParam);
-      cudaStapleField1 = new cudaGaugeField(gStapleParam);
-      
-
-      qudaGaugeParam.staple_pad = 3*(Vsh_x + Vsh_y + Vsh_z+ Vsh_t);
-
-#else
-      qudaGaugeParam.site_ga_pad = gParam.pad = Vsh_t;
-      gParam.reconstruct = link_recon;
-      cudaSiteLink = new cudaGaugeField(gParam);
-
-      GaugeFieldParam test_param;
-
-      GaugeFieldParam gStapleParam(0, qudaGaugeParam);
-      gStapleParam.create = QUDA_NULL_FIELD_CREATE;  
-      gStapleParam.reconstruct = QUDA_RECONSTRUCT_NO;
-      gStapleParam.is_staple = 1; //these two condition means it is a staple instead of a normal gauge field
-      gStapleParam.pad = 3*Vsh_t;
-      cudaStapleField = new cudaGaugeField(gStapleParam);
-      cudaStapleField1 = new cudaGaugeField(gStapleParam);
-      
-      qudaGaugeParam.staple_pad = Vsh_t;
-=======
->>>>>>> feea3f82
 
   double act_path_coeff[6];  
   for(int i=0;i < 6;i++){
