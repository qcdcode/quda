#pragma once

#include <iostream>
#include <cstdio>
#include <cstdlib>
#include <cstring>
#include <algorithm>

#include <quda.h>
#include <gauge_field.h>
#include <dirac_quda.h>
#include <misc.h>
#include <host_utils.h>
#include <command_line_params.h>
#include <dslash_reference.h>
#include <staggered_dslash_reference.h>
#include <staggered_gauge_utils.h>

#include "dslash_test_helpers.h"
#include <assert.h>
#include <gtest/gtest.h>
#include <tune_quda.h>

using namespace quda;

dslash_test_type dtest_type = dslash_test_type::Dslash;
CLI::TransformPairs<dslash_test_type> dtest_type_map {
  {"Dslash", dslash_test_type::Dslash}, {"MatPC", dslash_test_type::MatPC}, {"Mat", dslash_test_type::Mat}
  // left here for completeness but not support in staggered dslash test
  // {"MatPCDagMatPC", dslash_test_type::MatPCDagMatPC},
  // {"MatDagMat", dslash_test_type::MatDagMat},
  // {"M5", dslash_test_type::M5},
  // {"M5inv", dslash_test_type::M5inv},
  // {"Dslash4pre", dslash_test_type::Dslash4pre}
};

struct DslashTime {
  double event_time;
  double cpu_time;
  double cpu_min;
  double cpu_max;

  DslashTime() : event_time(0.0), cpu_time(0.0), cpu_min(DBL_MAX), cpu_max(0.0) { }
};

struct StaggeredDslashTestWrapper {

  static inline void *qdp_inlink[4] = {nullptr, nullptr, nullptr, nullptr};
  // In the HISQ case, we include building fat/long links in this unit test
  static inline void *qdp_fatlink_cpu[4] = {};
  static inline void *qdp_longlink_cpu[4] = {};

  QudaGaugeParam gauge_param;
  QudaInvertParam inv_param;

  void *milc_fatlink_gpu;
  void *milc_longlink_gpu;

  GaugeField *cpuFat = nullptr;
  GaugeField *cpuLong = nullptr;

  static inline ColorSpinorField spinor;
  static inline ColorSpinorField spinorOut;
  static inline ColorSpinorField spinorRef;
  static inline ColorSpinorField tmpCpu;
  ColorSpinorField cudaSpinor;
  ColorSpinorField cudaSpinorOut;

  static inline std::vector<ColorSpinorField> vp_spinor;
  static inline std::vector<ColorSpinorField> vp_spinor_out;

  void *ghost_fatlink_cpu[4] = {};
  void *ghost_longlink_cpu[4] = {};

  QudaParity parity = QUDA_EVEN_PARITY;

  Dirac *dirac;

  // For loading the gauge fields
  int argc_copy;
  char **argv_copy;

  // Split grid options
  static inline bool test_split_grid = false;
  int num_src = 1;

  void staggeredDslashRef()
  {
    // compare to dslash reference implementation
    printfQuda("Calculating reference implementation...");
    switch (dtest_type) {
    case dslash_test_type::Dslash:
      staggeredDslash(spinorRef, qdp_fatlink_cpu, qdp_longlink_cpu, ghost_fatlink_cpu, ghost_longlink_cpu, spinor,
                      parity, dagger, inv_param.cpu_prec, gauge_param.cpu_prec, dslash_type);
      break;
    case dslash_test_type::MatPC:
      staggeredMatDagMat(spinorRef, qdp_fatlink_cpu, qdp_longlink_cpu, ghost_fatlink_cpu, ghost_longlink_cpu, spinor,
                         mass, 0, inv_param.cpu_prec, gauge_param.cpu_prec, tmpCpu, parity, dslash_type);
      break;
    case dslash_test_type::Mat:
      // the !dagger is to reconcile the QUDA convention of D_stag = {{ 2m, -D_{eo}}, -D_{oe}, 2m}} vs the host convention without the minus signs
      staggeredDslash(spinorRef.Even(), qdp_fatlink_cpu, qdp_longlink_cpu, ghost_fatlink_cpu, ghost_longlink_cpu,
                      spinor.Odd(), QUDA_EVEN_PARITY, !dagger, inv_param.cpu_prec, gauge_param.cpu_prec, dslash_type);
      staggeredDslash(spinorRef.Odd(), qdp_fatlink_cpu, qdp_longlink_cpu, ghost_fatlink_cpu, ghost_longlink_cpu,
                      spinor.Even(), QUDA_ODD_PARITY, !dagger, inv_param.cpu_prec, gauge_param.cpu_prec, dslash_type);
      if (dslash_type == QUDA_LAPLACE_DSLASH) {
        xpay(spinor.data(), kappa, spinorRef.data(), spinor.Length(), gauge_param.cpu_prec);
      } else {
        axpy(2 * mass, spinor.data(), spinorRef.data(), spinor.Length(), gauge_param.cpu_prec);
      }
      break;
    default: errorQuda("Test type %d not defined", static_cast<int>(dtest_type));
    }
  }

  void init_ctest(int argc, char **argv, int precision, QudaReconstructType link_recon_)
  {
    gauge_param = newQudaGaugeParam();
    inv_param = newQudaInvertParam();

    setStaggeredGaugeParam(gauge_param);
    setStaggeredInvertParam(inv_param);

    auto prec = getPrecision(precision);
    setVerbosity(QUDA_SUMMARIZE);

    gauge_param.cuda_prec = prec;
    gauge_param.cuda_prec_sloppy = prec;
    gauge_param.cuda_prec_precondition = prec;
    gauge_param.cuda_prec_refinement_sloppy = prec;

    inv_param.cuda_prec = prec;

    link_recon = link_recon_;

    static bool first_time = true;
    if (first_time) {
      init_host(argc, argv);
      first_time = false;
    }
    init();
  }

  void init_test(int argc, char **argv)
  {
    gauge_param = newQudaGaugeParam();
    inv_param = newQudaInvertParam();

    setStaggeredGaugeParam(gauge_param);
    setStaggeredInvertParam(inv_param);

    static bool first_time = true;
    if (first_time) {
      init_host(argc, argv);
      first_time = false;
    }
    init();
<<<<<<< HEAD
  }

  void init_host(int argc, char **argv)
  {
    setDims(gauge_param.X);
    dw_setDims(gauge_param.X, 1);
    if (Nsrc != 1) {
      warningQuda("Ignoring Nsrc = %d, setting to 1.", Nsrc);
      Nsrc = 1;
    }

    for (int dir = 0; dir < 4; dir++) {
      qdp_inlink[dir] = safe_malloc(V * gauge_site_size * host_gauge_data_type_size);
      qdp_fatlink_cpu[dir] = safe_malloc(V * gauge_site_size * host_gauge_data_type_size);
      qdp_longlink_cpu[dir] = safe_malloc(V * gauge_site_size * host_gauge_data_type_size);
    }

    bool compute_on_gpu = false; // reference fat/long fields should be computed on cpu
    constructStaggeredHostGaugeField(qdp_inlink, qdp_longlink_cpu, qdp_fatlink_cpu, gauge_param, argc, argv,
                                     compute_on_gpu);
  }

  void init()
=======
  }

  void init_host(int argc, char **argv)
>>>>>>> 3b7335c5
  {
    setDims(gauge_param.X);
    dw_setDims(gauge_param.X, 1);
    if (Nsrc != 1) {
      warningQuda("Ignoring Nsrc = %d, setting to 1.", Nsrc);
      Nsrc = 1;
    }

    for (int i = 0; i < 4; i++) inv_param.split_grid[i] = grid_partition[i];
    num_src = grid_partition[0] * grid_partition[1] * grid_partition[2] * grid_partition[3];
    test_split_grid = num_src > 1;
    if (test_split_grid) { dtest_type = dslash_test_type::Dslash; }

    for (int dir = 0; dir < 4; dir++) {
      qdp_inlink[dir] = safe_malloc(V * gauge_site_size * host_gauge_data_type_size);
      qdp_fatlink_cpu[dir] = safe_malloc(V * gauge_site_size * host_gauge_data_type_size);
      qdp_longlink_cpu[dir] = safe_malloc(V * gauge_site_size * host_gauge_data_type_size);
    }

<<<<<<< HEAD
=======
    bool compute_on_gpu = false; // reference fat/long fields should be computed on cpu
    constructStaggeredHostGaugeField(qdp_inlink, qdp_longlink_cpu, qdp_fatlink_cpu, gauge_param, argc, argv,
                                     compute_on_gpu);

    ColorSpinorParam csParam;
    csParam.nColor = 3;
    csParam.nSpin = 1;
    csParam.nDim = 4;
    for (int d = 0; d < 4; d++) { csParam.x[d] = gauge_param.X[d]; }
    csParam.x[4] = 1;

    csParam.setPrecision(inv_param.cpu_prec);
    // inv_param.solution_type = QUDA_MAT_SOLUTION;
    csParam.pad = 0;
    if (dtest_type != dslash_test_type::Mat && dslash_type != QUDA_LAPLACE_DSLASH) {
      csParam.siteSubset = QUDA_PARITY_SITE_SUBSET;
      csParam.x[0] /= 2;
      inv_param.solution_type = QUDA_MATPC_SOLUTION;
    } else {
      csParam.siteSubset = QUDA_FULL_SITE_SUBSET;
      inv_param.solution_type = QUDA_MAT_SOLUTION;
    }

    csParam.siteOrder = QUDA_EVEN_ODD_SITE_ORDER;
    csParam.fieldOrder = QUDA_SPACE_SPIN_COLOR_FIELD_ORDER;
    csParam.gammaBasis = inv_param.gamma_basis; // this parameter is meaningless for staggered
    csParam.create = QUDA_ZERO_FIELD_CREATE;
    csParam.pc_type = QUDA_4D_PC;
    csParam.location = QUDA_CPU_FIELD_LOCATION;

    spinor = ColorSpinorField(csParam);
    spinorOut = ColorSpinorField(csParam);
    spinorRef = ColorSpinorField(csParam);
    tmpCpu = ColorSpinorField(csParam);

    spinor.Source(QUDA_RANDOM_SOURCE);

    if (test_split_grid) {
      inv_param.num_src = num_src;
      inv_param.num_src_per_sub_partition = 1;
      resize(vp_spinor, num_src, csParam);
      resize(vp_spinor_out, num_src, csParam);
      std::fill(vp_spinor.begin(), vp_spinor.end(), spinor);
    }

    inv_param.dagger = dagger ? QUDA_DAG_YES : QUDA_DAG_NO;

    // set verbosity prior to loadGaugeQuda
    setVerbosity(verbosity);
  }

  void init()
  {
>>>>>>> 3b7335c5
    // Prepare the fields to be used for the GPU computation
    void *qdp_fatlink_gpu[4];
    void *qdp_longlink_gpu[4];
    for (int dir = 0; dir < 4; dir++) {
      qdp_fatlink_gpu[dir] = safe_malloc(V * gauge_site_size * host_gauge_data_type_size);
      qdp_longlink_gpu[dir] = safe_malloc(V * gauge_site_size * host_gauge_data_type_size);
    }
    // QUDA_STAGGERED_DSLASH follows the same codepath whether or not you
    // "compute" the fat/long links or not.
    if (dslash_type == QUDA_STAGGERED_DSLASH || dslash_type == QUDA_LAPLACE_DSLASH) {
      for (int dir = 0; dir < 4; dir++) {
        memcpy(qdp_fatlink_gpu[dir], qdp_inlink[dir], V * gauge_site_size * host_gauge_data_type_size);
        memset(qdp_longlink_gpu[dir], 0, V * gauge_site_size * host_gauge_data_type_size);
      }
    } else {
      // QUDA_ASQTAD_DSLASH
      if (compute_fatlong) {
<<<<<<< HEAD
        computeFatLongGPU(qdp_fatlink_gpu, qdp_longlink_gpu, qdp_inlink, gauge_param, host_gauge_data_type_size, n_naiks, eps_naik);
=======
        computeFatLongGPU(qdp_fatlink_gpu, qdp_longlink_gpu, qdp_inlink, gauge_param, host_gauge_data_type_size,
                          n_naiks, eps_naik);
>>>>>>> 3b7335c5
      } else {
        // Not computing FatLong
        for (int dir = 0; dir < 4; dir++) {
          memcpy(qdp_fatlink_gpu[dir], qdp_inlink[dir], V * gauge_site_size * host_gauge_data_type_size);
          memcpy(qdp_longlink_gpu[dir], qdp_longlink_cpu[dir], V * gauge_site_size * host_gauge_data_type_size);
        }
      }
    }

<<<<<<< HEAD

=======
>>>>>>> 3b7335c5
    // Create ghost zones for CPU fields,
    // prepare and load the GPU fields
    void *milc_fatlink_cpu = safe_malloc(4 * V * gauge_site_size * host_gauge_data_type_size);
    void *milc_longlink_cpu = safe_malloc(4 * V * gauge_site_size * host_gauge_data_type_size);

    milc_fatlink_gpu = safe_malloc(4 * V * gauge_site_size * host_gauge_data_type_size);
    milc_longlink_gpu = safe_malloc(4 * V * gauge_site_size * host_gauge_data_type_size);

    // Alright, we've created all the void** links.
    // Create the void* pointers
    reorderQDPtoMILC(milc_fatlink_gpu, qdp_fatlink_gpu, V, gauge_site_size, gauge_param.cpu_prec, gauge_param.cpu_prec);
    reorderQDPtoMILC(milc_fatlink_cpu, qdp_fatlink_cpu, V, gauge_site_size, gauge_param.cpu_prec, gauge_param.cpu_prec);
    reorderQDPtoMILC(milc_longlink_gpu, qdp_longlink_gpu, V, gauge_site_size, gauge_param.cpu_prec, gauge_param.cpu_prec);
    reorderQDPtoMILC(milc_longlink_cpu, qdp_longlink_cpu, V, gauge_site_size, gauge_param.cpu_prec, gauge_param.cpu_prec);

#ifdef MULTI_GPU
    gauge_param.type = (dslash_type == QUDA_ASQTAD_DSLASH) ? QUDA_ASQTAD_FAT_LINKS : QUDA_SU3_LINKS;
    gauge_param.reconstruct = QUDA_RECONSTRUCT_NO;
    GaugeFieldParam cpuFatParam(gauge_param, milc_fatlink_cpu);
    cpuFatParam.ghostExchange = QUDA_GHOST_EXCHANGE_PAD;
    cpuFat = new GaugeField(cpuFatParam);
    for (int i = 0; i < 4; i++) ghost_fatlink_cpu[i] = cpuFat->Ghost()[i].data();

    if (dslash_type == QUDA_ASQTAD_DSLASH) {
      gauge_param.type = QUDA_ASQTAD_LONG_LINKS;
      GaugeFieldParam cpuLongParam(gauge_param, milc_longlink_cpu);
      cpuLongParam.ghostExchange = QUDA_GHOST_EXCHANGE_PAD;
      cpuLong = new GaugeField(cpuLongParam);
      for (int i = 0; i < 4; i++) ghost_longlink_cpu[i] = cpuLong ? cpuLong->Ghost()[i].data() : nullptr;
    }
#endif

    gauge_param.type = (dslash_type == QUDA_ASQTAD_DSLASH) ? QUDA_ASQTAD_FAT_LINKS : QUDA_SU3_LINKS;
    if (dslash_type == QUDA_STAGGERED_DSLASH) {
      gauge_param.reconstruct = gauge_param.reconstruct_sloppy = (link_recon == QUDA_RECONSTRUCT_12) ?
                                             QUDA_RECONSTRUCT_13 :
        (link_recon == QUDA_RECONSTRUCT_8) ? QUDA_RECONSTRUCT_9 :
                                             link_recon;
    } else {
      gauge_param.reconstruct = gauge_param.reconstruct_sloppy = QUDA_RECONSTRUCT_NO;
    }

    printfQuda("Sending fat links to GPU\n");
    loadGaugeQuda(milc_fatlink_gpu, &gauge_param);

    gauge_param.type = QUDA_ASQTAD_LONG_LINKS;

#ifdef MULTI_GPU
    gauge_param.ga_pad *= 3;
#endif

    if (dslash_type == QUDA_ASQTAD_DSLASH) {
      gauge_param.staggered_phase_type = QUDA_STAGGERED_PHASE_NO;
      gauge_param.reconstruct = gauge_param.reconstruct_sloppy = (link_recon == QUDA_RECONSTRUCT_12) ?
                                             QUDA_RECONSTRUCT_13 :
        (link_recon == QUDA_RECONSTRUCT_8) ? QUDA_RECONSTRUCT_9 :
                                             link_recon;
      printfQuda("Sending long links to GPU\n");
      loadGaugeQuda(milc_longlink_gpu, &gauge_param);
    }

    ColorSpinorParam csParam(spinor);
    csParam.fieldOrder = colorspinor::getNative(inv_param.cuda_prec, 1);
    csParam.pad = 0;
    csParam.setPrecision(inv_param.cuda_prec);
    csParam.location = QUDA_CUDA_FIELD_LOCATION;

    cudaSpinor = ColorSpinorField(csParam);
    cudaSpinorOut = ColorSpinorField(csParam);
    cudaSpinor = spinor;

    bool pc = (dtest_type == dslash_test_type::MatPC); // For test_type 0, can use either pc or not pc
    // because both call the same "Dslash" directly.
    DiracParam diracParam;
    setDiracParam(diracParam, &inv_param, pc);
    dirac = Dirac::create(diracParam);

    host_free(milc_fatlink_cpu);
    host_free(milc_longlink_cpu);

    for (int dir = 0; dir < 4; dir++) {
      if (qdp_fatlink_gpu[dir] != nullptr) {
        host_free(qdp_fatlink_gpu[dir]);
        qdp_fatlink_gpu[dir] = nullptr;
      }
      if (qdp_longlink_gpu[dir] != nullptr) {
        host_free(qdp_longlink_gpu[dir]);
        qdp_longlink_gpu[dir] = nullptr;
      }
    }
  }

  void end()
  {
    if (dirac != nullptr) {
      delete dirac;
      dirac = nullptr;
    }

    host_free(milc_fatlink_gpu);
    milc_fatlink_gpu = nullptr;
    host_free(milc_longlink_gpu);
    milc_longlink_gpu = nullptr;

    freeGaugeQuda();

    if (cpuFat) {
      delete cpuFat;
      cpuFat = nullptr;
    }
    if (cpuLong) {
      delete cpuLong;
      cpuLong = nullptr;
    }
    commDimPartitionedReset();
  }

  static void destroy()
  {
    for (int dir = 0; dir < 4; dir++) {
      if (qdp_inlink[dir]) host_free(qdp_inlink[dir]);
      if (qdp_fatlink_cpu[dir]) host_free(qdp_fatlink_cpu[dir]);
      if (qdp_longlink_cpu[dir]) host_free(qdp_longlink_cpu[dir]);
    }

    spinor = {};
    spinorOut = {};
    spinorRef = {};
    tmpCpu = {};

    if (test_split_grid) {
      vp_spinor.clear();
      vp_spinor_out.clear();
    }
  }

  DslashTime dslashCUDA(int niter)
  {
    DslashTime dslash_time;

    host_timer_t host_timer;
    device_timer_t device_timer;

    comm_barrier();
    device_timer.start();

    if (test_split_grid) {

      std::vector<void *> _hp_x(inv_param.num_src);
      std::vector<void *> _hp_b(inv_param.num_src);
      for (int i = 0; i < inv_param.num_src; i++) {
        _hp_x[i] = vp_spinor_out[i].data();
        _hp_b[i] = vp_spinor[i].data();
      }
      dslashMultiSrcStaggeredQuda(_hp_x.data(), _hp_b.data(), &inv_param, parity, milc_fatlink_gpu, milc_longlink_gpu,
                                  &gauge_param);

    } else {

      for (int i = 0; i < niter; i++) {

        host_timer.start();

        switch (dtest_type) {
        case dslash_test_type::Dslash: dirac->Dslash(cudaSpinorOut, cudaSpinor, parity); break;
        case dslash_test_type::MatPC: dirac->M(cudaSpinorOut, cudaSpinor); break;
        case dslash_test_type::Mat: dirac->M(cudaSpinorOut, cudaSpinor); break;
        default: errorQuda("Test type %d not defined on staggered dslash", static_cast<int>(dtest_type));
        }

        host_timer.stop();

        dslash_time.cpu_time += host_timer.last();
        // skip first and last iterations since they may skew these metrics if comms are not synchronous
        if (i > 0 && i < niter) {
          dslash_time.cpu_min = std::min(dslash_time.cpu_min, host_timer.last());
          dslash_time.cpu_max = std::max(dslash_time.cpu_max, host_timer.last());
        }
      }
    }

    device_timer.stop();
    dslash_time.event_time = device_timer.last();

    return dslash_time;
  }

  void run_test(int niter, bool print_metrics = false)
  {
    printfQuda("Tuning...\n");
    dslashCUDA(1);

    auto flops0 = quda::Tunable::flops_global();
    auto bytes0 = quda::Tunable::bytes_global();

    DslashTime dslash_time = dslashCUDA(niter);

    unsigned long long flops = (quda::Tunable::flops_global() - flops0);
    unsigned long long bytes = (quda::Tunable::bytes_global() - bytes0);

    spinorOut = cudaSpinorOut;

    if (print_metrics) {
      printfQuda("%fus per kernel call\n", 1e6 * dslash_time.event_time / niter);

      printfQuda("%llu flops per kernel call, %llu flops per site %llu bytes per site\n", flops / niter,
                 (flops / niter) / cudaSpinor.Volume(), (bytes / niter) / cudaSpinor.Volume());

      double gflops = 1.0e-9 * flops / dslash_time.event_time;
      printfQuda("GFLOPS = %f\n", gflops);
      ::testing::Test::RecordProperty("Gflops", std::to_string(gflops));

      double gbytes = 1.0e-9 * bytes / dslash_time.event_time;
      printfQuda("GBYTES = %f\n", gbytes);
      ::testing::Test::RecordProperty("Gbytes", std::to_string(gbytes));

      size_t ghost_bytes = cudaSpinor.GhostBytes();

      ::testing::Test::RecordProperty("Halo_bidirectitonal_BW_GPU",
                                      1.0e-9 * 2 * ghost_bytes * niter / dslash_time.event_time);
      ::testing::Test::RecordProperty("Halo_bidirectitonal_BW_CPU",
                                      1.0e-9 * 2 * ghost_bytes * niter / dslash_time.cpu_time);
      ::testing::Test::RecordProperty("Halo_bidirectitonal_BW_CPU_min", 1.0e-9 * 2 * ghost_bytes / dslash_time.cpu_max);
      ::testing::Test::RecordProperty("Halo_bidirectitonal_BW_CPU_max", 1.0e-9 * 2 * ghost_bytes / dslash_time.cpu_min);
      ::testing::Test::RecordProperty("Halo_message_size_bytes", 2 * ghost_bytes);

      printfQuda(
        "Effective halo bi-directional bandwidth (GB/s) GPU = %f ( CPU = %f, min = %f , max = %f ) for aggregate "
        "message size %lu bytes\n",
        1.0e-9 * 2 * ghost_bytes * niter / dslash_time.event_time,
        1.0e-9 * 2 * ghost_bytes * niter / dslash_time.cpu_time, 1.0e-9 * 2 * ghost_bytes / dslash_time.cpu_max,
        1.0e-9 * 2 * ghost_bytes / dslash_time.cpu_min, 2 * ghost_bytes);
    }
  }

  double verify()
  {
    double deviation = 0.0;

    if (test_split_grid) {
      for (int n = 0; n < num_src; n++) {
        auto spinor_ref_norm = blas::norm2(spinorRef);
        auto spinor_out_norm = blas::norm2(vp_spinor_out[n]);
        auto max_deviation = blas::max_deviation(spinorRef, vp_spinor_out[n]);

        bool failed = false;
        // Catching nans is weird.
        if (std::isnan(spinor_ref_norm)) { failed = true; }
        if (std::isnan(spinor_out_norm)) { failed = true; }

        printfQuda("Results: reference = %f, QUDA = %f, L2 relative deviation = %e, max deviation = %e\n",
                   spinor_ref_norm, spinor_out_norm, 1.0 - sqrt(spinor_out_norm / spinor_ref_norm), max_deviation[0]);
        deviation = std::max(deviation, pow(10.0, -(double)(ColorSpinorField::Compare(spinorRef, vp_spinor_out[n]))));
        if (failed) { deviation = 1.0; }
      }
    } else {
      auto spinor_ref_norm = blas::norm2(spinorRef);
      auto spinor_out_norm = blas::norm2(spinorOut);
      auto max_deviation = blas::max_deviation(spinorRef, spinorOut);

      bool failed = false;
      // Catching nans is weird.
      if (std::isnan(spinor_ref_norm)) { failed = true; }
      if (std::isnan(spinor_out_norm)) { failed = true; }

      printfQuda("Results: reference = %f, QUDA = %f, L2 relative deviation = %e, max deviation = %e\n",
                 spinor_ref_norm, spinor_out_norm, 1.0 - sqrt(spinor_out_norm / spinor_ref_norm), max_deviation[0]);
      deviation = pow(10, -(double)(ColorSpinorField::Compare(spinorRef, spinorOut)));
      if (failed) { deviation = 1.0; }
    }

    return deviation;
  }
};<|MERGE_RESOLUTION|>--- conflicted
+++ resolved
@@ -155,7 +155,6 @@
       first_time = false;
     }
     init();
-<<<<<<< HEAD
   }
 
   void init_host(int argc, char **argv)
@@ -167,44 +166,17 @@
       Nsrc = 1;
     }
 
+    for (int i = 0; i < 4; i++) inv_param.split_grid[i] = grid_partition[i];
+    num_src = grid_partition[0] * grid_partition[1] * grid_partition[2] * grid_partition[3];
+    test_split_grid = num_src > 1;
+    if (test_split_grid) { dtest_type = dslash_test_type::Dslash; }
+
     for (int dir = 0; dir < 4; dir++) {
       qdp_inlink[dir] = safe_malloc(V * gauge_site_size * host_gauge_data_type_size);
       qdp_fatlink_cpu[dir] = safe_malloc(V * gauge_site_size * host_gauge_data_type_size);
       qdp_longlink_cpu[dir] = safe_malloc(V * gauge_site_size * host_gauge_data_type_size);
     }
 
-    bool compute_on_gpu = false; // reference fat/long fields should be computed on cpu
-    constructStaggeredHostGaugeField(qdp_inlink, qdp_longlink_cpu, qdp_fatlink_cpu, gauge_param, argc, argv,
-                                     compute_on_gpu);
-  }
-
-  void init()
-=======
-  }
-
-  void init_host(int argc, char **argv)
->>>>>>> 3b7335c5
-  {
-    setDims(gauge_param.X);
-    dw_setDims(gauge_param.X, 1);
-    if (Nsrc != 1) {
-      warningQuda("Ignoring Nsrc = %d, setting to 1.", Nsrc);
-      Nsrc = 1;
-    }
-
-    for (int i = 0; i < 4; i++) inv_param.split_grid[i] = grid_partition[i];
-    num_src = grid_partition[0] * grid_partition[1] * grid_partition[2] * grid_partition[3];
-    test_split_grid = num_src > 1;
-    if (test_split_grid) { dtest_type = dslash_test_type::Dslash; }
-
-    for (int dir = 0; dir < 4; dir++) {
-      qdp_inlink[dir] = safe_malloc(V * gauge_site_size * host_gauge_data_type_size);
-      qdp_fatlink_cpu[dir] = safe_malloc(V * gauge_site_size * host_gauge_data_type_size);
-      qdp_longlink_cpu[dir] = safe_malloc(V * gauge_site_size * host_gauge_data_type_size);
-    }
-
-<<<<<<< HEAD
-=======
     bool compute_on_gpu = false; // reference fat/long fields should be computed on cpu
     constructStaggeredHostGaugeField(qdp_inlink, qdp_longlink_cpu, qdp_fatlink_cpu, gauge_param, argc, argv,
                                      compute_on_gpu);
@@ -258,7 +230,6 @@
 
   void init()
   {
->>>>>>> 3b7335c5
     // Prepare the fields to be used for the GPU computation
     void *qdp_fatlink_gpu[4];
     void *qdp_longlink_gpu[4];
@@ -276,12 +247,8 @@
     } else {
       // QUDA_ASQTAD_DSLASH
       if (compute_fatlong) {
-<<<<<<< HEAD
-        computeFatLongGPU(qdp_fatlink_gpu, qdp_longlink_gpu, qdp_inlink, gauge_param, host_gauge_data_type_size, n_naiks, eps_naik);
-=======
         computeFatLongGPU(qdp_fatlink_gpu, qdp_longlink_gpu, qdp_inlink, gauge_param, host_gauge_data_type_size,
                           n_naiks, eps_naik);
->>>>>>> 3b7335c5
       } else {
         // Not computing FatLong
         for (int dir = 0; dir < 4; dir++) {
@@ -291,10 +258,6 @@
       }
     }
 
-<<<<<<< HEAD
-
-=======
->>>>>>> 3b7335c5
     // Create ghost zones for CPU fields,
     // prepare and load the GPU fields
     void *milc_fatlink_cpu = safe_malloc(4 * V * gauge_site_size * host_gauge_data_type_size);
