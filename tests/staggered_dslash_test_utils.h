#pragma once

#include <iostream>
#include <cstdio>
#include <cstdlib>
#include <cstring>
#include <algorithm>

#include <quda.h>
#include <gauge_field.h>
#include <dirac_quda.h>
#include <misc.h>
#include <host_utils.h>
#include <command_line_params.h>
#include <dslash_reference.h>
#include <staggered_dslash_reference.h>
#include <staggered_gauge_utils.h>

#include "dslash_test_helpers.h"
#include <assert.h>
#include <gtest/gtest.h>

using namespace quda;

dslash_test_type dtest_type = dslash_test_type::Dslash;
CLI::TransformPairs<dslash_test_type> dtest_type_map {
  {"Dslash", dslash_test_type::Dslash}, {"MatPC", dslash_test_type::MatPC}, {"Mat", dslash_test_type::Mat}
  // left here for completeness but not support in staggered dslash test
  // {"MatPCDagMatPC", dslash_test_type::MatPCDagMatPC},
  // {"MatDagMat", dslash_test_type::MatDagMat},
  // {"M5", dslash_test_type::M5},
  // {"M5inv", dslash_test_type::M5inv},
  // {"Dslash4pre", dslash_test_type::Dslash4pre}
};

struct DslashTime {
  double event_time;
  double cpu_time;
  double cpu_min;
  double cpu_max;

  DslashTime() : event_time(0.0), cpu_time(0.0), cpu_min(DBL_MAX), cpu_max(0.0) { }
};

struct StaggeredDslashTestWrapper {

  void *qdp_inlink[4] = {nullptr, nullptr, nullptr, nullptr};

  QudaGaugeParam gauge_param;
  QudaInvertParam inv_param;

  void *milc_fatlink_gpu;
  void *milc_longlink_gpu;

  cpuGaugeField *cpuFat = nullptr;
  cpuGaugeField *cpuLong = nullptr;

  ColorSpinorField spinor;
  ColorSpinorField spinorOut;
  ColorSpinorField spinorRef;
  ColorSpinorField tmpCpu;
  ColorSpinorField cudaSpinor;
  ColorSpinorField cudaSpinorOut;

  std::vector<ColorSpinorField> vp_spinor;
  std::vector<ColorSpinorField> vp_spinor_out;

  // In the HISQ case, we include building fat/long links in this unit test
  void *qdp_fatlink_cpu[4] = {nullptr, nullptr, nullptr, nullptr};
  void *qdp_longlink_cpu[4] = {nullptr, nullptr, nullptr, nullptr};
<<<<<<< HEAD
  void **ghost_fatlink_cpu;
  void **ghost_longlink_cpu;
=======
  void **ghost_fatlink_cpu = nullptr, **ghost_longlink_cpu = nullptr;
>>>>>>> 9ffceca6

  QudaParity parity = QUDA_EVEN_PARITY;

  Dirac *dirac;

  // For loading the gauge fields
  int argc_copy;
  char **argv_copy;

  // Split grid options
  bool test_split_grid = false;
  int num_src = 1;

  void staggeredDslashRef()
  {
    // compare to dslash reference implementation
    printfQuda("Calculating reference implementation...");
    switch (dtest_type) {
    case dslash_test_type::Dslash:
      staggeredDslash(spinorRef, qdp_fatlink_cpu, qdp_longlink_cpu, ghost_fatlink_cpu, ghost_longlink_cpu, spinor,
                      parity, dagger, inv_param.cpu_prec, gauge_param.cpu_prec, dslash_type);
      break;
    case dslash_test_type::MatPC:
      staggeredMatDagMat(spinorRef, qdp_fatlink_cpu, qdp_longlink_cpu, ghost_fatlink_cpu, ghost_longlink_cpu, spinor,
                         mass, 0, inv_param.cpu_prec, gauge_param.cpu_prec, tmpCpu, parity, dslash_type);
      break;
    case dslash_test_type::Mat:
      // the !dagger is to reconcile the QUDA convention of D_stag = {{ 2m, -D_{eo}}, -D_{oe}, 2m}} vs the host convention without the minus signs
      staggeredDslash(spinorRef.Even(), qdp_fatlink_cpu, qdp_longlink_cpu, ghost_fatlink_cpu, ghost_longlink_cpu,
                      spinor.Odd(), QUDA_EVEN_PARITY, !dagger, inv_param.cpu_prec, gauge_param.cpu_prec, dslash_type);
      staggeredDslash(spinorRef.Odd(), qdp_fatlink_cpu, qdp_longlink_cpu, ghost_fatlink_cpu, ghost_longlink_cpu,
                      spinor.Even(), QUDA_ODD_PARITY, !dagger, inv_param.cpu_prec, gauge_param.cpu_prec, dslash_type);
      if (dslash_type == QUDA_LAPLACE_DSLASH) {
        xpay(spinor.V(), kappa, spinorRef.V(), spinor.Length(), gauge_param.cpu_prec);
      } else {
        axpy(2 * mass, spinor.V(), spinorRef.V(), spinor.Length(), gauge_param.cpu_prec);
      }
      break;
    default: errorQuda("Test type %d not defined", static_cast<int>(dtest_type));
    }
  }

  void init_ctest(int argc, char **argv, int precision, QudaReconstructType link_recon_)
  {
    gauge_param = newQudaGaugeParam();
    inv_param = newQudaInvertParam();

    setStaggeredGaugeParam(gauge_param);
    setStaggeredInvertParam(inv_param);

    auto prec = getPrecision(precision);
    setVerbosity(QUDA_SUMMARIZE);

    gauge_param.cuda_prec = prec;
    gauge_param.cuda_prec_sloppy = prec;
    gauge_param.cuda_prec_precondition = prec;
    gauge_param.cuda_prec_refinement_sloppy = prec;

    inv_param.cuda_prec = prec;

    link_recon = link_recon_;

    init(argc, argv);
  }

  void init_test(int argc, char **argv)
  {
    gauge_param = newQudaGaugeParam();
    inv_param = newQudaInvertParam();

    setStaggeredGaugeParam(gauge_param);
    setStaggeredInvertParam(inv_param);

    init(argc, argv);
  }

  void init(int argc, char **argv)
  {
    inv_param.split_grid[0] = grid_partition[0];
    inv_param.split_grid[1] = grid_partition[1];
    inv_param.split_grid[2] = grid_partition[2];
    inv_param.split_grid[3] = grid_partition[3];

    num_src = grid_partition[0] * grid_partition[1] * grid_partition[2] * grid_partition[3];
    test_split_grid = num_src > 1;
    if (test_split_grid) { dtest_type = dslash_test_type::Dslash; }

    inv_param.dagger = dagger ? QUDA_DAG_YES : QUDA_DAG_NO;

    setDims(gauge_param.X);
    dw_setDims(gauge_param.X, 1);
    if (Nsrc != 1) {
      warningQuda("Ignoring Nsrc = %d, setting to 1.", Nsrc);
      Nsrc = 1;
    }

    // Allocate a lot of memory because I'm very confused
    void *milc_fatlink_cpu = safe_malloc(4 * V * gauge_site_size * host_gauge_data_type_size);
    void *milc_longlink_cpu = safe_malloc(4 * V * gauge_site_size * host_gauge_data_type_size);

    milc_fatlink_gpu = safe_malloc(4 * V * gauge_site_size * host_gauge_data_type_size);
    milc_longlink_gpu = safe_malloc(4 * V * gauge_site_size * host_gauge_data_type_size);

    void *qdp_fatlink_gpu[4];
    void *qdp_longlink_gpu[4];

    for (int dir = 0; dir < 4; dir++) {
      qdp_inlink[dir] = safe_malloc(V * gauge_site_size * host_gauge_data_type_size);

      qdp_fatlink_gpu[dir] = safe_malloc(V * gauge_site_size * host_gauge_data_type_size);
      qdp_longlink_gpu[dir] = safe_malloc(V * gauge_site_size * host_gauge_data_type_size);

      qdp_fatlink_cpu[dir] = safe_malloc(V * gauge_site_size * host_gauge_data_type_size);
      qdp_longlink_cpu[dir] = safe_malloc(V * gauge_site_size * host_gauge_data_type_size);
    }

    bool gauge_loaded = false;
    constructStaggeredHostDeviceGaugeField(qdp_inlink, qdp_longlink_cpu, qdp_longlink_gpu, qdp_fatlink_cpu,
                                           qdp_fatlink_gpu, gauge_param, argc, argv, gauge_loaded);

    // Alright, we've created all the void** links.
    // Create the void* pointers
    reorderQDPtoMILC(milc_fatlink_gpu, qdp_fatlink_gpu, V, gauge_site_size, gauge_param.cpu_prec, gauge_param.cpu_prec);
    reorderQDPtoMILC(milc_fatlink_cpu, qdp_fatlink_cpu, V, gauge_site_size, gauge_param.cpu_prec, gauge_param.cpu_prec);
    reorderQDPtoMILC(milc_longlink_gpu, qdp_longlink_gpu, V, gauge_site_size, gauge_param.cpu_prec, gauge_param.cpu_prec);
    reorderQDPtoMILC(milc_longlink_cpu, qdp_longlink_cpu, V, gauge_site_size, gauge_param.cpu_prec, gauge_param.cpu_prec);
    // Create ghost zones for CPU fields,
    // prepare and load the GPU fields

#ifdef MULTI_GPU
    gauge_param.type = (dslash_type == QUDA_ASQTAD_DSLASH) ? QUDA_ASQTAD_FAT_LINKS : QUDA_SU3_LINKS;
    gauge_param.reconstruct = QUDA_RECONSTRUCT_NO;
    GaugeFieldParam cpuFatParam(gauge_param, milc_fatlink_cpu);
    cpuFatParam.ghostExchange = QUDA_GHOST_EXCHANGE_PAD;
    cpuFat = new cpuGaugeField(cpuFatParam);
    for (int i = 0; i < 4; i++) ghost_fatlink_cpu[i] = cpuFat->Ghost()[i].data();

    if (dslash_type == QUDA_ASQTAD_DSLASH) {
      gauge_param.type = QUDA_ASQTAD_LONG_LINKS;
      GaugeFieldParam cpuLongParam(gauge_param, milc_longlink_cpu);
      cpuLongParam.ghostExchange = QUDA_GHOST_EXCHANGE_PAD;
      cpuLong = new cpuGaugeField(cpuLongParam);
      for (int i = 0; i < 4; i++) ghost_longlink_cpu[i] = cpuLong ? cpuLong->Ghost()[i].data() : nullptr;
    }
#endif

    gauge_param.type = (dslash_type == QUDA_ASQTAD_DSLASH) ? QUDA_ASQTAD_FAT_LINKS : QUDA_SU3_LINKS;
    if (dslash_type == QUDA_STAGGERED_DSLASH) {
      gauge_param.reconstruct = gauge_param.reconstruct_sloppy = (link_recon == QUDA_RECONSTRUCT_12) ?
                                             QUDA_RECONSTRUCT_13 :
        (link_recon == QUDA_RECONSTRUCT_8) ? QUDA_RECONSTRUCT_9 :
                                             link_recon;
    } else {
      gauge_param.reconstruct = gauge_param.reconstruct_sloppy = QUDA_RECONSTRUCT_NO;
    }

    // set verbosity prior to loadGaugeQuda
    setVerbosity(verbosity);

    printfQuda("Sending fat links to GPU\n");
    loadGaugeQuda(milc_fatlink_gpu, &gauge_param);

    gauge_param.type = QUDA_ASQTAD_LONG_LINKS;

#ifdef MULTI_GPU
    gauge_param.ga_pad *= 3;
#endif

    if (dslash_type == QUDA_ASQTAD_DSLASH) {
      gauge_param.staggered_phase_type = QUDA_STAGGERED_PHASE_NO;
      gauge_param.reconstruct = gauge_param.reconstruct_sloppy = (link_recon == QUDA_RECONSTRUCT_12) ?
                                             QUDA_RECONSTRUCT_13 :
        (link_recon == QUDA_RECONSTRUCT_8) ? QUDA_RECONSTRUCT_9 :
                                             link_recon;
      printfQuda("Sending long links to GPU\n");
      loadGaugeQuda(milc_longlink_gpu, &gauge_param);
    }

    ColorSpinorParam csParam;
    csParam.nColor = 3;
    csParam.nSpin = 1;
    csParam.nDim = 4;
    for (int d = 0; d < 4; d++) { csParam.x[d] = gauge_param.X[d]; }
    csParam.x[4] = 1;

    csParam.setPrecision(inv_param.cpu_prec);
    // inv_param.solution_type = QUDA_MAT_SOLUTION;
    csParam.pad = 0;
    if (dtest_type != dslash_test_type::Mat && dslash_type != QUDA_LAPLACE_DSLASH) {
      csParam.siteSubset = QUDA_PARITY_SITE_SUBSET;
      csParam.x[0] /= 2;
      inv_param.solution_type = QUDA_MATPC_SOLUTION;
    } else {
      csParam.siteSubset = QUDA_FULL_SITE_SUBSET;
      inv_param.solution_type = QUDA_MAT_SOLUTION;
    }

    csParam.siteOrder = QUDA_EVEN_ODD_SITE_ORDER;
    csParam.fieldOrder = QUDA_SPACE_SPIN_COLOR_FIELD_ORDER;
    csParam.gammaBasis = inv_param.gamma_basis; // this parameter is meaningless for staggered
    csParam.create = QUDA_ZERO_FIELD_CREATE;
    csParam.pc_type = QUDA_4D_PC;
    csParam.location = QUDA_CPU_FIELD_LOCATION;

    spinor = ColorSpinorField(csParam);
    spinorOut = ColorSpinorField(csParam);
    spinorRef = ColorSpinorField(csParam);
    tmpCpu = ColorSpinorField(csParam);

    spinor.Source(QUDA_RANDOM_SOURCE);

    if (test_split_grid) {
      inv_param.num_src = num_src;
      inv_param.num_src_per_sub_partition = 1;
      resize(vp_spinor, num_src, csParam);
      resize(vp_spinor_out, num_src, csParam);
      std::fill(vp_spinor.begin(), vp_spinor.end(), spinor);
    }

    csParam.fieldOrder = colorspinor::getNative(inv_param.cuda_prec, 1);
    csParam.pad = 0;
    csParam.setPrecision(inv_param.cuda_prec);
    csParam.location = QUDA_CUDA_FIELD_LOCATION;

    cudaSpinor = ColorSpinorField(csParam);
    cudaSpinorOut = ColorSpinorField(csParam);
    cudaSpinor = spinor;

    bool pc = (dtest_type == dslash_test_type::MatPC); // For test_type 0, can use either pc or not pc
    // because both call the same "Dslash" directly.
    DiracParam diracParam;
    setDiracParam(diracParam, &inv_param, pc);
    dirac = Dirac::create(diracParam);

    for (int dir = 0; dir < 4; dir++) {
      host_free(qdp_fatlink_gpu[dir]);
      host_free(qdp_longlink_gpu[dir]);
      host_free(qdp_inlink[dir]);
    }
    host_free(milc_fatlink_cpu);
    host_free(milc_longlink_cpu);
  }

  void end()
  {
    for (int dir = 0; dir < 4; dir++) {
      if (qdp_fatlink_cpu[dir] != nullptr) {
        host_free(qdp_fatlink_cpu[dir]);
        qdp_fatlink_cpu[dir] = nullptr;
      }
      if (qdp_longlink_cpu[dir] != nullptr) {
        host_free(qdp_longlink_cpu[dir]);
        qdp_longlink_cpu[dir] = nullptr;
      }
    }

    if (dirac != nullptr) {
      delete dirac;
      dirac = nullptr;
    }

    host_free(milc_fatlink_gpu);
    milc_fatlink_gpu = nullptr;
    host_free(milc_longlink_gpu);
    milc_longlink_gpu = nullptr;

    freeGaugeQuda();

    if (cpuFat) {
      delete cpuFat;
      cpuFat = nullptr;
    }
    if (cpuLong) {
      delete cpuLong;
      cpuLong = nullptr;
    }
    commDimPartitionedReset();
  }

  DslashTime dslashCUDA(int niter)
  {
    DslashTime dslash_time;

    host_timer_t host_timer;
    device_timer_t device_timer;

    comm_barrier();
    device_timer.start();

    if (test_split_grid) {

      std::vector<void *> _hp_x(inv_param.num_src);
      std::vector<void *> _hp_b(inv_param.num_src);
      for (int i = 0; i < inv_param.num_src; i++) {
        _hp_x[i] = vp_spinor_out[i].V();
        _hp_b[i] = vp_spinor[i].V();
      }
      dslashMultiSrcStaggeredQuda(_hp_x.data(), _hp_b.data(), &inv_param, parity, milc_fatlink_gpu, milc_longlink_gpu,
                                  &gauge_param);

    } else {

      for (int i = 0; i < niter; i++) {

        host_timer.start();

        switch (dtest_type) {
        case dslash_test_type::Dslash: dirac->Dslash(cudaSpinorOut, cudaSpinor, parity); break;
        case dslash_test_type::MatPC: dirac->M(cudaSpinorOut, cudaSpinor); break;
        case dslash_test_type::Mat: dirac->M(cudaSpinorOut, cudaSpinor); break;
        default: errorQuda("Test type %d not defined on staggered dslash", static_cast<int>(dtest_type));
        }

        host_timer.stop();

        dslash_time.cpu_time += host_timer.last();
        // skip first and last iterations since they may skew these metrics if comms are not synchronous
        if (i > 0 && i < niter) {
          dslash_time.cpu_min = std::min(dslash_time.cpu_min, host_timer.last());
          dslash_time.cpu_max = std::max(dslash_time.cpu_max, host_timer.last());
        }
      }
    }

    device_timer.stop();
    dslash_time.event_time = device_timer.last();

    return dslash_time;
  }

  void run_test(int niter, bool print_metrics = false)
  {
    printfQuda("Tuning...\n");
    dslashCUDA(1);

    // reset flop counter
    dirac->Flops();

    DslashTime dslash_time = dslashCUDA(niter);
    spinorOut = cudaSpinorOut;

    if (print_metrics) {
      printfQuda("%fus per kernel call\n", 1e6 * dslash_time.event_time / niter);

      unsigned long long flops = dirac->Flops();
      double gflops = 1.0e-9 * flops / dslash_time.event_time;
      printfQuda("GFLOPS = %f\n", gflops);
      ::testing::Test::RecordProperty("Gflops", std::to_string(gflops));

      size_t ghost_bytes = cudaSpinor.GhostBytes();

      ::testing::Test::RecordProperty("Halo_bidirectitonal_BW_GPU",
                                      1.0e-9 * 2 * ghost_bytes * niter / dslash_time.event_time);
      ::testing::Test::RecordProperty("Halo_bidirectitonal_BW_CPU",
                                      1.0e-9 * 2 * ghost_bytes * niter / dslash_time.cpu_time);
      ::testing::Test::RecordProperty("Halo_bidirectitonal_BW_CPU_min", 1.0e-9 * 2 * ghost_bytes / dslash_time.cpu_max);
      ::testing::Test::RecordProperty("Halo_bidirectitonal_BW_CPU_max", 1.0e-9 * 2 * ghost_bytes / dslash_time.cpu_min);
      ::testing::Test::RecordProperty("Halo_message_size_bytes", 2 * ghost_bytes);

      printfQuda(
        "Effective halo bi-directional bandwidth (GB/s) GPU = %f ( CPU = %f, min = %f , max = %f ) for aggregate "
        "message size %lu bytes\n",
        1.0e-9 * 2 * ghost_bytes * niter / dslash_time.event_time,
        1.0e-9 * 2 * ghost_bytes * niter / dslash_time.cpu_time, 1.0e-9 * 2 * ghost_bytes / dslash_time.cpu_max,
        1.0e-9 * 2 * ghost_bytes / dslash_time.cpu_min, 2 * ghost_bytes);
    }
  }

  double verify()
  {
    double deviation = 0.0;

    if (test_split_grid) {
      for (int n = 0; n < num_src; n++) {
        auto spinor_ref_norm = blas::norm2(spinorRef);
        auto spinor_out_norm = blas::norm2(vp_spinor_out[n]);
        auto max_deviation = blas::max_deviation(spinorRef, vp_spinor_out[n]);

        bool failed = false;
        // Catching nans is weird.
        if (std::isnan(spinor_ref_norm)) { failed = true; }
        if (std::isnan(spinor_out_norm)) { failed = true; }

        printfQuda("Results: reference = %f, QUDA = %f, L2 relative deviation = %e, max deviation = %e\n",
                   spinor_ref_norm, spinor_out_norm, 1.0 - sqrt(spinor_out_norm / spinor_ref_norm), max_deviation[0]);
        deviation = std::max(deviation, pow(10.0, -(double)(ColorSpinorField::Compare(spinorRef, vp_spinor_out[n]))));
        if (failed) { deviation = 1.0; }
      }
    } else {
      auto spinor_ref_norm = blas::norm2(spinorRef);
      auto spinor_out_norm = blas::norm2(spinorOut);
      auto max_deviation = blas::max_deviation(spinorRef, spinorOut);

      bool failed = false;
      // Catching nans is weird.
      if (std::isnan(spinor_ref_norm)) { failed = true; }
      if (std::isnan(spinor_out_norm)) { failed = true; }

      printfQuda("Results: reference = %f, QUDA = %f, L2 relative deviation = %e, max deviation = %e\n",
                 spinor_ref_norm, spinor_out_norm, 1.0 - sqrt(spinor_out_norm / spinor_ref_norm), max_deviation[0]);
      deviation = pow(10, -(double)(ColorSpinorField::Compare(spinorRef, spinorOut)));
      if (failed) { deviation = 1.0; }
    }

    return deviation;
  }
};<|MERGE_RESOLUTION|>--- conflicted
+++ resolved
@@ -66,14 +66,10 @@
   std::vector<ColorSpinorField> vp_spinor_out;
 
   // In the HISQ case, we include building fat/long links in this unit test
-  void *qdp_fatlink_cpu[4] = {nullptr, nullptr, nullptr, nullptr};
-  void *qdp_longlink_cpu[4] = {nullptr, nullptr, nullptr, nullptr};
-<<<<<<< HEAD
-  void **ghost_fatlink_cpu;
-  void **ghost_longlink_cpu;
-=======
-  void **ghost_fatlink_cpu = nullptr, **ghost_longlink_cpu = nullptr;
->>>>>>> 9ffceca6
+  void *qdp_fatlink_cpu[4] = {};
+  void *qdp_longlink_cpu[4] = {};
+  void *ghost_fatlink_cpu[4] = {};
+  void *ghost_longlink_cpu[4] = {};
 
   QudaParity parity = QUDA_EVEN_PARITY;
 
