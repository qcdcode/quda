#pragma once

#include <iostream>
#include <cstdio>
#include <cstdlib>
#include <cstring>
#include <algorithm>

#include <quda.h>
#include <gauge_field.h>
#include <dirac_quda.h>
#include <misc.h>
#include <host_utils.h>
#include <command_line_params.h>
#include <dslash_reference.h>
#include <staggered_dslash_reference.h>
#include <staggered_gauge_utils.h>

#include "dslash_test_helpers.h"
#include <assert.h>
#include <gtest/gtest.h>
#include <tune_quda.h>

using namespace quda;

dslash_test_type dtest_type = dslash_test_type::Dslash;
CLI::TransformPairs<dslash_test_type> dtest_type_map {
  {"Dslash", dslash_test_type::Dslash},
  {"MatPC", dslash_test_type::MatPC},
  {"Mat", dslash_test_type::Mat},
  {"MatDagMat", dslash_test_type::MatDagMat},
  // left here for completeness but not supported in staggered dslash test
  // {"MatPCDagMatPC", dslash_test_type::MatPCDagMatPC},
  // {"M5", dslash_test_type::M5},
  // {"M5inv", dslash_test_type::M5inv},
  // {"Dslash4pre", dslash_test_type::Dslash4pre}
};

struct DslashTime {
  double event_time;
  double cpu_time;
  double cpu_min;
  double cpu_max;

  DslashTime() : event_time(0.0), cpu_time(0.0), cpu_min(DBL_MAX), cpu_max(0.0) { }
};

struct StaggeredDslashTestWrapper {

<<<<<<< HEAD
  QudaGaugeParam gauge_param;
  QudaInvertParam inv_param;

  ColorSpinorField spinor;
  ColorSpinorField spinorOut;
  ColorSpinorField spinorRef;
  ColorSpinorField tmpCpu;
=======
  static inline void *qdp_inlink[4] = {nullptr, nullptr, nullptr, nullptr};
  // In the HISQ case, we include building fat/long links in this unit test
  static inline void *qdp_fatlink_cpu[4] = {};
  static inline void *qdp_longlink_cpu[4] = {};

  QudaGaugeParam gauge_param;
  QudaInvertParam inv_param;

  void *milc_fatlink_gpu;
  void *milc_longlink_gpu;

  GaugeField *cpuFat = nullptr;
  GaugeField *cpuLong = nullptr;

  static inline ColorSpinorField spinor;
  static inline ColorSpinorField spinorOut;
  static inline ColorSpinorField spinorRef;
  static inline ColorSpinorField tmpCpu;
>>>>>>> c3781bc8
  ColorSpinorField cudaSpinor;
  ColorSpinorField cudaSpinorOut;

  static inline std::vector<ColorSpinorField> vp_spinor;
  static inline std::vector<ColorSpinorField> vp_spinor_out;

<<<<<<< HEAD
  void *qdp_inlink[4] = {nullptr, nullptr, nullptr, nullptr};
  void *qdp_fatlink[4] = {nullptr, nullptr, nullptr, nullptr};
  void *qdp_longlink[4] = {nullptr, nullptr, nullptr, nullptr};
  void *milc_fatlink = nullptr;
  void *milc_longlink = nullptr;
  GaugeField *cpuFat = nullptr;
  GaugeField *cpuLong = nullptr;
=======
  void *ghost_fatlink_cpu[4] = {};
  void *ghost_longlink_cpu[4] = {};
>>>>>>> c3781bc8

  QudaParity parity = QUDA_EVEN_PARITY;

  Dirac *dirac;

  // Split grid options
  static inline bool test_split_grid = false;
  int num_src = 1;

  // Whether or not we need the ghost zones
  bool need_ghost_zone = false;

  void staggeredDslashRef()
  {
    // compare to dslash reference implementation
    printfQuda("Calculating reference implementation...");
    switch (dtest_type) {
    case dslash_test_type::Dslash:
      stag_dslash(spinorRef, *cpuFat, *cpuLong, spinor, parity, dagger, dslash_type);
      break;
    case dslash_test_type::MatPC:
      stag_matpc(spinorRef, *cpuFat, *cpuLong, spinor, mass, 0, tmpCpu, parity, dslash_type);
      break;
    case dslash_test_type::Mat:
      stag_mat(spinorRef, *cpuFat, *cpuLong, spinor, mass, dagger, dslash_type);
      break;
    case dslash_test_type::MatDagMat:
      stag_mat(tmpCpu, *cpuFat, *cpuLong, spinor, mass, dagger, dslash_type);
      stag_mat(spinorRef, *cpuFat, *cpuLong, tmpCpu, mass, 1 - dagger, dslash_type);
      break;
    default: errorQuda("Test type %d not defined", static_cast<int>(dtest_type));
    }
  }

  void init_ctest(int precision, QudaReconstructType link_recon_)
  {
    gauge_param = newQudaGaugeParam();
    inv_param = newQudaInvertParam();

    setStaggeredGaugeParam(gauge_param);
    setStaggeredInvertParam(inv_param);

    auto prec = getPrecision(precision);

    gauge_param.cuda_prec = prec;
    gauge_param.cuda_prec_sloppy = prec;
    gauge_param.cuda_prec_precondition = prec;
    gauge_param.cuda_prec_refinement_sloppy = prec;

    inv_param.cuda_prec = prec;

    link_recon = link_recon_;

<<<<<<< HEAD
=======
    static bool first_time = true;
    if (first_time) {
      init_host(argc, argv);
      first_time = false;
    }
>>>>>>> c3781bc8
    init();
  }

  void init_test()
  {
    gauge_param = newQudaGaugeParam();
    inv_param = newQudaInvertParam();

    setStaggeredGaugeParam(gauge_param);
    setStaggeredInvertParam(inv_param);

<<<<<<< HEAD
    init();
  }

  void init()
=======
    static bool first_time = true;
    if (first_time) {
      init_host(argc, argv);
      first_time = false;
    }
    init();
  }

  void init_host(int argc, char **argv)
>>>>>>> c3781bc8
  {
    setDims(gauge_param.X);
    dw_setDims(gauge_param.X, 1);
    if (Nsrc != 1) {
      warningQuda("Ignoring Nsrc = %d, setting to 1.", Nsrc);
      Nsrc = 1;
    }

    for (int i = 0; i < 4; i++) inv_param.split_grid[i] = grid_partition[i];
    num_src = grid_partition[0] * grid_partition[1] * grid_partition[2] * grid_partition[3];
    test_split_grid = num_src > 1;
    if (test_split_grid) { dtest_type = dslash_test_type::Dslash; }

    for (int dir = 0; dir < 4; dir++) {
      qdp_inlink[dir] = safe_malloc(V * gauge_site_size * host_gauge_data_type_size);
      qdp_fatlink_cpu[dir] = safe_malloc(V * gauge_site_size * host_gauge_data_type_size);
      qdp_longlink_cpu[dir] = safe_malloc(V * gauge_site_size * host_gauge_data_type_size);
    }

    bool compute_on_gpu = false; // reference fat/long fields should be computed on cpu
    constructStaggeredHostGaugeField(qdp_inlink, qdp_longlink_cpu, qdp_fatlink_cpu, gauge_param, argc, argv,
                                     compute_on_gpu);

    ColorSpinorParam csParam;
    csParam.nColor = 3;
    csParam.nSpin = 1;
    csParam.nDim = 4;
    for (int d = 0; d < 4; d++) { csParam.x[d] = gauge_param.X[d]; }
    csParam.x[4] = 1;

    csParam.setPrecision(inv_param.cpu_prec);
    // inv_param.solution_type = QUDA_MAT_SOLUTION;
    csParam.pad = 0;
    if (dtest_type != dslash_test_type::Mat && dslash_type != QUDA_LAPLACE_DSLASH) {
      csParam.siteSubset = QUDA_PARITY_SITE_SUBSET;
      csParam.x[0] /= 2;
      inv_param.solution_type = QUDA_MATPC_SOLUTION;
    } else {
      csParam.siteSubset = QUDA_FULL_SITE_SUBSET;
      inv_param.solution_type = QUDA_MAT_SOLUTION;
    }

<<<<<<< HEAD
    // Allocate fields
    for (int dir = 0; dir < 4; dir++) {
      qdp_inlink[dir] = safe_malloc(V * gauge_site_size * host_gauge_data_type_size);
      qdp_fatlink[dir] = safe_malloc(V * gauge_site_size * host_gauge_data_type_size);
      qdp_longlink[dir] = safe_malloc(V * gauge_site_size * host_gauge_data_type_size);
=======
    csParam.siteOrder = QUDA_EVEN_ODD_SITE_ORDER;
    csParam.fieldOrder = QUDA_SPACE_SPIN_COLOR_FIELD_ORDER;
    csParam.gammaBasis = inv_param.gamma_basis; // this parameter is meaningless for staggered
    csParam.create = QUDA_ZERO_FIELD_CREATE;
    csParam.pc_type = QUDA_4D_PC;
    csParam.location = QUDA_CPU_FIELD_LOCATION;

    spinor = ColorSpinorField(csParam);
    spinorOut = ColorSpinorField(csParam);
    spinorRef = ColorSpinorField(csParam);
    tmpCpu = ColorSpinorField(csParam);

    spinor.Source(QUDA_RANDOM_SOURCE);

    if (test_split_grid) {
      inv_param.num_src = num_src;
      inv_param.num_src_per_sub_partition = 1;
      resize(vp_spinor, num_src, csParam);
      resize(vp_spinor_out, num_src, csParam);
      std::fill(vp_spinor.begin(), vp_spinor.end(), spinor);
    }

    inv_param.dagger = dagger ? QUDA_DAG_YES : QUDA_DAG_NO;

    // set verbosity prior to loadGaugeQuda
    setVerbosity(verbosity);
  }

  void init()
  {
    // Prepare the fields to be used for the GPU computation
    void *qdp_fatlink_gpu[4];
    void *qdp_longlink_gpu[4];
    for (int dir = 0; dir < 4; dir++) {
      qdp_fatlink_gpu[dir] = safe_malloc(V * gauge_site_size * host_gauge_data_type_size);
      qdp_longlink_gpu[dir] = safe_malloc(V * gauge_site_size * host_gauge_data_type_size);
    }
    // QUDA_STAGGERED_DSLASH follows the same codepath whether or not you
    // "compute" the fat/long links or not.
    if (dslash_type == QUDA_STAGGERED_DSLASH || dslash_type == QUDA_LAPLACE_DSLASH) {
      for (int dir = 0; dir < 4; dir++) {
        memcpy(qdp_fatlink_gpu[dir], qdp_inlink[dir], V * gauge_site_size * host_gauge_data_type_size);
        memset(qdp_longlink_gpu[dir], 0, V * gauge_site_size * host_gauge_data_type_size);
      }
    } else {
      // QUDA_ASQTAD_DSLASH
      if (compute_fatlong) {
        computeFatLongGPU(qdp_fatlink_gpu, qdp_longlink_gpu, qdp_inlink, gauge_param, host_gauge_data_type_size,
                          n_naiks, eps_naik);
      } else {
        // Not computing FatLong
        for (int dir = 0; dir < 4; dir++) {
          memcpy(qdp_fatlink_gpu[dir], qdp_inlink[dir], V * gauge_site_size * host_gauge_data_type_size);
          memcpy(qdp_longlink_gpu[dir], qdp_longlink_cpu[dir], V * gauge_site_size * host_gauge_data_type_size);
        }
      }
>>>>>>> c3781bc8
    }
    milc_fatlink = safe_malloc(4 * V * gauge_site_size * host_gauge_data_type_size);
    milc_longlink = safe_malloc(4 * V * gauge_site_size * host_gauge_data_type_size);

<<<<<<< HEAD
    // For load, etc
=======
    // Create ghost zones for CPU fields,
    // prepare and load the GPU fields
    void *milc_fatlink_cpu = safe_malloc(4 * V * gauge_site_size * host_gauge_data_type_size);
    void *milc_longlink_cpu = safe_malloc(4 * V * gauge_site_size * host_gauge_data_type_size);

    milc_fatlink_gpu = safe_malloc(4 * V * gauge_site_size * host_gauge_data_type_size);
    milc_longlink_gpu = safe_malloc(4 * V * gauge_site_size * host_gauge_data_type_size);

    // Alright, we've created all the void** links.
    // Create the void* pointers
    reorderQDPtoMILC(milc_fatlink_gpu, qdp_fatlink_gpu, V, gauge_site_size, gauge_param.cpu_prec, gauge_param.cpu_prec);
    reorderQDPtoMILC(milc_fatlink_cpu, qdp_fatlink_cpu, V, gauge_site_size, gauge_param.cpu_prec, gauge_param.cpu_prec);
    reorderQDPtoMILC(milc_longlink_gpu, qdp_longlink_gpu, V, gauge_site_size, gauge_param.cpu_prec, gauge_param.cpu_prec);
    reorderQDPtoMILC(milc_longlink_cpu, qdp_longlink_cpu, V, gauge_site_size, gauge_param.cpu_prec, gauge_param.cpu_prec);

#ifdef MULTI_GPU
    gauge_param.type = (dslash_type == QUDA_ASQTAD_DSLASH) ? QUDA_ASQTAD_FAT_LINKS : QUDA_SU3_LINKS;
>>>>>>> c3781bc8
    gauge_param.reconstruct = QUDA_RECONSTRUCT_NO;

<<<<<<< HEAD
    // Dummy arg needed because other tests load the gauge field more than once
    bool gauge_loaded = false;
    constructStaggeredHostGaugeField(qdp_inlink, qdp_longlink, qdp_fatlink, gauge_param, 0, nullptr, gauge_loaded);
    // Reorder gauge fields to MILC order
    reorderQDPtoMILC(milc_fatlink, qdp_fatlink, V, gauge_site_size, gauge_param.cpu_prec, gauge_param.cpu_prec);
    reorderQDPtoMILC(milc_longlink, qdp_longlink, V, gauge_site_size, gauge_param.cpu_prec, gauge_param.cpu_prec);

    // Create ghost gauge fields in case of multi GPU builds.
    gauge_param.type = (dslash_type == QUDA_STAGGERED_DSLASH || dslash_type == QUDA_LAPLACE_DSLASH) ?
      QUDA_SU3_LINKS :
      QUDA_ASQTAD_FAT_LINKS;
    gauge_param.reconstruct = QUDA_RECONSTRUCT_NO;
    gauge_param.location = QUDA_CPU_FIELD_LOCATION;

    GaugeFieldParam cpuFatParam(gauge_param, qdp_fatlink);
    cpuFatParam.order = QUDA_QDP_GAUGE_ORDER;
    cpuFatParam.ghostExchange = QUDA_GHOST_EXCHANGE_PAD;
    cpuFat = GaugeField::Create(cpuFatParam);
=======
    printfQuda("Sending fat links to GPU\n");
    loadGaugeQuda(milc_fatlink_gpu, &gauge_param);
>>>>>>> c3781bc8

    gauge_param.type = QUDA_ASQTAD_LONG_LINKS;
    GaugeFieldParam cpuLongParam(gauge_param, qdp_longlink);
    cpuLongParam.order = QUDA_QDP_GAUGE_ORDER;
    cpuLongParam.ghostExchange = QUDA_GHOST_EXCHANGE_PAD;
    cpuLong = GaugeField::Create(cpuLongParam);

    // Override link reconstruct as appropriate for staggered or asqtad
    if (dslash_type == QUDA_STAGGERED_DSLASH || dslash_type == QUDA_ASQTAD_DSLASH) {
      if (link_recon == QUDA_RECONSTRUCT_12) link_recon = QUDA_RECONSTRUCT_13;
      if (link_recon == QUDA_RECONSTRUCT_8) link_recon = QUDA_RECONSTRUCT_9;
    }

<<<<<<< HEAD
    loadFatLongGaugeQuda(milc_fatlink, milc_longlink, gauge_param);

    // reset the reconstruct in gauge param
    gauge_param.reconstruct = link_recon;

    // Create an appropriate host ColorSpinorParam
    ColorSpinorParam csParam;
    csParam.nColor = 3;
    csParam.nSpin = 1;
    csParam.nDim = 4;
    for (int d = 0; d < 4; d++) { csParam.x[d] = gauge_param.X[d]; }
    csParam.x[4] = 1;

    csParam.setPrecision(inv_param.cpu_prec);
    csParam.pad = 0;
    if (dtest_type != dslash_test_type::Mat && dtest_type != dslash_test_type::MatDagMat) {
      csParam.siteSubset = QUDA_PARITY_SITE_SUBSET;
      csParam.x[0] /= 2;
      inv_param.solution_type = QUDA_MATPC_SOLUTION;
    } else {
      csParam.siteSubset = QUDA_FULL_SITE_SUBSET;
      inv_param.solution_type = QUDA_MAT_SOLUTION;
    }

    csParam.siteOrder = QUDA_EVEN_ODD_SITE_ORDER;
    csParam.fieldOrder = QUDA_SPACE_SPIN_COLOR_FIELD_ORDER;
    csParam.gammaBasis = inv_param.gamma_basis; // this parameter is meaningless for staggered
    csParam.create = QUDA_ZERO_FIELD_CREATE;
    csParam.pc_type = QUDA_4D_PC;
    csParam.location = QUDA_CPU_FIELD_LOCATION;

    spinor = ColorSpinorField(csParam);
    spinorOut = ColorSpinorField(csParam);
    spinorRef = ColorSpinorField(csParam);
    tmpCpu = ColorSpinorField(csParam);

    spinor.Source(QUDA_RANDOM_SOURCE);

    if (test_split_grid) {
      inv_param.num_src = num_src;
      inv_param.num_src_per_sub_partition = 1;
      resize(vp_spinor, num_src, csParam);
      resize(vp_spinor_out, num_src, csParam);
      std::fill(vp_spinor.begin(), vp_spinor.end(), spinor);
    }

=======
    ColorSpinorParam csParam(spinor);
>>>>>>> c3781bc8
    csParam.fieldOrder = colorspinor::getNative(inv_param.cuda_prec, 1);
    csParam.pad = 0;
    csParam.setPrecision(inv_param.cuda_prec);
    csParam.location = QUDA_CUDA_FIELD_LOCATION;

    cudaSpinor = ColorSpinorField(csParam);
    cudaSpinorOut = ColorSpinorField(csParam);
    cudaSpinor = spinor;

    bool pc = (dtest_type == dslash_test_type::MatPC); // For test_type 0, can use either pc or not pc
    // because both call the same "Dslash" directly.
    DiracParam diracParam;
    setDiracParam(diracParam, &inv_param, pc);
    dirac = Dirac::create(diracParam);
<<<<<<< HEAD
  }
=======

    host_free(milc_fatlink_cpu);
    host_free(milc_longlink_cpu);
>>>>>>> c3781bc8

    for (int dir = 0; dir < 4; dir++) {
<<<<<<< HEAD
      if (qdp_inlink[dir] != nullptr) {
        host_free(qdp_inlink[dir]);
        qdp_inlink[dir] = nullptr;
      }
      if (qdp_fatlink[dir] != nullptr) {
        host_free(qdp_fatlink[dir]);
        qdp_fatlink[dir] = nullptr;
      }
      if (qdp_longlink[dir] != nullptr) {
        host_free(qdp_longlink[dir]);
        qdp_longlink[dir] = nullptr;
=======
      if (qdp_fatlink_gpu[dir] != nullptr) {
        host_free(qdp_fatlink_gpu[dir]);
        qdp_fatlink_gpu[dir] = nullptr;
      }
      if (qdp_longlink_gpu[dir] != nullptr) {
        host_free(qdp_longlink_gpu[dir]);
        qdp_longlink_gpu[dir] = nullptr;
>>>>>>> c3781bc8
      }
    }
  }

<<<<<<< HEAD
    if (milc_fatlink) {
      host_free(milc_fatlink);
      milc_fatlink = nullptr;
    }

    if (milc_longlink) {
      host_free(milc_longlink);
      milc_longlink = nullptr;
    }

=======
  void end()
  {
>>>>>>> c3781bc8
    if (dirac != nullptr) {
      delete dirac;
      dirac = nullptr;
    }

    freeGaugeQuda();

    if (cpuFat) {
      delete cpuFat;
      cpuFat = nullptr;
    }
    if (cpuLong) {
      delete cpuLong;
      cpuLong = nullptr;
    }
    commDimPartitionedReset();
  }

  static void destroy()
  {
    for (int dir = 0; dir < 4; dir++) {
      if (qdp_inlink[dir]) host_free(qdp_inlink[dir]);
      if (qdp_fatlink_cpu[dir]) host_free(qdp_fatlink_cpu[dir]);
      if (qdp_longlink_cpu[dir]) host_free(qdp_longlink_cpu[dir]);
    }

    spinor = {};
    spinorOut = {};
    spinorRef = {};
    tmpCpu = {};

    if (test_split_grid) {
      vp_spinor.clear();
      vp_spinor_out.clear();
    }
  }

  DslashTime dslashCUDA(int niter)
  {
    DslashTime dslash_time;

    host_timer_t host_timer;
    device_timer_t device_timer;

    comm_barrier();
    device_timer.start();

    if (test_split_grid) {

      std::vector<void *> _hp_x(inv_param.num_src);
      std::vector<void *> _hp_b(inv_param.num_src);
      for (int i = 0; i < inv_param.num_src; i++) {
        _hp_x[i] = vp_spinor_out[i].data();
        _hp_b[i] = vp_spinor[i].data();
      }
      dslashMultiSrcStaggeredQuda(_hp_x.data(), _hp_b.data(), &inv_param, parity, qdp_fatlink, qdp_longlink,
                                  &gauge_param);

    } else {

      for (int i = 0; i < niter; i++) {

        host_timer.start();

        if (dslash_type == QUDA_LAPLACE_DSLASH) {
          switch (dtest_type) {
          case dslash_test_type::Mat: dirac->M(cudaSpinorOut, cudaSpinor); break;
          default: errorQuda("Test type %d not defined on Laplace operator", static_cast<int>(dtest_type));
          }
        } else {
          switch (dtest_type) {
          case dslash_test_type::Dslash: dirac->Dslash(cudaSpinorOut, cudaSpinor, parity); break;
          case dslash_test_type::MatPC: dirac->M(cudaSpinorOut, cudaSpinor); break;
          case dslash_test_type::Mat: dirac->M(cudaSpinorOut, cudaSpinor); break;
          case dslash_test_type::MatDagMat: dirac->MdagM(cudaSpinorOut, cudaSpinor); break;
          default: errorQuda("Test type %d not defined on staggered dslash", static_cast<int>(dtest_type));
          }
        }

        host_timer.stop();

        dslash_time.cpu_time += host_timer.last();
        // skip first and last iterations since they may skew these metrics if comms are not synchronous
        if (i > 0 && i < niter) {
          dslash_time.cpu_min = std::min(dslash_time.cpu_min, host_timer.last());
          dslash_time.cpu_max = std::max(dslash_time.cpu_max, host_timer.last());
        }
      }
    }

    device_timer.stop();
    dslash_time.event_time = device_timer.last();

    return dslash_time;
  }

  void run_test(int niter, bool print_metrics = false)
  {
    printfQuda("Tuning...\n");
    dslashCUDA(1);

    auto flops0 = quda::Tunable::flops_global();
    auto bytes0 = quda::Tunable::bytes_global();

    DslashTime dslash_time = dslashCUDA(niter);

    unsigned long long flops = (quda::Tunable::flops_global() - flops0);
    unsigned long long bytes = (quda::Tunable::bytes_global() - bytes0);

    spinorOut = cudaSpinorOut;

    if (print_metrics) {
      printfQuda("%fus per kernel call\n", 1e6 * dslash_time.event_time / niter);

      printfQuda("%llu flops per kernel call, %llu flops per site %llu bytes per site\n", flops / niter,
                 (flops / niter) / cudaSpinor.Volume(), (bytes / niter) / cudaSpinor.Volume());

      double gflops = 1.0e-9 * flops / dslash_time.event_time;
      printfQuda("GFLOPS = %f\n", gflops);
      ::testing::Test::RecordProperty("Gflops", std::to_string(gflops));

      double gbytes = 1.0e-9 * bytes / dslash_time.event_time;
      printfQuda("GBYTES = %f\n", gbytes);
      ::testing::Test::RecordProperty("Gbytes", std::to_string(gbytes));

      size_t ghost_bytes = cudaSpinor.GhostBytes();

      ::testing::Test::RecordProperty("Halo_bidirectitonal_BW_GPU",
                                      1.0e-9 * 2 * ghost_bytes * niter / dslash_time.event_time);
      ::testing::Test::RecordProperty("Halo_bidirectitonal_BW_CPU",
                                      1.0e-9 * 2 * ghost_bytes * niter / dslash_time.cpu_time);
      ::testing::Test::RecordProperty("Halo_bidirectitonal_BW_CPU_min", 1.0e-9 * 2 * ghost_bytes / dslash_time.cpu_max);
      ::testing::Test::RecordProperty("Halo_bidirectitonal_BW_CPU_max", 1.0e-9 * 2 * ghost_bytes / dslash_time.cpu_min);
      ::testing::Test::RecordProperty("Halo_message_size_bytes", 2 * ghost_bytes);

      printfQuda(
        "Effective halo bi-directional bandwidth (GB/s) GPU = %f ( CPU = %f, min = %f , max = %f ) for aggregate "
        "message size %lu bytes\n",
        1.0e-9 * 2 * ghost_bytes * niter / dslash_time.event_time,
        1.0e-9 * 2 * ghost_bytes * niter / dslash_time.cpu_time, 1.0e-9 * 2 * ghost_bytes / dslash_time.cpu_max,
        1.0e-9 * 2 * ghost_bytes / dslash_time.cpu_min, 2 * ghost_bytes);
    }
  }

  double verify()
  {
    double deviation = 0.0;

    if (test_split_grid) {
      for (int n = 0; n < num_src; n++) {
        auto spinor_ref_norm = blas::norm2(spinorRef);
        auto spinor_out_norm = blas::norm2(vp_spinor_out[n]);
        auto max_deviation = blas::max_deviation(spinorRef, vp_spinor_out[n]);

        bool failed = false;
        // Catching nans is weird.
        if (std::isnan(spinor_ref_norm)) { failed = true; }
        if (std::isnan(spinor_out_norm)) { failed = true; }

        printfQuda("Results: reference = %f, QUDA = %f, L2 relative deviation = %e, max deviation = %e\n",
                   spinor_ref_norm, spinor_out_norm, 1.0 - sqrt(spinor_out_norm / spinor_ref_norm), max_deviation[0]);
        deviation = std::max(deviation, pow(10.0, -(double)(ColorSpinorField::Compare(spinorRef, vp_spinor_out[n]))));
        if (failed) { deviation = 1.0; }
      }
    } else {
      auto spinor_ref_norm = blas::norm2(spinorRef);
      auto spinor_out_norm = blas::norm2(spinorOut);
      auto max_deviation = blas::max_deviation(spinorRef, spinorOut);

      bool failed = false;
      // Catching nans is weird.
      if (std::isnan(spinor_ref_norm)) { failed = true; }
      if (std::isnan(spinor_out_norm)) { failed = true; }

      printfQuda("Results: reference = %f, QUDA = %f, L2 relative deviation = %e, max deviation = %e\n",
                 spinor_ref_norm, spinor_out_norm, 1.0 - sqrt(spinor_out_norm / spinor_ref_norm), max_deviation[0]);
      deviation = pow(10, -(double)(ColorSpinorField::Compare(spinorRef, spinorOut)));
      if (failed) { deviation = 1.0; }
    }

    return deviation;
  }
};<|MERGE_RESOLUTION|>--- conflicted
+++ resolved
@@ -47,52 +47,27 @@
 
 struct StaggeredDslashTestWrapper {
 
-<<<<<<< HEAD
   QudaGaugeParam gauge_param;
   QudaInvertParam inv_param;
-
-  ColorSpinorField spinor;
-  ColorSpinorField spinorOut;
-  ColorSpinorField spinorRef;
-  ColorSpinorField tmpCpu;
-=======
-  static inline void *qdp_inlink[4] = {nullptr, nullptr, nullptr, nullptr};
-  // In the HISQ case, we include building fat/long links in this unit test
-  static inline void *qdp_fatlink_cpu[4] = {};
-  static inline void *qdp_longlink_cpu[4] = {};
-
-  QudaGaugeParam gauge_param;
-  QudaInvertParam inv_param;
-
-  void *milc_fatlink_gpu;
-  void *milc_longlink_gpu;
-
-  GaugeField *cpuFat = nullptr;
-  GaugeField *cpuLong = nullptr;
 
   static inline ColorSpinorField spinor;
   static inline ColorSpinorField spinorOut;
   static inline ColorSpinorField spinorRef;
   static inline ColorSpinorField tmpCpu;
->>>>>>> c3781bc8
+
   ColorSpinorField cudaSpinor;
   ColorSpinorField cudaSpinorOut;
 
   static inline std::vector<ColorSpinorField> vp_spinor;
   static inline std::vector<ColorSpinorField> vp_spinor_out;
 
-<<<<<<< HEAD
-  void *qdp_inlink[4] = {nullptr, nullptr, nullptr, nullptr};
-  void *qdp_fatlink[4] = {nullptr, nullptr, nullptr, nullptr};
-  void *qdp_longlink[4] = {nullptr, nullptr, nullptr, nullptr};
-  void *milc_fatlink = nullptr;
-  void *milc_longlink = nullptr;
-  GaugeField *cpuFat = nullptr;
-  GaugeField *cpuLong = nullptr;
-=======
-  void *ghost_fatlink_cpu[4] = {};
-  void *ghost_longlink_cpu[4] = {};
->>>>>>> c3781bc8
+  static inline void *qdp_inlink[4] = {nullptr, nullptr, nullptr, nullptr};
+  static inline void *qdp_fatlink[4] = {nullptr, nullptr, nullptr, nullptr};
+  static inline void *qdp_longlink[4] = {nullptr, nullptr, nullptr, nullptr};
+  static inline void *milc_fatlink = nullptr;
+  static inline void *milc_longlink = nullptr;
+  static inline GaugeField *cpuFat = nullptr;
+  static inline GaugeField *cpuLong = nullptr;
 
   QudaParity parity = QUDA_EVEN_PARITY;
 
@@ -146,14 +121,11 @@
 
     link_recon = link_recon_;
 
-<<<<<<< HEAD
-=======
     static bool first_time = true;
     if (first_time) {
-      init_host(argc, argv);
+      init_host();
       first_time = false;
     }
->>>>>>> c3781bc8
     init();
   }
 
@@ -165,22 +137,15 @@
     setStaggeredGaugeParam(gauge_param);
     setStaggeredInvertParam(inv_param);
 
-<<<<<<< HEAD
-    init();
-  }
-
-  void init()
-=======
     static bool first_time = true;
     if (first_time) {
-      init_host(argc, argv);
+      init_host();
       first_time = false;
     }
     init();
   }
 
-  void init_host(int argc, char **argv)
->>>>>>> c3781bc8
+  void init_host()
   {
     setDims(gauge_param.X);
     dw_setDims(gauge_param.X, 1);
@@ -196,167 +161,21 @@
 
     for (int dir = 0; dir < 4; dir++) {
       qdp_inlink[dir] = safe_malloc(V * gauge_site_size * host_gauge_data_type_size);
-      qdp_fatlink_cpu[dir] = safe_malloc(V * gauge_site_size * host_gauge_data_type_size);
-      qdp_longlink_cpu[dir] = safe_malloc(V * gauge_site_size * host_gauge_data_type_size);
-    }
-
-    bool compute_on_gpu = false; // reference fat/long fields should be computed on cpu
-    constructStaggeredHostGaugeField(qdp_inlink, qdp_longlink_cpu, qdp_fatlink_cpu, gauge_param, argc, argv,
-                                     compute_on_gpu);
-
-    ColorSpinorParam csParam;
-    csParam.nColor = 3;
-    csParam.nSpin = 1;
-    csParam.nDim = 4;
-    for (int d = 0; d < 4; d++) { csParam.x[d] = gauge_param.X[d]; }
-    csParam.x[4] = 1;
-
-    csParam.setPrecision(inv_param.cpu_prec);
-    // inv_param.solution_type = QUDA_MAT_SOLUTION;
-    csParam.pad = 0;
-    if (dtest_type != dslash_test_type::Mat && dslash_type != QUDA_LAPLACE_DSLASH) {
-      csParam.siteSubset = QUDA_PARITY_SITE_SUBSET;
-      csParam.x[0] /= 2;
-      inv_param.solution_type = QUDA_MATPC_SOLUTION;
-    } else {
-      csParam.siteSubset = QUDA_FULL_SITE_SUBSET;
-      inv_param.solution_type = QUDA_MAT_SOLUTION;
-    }
-
-<<<<<<< HEAD
-    // Allocate fields
-    for (int dir = 0; dir < 4; dir++) {
-      qdp_inlink[dir] = safe_malloc(V * gauge_site_size * host_gauge_data_type_size);
       qdp_fatlink[dir] = safe_malloc(V * gauge_site_size * host_gauge_data_type_size);
       qdp_longlink[dir] = safe_malloc(V * gauge_site_size * host_gauge_data_type_size);
-=======
-    csParam.siteOrder = QUDA_EVEN_ODD_SITE_ORDER;
-    csParam.fieldOrder = QUDA_SPACE_SPIN_COLOR_FIELD_ORDER;
-    csParam.gammaBasis = inv_param.gamma_basis; // this parameter is meaningless for staggered
-    csParam.create = QUDA_ZERO_FIELD_CREATE;
-    csParam.pc_type = QUDA_4D_PC;
-    csParam.location = QUDA_CPU_FIELD_LOCATION;
-
-    spinor = ColorSpinorField(csParam);
-    spinorOut = ColorSpinorField(csParam);
-    spinorRef = ColorSpinorField(csParam);
-    tmpCpu = ColorSpinorField(csParam);
-
-    spinor.Source(QUDA_RANDOM_SOURCE);
-
-    if (test_split_grid) {
-      inv_param.num_src = num_src;
-      inv_param.num_src_per_sub_partition = 1;
-      resize(vp_spinor, num_src, csParam);
-      resize(vp_spinor_out, num_src, csParam);
-      std::fill(vp_spinor.begin(), vp_spinor.end(), spinor);
-    }
-
-    inv_param.dagger = dagger ? QUDA_DAG_YES : QUDA_DAG_NO;
-
-    // set verbosity prior to loadGaugeQuda
-    setVerbosity(verbosity);
-  }
-
-  void init()
-  {
-    // Prepare the fields to be used for the GPU computation
-    void *qdp_fatlink_gpu[4];
-    void *qdp_longlink_gpu[4];
-    for (int dir = 0; dir < 4; dir++) {
-      qdp_fatlink_gpu[dir] = safe_malloc(V * gauge_site_size * host_gauge_data_type_size);
-      qdp_longlink_gpu[dir] = safe_malloc(V * gauge_site_size * host_gauge_data_type_size);
-    }
-    // QUDA_STAGGERED_DSLASH follows the same codepath whether or not you
-    // "compute" the fat/long links or not.
-    if (dslash_type == QUDA_STAGGERED_DSLASH || dslash_type == QUDA_LAPLACE_DSLASH) {
-      for (int dir = 0; dir < 4; dir++) {
-        memcpy(qdp_fatlink_gpu[dir], qdp_inlink[dir], V * gauge_site_size * host_gauge_data_type_size);
-        memset(qdp_longlink_gpu[dir], 0, V * gauge_site_size * host_gauge_data_type_size);
-      }
-    } else {
-      // QUDA_ASQTAD_DSLASH
-      if (compute_fatlong) {
-        computeFatLongGPU(qdp_fatlink_gpu, qdp_longlink_gpu, qdp_inlink, gauge_param, host_gauge_data_type_size,
-                          n_naiks, eps_naik);
-      } else {
-        // Not computing FatLong
-        for (int dir = 0; dir < 4; dir++) {
-          memcpy(qdp_fatlink_gpu[dir], qdp_inlink[dir], V * gauge_site_size * host_gauge_data_type_size);
-          memcpy(qdp_longlink_gpu[dir], qdp_longlink_cpu[dir], V * gauge_site_size * host_gauge_data_type_size);
-        }
-      }
->>>>>>> c3781bc8
-    }
+    }
+
+    bool compute_on_gpu = false; // reference fat/long fields should be computed on cpu
+    constructStaggeredHostGaugeField(qdp_inlink, qdp_longlink, qdp_fatlink, gauge_param, 0, nullptr, compute_on_gpu);
+
+    // create the reordered MILC-layout fields
     milc_fatlink = safe_malloc(4 * V * gauge_site_size * host_gauge_data_type_size);
     milc_longlink = safe_malloc(4 * V * gauge_site_size * host_gauge_data_type_size);
 
-<<<<<<< HEAD
-    // For load, etc
-=======
-    // Create ghost zones for CPU fields,
-    // prepare and load the GPU fields
-    void *milc_fatlink_cpu = safe_malloc(4 * V * gauge_site_size * host_gauge_data_type_size);
-    void *milc_longlink_cpu = safe_malloc(4 * V * gauge_site_size * host_gauge_data_type_size);
-
-    milc_fatlink_gpu = safe_malloc(4 * V * gauge_site_size * host_gauge_data_type_size);
-    milc_longlink_gpu = safe_malloc(4 * V * gauge_site_size * host_gauge_data_type_size);
-
-    // Alright, we've created all the void** links.
-    // Create the void* pointers
-    reorderQDPtoMILC(milc_fatlink_gpu, qdp_fatlink_gpu, V, gauge_site_size, gauge_param.cpu_prec, gauge_param.cpu_prec);
-    reorderQDPtoMILC(milc_fatlink_cpu, qdp_fatlink_cpu, V, gauge_site_size, gauge_param.cpu_prec, gauge_param.cpu_prec);
-    reorderQDPtoMILC(milc_longlink_gpu, qdp_longlink_gpu, V, gauge_site_size, gauge_param.cpu_prec, gauge_param.cpu_prec);
-    reorderQDPtoMILC(milc_longlink_cpu, qdp_longlink_cpu, V, gauge_site_size, gauge_param.cpu_prec, gauge_param.cpu_prec);
-
-#ifdef MULTI_GPU
-    gauge_param.type = (dslash_type == QUDA_ASQTAD_DSLASH) ? QUDA_ASQTAD_FAT_LINKS : QUDA_SU3_LINKS;
->>>>>>> c3781bc8
-    gauge_param.reconstruct = QUDA_RECONSTRUCT_NO;
-
-<<<<<<< HEAD
-    // Dummy arg needed because other tests load the gauge field more than once
-    bool gauge_loaded = false;
-    constructStaggeredHostGaugeField(qdp_inlink, qdp_longlink, qdp_fatlink, gauge_param, 0, nullptr, gauge_loaded);
-    // Reorder gauge fields to MILC order
     reorderQDPtoMILC(milc_fatlink, qdp_fatlink, V, gauge_site_size, gauge_param.cpu_prec, gauge_param.cpu_prec);
     reorderQDPtoMILC(milc_longlink, qdp_longlink, V, gauge_site_size, gauge_param.cpu_prec, gauge_param.cpu_prec);
 
-    // Create ghost gauge fields in case of multi GPU builds.
-    gauge_param.type = (dslash_type == QUDA_STAGGERED_DSLASH || dslash_type == QUDA_LAPLACE_DSLASH) ?
-      QUDA_SU3_LINKS :
-      QUDA_ASQTAD_FAT_LINKS;
-    gauge_param.reconstruct = QUDA_RECONSTRUCT_NO;
-    gauge_param.location = QUDA_CPU_FIELD_LOCATION;
-
-    GaugeFieldParam cpuFatParam(gauge_param, qdp_fatlink);
-    cpuFatParam.order = QUDA_QDP_GAUGE_ORDER;
-    cpuFatParam.ghostExchange = QUDA_GHOST_EXCHANGE_PAD;
-    cpuFat = GaugeField::Create(cpuFatParam);
-=======
-    printfQuda("Sending fat links to GPU\n");
-    loadGaugeQuda(milc_fatlink_gpu, &gauge_param);
->>>>>>> c3781bc8
-
-    gauge_param.type = QUDA_ASQTAD_LONG_LINKS;
-    GaugeFieldParam cpuLongParam(gauge_param, qdp_longlink);
-    cpuLongParam.order = QUDA_QDP_GAUGE_ORDER;
-    cpuLongParam.ghostExchange = QUDA_GHOST_EXCHANGE_PAD;
-    cpuLong = GaugeField::Create(cpuLongParam);
-
-    // Override link reconstruct as appropriate for staggered or asqtad
-    if (dslash_type == QUDA_STAGGERED_DSLASH || dslash_type == QUDA_ASQTAD_DSLASH) {
-      if (link_recon == QUDA_RECONSTRUCT_12) link_recon = QUDA_RECONSTRUCT_13;
-      if (link_recon == QUDA_RECONSTRUCT_8) link_recon = QUDA_RECONSTRUCT_9;
-    }
-
-<<<<<<< HEAD
-    loadFatLongGaugeQuda(milc_fatlink, milc_longlink, gauge_param);
-
-    // reset the reconstruct in gauge param
-    gauge_param.reconstruct = link_recon;
-
-    // Create an appropriate host ColorSpinorParam
+    // create some host-side spinors up front
     ColorSpinorParam csParam;
     csParam.nColor = 3;
     csParam.nSpin = 1;
@@ -397,9 +216,51 @@
       std::fill(vp_spinor.begin(), vp_spinor.end(), spinor);
     }
 
-=======
+    inv_param.dagger = dagger ? QUDA_DAG_YES : QUDA_DAG_NO;
+
+    // set verbosity prior to loadGaugeQuda
+    setVerbosity(verbosity);
+
+    
+  }
+
+  void init()
+  {
+
+    // For load, etc
+    gauge_param.reconstruct = QUDA_RECONSTRUCT_NO;
+
+    // Create ghost gauge fields in case of multi GPU builds.
+    gauge_param.type = (dslash_type == QUDA_STAGGERED_DSLASH || dslash_type == QUDA_LAPLACE_DSLASH) ?
+      QUDA_SU3_LINKS :
+      QUDA_ASQTAD_FAT_LINKS;
+    gauge_param.reconstruct = QUDA_RECONSTRUCT_NO;
+    gauge_param.location = QUDA_CPU_FIELD_LOCATION;
+
+    GaugeFieldParam cpuFatParam(gauge_param, qdp_fatlink);
+    cpuFatParam.order = QUDA_QDP_GAUGE_ORDER;
+    cpuFatParam.ghostExchange = QUDA_GHOST_EXCHANGE_PAD;
+    cpuFat = GaugeField::Create(cpuFatParam);
+
+    gauge_param.type = QUDA_ASQTAD_LONG_LINKS;
+    GaugeFieldParam cpuLongParam(gauge_param, qdp_longlink);
+    cpuLongParam.order = QUDA_QDP_GAUGE_ORDER;
+    cpuLongParam.ghostExchange = QUDA_GHOST_EXCHANGE_PAD;
+    cpuLong = GaugeField::Create(cpuLongParam);
+
+    // Override link reconstruct as appropriate for staggered or asqtad
+    if (dslash_type == QUDA_STAGGERED_DSLASH || dslash_type == QUDA_ASQTAD_DSLASH) {
+      if (link_recon == QUDA_RECONSTRUCT_12) link_recon = QUDA_RECONSTRUCT_13;
+      if (link_recon == QUDA_RECONSTRUCT_8) link_recon = QUDA_RECONSTRUCT_9;
+    }
+
+    loadFatLongGaugeQuda(milc_fatlink, milc_longlink, gauge_param);
+
+    // reset the reconstruct in gauge param
+    gauge_param.reconstruct = link_recon;
+
+    // create device-size spinors
     ColorSpinorParam csParam(spinor);
->>>>>>> c3781bc8
     csParam.fieldOrder = colorspinor::getNative(inv_param.cuda_prec, 1);
     csParam.pad = 0;
     csParam.setPrecision(inv_param.cuda_prec);
@@ -414,41 +275,37 @@
     DiracParam diracParam;
     setDiracParam(diracParam, &inv_param, pc);
     dirac = Dirac::create(diracParam);
-<<<<<<< HEAD
-  }
-=======
-
-    host_free(milc_fatlink_cpu);
-    host_free(milc_longlink_cpu);
->>>>>>> c3781bc8
-
+
+  }
+
+  void end()
+  {
+    if (dirac != nullptr) {
+      delete dirac;
+      dirac = nullptr;
+    }
+
+    freeGaugeQuda();
+
+    if (cpuFat) {
+      delete cpuFat;
+      cpuFat = nullptr;
+    }
+    if (cpuLong) {
+      delete cpuLong;
+      cpuLong = nullptr;
+    }
+    commDimPartitionedReset();
+  }
+
+  static void destroy()
+  {
     for (int dir = 0; dir < 4; dir++) {
-<<<<<<< HEAD
-      if (qdp_inlink[dir] != nullptr) {
-        host_free(qdp_inlink[dir]);
-        qdp_inlink[dir] = nullptr;
-      }
-      if (qdp_fatlink[dir] != nullptr) {
-        host_free(qdp_fatlink[dir]);
-        qdp_fatlink[dir] = nullptr;
-      }
-      if (qdp_longlink[dir] != nullptr) {
-        host_free(qdp_longlink[dir]);
-        qdp_longlink[dir] = nullptr;
-=======
-      if (qdp_fatlink_gpu[dir] != nullptr) {
-        host_free(qdp_fatlink_gpu[dir]);
-        qdp_fatlink_gpu[dir] = nullptr;
-      }
-      if (qdp_longlink_gpu[dir] != nullptr) {
-        host_free(qdp_longlink_gpu[dir]);
-        qdp_longlink_gpu[dir] = nullptr;
->>>>>>> c3781bc8
-      }
-    }
-  }
-
-<<<<<<< HEAD
+      if (qdp_inlink[dir]) host_free(qdp_inlink[dir]);
+      if (qdp_fatlink[dir]) host_free(qdp_fatlink[dir]);
+      if (qdp_longlink[dir]) host_free(qdp_longlink[dir]);
+    }
+
     if (milc_fatlink) {
       host_free(milc_fatlink);
       milc_fatlink = nullptr;
@@ -457,36 +314,6 @@
     if (milc_longlink) {
       host_free(milc_longlink);
       milc_longlink = nullptr;
-    }
-
-=======
-  void end()
-  {
->>>>>>> c3781bc8
-    if (dirac != nullptr) {
-      delete dirac;
-      dirac = nullptr;
-    }
-
-    freeGaugeQuda();
-
-    if (cpuFat) {
-      delete cpuFat;
-      cpuFat = nullptr;
-    }
-    if (cpuLong) {
-      delete cpuLong;
-      cpuLong = nullptr;
-    }
-    commDimPartitionedReset();
-  }
-
-  static void destroy()
-  {
-    for (int dir = 0; dir < 4; dir++) {
-      if (qdp_inlink[dir]) host_free(qdp_inlink[dir]);
-      if (qdp_fatlink_cpu[dir]) host_free(qdp_fatlink_cpu[dir]);
-      if (qdp_longlink_cpu[dir]) host_free(qdp_longlink_cpu[dir]);
     }
 
     spinor = {};
