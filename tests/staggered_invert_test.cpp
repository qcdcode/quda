--- conflicted
+++ resolved
@@ -28,7 +28,6 @@
 void* ghost_fatlink[4], *ghost_longlink[4];
 #endif
 
-<<<<<<< HEAD
 void *spinorIn;
 void *spinorOut;
 void *spinorCheck;
@@ -36,8 +35,6 @@
 
 FaceBuffer *faceBuf;
 
-=======
->>>>>>> 6e5c1e19
 int device = 0;
 
 extern FullGauge cudaFatLinkPrecise;
@@ -225,9 +222,7 @@
       exit(1);
     }
   }
-<<<<<<< HEAD
-
-  //exchange_cpu_links(fatlink, ghost_fatlink[3], longlink, ghost_longlink[3], gaugeParam.cpu_prec);
+
   //exchange_cpu_links4dir(fatlink, ghost_fatlink, longlink, ghost_longlink, gaugeParam.cpu_prec);
 
   void *fat_send[4], *long_send[4];
@@ -247,9 +242,6 @@
     free(long_send[i]);
   }
 
-=======
-  exchange_cpu_links4dir(fatlink, ghost_fatlink, longlink, ghost_longlink, gaugeParam.cpu_prec);
->>>>>>> 6e5c1e19
 #endif
 
  
