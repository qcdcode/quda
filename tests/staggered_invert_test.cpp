#include <iostream>
#include <stdio.h>
#include <stdlib.h>
#include <string.h>

#include <quda.h>
#include <quda_internal.h>
#include <dirac_quda.h>
#include <dslash_quda.h>
#include <invert_quda.h>
#include <util_quda.h>
#include <blas_quda.h>

#include <misc.h>
#include <test_util.h>
#include <dslash_util.h>
#include <staggered_dslash_reference.h>
#include <staggered_gauge_utils.h>
#include <llfat_reference.h>
#include <gauge_field.h>
#include <unitarization_links.h>
#include <blas_reference.h>
#include <random_quda.h>

#if defined(QMP_COMMS)
#include <qmp.h>
#elif defined(MPI_COMMS)
#include <mpi.h>
#endif

#include <qio_field.h>

#define MAX(a,b) ((a)>(b)?(a):(b))

// In a typical application, quda.h is the only QUDA header required.
#include <quda.h>

#define mySpinorSiteSize 6

extern void usage(char** argv);

void** ghost_fatlink, **ghost_longlink;

extern int device;

QudaPrecision cpu_prec = QUDA_DOUBLE_PRECISION;
size_t gSize = sizeof(double);

extern double reliable_delta;
extern bool alternative_reliable;
extern int test_type;
extern int xdim;
extern int ydim;
extern int zdim;
extern int tdim;
extern int gridsize_from_cmdline[];
extern QudaReconstructType link_recon;
extern QudaPrecision prec;
extern QudaReconstructType link_recon_sloppy;
extern QudaPrecision prec_sloppy;
extern QudaPrecision prec_refinement_sloppy;
extern QudaInverterType inv_type;
extern double mass; // the mass of the Dirac operator
extern double kappa;
extern int laplace3D;
extern double tol;    // tolerance for inverter
extern double tol_hq; // heavy-quark tolerance for inverter
extern char latfile[];
extern int Nsrc; // number of spinors to apply to simultaneously
extern int niter;
extern int gcrNkrylov;
extern int pipeline;                      // length of pipeline for fused operations in GCR or BiCGstab-l
extern int solution_accumulator_pipeline; // length of pipeline for fused solution update from the direction vectors
extern QudaCABasis ca_basis; // basis for CA-CG solves
extern double ca_lambda_min; // minimum eigenvalue for scaling Chebyshev CA-CG solves
extern double ca_lambda_max; // maximum eigenvalue for scaling Chebyshev CA-CG solves

// Dirac operator type
extern QudaDslashType dslash_type;
extern QudaMatPCType matpc_type; // preconditioning type
extern QudaSolutionType solution_type; // solution type
extern QudaSolveType solve_type;

extern bool compute_fatlong; // build the true fat/long links or use random numbers
extern double tadpole_factor;
// relativistic correction for naik term
extern double eps_naik;
// Number of naiks. If eps_naik is 0.0, we only need
// to construct one naik.
static int n_naiks = 1;

<<<<<<< HEAD
extern char latfile[];

extern int pipeline; // length of pipeline for fused operations in GCR or BiCGstab-l
extern int solution_accumulator_pipeline; // length of pipeline for fused solution update from the direction vectors

extern QudaSolveType solve_type;

// Unitarization coefficients
static double unitarize_eps  = 1e-6;
static bool reunit_allow_svd = true;
static bool reunit_svd_only  = false;
static double svd_rel_error  = 1e-4;
static double svd_abs_error  = 1e-4;
static double max_allowed_error = 1e-11;

static void end();

template<typename Float>
void constructSpinorField(Float *res) {
  const int vol = (solution_type == QUDA_MAT_SOLUTION) ? V : Vh;
  for(int src=0; src<Nsrc; src++) {
    for(int i = 0; i < vol; i++) {
      for (int s = 0; s < 1; s++) {
        for (int m = 0; m < 3; m++) {
          res[(src*vol + i)*(1*3*2) + s*(3*2) + m*(2) + 0] = rand() / (Float)RAND_MAX;
          res[(src*vol + i)*(1*3*2) + s*(3*2) + m*(2) + 1] = rand() / (Float)RAND_MAX;
        }
      }
    }
  }
}

static void
set_params(QudaGaugeParam* gaugeParam, QudaInvertParam* inv_param,
    int X1, int  X2, int X3, int X4,
    QudaPrecision cpu_prec, QudaPrecision prec, QudaPrecision prec_sloppy, QudaPrecision prec_refinement_sloppy,
    QudaReconstructType link_recon, QudaReconstructType link_recon_sloppy,
    double mass, double tol,
    double tadpole_coeff
    )
{

  gaugeParam->X[0] = xdim;
  gaugeParam->X[1] = ydim;
  gaugeParam->X[2] = zdim;
  gaugeParam->X[3] = tdim;
=======
// For loading the gauge fields
int argc_copy;
char** argv_copy;

int X[4];
>>>>>>> cea7a12c

cpuColorSpinorField *in;
cpuColorSpinorField *out;
cpuColorSpinorField *ref;
cpuColorSpinorField *tmp;

static void end();

void setGaugeParam(QudaGaugeParam &gauge_param)
{
  gauge_param.X[0] = xdim;
  gauge_param.X[1] = ydim;
  gauge_param.X[2] = zdim;
  gauge_param.X[3] = tdim;

  gauge_param.cpu_prec = cpu_prec;
  gauge_param.cuda_prec = prec;
  gauge_param.reconstruct = link_recon;
  gauge_param.reconstruct_sloppy = link_recon_sloppy;
  gauge_param.cuda_prec_sloppy = prec_sloppy;
  gauge_param.cuda_prec_refinement_sloppy = prec_refinement_sloppy;

  gauge_param.anisotropy = 1.0;

  // For HISQ, this must always be set to 1.0, since the tadpole
  // correction is baked into the coefficients for the first fattening.
  // The tadpole doesn't mean anything for the second fattening
  // since the input fields are unitarized.
  gauge_param.tadpole_coeff = 1.0;

  if (dslash_type == QUDA_ASQTAD_DSLASH) {
    gauge_param.scale = -1.0 / 24.0;
    if (eps_naik != 0) { gauge_param.scale *= (1.0 + eps_naik); }
  } else {
    gauge_param.scale = 1.0;
  }
  gauge_param.gauge_order = QUDA_MILC_GAUGE_ORDER;
  gauge_param.t_boundary = QUDA_ANTI_PERIODIC_T;
  gauge_param.staggered_phase_type = QUDA_STAGGERED_PHASE_MILC;
  gauge_param.gauge_fix = QUDA_GAUGE_FIXED_NO;
  gauge_param.type = QUDA_WILSON_LINKS;

  gauge_param.ga_pad = 0;

#ifdef MULTI_GPU
  int x_face_size = gauge_param.X[1] * gauge_param.X[2] * gauge_param.X[3] / 2;
  int y_face_size = gauge_param.X[0] * gauge_param.X[2] * gauge_param.X[3] / 2;
  int z_face_size = gauge_param.X[0] * gauge_param.X[1] * gauge_param.X[3] / 2;
  int t_face_size = gauge_param.X[0] * gauge_param.X[1] * gauge_param.X[2] / 2;
  int pad_size =MAX(x_face_size, y_face_size);
  pad_size = MAX(pad_size, z_face_size);
  pad_size = MAX(pad_size, t_face_size);
  gauge_param.ga_pad = pad_size;
#endif
}

void setInvertParam(QudaInvertParam &inv_param)
{
  // Solver params
  inv_param.verbosity = QUDA_VERBOSE;
  inv_param.mass = mass;
  inv_param.kappa = kappa = 1.0 / (8.0 + mass); // for Laplace operator
  inv_param.laplace3D = laplace3D;              // for Laplace operator

  // outer solver parameters
  inv_param.inv_type = inv_type;
  inv_param.tol = tol;
  inv_param.tol_restart = 1e-3; // now theoretical background for this parameter...
  inv_param.maxiter = niter;
  inv_param.reliable_delta = reliable_delta;
  inv_param.use_alternative_reliable = alternative_reliable;
  inv_param.use_sloppy_partial_accumulator = false;
  inv_param.solution_accumulator_pipeline = solution_accumulator_pipeline;
  inv_param.pipeline = pipeline;

  inv_param.Ls = Nsrc;

  if (tol_hq == 0 && tol == 0) {
    errorQuda("qudaInvert: requesting zero residual\n");
    exit(1);
  }
  // require both L2 relative and heavy quark residual to determine convergence
  inv_param.residual_type = static_cast<QudaResidualType_s>(0);
  inv_param.residual_type = (tol != 0) ?
    static_cast<QudaResidualType_s>(inv_param.residual_type | QUDA_L2_RELATIVE_RESIDUAL) :
    inv_param.residual_type;
  inv_param.residual_type = (tol_hq != 0) ?
    static_cast<QudaResidualType_s>(inv_param.residual_type | QUDA_HEAVY_QUARK_RESIDUAL) :
    inv_param.residual_type;
  inv_param.heavy_quark_check = (inv_param.residual_type & QUDA_HEAVY_QUARK_RESIDUAL ? 5 : 0);

  inv_param.tol_hq = tol_hq; // specify a tolerance for the residual for heavy quark residual

  inv_param.Nsteps = 2;

  // domain decomposition preconditioner parameters
  inv_param.inv_type_precondition = QUDA_SD_INVERTER;
  inv_param.tol_precondition = 1e-1;
  inv_param.maxiter_precondition = 10;
  inv_param.verbosity_precondition = QUDA_SILENT;
  inv_param.cuda_prec_precondition = inv_param.cuda_prec_sloppy;

  // Specify Krylov sub-size for GCR, BICGSTAB(L), basis size for CA-CG, CA-GCR
  inv_param.gcrNkrylov = gcrNkrylov;

  // Specify basis for CA-CG, lambda min/max for Chebyshev basis
  //   lambda_max < lambda_max . use power iters to generate
  inv_param.ca_basis = ca_basis;
  inv_param.ca_lambda_min = ca_lambda_min;
  inv_param.ca_lambda_max = ca_lambda_max;

  inv_param.solution_type = solution_type;
  inv_param.solve_type = solve_type;
  inv_param.matpc_type = matpc_type;
  inv_param.dagger = QUDA_DAG_NO;
  inv_param.mass_normalization = QUDA_MASS_NORMALIZATION;

  inv_param.cpu_prec = cpu_prec;
  inv_param.cuda_prec = prec;
  inv_param.cuda_prec_sloppy = prec_sloppy;
  inv_param.cuda_prec_refinement_sloppy = prec_refinement_sloppy;
  inv_param.preserve_source = QUDA_PRESERVE_SOURCE_YES;
  inv_param.gamma_basis = QUDA_DEGRAND_ROSSI_GAMMA_BASIS; // this is meaningless, but must be thus set
  inv_param.dirac_order = QUDA_DIRAC_ORDER;

  inv_param.dslash_type = dslash_type;

  inv_param.input_location = QUDA_CPU_FIELD_LOCATION;
  inv_param.output_location = QUDA_CPU_FIELD_LOCATION;

  int tmpint = MAX(X[1] * X[2] * X[3], X[0] * X[2] * X[3]);
  tmpint = MAX(tmpint, X[0] * X[1] * X[3]);
  tmpint = MAX(tmpint, X[0] * X[1] * X[2]);

  inv_param.sp_pad = tmpint;
}

int invert_test()
{

  // Ensure that the default is improved staggered
  if (dslash_type != QUDA_ASQTAD_DSLASH && dslash_type != QUDA_STAGGERED_DSLASH && dslash_type != QUDA_LAPLACE_DSLASH)
    dslash_type = QUDA_ASQTAD_DSLASH;

<<<<<<< HEAD
void computePlaquetteQDPOrder(void** qdp_link, double plaq[3]) {
  QudaGaugeParam gauge_param = newQudaGaugeParam();
  gauge_param.X[0] = xdim;
  gauge_param.X[1] = ydim;
  gauge_param.X[2] = zdim;
  gauge_param.X[3] = tdim;

  gauge_param.type = QUDA_WILSON_LINKS;
  gauge_param.gauge_order = QUDA_QDP_GAUGE_ORDER;
  gauge_param.t_boundary = QUDA_ANTI_PERIODIC_T;

  gauge_param.cpu_prec = cpu_prec;

  gauge_param.cuda_prec = prec;
  gauge_param.reconstruct = link_recon;

  gauge_param.cuda_prec_sloppy = prec;
  gauge_param.reconstruct_sloppy = link_recon;

  gauge_param.anisotropy = 1;
  gauge_param.gauge_fix = QUDA_GAUGE_FIXED_NO;

  gauge_param.ga_pad = 0;
  // For multi-GPU, ga_pad must be large enough to store a time-slice
#ifdef MULTI_GPU
  int x_face_size = gauge_param.X[1]*gauge_param.X[2]*gauge_param.X[3]/2;
  int y_face_size = gauge_param.X[0]*gauge_param.X[2]*gauge_param.X[3]/2;
  int z_face_size = gauge_param.X[0]*gauge_param.X[1]*gauge_param.X[3]/2;
  int t_face_size = gauge_param.X[0]*gauge_param.X[1]*gauge_param.X[2]/2;
  int pad_size =MAX(x_face_size, y_face_size);
  pad_size = MAX(pad_size, z_face_size);
  pad_size = MAX(pad_size, t_face_size);
  gauge_param.ga_pad = pad_size;
#endif

  loadGaugeQuda(qdp_link, &gauge_param);
  plaqQuda(plaq);

}

  int
invert_test(int argc, char** argv)
{
  QudaGaugeParam gaugeParam = newQudaGaugeParam();
=======
  QudaGaugeParam gauge_param = newQudaGaugeParam();
  setGaugeParam(gauge_param);
>>>>>>> cea7a12c
  QudaInvertParam inv_param = newQudaInvertParam();
  setInvertParam(inv_param);

  // this must be before the FaceBuffer is created (this is because it allocates pinned memory - FIXME)
  initQuda(device);

  setDims(gauge_param.X);
  dw_setDims(gauge_param.X, Nsrc); // so we can use 5-d indexing from dwf
  setSpinorSiteSize(6);

  size_t gSize = (gauge_param.cpu_prec == QUDA_DOUBLE_PRECISION) ? sizeof(double) : sizeof(float);

  void* qdp_inlink[4] = {nullptr,nullptr,nullptr,nullptr};
  void* qdp_fatlink[4] = {nullptr,nullptr,nullptr,nullptr};
  void* qdp_longlink[4] = {nullptr,nullptr,nullptr,nullptr};
  void* milc_fatlink = nullptr;
  void* milc_longlink = nullptr;

  for (int dir = 0; dir < 4; dir++) {
    qdp_inlink[dir] = malloc(V*gaugeSiteSize*gSize);
    qdp_fatlink[dir] = malloc(V*gaugeSiteSize*gSize);
    qdp_longlink[dir] = malloc(V*gaugeSiteSize*gSize);
  }

  milc_fatlink = malloc(4*V*gaugeSiteSize*gSize);
  milc_longlink = malloc(4 * V * gaugeSiteSize * gSize);

  // load a field WITHOUT PHASES
<<<<<<< HEAD
  if (strcmp(latfile,"")) {
    read_gauge_field(latfile, qdp_inlink, gaugeParam.cpu_prec, gaugeParam.X, argc, argv);
=======
  if (strcmp(latfile, "")) {
    read_gauge_field(latfile, qdp_inlink, gauge_param.cpu_prec, gauge_param.X, argc_copy, argv_copy);
>>>>>>> cea7a12c
    if (dslash_type != QUDA_LAPLACE_DSLASH) {
      applyGaugeFieldScaling_long(qdp_inlink, Vh, &gauge_param, QUDA_STAGGERED_DSLASH, gauge_param.cpu_prec);
    }
  } else {
    if (dslash_type == QUDA_LAPLACE_DSLASH) {
      construct_gauge_field(qdp_inlink, 1, gauge_param.cpu_prec, &gauge_param);
    } else {
      construct_fat_long_gauge_field(qdp_inlink, qdp_longlink, 1, gauge_param.cpu_prec, &gauge_param,
                                     compute_fatlong ? QUDA_STAGGERED_DSLASH : dslash_type);
    }
  }

<<<<<<< HEAD
  // Compute plaquette
  double plaq[3];
  computePlaquetteQDPOrder(qdp_inlink, plaq);
  if (dslash_type != QUDA_LAPLACE_DSLASH) {
    plaq[0] = -plaq[0]; // correction because we've already put phases on the fields
    plaq[1] = -plaq[1];
    plaq[2] = -plaq[2];
  }
=======
  // Compute plaquette. Routine is aware that the gauge fields already have the phases on them.
  double plaq[3];
  computeStaggeredPlaquetteQDPOrder(qdp_inlink, plaq, gauge_param, dslash_type);
>>>>>>> cea7a12c

  printfQuda("Computed plaquette is %e (spatial = %e, temporal = %e)\n", plaq[0], plaq[1], plaq[2]);

  // QUDA_STAGGERED_DSLASH follows the same codepath whether or not you
  // "compute" the fat/long links or not.
  if (dslash_type == QUDA_STAGGERED_DSLASH || dslash_type == QUDA_LAPLACE_DSLASH) {
    for (int dir = 0; dir < 4; dir++) {
      memcpy(qdp_fatlink[dir], qdp_inlink[dir], V * gaugeSiteSize * gSize);
      memset(qdp_longlink[dir],0,V*gaugeSiteSize*gSize);
    }
  } else { // QUDA_ASQTAD_DSLASH

    if (compute_fatlong) {
<<<<<<< HEAD

      ///////////////////////////
      // Set path coefficients //
      ///////////////////////////

      // Reference: "generic_ks/imp_actions/hisq/hisq_action.h",
      // in QHMC: https://github.com/jcosborn/qhmc/blob/master/lib/qopqdp/hisq.c

      double u1 = 1.0/tadpole_factor;
      double u2 = u1*u1;
      double u4 = u2*u2;
      double u6 = u4*u2;

      // First path: create V, W links
      double act_path_coeff_1[6] = {
           ( 1.0/8.0),                 /* one link */
        u2*( 0.0),                     /* Naik */
        u2*(-1.0/8.0)*0.5,             /* simple staple */
        u4*( 1.0/8.0)*0.25*0.5,        /* displace link in two directions */
        u6*(-1.0/8.0)*0.125*(1.0/6.0), /* displace link in three directions */
        u4*( 0.0)                      /* Lepage term */
      };

      // Second path: create X, long links
      double act_path_coeff_2[6] = {
          ((1.0 / 8.0) + (2.0 * 6.0 / 16.0) + (1.0 / 8.0)), // one link
                                                            // One link is 1/8 as in fat7 + 2*3/8 for Lepage + 1/8 for Naik
          (-1.0 / 24.0),                      // Naik
          (-1.0 / 8.0) * 0.5,                 // simple staple
          (1.0 / 8.0) * 0.25 * 0.5,           // displace link in two directions
          (-1.0 / 8.0) * 0.125 * (1.0 / 6.0), // displace link in three directions
          (-2.0 / 16.0)                       // Lepage term, correct O(a^2) 2x ASQTAD
      };

      // Paths for epsilon corrections. Not used if n_naiks = 1.
      double act_path_coeff_3[6] = {
          (1.0 / 8.0),   // one link b/c of Naik
          (-1.0 / 24.0), // Naik
          0.0,           // simple staple
          0.0,           // displace link in two directions
          0.0,           // displace link in three directions
          0.0            // Lepage term
      };

      double* act_paths[3] = { act_path_coeff_1, act_path_coeff_2, act_path_coeff_3 };

      ////////////////////////////////////
      // Set unitarization coefficients //
      ////////////////////////////////////

      setUnitarizeLinksConstants(unitarize_eps,
               max_allowed_error,
               reunit_allow_svd,
               reunit_svd_only,
               svd_rel_error,
               svd_abs_error);

      ///////////////////////////////////////////////////////////////////////
      // Create some temporary space if we want to test the epsilon fields //
      ///////////////////////////////////////////////////////////////////////

      void* qdp_fatlink_naik_temp[4];
      void* qdp_longlink_naik_temp[4];
      if (n_naiks == 2) {
        for (int dir = 0; dir < 4; dir++) {
          qdp_fatlink_naik_temp[dir] = malloc(V*gaugeSiteSize*gSize);
          qdp_longlink_naik_temp[dir] = malloc(V*gaugeSiteSize*gSize);
        }
      }

      //////////////////////////
      // Create the GPU links //
      //////////////////////////

      // Note: GPU link creation only works for single and double precision
      computeHISQLinksGPU(qdp_fatlink, qdp_longlink,
                          (n_naiks == 2) ? qdp_fatlink_naik_temp : nullptr,
                          (n_naiks == 2) ? qdp_longlink_naik_temp : nullptr,
                          qdp_inlink, &gaugeParam, act_paths, eps_naik);

      if (n_naiks == 2) {
        // Override the naik fields into the fat/long link fields
        for (int dir = 0; dir < 4; dir++) {
          memcpy(qdp_fatlink[dir],qdp_fatlink_naik_temp[dir], V*gaugeSiteSize*gSize);
          memcpy(qdp_longlink[dir],qdp_longlink_naik_temp[dir], V*gaugeSiteSize*gSize);
          free(qdp_fatlink_naik_temp[dir]); qdp_fatlink_naik_temp[dir] = nullptr;
          free(qdp_longlink_naik_temp[dir]); qdp_longlink_naik_temp[dir] = nullptr;
        }
      }

    } else { //

=======
      computeFatLongGPU(qdp_fatlink, qdp_longlink, qdp_inlink, gauge_param, gSize, n_naiks, eps_naik);
    } else {
>>>>>>> cea7a12c
      for (int dir = 0; dir < 4; dir++) {
        memcpy(qdp_fatlink[dir],qdp_inlink[dir], V*gaugeSiteSize*gSize);
      }
    }

<<<<<<< HEAD
  }

  if (dslash_type == QUDA_ASQTAD_DSLASH) {

    computePlaquetteQDPOrder(qdp_fatlink, plaq);
    if (dslash_type != QUDA_LAPLACE_DSLASH) {
      plaq[0] = -plaq[0]; // correction because we've already put phases on the fields
      plaq[1] = -plaq[1];
      plaq[2] = -plaq[2];
    }
=======
    // Compute fat link plaquette.
    computeStaggeredPlaquetteQDPOrder(qdp_fatlink, plaq, gauge_param, dslash_type);
>>>>>>> cea7a12c

    printfQuda("Computed fat link plaquette is %e (spatial = %e, temporal = %e)\n", plaq[0], plaq[1], plaq[2]);
  }

  // Alright, we've created all the void** links.
  // Create the void* pointers
<<<<<<< HEAD
  reorderQDPtoMILC(milc_fatlink,qdp_fatlink,V,gaugeSiteSize,gaugeParam.cpu_prec,gaugeParam.cpu_prec);
  reorderQDPtoMILC(milc_longlink,qdp_longlink,V,gaugeSiteSize,gaugeParam.cpu_prec,gaugeParam.cpu_prec);
=======
  reorderQDPtoMILC(milc_fatlink, qdp_fatlink, V, gaugeSiteSize, gauge_param.cpu_prec, gauge_param.cpu_prec);
  reorderQDPtoMILC(milc_longlink, qdp_longlink, V, gaugeSiteSize, gauge_param.cpu_prec, gauge_param.cpu_prec);
>>>>>>> cea7a12c

  ColorSpinorParam csParam;
  csParam.nColor=3;
  csParam.nSpin = 1;
  csParam.nDim = 5;
  for (int d = 0; d < 4; d++) csParam.x[d] = gauge_param.X[d];
  bool pc = (inv_param.solution_type == QUDA_MATPC_SOLUTION || inv_param.solution_type == QUDA_MATPCDAG_MATPC_SOLUTION);
  if (pc) csParam.x[0] /= 2;
  csParam.x[4] = Nsrc;

  csParam.setPrecision(inv_param.cpu_prec);
  csParam.pad = 0;
  csParam.siteSubset = pc ? QUDA_PARITY_SITE_SUBSET : QUDA_FULL_SITE_SUBSET;
  csParam.siteOrder = QUDA_EVEN_ODD_SITE_ORDER;
  csParam.fieldOrder = QUDA_SPACE_SPIN_COLOR_FIELD_ORDER;
  csParam.gammaBasis = inv_param.gamma_basis;
  csParam.create = QUDA_ZERO_FIELD_CREATE;
  in = new cpuColorSpinorField(csParam);
  out = new cpuColorSpinorField(csParam);
  ref = new cpuColorSpinorField(csParam);
  tmp = new cpuColorSpinorField(csParam);

  // Construct source
  auto *rng = new quda::RNG(quda::LatticeFieldParam(gauge_param), 1234);
  rng->Init();

  construct_spinor_source(in->V(), 1, 3, inv_param.cpu_prec, csParam.x, *rng);

  rng->Release();
  delete rng;

#ifdef MULTI_GPU
  int tmp_value = MAX(ydim*zdim*tdim/2, xdim*zdim*tdim/2);
  tmp_value = MAX(tmp_value, xdim * ydim * tdim / 2);
  tmp_value = MAX(tmp_value, xdim * ydim * zdim / 2);

  int fat_pad = tmp_value;
  int link_pad =  3*tmp_value;

  // FIXME: currently assume staggered is SU(3)
  gauge_param.type = (dslash_type == QUDA_STAGGERED_DSLASH || dslash_type == QUDA_LAPLACE_DSLASH) ?
    QUDA_SU3_LINKS :
    QUDA_ASQTAD_FAT_LINKS;
  gauge_param.reconstruct = QUDA_RECONSTRUCT_NO;
  GaugeFieldParam cpuFatParam(milc_fatlink, gauge_param);
  cpuFatParam.ghostExchange = QUDA_GHOST_EXCHANGE_PAD;
  cpuGaugeField *cpuFat = new cpuGaugeField(cpuFatParam);
  ghost_fatlink = (void**)cpuFat->Ghost();

  gauge_param.type = QUDA_ASQTAD_LONG_LINKS;
  GaugeFieldParam cpuLongParam(milc_longlink, gauge_param);
  cpuLongParam.ghostExchange = QUDA_GHOST_EXCHANGE_PAD;
  cpuGaugeField *cpuLong = new cpuGaugeField(cpuLongParam);
  ghost_longlink = (void**)cpuLong->Ghost();

#else
  int fat_pad = 0;
  int link_pad = 0;
#endif

  gauge_param.type = (dslash_type == QUDA_STAGGERED_DSLASH || dslash_type == QUDA_LAPLACE_DSLASH) ?
    QUDA_SU3_LINKS :
    QUDA_ASQTAD_FAT_LINKS;
  gauge_param.ga_pad = fat_pad;
  if (dslash_type == QUDA_STAGGERED_DSLASH || dslash_type == QUDA_LAPLACE_DSLASH) {
    gauge_param.reconstruct = link_recon;
    gauge_param.reconstruct_sloppy = link_recon_sloppy;
  } else {
    gauge_param.reconstruct = gauge_param.reconstruct_sloppy = QUDA_RECONSTRUCT_NO;
  }
  gauge_param.cuda_prec_precondition = gauge_param.cuda_prec_sloppy;
  gauge_param.reconstruct_precondition = gauge_param.reconstruct_sloppy;
  loadGaugeQuda(milc_fatlink, &gauge_param);

  if (dslash_type == QUDA_ASQTAD_DSLASH) {
    gauge_param.type = QUDA_ASQTAD_LONG_LINKS;
    gauge_param.ga_pad = link_pad;
    gauge_param.staggered_phase_type = QUDA_STAGGERED_PHASE_NO;
    gauge_param.reconstruct
      = (link_recon == QUDA_RECONSTRUCT_12 || link_recon == QUDA_RECONSTRUCT_8) ? QUDA_RECONSTRUCT_13 : link_recon;
    gauge_param.reconstruct_sloppy
      = (link_recon_sloppy == QUDA_RECONSTRUCT_12 || link_recon_sloppy == QUDA_RECONSTRUCT_8) ? QUDA_RECONSTRUCT_13 :
                                                                                                link_recon_sloppy;
    gauge_param.cuda_prec_precondition = gauge_param.cuda_prec_sloppy;
    gauge_param.reconstruct_precondition = gauge_param.reconstruct_sloppy;
    loadGaugeQuda(milc_longlink, &gauge_param);
  }

  double time0 = -((double)clock()); // Start the timer

  double nrm2=0;
  double src2=0;
  int ret = 0;

  int len = 0;
  if (solution_type == QUDA_MAT_SOLUTION || solution_type == QUDA_MATDAG_MAT_SOLUTION) {
    len = V*Nsrc;
  } else {
    len = Vh*Nsrc;
  }

  switch (test_type) {
  case 0: // full parity solution
  case 1: // solving prec system, reconstructing
  case 2:

    invertQuda(out->V(), in->V(), &inv_param);
    time0 += clock(); // stop the timer
    time0 /= CLOCKS_PER_SEC;

    // In QUDA, the full staggered operator has the sign convention
    //{{m, -D_eo},{-D_oe,m}}, while the CPU verify function does not
    // have the minus sign. Passing in QUDA_DAG_YES solves this
    // discrepancy
    staggered_dslash(reinterpret_cast<cpuColorSpinorField *>(&ref->Even()), qdp_fatlink, qdp_longlink, ghost_fatlink,
                     ghost_longlink, reinterpret_cast<cpuColorSpinorField *>(&out->Odd()), QUDA_EVEN_PARITY,
                     QUDA_DAG_YES, inv_param.cpu_prec, gauge_param.cpu_prec, dslash_type);
    staggered_dslash(reinterpret_cast<cpuColorSpinorField *>(&ref->Odd()), qdp_fatlink, qdp_longlink, ghost_fatlink,
                     ghost_longlink, reinterpret_cast<cpuColorSpinorField *>(&out->Even()), QUDA_ODD_PARITY,
                     QUDA_DAG_YES, inv_param.cpu_prec, gauge_param.cpu_prec, dslash_type);

    if (dslash_type == QUDA_LAPLACE_DSLASH) {
      xpay(out->V(), kappa, ref->V(), ref->Length(), gauge_param.cpu_prec);
      ax(0.5 / kappa, ref->V(), ref->Length(), gauge_param.cpu_prec);
    } else {
      axpy(2 * mass, out->V(), ref->V(), ref->Length(), gauge_param.cpu_prec);
    }

    // Reference debugging code: print the first component
    // of the even and odd partities within a solution vector.
    /*
    printfQuda("\nLength: %lu\n", ref->Length());

    // for verification
    printfQuda("\n\nEven:\n");
    printfQuda("CUDA: %f\n", ((double*)(in->Even().V()))[0]);
    printfQuda("Soln: %f\n", ((double*)(out->Even().V()))[0]);
    printfQuda("CPU:  %f\n", ((double*)(ref->Even().V()))[0]);

    printfQuda("\n\nOdd:\n");
    printfQuda("CUDA: %f\n", ((double*)(in->Odd().V()))[0]);
    printfQuda("Soln: %f\n", ((double*)(out->Odd().V()))[0]);
    printfQuda("CPU:  %f\n", ((double*)(ref->Odd().V()))[0]);
    printfQuda("\n\n");
    */

    mxpy(in->V(), ref->V(), len * mySpinorSiteSize, inv_param.cpu_prec);
    nrm2 = norm_2(ref->V(), len * mySpinorSiteSize, inv_param.cpu_prec);
    src2 = norm_2(in->V(), len * mySpinorSiteSize, inv_param.cpu_prec);

    break;

  case 3: // even
  case 4:

    invertQuda(out->V(), in->V(), &inv_param);

    time0 += clock();
    time0 /= CLOCKS_PER_SEC;

    matdagmat(ref, qdp_fatlink, qdp_longlink, ghost_fatlink, ghost_longlink, out, mass, 0, inv_param.cpu_prec,
              gauge_param.cpu_prec, tmp, test_type == 3 ? QUDA_EVEN_PARITY : QUDA_ODD_PARITY, dslash_type);

    if (inv_param.cpu_prec == QUDA_SINGLE_PRECISION) {
      printfQuda("%f %f\n", ((float *)in->V())[12], ((float *)ref->V())[12]);
    } else {
      printfQuda("%f %f\n", ((double *)in->V())[12], ((double *)ref->V())[12]);
    }

    mxpy(in->V(), ref->V(), len * mySpinorSiteSize, inv_param.cpu_prec);
    nrm2 = norm_2(ref->V(), len * mySpinorSiteSize, inv_param.cpu_prec);
    src2 = norm_2(in->V(), len * mySpinorSiteSize, inv_param.cpu_prec);

    break;

  case 5: // multi mass CG, even
  case 6:

#define NUM_OFFSETS 12

  {
        double masses[NUM_OFFSETS] ={0.06, 0.061, 0.064, 0.070, 0.077, 0.081, 0.1, 0.11, 0.12, 0.13, 0.14, 0.205};
        inv_param.num_offset = NUM_OFFSETS;
        // these can be set independently
        for (int i = 0; i < inv_param.num_offset; i++) {
          inv_param.tol_offset[i] = inv_param.tol;
          inv_param.tol_hq_offset[i] = inv_param.tol_hq;
        }
        void* outArray[NUM_OFFSETS];

        cpuColorSpinorField* spinorOutArray[NUM_OFFSETS];
        spinorOutArray[0] = out;
        for (int i = 1; i < inv_param.num_offset; i++) { spinorOutArray[i] = new cpuColorSpinorField(csParam); }

        for (int i = 0; i < inv_param.num_offset; i++) {
          outArray[i] = spinorOutArray[i]->V();
          inv_param.offset[i] = 4*masses[i]*masses[i];
        }

        invertMultiShiftQuda(outArray, in->V(), &inv_param);

        cudaDeviceSynchronize();
        time0 += clock(); // stop the timer
        time0 /= CLOCKS_PER_SEC;

        printfQuda("done: total time = %g secs, compute time = %g, %i iter / %g secs = %g gflops\n", time0,
            inv_param.secs, inv_param.iter, inv_param.secs, inv_param.gflops / inv_param.secs);

        printfQuda("checking the solution\n");
        QudaParity parity = QUDA_INVALID_PARITY;
        if (inv_param.solve_type == QUDA_NORMOP_SOLVE) {
          //parity = QUDA_EVENODD_PARITY;
          errorQuda("full parity not supported\n");
        } else if (inv_param.matpc_type == QUDA_MATPC_EVEN_EVEN) {
          parity = QUDA_EVEN_PARITY;
        } else if (inv_param.matpc_type == QUDA_MATPC_ODD_ODD) {
          parity = QUDA_ODD_PARITY;
        } else {
          errorQuda("ERROR: invalid spinor parity \n");
        }
        for(int i=0;i < inv_param.num_offset;i++){
          printfQuda("%dth solution: mass=%f, ", i, masses[i]);
          matdagmat(ref, qdp_fatlink, qdp_longlink, ghost_fatlink, ghost_longlink, spinorOutArray[i], masses[i], 0,
                    inv_param.cpu_prec, gauge_param.cpu_prec, tmp, parity, dslash_type);

          mxpy(in->V(), ref->V(), len*mySpinorSiteSize, inv_param.cpu_prec);
          double nrm2 = norm_2(ref->V(), len*mySpinorSiteSize, inv_param.cpu_prec);
          double src2 = norm_2(in->V(), len*mySpinorSiteSize, inv_param.cpu_prec);
          double hqr = sqrt(blas::HeavyQuarkResidualNorm(*spinorOutArray[i], *ref).z);
          double l2r = sqrt(nrm2/src2);

          printfQuda("Shift %d residuals: (L2 relative) tol %g, QUDA = %g, host = %g; (heavy-quark) tol %g, QUDA = %g, "
                     "host = %g\n",
              i, inv_param.tol_offset[i], inv_param.true_res_offset[i], l2r, inv_param.tol_hq_offset[i],
              inv_param.true_res_hq_offset[i], hqr);

          //emperical, if the cpu residue is more than 1 order the target accuracy, the it fails to converge
          if (sqrt(nrm2/src2) > 10*inv_param.tol_offset[i]){
            ret |=1;
          }
        }

        for(int i=1; i < inv_param.num_offset;i++) delete spinorOutArray[i];
  } break;

    default:
      errorQuda("Unsupported test type");

    } // switch

  if (test_type <=4){

    double hqr = sqrt(blas::HeavyQuarkResidualNorm(*out, *ref).z);
    double l2r = sqrt(nrm2/src2);

    printfQuda("Residuals: (L2 relative) tol %g, QUDA = %g, host = %g; (heavy-quark) tol %g, QUDA = %g, host = %g\n",
               inv_param.tol, inv_param.true_res, l2r, inv_param.tol_hq, inv_param.true_res_hq, hqr);

    printfQuda("done: total time = %g secs, compute time = %g secs, %i iter / %g secs = %g gflops, \n", time0,
        inv_param.secs, inv_param.iter, inv_param.secs, inv_param.gflops / inv_param.secs);
  }

  // Clean up gauge fields, at least
  for (int dir = 0; dir < 4; dir++) {
    if (qdp_inlink[dir] != nullptr) { free(qdp_inlink[dir]); qdp_inlink[dir] = nullptr; }
    if (qdp_fatlink[dir] != nullptr) { free(qdp_fatlink[dir]); qdp_fatlink[dir] = nullptr; }
    if (qdp_longlink[dir] != nullptr) { free(qdp_longlink[dir]); qdp_longlink[dir] = nullptr; }
  }
  if (milc_fatlink != nullptr) { free(milc_fatlink); milc_fatlink = nullptr; }
  if (milc_longlink != nullptr) { free(milc_longlink); milc_longlink = nullptr; }

#ifdef MULTI_GPU
  if (cpuFat != nullptr) { delete cpuFat; cpuFat = nullptr; }
  if (cpuLong != nullptr) { delete cpuLong; cpuLong = nullptr; }
#endif

  end();
  return ret;
}

static void end(void)
{
  delete in;
  delete out;
  delete ref;
  delete tmp;

  endQuda();
}

void display_test_info()
{
  printfQuda("running the following test:\n");

  printfQuda("prec    sloppy_prec    link_recon  sloppy_link_recon test_type  S_dimension T_dimension\n");
  printfQuda("%s   %s             %s            %s            %s         %d/%d/%d          %d \n", get_prec_str(prec),
      get_prec_str(prec_sloppy), get_recon_str(link_recon), get_recon_str(link_recon_sloppy),
      get_staggered_test_type(test_type), xdim, ydim, zdim, tdim);

  printfQuda("Grid partition info:     X  Y  Z  T\n");
  printfQuda("                         %d  %d  %d  %d\n", dimPartitioned(0), dimPartitioned(1), dimPartitioned(2),
      dimPartitioned(3));

  return ;

}

  void
usage_extra(char** argv )
{
  printfQuda("Extra options:\n");
  printfQuda("    --test <0/1/2/3/4/5/6>                      # Test method\n");
  printfQuda("                                                0: Full parity inverter\n");
  printfQuda("                                                1: Even even spinor CG inverter, reconstruct to full parity\n");
  printfQuda("                                                2: Odd odd spinor CG inverter, reconstruct to full parity\n");
  printfQuda("                                                3: Even even spinor CG inverter\n");
  printfQuda("                                                4: Odd odd spinor CG inverter\n");
  printfQuda("                                                5: Even even spinor multishift CG inverter\n");
  printfQuda("                                                6: Odd odd spinor multishift CG inverter\n");
  printfQuda("    --cpu-prec <double/single/half>             # Set CPU precision\n");

  return ;
}
int main(int argc, char **argv)
{

  // Set a default
  solve_type = QUDA_INVALID_SOLVE;

  for (int i = 1; i < argc; i++) {

    if (process_command_line_option(argc, argv, &i) == 0) { continue; }

    if (strcmp(argv[i], "--cpu-prec") == 0) {
      if (i+1 >= argc){
        usage(argv);
      }
      cpu_prec= get_prec(argv[i+1]);
      i++;
      continue;
    }

    printf("ERROR: Invalid option:%s\n", argv[i]);
    usage(argv);
  }

  // initialize QMP/MPI, QUDA comms grid and RNG (test_util.cpp)
  initComms(argc, argv, gridsize_from_cmdline);

  if (test_type < 0 || test_type > 6) {
    errorQuda("Test type %d is outside the valid range.\n", test_type);
  }

  // Ensure a reasonable default
  // ensure that the default is improved staggered
  if (dslash_type != QUDA_STAGGERED_DSLASH && dslash_type != QUDA_ASQTAD_DSLASH && dslash_type != QUDA_LAPLACE_DSLASH) {
    warningQuda("The dslash_type %d isn't staggered, asqtad, or laplace. Defaulting to asqtad.\n", dslash_type);
    dslash_type = QUDA_ASQTAD_DSLASH;
  }

  if (dslash_type == QUDA_LAPLACE_DSLASH) {
    if (test_type != 0) {
      errorQuda("Test type %d is not supported for the Laplace operator.\n", test_type);
    }

    solve_type = QUDA_DIRECT_SOLVE;
    solution_type = QUDA_MAT_SOLUTION;
    matpc_type = QUDA_MATPC_EVEN_EVEN; // doesn't matter

  } else {

    if (test_type == 0 && (inv_type == QUDA_CG_INVERTER || inv_type == QUDA_PCG_INVERTER) &&
        solve_type != QUDA_NORMOP_SOLVE && solve_type != QUDA_DIRECT_PC_SOLVE) {
      warningQuda("The full spinor staggered operator (test 0) can't be inverted with (P)CG. Switching to BiCGstab.\n");
      inv_type = QUDA_BICGSTAB_INVERTER;
    }

    if (solve_type == QUDA_INVALID_SOLVE) {
      if (test_type == 0) {
        solve_type = QUDA_DIRECT_SOLVE;
      } else {
        solve_type = QUDA_DIRECT_PC_SOLVE;
      }
    }

    if (test_type == 1 || test_type == 3 || test_type == 5) {
      matpc_type = QUDA_MATPC_EVEN_EVEN;
    } else if (test_type == 2 || test_type == 4 || test_type == 6) {
      matpc_type = QUDA_MATPC_ODD_ODD;
    } else if (test_type == 0) {
      matpc_type = QUDA_MATPC_EVEN_EVEN; // it doesn't matter
    }

    if (test_type == 0 || test_type == 1 || test_type == 2) {
      solution_type = QUDA_MAT_SOLUTION;
    } else {
      solution_type = QUDA_MATPC_SOLUTION;
    }
  }

  if (prec_sloppy == QUDA_INVALID_PRECISION){
    prec_sloppy = prec;
  }

  if (prec_refinement_sloppy == QUDA_INVALID_PRECISION){
    prec_refinement_sloppy = prec_sloppy;
  }
  if (link_recon_sloppy == QUDA_RECONSTRUCT_INVALID){
    link_recon_sloppy = link_recon;
  }

  if(inv_type != QUDA_CG_INVERTER && (test_type == 5 || test_type == 6)) {
    errorQuda("Preconditioning is currently not supported in multi-shift solver solvers");
  }


  // Set n_naiks to 2 if eps_naik != 0.0
  if (dslash_type == QUDA_ASQTAD_DSLASH) {
    if (eps_naik != 0.0) {
      if (compute_fatlong) {
        n_naiks = 2;
        printfQuda("Note: epsilon-naik != 0, testing epsilon correction links.\n");
      } else {
        eps_naik = 0.0;
        printfQuda("Not computing fat-long, ignoring epsilon correction.\n");
      }
    } else {
      printfQuda("Note: epsilon-naik = 0, testing original HISQ links.\n");
    }
  }

  display_test_info();

  printfQuda("dslash_type = %d\n", dslash_type);

  int ret = invert_test(argc,argv);

  // finalize the communications layer
  finalizeComms();

  return ret;
}<|MERGE_RESOLUTION|>--- conflicted
+++ resolved
@@ -89,60 +89,11 @@
 // to construct one naik.
 static int n_naiks = 1;
 
-<<<<<<< HEAD
-extern char latfile[];
-
-extern int pipeline; // length of pipeline for fused operations in GCR or BiCGstab-l
-extern int solution_accumulator_pipeline; // length of pipeline for fused solution update from the direction vectors
-
-extern QudaSolveType solve_type;
-
-// Unitarization coefficients
-static double unitarize_eps  = 1e-6;
-static bool reunit_allow_svd = true;
-static bool reunit_svd_only  = false;
-static double svd_rel_error  = 1e-4;
-static double svd_abs_error  = 1e-4;
-static double max_allowed_error = 1e-11;
-
-static void end();
-
-template<typename Float>
-void constructSpinorField(Float *res) {
-  const int vol = (solution_type == QUDA_MAT_SOLUTION) ? V : Vh;
-  for(int src=0; src<Nsrc; src++) {
-    for(int i = 0; i < vol; i++) {
-      for (int s = 0; s < 1; s++) {
-        for (int m = 0; m < 3; m++) {
-          res[(src*vol + i)*(1*3*2) + s*(3*2) + m*(2) + 0] = rand() / (Float)RAND_MAX;
-          res[(src*vol + i)*(1*3*2) + s*(3*2) + m*(2) + 1] = rand() / (Float)RAND_MAX;
-        }
-      }
-    }
-  }
-}
-
-static void
-set_params(QudaGaugeParam* gaugeParam, QudaInvertParam* inv_param,
-    int X1, int  X2, int X3, int X4,
-    QudaPrecision cpu_prec, QudaPrecision prec, QudaPrecision prec_sloppy, QudaPrecision prec_refinement_sloppy,
-    QudaReconstructType link_recon, QudaReconstructType link_recon_sloppy,
-    double mass, double tol,
-    double tadpole_coeff
-    )
-{
-
-  gaugeParam->X[0] = xdim;
-  gaugeParam->X[1] = ydim;
-  gaugeParam->X[2] = zdim;
-  gaugeParam->X[3] = tdim;
-=======
 // For loading the gauge fields
 int argc_copy;
 char** argv_copy;
 
 int X[4];
->>>>>>> cea7a12c
 
 cpuColorSpinorField *in;
 cpuColorSpinorField *out;
@@ -287,57 +238,8 @@
   if (dslash_type != QUDA_ASQTAD_DSLASH && dslash_type != QUDA_STAGGERED_DSLASH && dslash_type != QUDA_LAPLACE_DSLASH)
     dslash_type = QUDA_ASQTAD_DSLASH;
 
-<<<<<<< HEAD
-void computePlaquetteQDPOrder(void** qdp_link, double plaq[3]) {
-  QudaGaugeParam gauge_param = newQudaGaugeParam();
-  gauge_param.X[0] = xdim;
-  gauge_param.X[1] = ydim;
-  gauge_param.X[2] = zdim;
-  gauge_param.X[3] = tdim;
-
-  gauge_param.type = QUDA_WILSON_LINKS;
-  gauge_param.gauge_order = QUDA_QDP_GAUGE_ORDER;
-  gauge_param.t_boundary = QUDA_ANTI_PERIODIC_T;
-
-  gauge_param.cpu_prec = cpu_prec;
-
-  gauge_param.cuda_prec = prec;
-  gauge_param.reconstruct = link_recon;
-
-  gauge_param.cuda_prec_sloppy = prec;
-  gauge_param.reconstruct_sloppy = link_recon;
-
-  gauge_param.anisotropy = 1;
-  gauge_param.gauge_fix = QUDA_GAUGE_FIXED_NO;
-
-  gauge_param.ga_pad = 0;
-  // For multi-GPU, ga_pad must be large enough to store a time-slice
-#ifdef MULTI_GPU
-  int x_face_size = gauge_param.X[1]*gauge_param.X[2]*gauge_param.X[3]/2;
-  int y_face_size = gauge_param.X[0]*gauge_param.X[2]*gauge_param.X[3]/2;
-  int z_face_size = gauge_param.X[0]*gauge_param.X[1]*gauge_param.X[3]/2;
-  int t_face_size = gauge_param.X[0]*gauge_param.X[1]*gauge_param.X[2]/2;
-  int pad_size =MAX(x_face_size, y_face_size);
-  pad_size = MAX(pad_size, z_face_size);
-  pad_size = MAX(pad_size, t_face_size);
-  gauge_param.ga_pad = pad_size;
-#endif
-
-  loadGaugeQuda(qdp_link, &gauge_param);
-  plaqQuda(plaq);
-
-}
-
-  int
-invert_test(int argc, char** argv)
-{
-  QudaGaugeParam gaugeParam = newQudaGaugeParam();
-=======
   QudaGaugeParam gauge_param = newQudaGaugeParam();
   setGaugeParam(gauge_param);
->>>>>>> cea7a12c
-  QudaInvertParam inv_param = newQudaInvertParam();
-  setInvertParam(inv_param);
 
   // this must be before the FaceBuffer is created (this is because it allocates pinned memory - FIXME)
   initQuda(device);
@@ -364,13 +266,8 @@
   milc_longlink = malloc(4 * V * gaugeSiteSize * gSize);
 
   // load a field WITHOUT PHASES
-<<<<<<< HEAD
-  if (strcmp(latfile,"")) {
-    read_gauge_field(latfile, qdp_inlink, gaugeParam.cpu_prec, gaugeParam.X, argc, argv);
-=======
   if (strcmp(latfile, "")) {
     read_gauge_field(latfile, qdp_inlink, gauge_param.cpu_prec, gauge_param.X, argc_copy, argv_copy);
->>>>>>> cea7a12c
     if (dslash_type != QUDA_LAPLACE_DSLASH) {
       applyGaugeFieldScaling_long(qdp_inlink, Vh, &gauge_param, QUDA_STAGGERED_DSLASH, gauge_param.cpu_prec);
     }
@@ -383,20 +280,9 @@
     }
   }
 
-<<<<<<< HEAD
-  // Compute plaquette
-  double plaq[3];
-  computePlaquetteQDPOrder(qdp_inlink, plaq);
-  if (dslash_type != QUDA_LAPLACE_DSLASH) {
-    plaq[0] = -plaq[0]; // correction because we've already put phases on the fields
-    plaq[1] = -plaq[1];
-    plaq[2] = -plaq[2];
-  }
-=======
   // Compute plaquette. Routine is aware that the gauge fields already have the phases on them.
   double plaq[3];
   computeStaggeredPlaquetteQDPOrder(qdp_inlink, plaq, gauge_param, dslash_type);
->>>>>>> cea7a12c
 
   printfQuda("Computed plaquette is %e (spatial = %e, temporal = %e)\n", plaq[0], plaq[1], plaq[2]);
 
@@ -410,136 +296,22 @@
   } else { // QUDA_ASQTAD_DSLASH
 
     if (compute_fatlong) {
-<<<<<<< HEAD
-
-      ///////////////////////////
-      // Set path coefficients //
-      ///////////////////////////
-
-      // Reference: "generic_ks/imp_actions/hisq/hisq_action.h",
-      // in QHMC: https://github.com/jcosborn/qhmc/blob/master/lib/qopqdp/hisq.c
-
-      double u1 = 1.0/tadpole_factor;
-      double u2 = u1*u1;
-      double u4 = u2*u2;
-      double u6 = u4*u2;
-
-      // First path: create V, W links
-      double act_path_coeff_1[6] = {
-           ( 1.0/8.0),                 /* one link */
-        u2*( 0.0),                     /* Naik */
-        u2*(-1.0/8.0)*0.5,             /* simple staple */
-        u4*( 1.0/8.0)*0.25*0.5,        /* displace link in two directions */
-        u6*(-1.0/8.0)*0.125*(1.0/6.0), /* displace link in three directions */
-        u4*( 0.0)                      /* Lepage term */
-      };
-
-      // Second path: create X, long links
-      double act_path_coeff_2[6] = {
-          ((1.0 / 8.0) + (2.0 * 6.0 / 16.0) + (1.0 / 8.0)), // one link
-                                                            // One link is 1/8 as in fat7 + 2*3/8 for Lepage + 1/8 for Naik
-          (-1.0 / 24.0),                      // Naik
-          (-1.0 / 8.0) * 0.5,                 // simple staple
-          (1.0 / 8.0) * 0.25 * 0.5,           // displace link in two directions
-          (-1.0 / 8.0) * 0.125 * (1.0 / 6.0), // displace link in three directions
-          (-2.0 / 16.0)                       // Lepage term, correct O(a^2) 2x ASQTAD
-      };
-
-      // Paths for epsilon corrections. Not used if n_naiks = 1.
-      double act_path_coeff_3[6] = {
-          (1.0 / 8.0),   // one link b/c of Naik
-          (-1.0 / 24.0), // Naik
-          0.0,           // simple staple
-          0.0,           // displace link in two directions
-          0.0,           // displace link in three directions
-          0.0            // Lepage term
-      };
-
-      double* act_paths[3] = { act_path_coeff_1, act_path_coeff_2, act_path_coeff_3 };
-
-      ////////////////////////////////////
-      // Set unitarization coefficients //
-      ////////////////////////////////////
-
-      setUnitarizeLinksConstants(unitarize_eps,
-               max_allowed_error,
-               reunit_allow_svd,
-               reunit_svd_only,
-               svd_rel_error,
-               svd_abs_error);
-
-      ///////////////////////////////////////////////////////////////////////
-      // Create some temporary space if we want to test the epsilon fields //
-      ///////////////////////////////////////////////////////////////////////
-
-      void* qdp_fatlink_naik_temp[4];
-      void* qdp_longlink_naik_temp[4];
-      if (n_naiks == 2) {
-        for (int dir = 0; dir < 4; dir++) {
-          qdp_fatlink_naik_temp[dir] = malloc(V*gaugeSiteSize*gSize);
-          qdp_longlink_naik_temp[dir] = malloc(V*gaugeSiteSize*gSize);
-        }
-      }
-
-      //////////////////////////
-      // Create the GPU links //
-      //////////////////////////
-
-      // Note: GPU link creation only works for single and double precision
-      computeHISQLinksGPU(qdp_fatlink, qdp_longlink,
-                          (n_naiks == 2) ? qdp_fatlink_naik_temp : nullptr,
-                          (n_naiks == 2) ? qdp_longlink_naik_temp : nullptr,
-                          qdp_inlink, &gaugeParam, act_paths, eps_naik);
-
-      if (n_naiks == 2) {
-        // Override the naik fields into the fat/long link fields
-        for (int dir = 0; dir < 4; dir++) {
-          memcpy(qdp_fatlink[dir],qdp_fatlink_naik_temp[dir], V*gaugeSiteSize*gSize);
-          memcpy(qdp_longlink[dir],qdp_longlink_naik_temp[dir], V*gaugeSiteSize*gSize);
-          free(qdp_fatlink_naik_temp[dir]); qdp_fatlink_naik_temp[dir] = nullptr;
-          free(qdp_longlink_naik_temp[dir]); qdp_longlink_naik_temp[dir] = nullptr;
-        }
-      }
-
-    } else { //
-
-=======
       computeFatLongGPU(qdp_fatlink, qdp_longlink, qdp_inlink, gauge_param, gSize, n_naiks, eps_naik);
     } else {
->>>>>>> cea7a12c
       for (int dir = 0; dir < 4; dir++) {
         memcpy(qdp_fatlink[dir],qdp_inlink[dir], V*gaugeSiteSize*gSize);
       }
     }
 
-<<<<<<< HEAD
-  }
-
-  if (dslash_type == QUDA_ASQTAD_DSLASH) {
-
-    computePlaquetteQDPOrder(qdp_fatlink, plaq);
-    if (dslash_type != QUDA_LAPLACE_DSLASH) {
-      plaq[0] = -plaq[0]; // correction because we've already put phases on the fields
-      plaq[1] = -plaq[1];
-      plaq[2] = -plaq[2];
-    }
-=======
-    // Compute fat link plaquette.
     computeStaggeredPlaquetteQDPOrder(qdp_fatlink, plaq, gauge_param, dslash_type);
->>>>>>> cea7a12c
 
     printfQuda("Computed fat link plaquette is %e (spatial = %e, temporal = %e)\n", plaq[0], plaq[1], plaq[2]);
   }
 
   // Alright, we've created all the void** links.
   // Create the void* pointers
-<<<<<<< HEAD
-  reorderQDPtoMILC(milc_fatlink,qdp_fatlink,V,gaugeSiteSize,gaugeParam.cpu_prec,gaugeParam.cpu_prec);
-  reorderQDPtoMILC(milc_longlink,qdp_longlink,V,gaugeSiteSize,gaugeParam.cpu_prec,gaugeParam.cpu_prec);
-=======
   reorderQDPtoMILC(milc_fatlink, qdp_fatlink, V, gaugeSiteSize, gauge_param.cpu_prec, gauge_param.cpu_prec);
   reorderQDPtoMILC(milc_longlink, qdp_longlink, V, gaugeSiteSize, gauge_param.cpu_prec, gauge_param.cpu_prec);
->>>>>>> cea7a12c
 
   ColorSpinorParam csParam;
   csParam.nColor=3;
