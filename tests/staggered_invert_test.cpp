#include <stdlib.h>
#include <stdio.h>
#include <time.h>
#include <math.h>

#include <test_util.h>
#include <dslash_util.h>
#include <blas_reference.h>
#include <staggered_dslash_reference.h>
#include "llfat_reference.h"
#include <quda.h>
#include <string.h>
#include "misc.h"
#include <gauge_field.h>
#include <blas_quda.h>
#include <unitarization_links.h>

#if defined(QMP_COMMS)
#include <qmp.h>
#elif defined(MPI_COMMS)
#include <mpi.h>
#endif

#include <qio_field.h>

#define MAX(a,b) ((a)>(b)?(a):(b))
#define mySpinorSiteSize 6

extern void usage(char** argv);

#ifdef MULTI_GPU
void** ghost_fatlink, **ghost_longlink;
#endif

extern int device;

extern QudaReconstructType link_recon;
extern QudaPrecision prec;
QudaPrecision cpu_prec = QUDA_DOUBLE_PRECISION;

extern QudaReconstructType link_recon_sloppy;
extern QudaPrecision  prec_sloppy;
cpuColorSpinorField* in;
cpuColorSpinorField* out;
cpuColorSpinorField* ref;
cpuColorSpinorField* tmp;


extern double tol; // tolerance for inverter
extern double tol_hq; // heavy-quark tolerance for inverter
extern double reliable_delta;
extern int test_type;
extern int xdim;
extern int ydim;
extern int zdim;
extern int tdim;
extern int gridsize_from_cmdline[];

extern char latfile[];

extern int Nsrc; // number of spinors to apply to simultaneously
extern int niter;

// Dirac operator type
extern QudaDslashType dslash_type;


extern QudaInverterType inv_type;
extern double mass; // the mass of the Dirac operator


extern bool compute_fatlong; // build the true fat/long links or use random numbers

<<<<<<< HEAD
=======
extern double tadpole_factor;
>>>>>>> 89070f17
// relativistic correction for naik term
extern double eps_naik;
// Number of naiks. If eps_naik is 0.0, we only need
// to construct one naik.
static int n_naiks = 1;

extern char latfile[];

extern int pipeline; // length of pipeline for fused operations in GCR or BiCGstab-l
extern int solution_accumulator_pipeline; // length of pipeline for fused solution update from the direction vectors

extern QudaSolveType solve_type;

// Unitarization coefficients
static double unitarize_eps  = 1e-6;
static bool reunit_allow_svd = true;
static bool reunit_svd_only  = false;
static double svd_rel_error  = 1e-4;
static double svd_abs_error  = 1e-4;
static double max_allowed_error = 1e-11;

<<<<<<< HEAD
=======
// For loading the gauge fields
int argc_copy;
char** argv_copy;

>>>>>>> 89070f17
static void end();

template<typename Float>
void constructSpinorField(Float *res) {
  for(int src=0; src<Nsrc; src++) {
    for(int i = 0; i < Vh; i++) {
      for (int s = 0; s < 1; s++) {
	for (int m = 0; m < 3; m++) {
	  res[(src*Vh + i)*(1*3*2) + s*(3*2) + m*(2) + 0] = rand() / (Float)RAND_MAX;
	  res[(src*Vh + i)*(1*3*2) + s*(3*2) + m*(2) + 1] = rand() / (Float)RAND_MAX;
	}
      }
    }
  }
}

static void
set_params(QudaGaugeParam* gaugeParam, QudaInvertParam* inv_param,
    int X1, int  X2, int X3, int X4,
    QudaPrecision cpu_prec, QudaPrecision prec, QudaPrecision prec_sloppy,
    QudaReconstructType link_recon, QudaReconstructType link_recon_sloppy,
    double mass, double tol,
    double tadpole_coeff
    )
{
  gaugeParam->X[0] = X1;
  gaugeParam->X[1] = X2;
  gaugeParam->X[2] = X3;
  gaugeParam->X[3] = X4;

  gaugeParam->cpu_prec = cpu_prec;    
  gaugeParam->cuda_prec = prec;
  gaugeParam->reconstruct = link_recon;  
  gaugeParam->cuda_prec_sloppy = prec_sloppy;
  gaugeParam->reconstruct_sloppy = link_recon_sloppy;
  gaugeParam->gauge_fix = QUDA_GAUGE_FIXED_NO;
  gaugeParam->type = QUDA_WILSON_LINKS;
  gaugeParam->anisotropy = 1.0;

  // Fix me: must always be set to 1.0 for reasons not yet discerned. 
  // The tadpole coefficient gets encoded directly into the fat link
  // construct coefficents.
  gaugeParam->tadpole_coeff = 1.0;

  if (dslash_type != QUDA_ASQTAD_DSLASH && dslash_type != QUDA_STAGGERED_DSLASH && dslash_type != QUDA_LAPLACE_DSLASH)
    dslash_type = QUDA_ASQTAD_DSLASH;

  gaugeParam->scale = dslash_type != QUDA_ASQTAD_DSLASH ? 1.0 : -1.0/(24.0*tadpole_coeff*tadpole_coeff);

  gaugeParam->t_boundary = QUDA_ANTI_PERIODIC_T;
  gaugeParam->gauge_order = QUDA_MILC_GAUGE_ORDER;
  gaugeParam->ga_pad = X1*X2*X3/2;

  inv_param->verbosity = QUDA_VERBOSE;
  inv_param->mass = mass;
  inv_param->kappa = 1.0/(8.0 + mass); // for Laplace operator

  // outer solver parameters
  inv_param->inv_type = inv_type;
  inv_param->tol = tol;
  inv_param->tol_restart = 1e-3; //now theoretical background for this parameter... 
  inv_param->maxiter = niter;
  inv_param->reliable_delta = reliable_delta;
  inv_param->use_sloppy_partial_accumulator = false;
  inv_param->solution_accumulator_pipeline = solution_accumulator_pipeline;
  inv_param->pipeline = pipeline;

  inv_param->Ls = Nsrc;
  
  if(tol_hq == 0 && tol == 0){
    errorQuda("qudaInvert: requesting zero residual\n");
    exit(1);
  }
  // require both L2 relative and heavy quark residual to determine convergence
  inv_param->residual_type = static_cast<QudaResidualType_s>(0);
  inv_param->residual_type = (tol != 0) ? static_cast<QudaResidualType_s> ( inv_param->residual_type | QUDA_L2_RELATIVE_RESIDUAL) : inv_param->residual_type;
  inv_param->residual_type = (tol_hq != 0) ? static_cast<QudaResidualType_s> (inv_param->residual_type | QUDA_HEAVY_QUARK_RESIDUAL) : inv_param->residual_type;

  inv_param->tol_hq = tol_hq; // specify a tolerance for the residual for heavy quark residual
 
  inv_param->Nsteps = 2; 


  //inv_param->inv_type = QUDA_GCR_INVERTER;
  //inv_param->gcrNkrylov = 10;

  // domain decomposition preconditioner parameters
  inv_param->inv_type_precondition = QUDA_SD_INVERTER;
  inv_param->tol_precondition = 1e-1;
  inv_param->maxiter_precondition = 10;
  inv_param->verbosity_precondition = QUDA_SILENT;
  inv_param->cuda_prec_precondition = inv_param->cuda_prec_sloppy;

  inv_param->solution_type = dslash_type == QUDA_LAPLACE_DSLASH ? QUDA_MAT_SOLUTION : QUDA_MATPCDAG_MATPC_SOLUTION;
  inv_param->solve_type = dslash_type == QUDA_LAPLACE_DSLASH ? solve_type : QUDA_NORMOP_PC_SOLVE;
  inv_param->matpc_type = QUDA_MATPC_EVEN_EVEN;
  inv_param->dagger = QUDA_DAG_NO;
  inv_param->mass_normalization = QUDA_MASS_NORMALIZATION;

  inv_param->cpu_prec = cpu_prec;
  inv_param->cuda_prec = prec; 
  inv_param->cuda_prec_sloppy = prec_sloppy;
  inv_param->preserve_source = QUDA_PRESERVE_SOURCE_YES;
  inv_param->gamma_basis = QUDA_DEGRAND_ROSSI_GAMMA_BASIS; // this is meaningless, but must be thus set
  inv_param->dirac_order = QUDA_DIRAC_ORDER;

  inv_param->dslash_type = dslash_type;

  inv_param->sp_pad = X1*X2*X3/2;
  inv_param->use_init_guess = QUDA_USE_INIT_GUESS_YES;

  inv_param->input_location = QUDA_CPU_FIELD_LOCATION;
  inv_param->output_location = QUDA_CPU_FIELD_LOCATION;
}

void computeHISQLinksGPU(void** fatlink, void** longlink,
        void** fatlink_eps, void** longlink_eps,
        void** inlink, void* qudaGaugeParamPtr,
        double** act_path_coeffs, double eps_naik) {

  QudaGaugeParam gaugeParam = *(reinterpret_cast<QudaGaugeParam*>(qudaGaugeParamPtr));
  size_t gSize = (gaugeParam.cpu_prec == QUDA_DOUBLE_PRECISION) ? sizeof(double) : sizeof(float);

  // inlink in different format
  void *inlink_milc = pinned_malloc(4*V*gaugeSiteSize*gSize);
  reorderQDPtoMILC(inlink_milc,inlink,V,gaugeSiteSize,gaugeParam.cpu_prec,gaugeParam.cpu_prec);

  // Paths for step 1:
  void* vlink_milc  = pinned_malloc(4*V*gaugeSiteSize*gSize); // V links
  void* wlink_milc  = pinned_malloc(4*V*gaugeSiteSize*gSize); // W links
  
  // Paths for step 2:
  void* fatlink_milc = pinned_malloc(4*V*gaugeSiteSize*gSize); // final fat ("X") links
  void* longlink_milc = pinned_malloc(4*V*gaugeSiteSize*gSize); // final long links
  
  // Create V links (fat7 links) and W links (unitarized V links), 1st path table set
  computeKSLinkQuda(vlink_milc, nullptr, wlink_milc, inlink_milc, act_path_coeffs[0], &gaugeParam);

  // Create X and long links, 2nd path table set
  computeKSLinkQuda(fatlink_milc, longlink_milc, nullptr, wlink_milc, act_path_coeffs[1], &gaugeParam);

  // Copy back
  reorderMILCtoQDP(fatlink,fatlink_milc,V,gaugeSiteSize,gaugeParam.cpu_prec,gaugeParam.cpu_prec);
  reorderMILCtoQDP(longlink,longlink_milc,V,gaugeSiteSize,gaugeParam.cpu_prec,gaugeParam.cpu_prec);

  // Clean up GPU compute links
  host_free(inlink_milc);
  host_free(vlink_milc);
  host_free(wlink_milc);
  host_free(fatlink_milc);
  host_free(longlink_milc);

}


  int
invert_test(int argc, char** argv)
{
  QudaGaugeParam gaugeParam = newQudaGaugeParam();
  QudaInvertParam inv_param = newQudaInvertParam();

  set_params(&gaugeParam, &inv_param,
      xdim, ydim, zdim, tdim,
      cpu_prec, prec, prec_sloppy,
      link_recon, link_recon_sloppy, mass, tol, tadpole_factor);

  // this must be before the FaceBuffer is created (this is because it allocates pinned memory - FIXME)
  initQuda(device);

  setDims(gaugeParam.X);
  dw_setDims(gaugeParam.X,Nsrc); // so we can use 5-d indexing from dwf
  setSpinorSiteSize(6);

  size_t gSize = (gaugeParam.cpu_prec == QUDA_DOUBLE_PRECISION) ? sizeof(double) : sizeof(float);

  void* qdp_inlink[4] = {nullptr,nullptr,nullptr,nullptr};
  void* qdp_fatlink[4] = {nullptr,nullptr,nullptr,nullptr};
  void* qdp_longlink[4] = {nullptr,nullptr,nullptr,nullptr};
  void* milc_fatlink = nullptr;
  void* milc_longlink = nullptr;

  for (int dir = 0; dir < 4; dir++) {
    qdp_inlink[dir] = malloc(V*gaugeSiteSize*gSize);
    qdp_fatlink[dir] = malloc(V*gaugeSiteSize*gSize);
    qdp_longlink[dir] = malloc(V*gaugeSiteSize*gSize);
  }
<<<<<<< HEAD

=======
>>>>>>> 89070f17
  milc_fatlink = malloc(4*V*gaugeSiteSize*gSize);
  milc_longlink = malloc(4*V*gaugeSiteSize*gSize);

  // load a field WITHOUT PHASES
  if (strcmp(latfile,"")) {
<<<<<<< HEAD
    read_gauge_field(latfile, qdp_inlink, gaugeParam.cpu_prec, gaugeParam.X, argc, argv);
=======
    read_gauge_field(latfile, qdp_inlink, gaugeParam.cpu_prec, gaugeParam.X, argc_copy, argv_copy);
>>>>>>> 89070f17
    if (dslash_type != QUDA_LAPLACE_DSLASH) {
      applyGaugeFieldScaling_long(qdp_inlink, Vh, &gaugeParam, QUDA_STAGGERED_DSLASH, gaugeParam.cpu_prec);
    }
  } else {
    if (dslash_type == QUDA_LAPLACE_DSLASH) {
<<<<<<< HEAD
      construct_gauge_field(qdp_fatlink, 0, gaugeParam.cpu_prec, &gaugeParam);
=======
      construct_gauge_field(qdp_inlink, 0, gaugeParam.cpu_prec, &gaugeParam);
>>>>>>> 89070f17
    } else {
      construct_fat_long_gauge_field(qdp_inlink, qdp_longlink, 1, gaugeParam.cpu_prec,&gaugeParam,dslash_type);
    }
    //createSiteLinkCPU(inlink, gaugeParam.cpu_prec, 0); // 0 for no phases
  }

<<<<<<< HEAD
  #ifdef GPU_GAUGE_TOOLS
=======
#ifdef GPU_GAUGE_TOOLS
>>>>>>> 89070f17
  gaugeParam.gauge_order = QUDA_QDP_GAUGE_ORDER;
  double plaq[3];
  loadGaugeQuda(qdp_inlink, &gaugeParam);
  plaqQuda(plaq);
  gaugeParam.gauge_order = QUDA_MILC_GAUGE_ORDER;
<<<<<<< HEAD
  printf("Computed plaquette is %e (spatial = %e, temporal = %e)\n", plaq[0], plaq[1], plaq[2]);
  #endif

=======

  if (dslash_type != QUDA_LAPLACE_DSLASH) {
    plaq[0] = -plaq[0]; // correction because we've already put phases on the fields
    plaq[1] = -plaq[1];
    plaq[2] = -plaq[2];
  }

  printf("Computed plaquette is %e (spatial = %e, temporal = %e)\n", plaq[0], plaq[1], plaq[2]);
#endif
>>>>>>> 89070f17

  // QUDA_STAGGERED_DSLASH follows the same codepath whether or not you 
  // "compute" the fat/long links or not.
  if (dslash_type == QUDA_STAGGERED_DSLASH || dslash_type == QUDA_LAPLACE_DSLASH) {
    for (int dir = 0; dir < 4; dir++) {
      memcpy(qdp_fatlink[dir],qdp_inlink[dir], V*gaugeSiteSize*gSize);
      memset(qdp_longlink[dir],0,V*gaugeSiteSize*gSize);
    }
  } else { // QUDA_ASQTAD_DSLASH

    if (compute_fatlong) {

      ///////////////////////////
      // Set path coefficients //
      ///////////////////////////

<<<<<<< HEAD
      // Reference: "generic_ks/imp_actions/hisq/hisq_action.h"

      // First path: create V, W links 
      double act_path_coeff_1[6] = {
        ( 1.0/8.0),                 // one link 
          0.0,                      // Naik 
        (-1.0/8.0)*0.5,             // simple staple 
        ( 1.0/8.0)*0.25*0.5,        // displace link in two directions 
        (-1.0/8.0)*0.125*(1.0/6.0), // displace link in three directions 
          0.0                       // Lepage term 
=======
      double u1 = 1.0/tadpole_factor;
      double u2 = u1*u1;
      double u3 = u2*u1;
      double u5 = u3*u2;
      double u7 = u5*u2;

      // First path: create V, W links
      double act_path_coeff_1[6] = {
        u1*( 1.0/8.0),                 /* one link */
        u5*( 0.0),                     /* Naik */
        u3*(-1.0/8.0)*0.5,             /* simple staple */
        u5*( 1.0/8.0)*0.25*0.5,        /* displace link in two directions */
        u7*(-1.0/8.0)*0.125*(1.0/6.0), /* displace link in three directions */
        u5*( 0.0)                      /* Lepage term */
>>>>>>> 89070f17
      };

      // Second path: create X, long links
      double act_path_coeff_2[6] = {
        (( 1.0/8.0)+(2.0*6.0/16.0)+(1.0/8.0)),   // one link 
            // One link is 1/8 as in fat7 + 2*3/8 for Lepage + 1/8 for Naik 
        (-1.0/24.0),                             // Naik 
        (-1.0/8.0)*0.5,                          // simple staple 
        ( 1.0/8.0)*0.25*0.5,                     // displace link in two directions 
        (-1.0/8.0)*0.125*(1.0/6.0),              // displace link in three directions 
        (-2.0/16.0)                              // Lepage term, correct O(a^2) 2x ASQTAD 
      };

      // Paths for epsilon corrections. Not used if n_naiks = 1.
      double act_path_coeff_3[6] = {
        ( 1.0/8.0),    // one link b/c of Naik 
        (-1.0/24.0),   // Naik 
          0.0,         // simple staple 
          0.0,         // displace link in two directions 
          0.0,         // displace link in three directions 
          0.0          // Lepage term 
      };

      double* act_paths[3] = { act_path_coeff_1, act_path_coeff_2, act_path_coeff_3 };

      // silence some Naik complaining
      (void)n_naiks;


      ////////////////////////////////////
      // Set unitarization coefficients //
      ////////////////////////////////////

      setUnitarizeLinksConstants(unitarize_eps,
               max_allowed_error,
               reunit_allow_svd,
               reunit_svd_only,
               svd_rel_error,
               svd_abs_error);

      //////////////////////////
      // Create the GPU links //
      //////////////////////////

      // Skip eps field for now

      // Note: GPU link creation only works for single and double precision
      computeHISQLinksGPU(qdp_fatlink, qdp_longlink,
                          nullptr, nullptr,
                          qdp_inlink, &gaugeParam, act_paths, 0.0 /* eps_naik */);

      


    } else { //

      for (int dir = 0; dir < 4; dir++) {
        memcpy(qdp_fatlink[dir],qdp_inlink[dir], V*gaugeSiteSize*gSize);
      }
    }

<<<<<<< HEAD
=======
  }

#ifdef GPU_GAUGE_TOOLS
  if (dslash_type == QUDA_ASQTAD_DSLASH) {
    gaugeParam.gauge_order = QUDA_QDP_GAUGE_ORDER;
    double plaq[3];
    loadGaugeQuda(qdp_fatlink, &gaugeParam);
    plaqQuda(plaq);
    gaugeParam.gauge_order = QUDA_MILC_GAUGE_ORDER;

    plaq[0] = -plaq[0]; // correction because we've already put phases on the fields
    plaq[1] = -plaq[1];
    plaq[2] = -plaq[2];

    printf("Computed fat link plaquette is %e (spatial = %e, temporal = %e)\n", plaq[0], plaq[1], plaq[2]);
>>>>>>> 89070f17
  }
#endif

  // Alright, we've created all the void** links.
  // Create the void* pointers
  reorderQDPtoMILC(milc_fatlink,qdp_fatlink,V,gaugeSiteSize,gaugeParam.cpu_prec,gaugeParam.cpu_prec);
  reorderQDPtoMILC(milc_longlink,qdp_longlink,V,gaugeSiteSize,gaugeParam.cpu_prec,gaugeParam.cpu_prec);

  // Alright, we've created all the void** links.
  // Create the void* pointers
  reorderQDPtoMILC(milc_fatlink,qdp_fatlink,V,gaugeSiteSize,gaugeParam.cpu_prec,gaugeParam.cpu_prec);
  reorderQDPtoMILC(milc_longlink,qdp_longlink,V,gaugeSiteSize,gaugeParam.cpu_prec,gaugeParam.cpu_prec);


  ColorSpinorParam csParam;
  csParam.nColor=3;
  csParam.nSpin=1;
  csParam.nDim=5;
  for (int d = 0; d < 4; d++) csParam.x[d] = gaugeParam.X[d];
  bool pc = (inv_param.solution_type == QUDA_MATPC_SOLUTION || inv_param.solution_type == QUDA_MATPCDAG_MATPC_SOLUTION);
  if (pc) csParam.x[0] /= 2;
  csParam.x[4] = Nsrc;

  csParam.setPrecision(inv_param.cpu_prec);
  csParam.pad = 0;
  csParam.siteSubset = pc ? QUDA_PARITY_SITE_SUBSET : QUDA_FULL_SITE_SUBSET;
  csParam.siteOrder = QUDA_EVEN_ODD_SITE_ORDER;
  csParam.fieldOrder  = QUDA_SPACE_SPIN_COLOR_FIELD_ORDER;
  csParam.gammaBasis = inv_param.gamma_basis;
  csParam.create = QUDA_ZERO_FIELD_CREATE;  
  in = new cpuColorSpinorField(csParam);  
  out = new cpuColorSpinorField(csParam);  
  ref = new cpuColorSpinorField(csParam);  
  tmp = new cpuColorSpinorField(csParam);  

  if (inv_param.cpu_prec == QUDA_SINGLE_PRECISION){
    constructSpinorField((float*)in->V());    
  }else{
    constructSpinorField((double*)in->V());
  }

#ifdef MULTI_GPU
  int tmp_value = MAX(ydim*zdim*tdim/2, xdim*zdim*tdim/2);
  tmp_value = MAX(tmp_value, xdim*ydim*tdim/2);
  tmp_value = MAX(tmp_value, xdim*ydim*zdim/2);

  int fat_pad = tmp_value;
  int link_pad =  3*tmp_value;

  // FIXME: currently assume staggered is SU(3)
  gaugeParam.type = (dslash_type == QUDA_STAGGERED_DSLASH || dslash_type == QUDA_LAPLACE_DSLASH) ?
    QUDA_SU3_LINKS : QUDA_ASQTAD_FAT_LINKS;
  gaugeParam.reconstruct = QUDA_RECONSTRUCT_NO;
  GaugeFieldParam cpuFatParam(milc_fatlink, gaugeParam);
  cpuFatParam.ghostExchange = QUDA_GHOST_EXCHANGE_PAD;
  cpuGaugeField *cpuFat = new cpuGaugeField(cpuFatParam);
  ghost_fatlink = (void**)cpuFat->Ghost();

  gaugeParam.type = QUDA_ASQTAD_LONG_LINKS;
  GaugeFieldParam cpuLongParam(milc_longlink, gaugeParam);
  cpuLongParam.ghostExchange = QUDA_GHOST_EXCHANGE_PAD;
  cpuGaugeField *cpuLong = new cpuGaugeField(cpuLongParam);
  ghost_longlink = (void**)cpuLong->Ghost();

#else
  int fat_pad = 0;
  int link_pad = 0;
#endif
  
  gaugeParam.type = (dslash_type == QUDA_STAGGERED_DSLASH || dslash_type == QUDA_LAPLACE_DSLASH) ?
    QUDA_SU3_LINKS : QUDA_ASQTAD_FAT_LINKS;
  gaugeParam.ga_pad = fat_pad;
  if (dslash_type == QUDA_STAGGERED_DSLASH || dslash_type == QUDA_LAPLACE_DSLASH) {
    gaugeParam.reconstruct = link_recon;
    gaugeParam.reconstruct_sloppy = link_recon_sloppy;
  } else {
    gaugeParam.reconstruct= gaugeParam.reconstruct_sloppy = QUDA_RECONSTRUCT_NO;
  }
  gaugeParam.cuda_prec_precondition = gaugeParam.cuda_prec_sloppy;
  gaugeParam.reconstruct_precondition = gaugeParam.reconstruct_sloppy;
  loadGaugeQuda(milc_fatlink, &gaugeParam);

  if (dslash_type == QUDA_ASQTAD_DSLASH) {
    gaugeParam.type = QUDA_ASQTAD_LONG_LINKS;
    gaugeParam.ga_pad = link_pad;
    gaugeParam.reconstruct= link_recon;
    gaugeParam.reconstruct_sloppy = link_recon_sloppy;
    gaugeParam.cuda_prec_precondition = gaugeParam.cuda_prec_sloppy;
    gaugeParam.reconstruct_precondition = gaugeParam.reconstruct_sloppy;
    loadGaugeQuda(milc_longlink, &gaugeParam);
  }

  double time0 = -((double)clock()); // Start the timer

  double nrm2=0;
  double src2=0;
  int ret = 0;

  int len = Vh*Nsrc;

  switch(test_type){
    case 0: //even
      if(inv_type == QUDA_GCR_INVERTER){
      	inv_param.inv_type = QUDA_GCR_INVERTER;
      	inv_param.gcrNkrylov = 50;
      }else if(inv_type == QUDA_PCG_INVERTER){
	inv_param.inv_type = QUDA_PCG_INVERTER;
      }
      inv_param.matpc_type = QUDA_MATPC_EVEN_EVEN;

      invertQuda(out->V(), in->V(), &inv_param);

      time0 += clock(); 
      time0 /= CLOCKS_PER_SEC;

#ifdef MULTI_GPU    
      matdagmat_mg4dir(ref, qdp_fatlink, qdp_longlink, ghost_fatlink, ghost_longlink, 
          out, mass, 0, inv_param.cpu_prec, gaugeParam.cpu_prec, tmp, QUDA_EVEN_PARITY);
#else
      matdagmat(ref->V(), qdp_fatlink, qdp_longlink, out->V(), mass, 0, inv_param.cpu_prec, gaugeParam.cpu_prec, tmp->V(), QUDA_EVEN_PARITY);
#endif

      mxpy(in->V(), ref->V(), len*mySpinorSiteSize, inv_param.cpu_prec);
      nrm2 = norm_2(ref->V(), len*mySpinorSiteSize, inv_param.cpu_prec);
      src2 = norm_2(in->V(), len*mySpinorSiteSize, inv_param.cpu_prec);

      break;

    case 1: //odd
      if(inv_type == QUDA_GCR_INVERTER){
      	inv_param.inv_type = QUDA_GCR_INVERTER;
      	inv_param.gcrNkrylov = 50;
      }else if(inv_type == QUDA_PCG_INVERTER){
	inv_param.inv_type = QUDA_PCG_INVERTER;
      }

      inv_param.matpc_type = QUDA_MATPC_ODD_ODD;
      invertQuda(out->V(), in->V(), &inv_param);	
      time0 += clock(); // stop the timer
      time0 /= CLOCKS_PER_SEC;

#ifdef MULTI_GPU
      matdagmat_mg4dir(ref, qdp_fatlink, qdp_longlink, ghost_fatlink, ghost_longlink, 
          out, mass, 0, inv_param.cpu_prec, gaugeParam.cpu_prec, tmp, QUDA_ODD_PARITY);
#else
      matdagmat(ref->V(), qdp_fatlink, qdp_longlink, out->V(), mass, 0, inv_param.cpu_prec, gaugeParam.cpu_prec, tmp->V(), QUDA_ODD_PARITY);	
#endif
      mxpy(in->V(), ref->V(), len*mySpinorSiteSize, inv_param.cpu_prec);
      nrm2 = norm_2(ref->V(), len*mySpinorSiteSize, inv_param.cpu_prec);
      src2 = norm_2(in->V(), len*mySpinorSiteSize, inv_param.cpu_prec);

      break;

    case 2: //full spinor

      errorQuda("full spinor not supported\n");
      break;

    case 3: //multi mass CG, even
    case 4:

#define NUM_OFFSETS 12

      {    
        double masses[NUM_OFFSETS] ={0.06, 0.061, 0.064, 0.070, 0.077, 0.081, 0.1, 0.11, 0.12, 0.13, 0.14, 0.205};
        inv_param.num_offset = NUM_OFFSETS;
        // these can be set independently
        for (int i=0; i<inv_param.num_offset; i++) {
          inv_param.tol_offset[i] = inv_param.tol;
          inv_param.tol_hq_offset[i] = inv_param.tol_hq;
        }
        void* outArray[NUM_OFFSETS];

        cpuColorSpinorField* spinorOutArray[NUM_OFFSETS];
        spinorOutArray[0] = out;    
        for(int i=1;i < inv_param.num_offset; i++){
          spinorOutArray[i] = new cpuColorSpinorField(csParam);       
        }

        for(int i=0;i < inv_param.num_offset; i++){
          outArray[i] = spinorOutArray[i]->V();
          inv_param.offset[i] = 4*masses[i]*masses[i];
        }

        if (test_type == 3) {
          inv_param.matpc_type = QUDA_MATPC_EVEN_EVEN;      
        } else {
          inv_param.matpc_type = QUDA_MATPC_ODD_ODD;      
        }

        invertMultiShiftQuda(outArray, in->V(), &inv_param);	

        cudaDeviceSynchronize();
        time0 += clock(); // stop the timer
        time0 /= CLOCKS_PER_SEC;

        printfQuda("done: total time = %g secs, compute time = %g, %i iter / %g secs = %g gflops\n", 
            time0, inv_param.secs, inv_param.iter, inv_param.secs,
            inv_param.gflops/inv_param.secs);


        printfQuda("checking the solution\n");
        QudaParity parity = QUDA_INVALID_PARITY;
        if (inv_param.solve_type == QUDA_NORMOP_SOLVE){
          //parity = QUDA_EVENODD_PARITY;
          errorQuda("full parity not supported\n");
        }else if (inv_param.matpc_type == QUDA_MATPC_EVEN_EVEN){
          parity = QUDA_EVEN_PARITY;
        }else if (inv_param.matpc_type == QUDA_MATPC_ODD_ODD){
          parity = QUDA_ODD_PARITY;
        }else{
          errorQuda("ERROR: invalid spinor parity \n");
          exit(1);
        }
        for(int i=0;i < inv_param.num_offset;i++){
          printfQuda("%dth solution: mass=%f, ", i, masses[i]);
#ifdef MULTI_GPU
          matdagmat_mg4dir(ref, qdp_fatlink, qdp_longlink, ghost_fatlink, ghost_longlink, 
              spinorOutArray[i], masses[i], 0, inv_param.cpu_prec, 
              gaugeParam.cpu_prec, tmp, parity);
#else
          matdagmat(ref->V(), qdp_fatlink, qdp_longlink, outArray[i], masses[i], 0, inv_param.cpu_prec, gaugeParam.cpu_prec, tmp->V(), parity);
#endif

	  mxpy(in->V(), ref->V(), len*mySpinorSiteSize, inv_param.cpu_prec);
	  double nrm2 = norm_2(ref->V(), len*mySpinorSiteSize, inv_param.cpu_prec);
	  double src2 = norm_2(in->V(), len*mySpinorSiteSize, inv_param.cpu_prec);
	  double hqr = sqrt(blas::HeavyQuarkResidualNorm(*spinorOutArray[i], *ref).z);
	  double l2r = sqrt(nrm2/src2);
	
	  printfQuda("Shift %d residuals: (L2 relative) tol %g, QUDA = %g, host = %g; (heavy-quark) tol %g, QUDA = %g, host = %g\n",
		   i, inv_param.tol_offset[i], inv_param.true_res_offset[i], l2r, 
		   inv_param.tol_hq_offset[i], inv_param.true_res_hq_offset[i], hqr);

	  //emperical, if the cpu residue is more than 1 order the target accuracy, the it fails to converge
	  if (sqrt(nrm2/src2) > 10*inv_param.tol_offset[i]){
	    ret |=1;
	  }
	}

        for(int i=1; i < inv_param.num_offset;i++) delete spinorOutArray[i];
      }
      break;

    default:
      errorQuda("Unsupported test type");

  }//switch

  if (test_type <=2){

    double hqr = sqrt(blas::HeavyQuarkResidualNorm(*out, *ref).z);
    double l2r = sqrt(nrm2/src2);

    printfQuda("Residuals: (L2 relative) tol %g, QUDA = %g, host = %g; (heavy-quark) tol %g, QUDA = %g, host = %g\n",
        inv_param.tol, inv_param.true_res, l2r, inv_param.tol_hq, inv_param.true_res_hq, hqr);

    printfQuda("done: total time = %g secs, compute time = %g secs, %i iter / %g secs = %g gflops, \n", 
        time0, inv_param.secs, inv_param.iter, inv_param.secs,
        inv_param.gflops/inv_param.secs);
  }

  // Clean up gauge fields, at least
  for (int dir = 0; dir < 4; dir++) {
    if (qdp_inlink[dir] != nullptr) { free(qdp_inlink[dir]); qdp_inlink[dir] = nullptr; }
    if (qdp_fatlink[dir] != nullptr) { free(qdp_fatlink[dir]); qdp_fatlink[dir] = nullptr; }
    if (qdp_longlink[dir] != nullptr) { free(qdp_longlink[dir]); qdp_longlink[dir] = nullptr; }
  }
  if (milc_fatlink != nullptr) { free(milc_fatlink); milc_fatlink = nullptr; }
  if (milc_longlink != nullptr) { free(milc_longlink); milc_longlink = nullptr; }

  if (cpuFat != nullptr) { delete cpuFat; cpuFat = nullptr; }
  if (cpuLong != nullptr) { delete cpuLong; cpuLong = nullptr; }

  end();
  return ret;
}



  static void
end(void) 
{

  delete in;
  delete out;
  delete ref;
  delete tmp;

  

  endQuda();
}


  void
display_test_info()
{
  printfQuda("running the following test:\n");

  printfQuda("prec    sloppy_prec    link_recon  sloppy_link_recon test_type  S_dimension T_dimension\n");
  printfQuda("%s   %s             %s            %s            %s         %d/%d/%d          %d \n",
      get_prec_str(prec),get_prec_str(prec_sloppy),
      get_recon_str(link_recon), 
      get_recon_str(link_recon_sloppy), get_test_type(test_type), xdim, ydim, zdim, tdim);     

  printfQuda("Grid partition info:     X  Y  Z  T\n"); 
  printfQuda("                         %d  %d  %d  %d\n", 
      dimPartitioned(0),
      dimPartitioned(1),
      dimPartitioned(2),
      dimPartitioned(3)); 

  return ;

}

  void
usage_extra(char** argv )
{
  printfQuda("Extra options:\n");
  printfQuda("    --test <0/1>                             # Test method\n");
  printfQuda("                                                0: Even even spinor CG inverter\n");
  printfQuda("                                                1: Odd odd spinor CG inverter\n");
  printfQuda("                                                3: Even even spinor multishift CG inverter\n");
  printfQuda("                                                4: Odd odd spinor multishift CG inverter\n");
  printfQuda("    --cpu_prec <double/single/half>          # Set CPU precision\n");

  return ;
}
int main(int argc, char** argv)
{
  for (int i = 1; i < argc; i++) {

    if(process_command_line_option(argc, argv, &i) == 0){
      continue;
    }   



    if( strcmp(argv[i], "--cpu_prec") == 0){
      if (i+1 >= argc){
        usage(argv);
      }
      cpu_prec= get_prec(argv[i+1]);
      i++;
      continue;
    }

    printf("ERROR: Invalid option:%s\n", argv[i]);
    usage(argv);
  }

  if (prec_sloppy == QUDA_INVALID_PRECISION){
    prec_sloppy = prec;
  }
  if (link_recon_sloppy == QUDA_RECONSTRUCT_INVALID){
    link_recon_sloppy = link_recon;
  }

  if(inv_type != QUDA_CG_INVERTER){
    if(test_type != 0 && test_type != 1) errorQuda("Preconditioning is currently not supported in multi-shift solver solvers");
  }


  // initialize QMP/MPI, QUDA comms grid and RNG (test_util.cpp)
  initComms(argc, argv, gridsize_from_cmdline);

  display_test_info();
  
  printfQuda("dslash_type = %d\n", dslash_type);

<<<<<<< HEAD
  int ret = invert_test(argc,argv);
=======
  argc_copy = argc;
  argv_copy = argv;

  int ret = invert_test();
>>>>>>> 89070f17

  // finalize the communications layer
  finalizeComms();

  return ret;
}<|MERGE_RESOLUTION|>--- conflicted
+++ resolved
@@ -71,10 +71,7 @@
 
 extern bool compute_fatlong; // build the true fat/long links or use random numbers
 
-<<<<<<< HEAD
-=======
 extern double tadpole_factor;
->>>>>>> 89070f17
 // relativistic correction for naik term
 extern double eps_naik;
 // Number of naiks. If eps_naik is 0.0, we only need
@@ -96,13 +93,6 @@
 static double svd_abs_error  = 1e-4;
 static double max_allowed_error = 1e-11;
 
-<<<<<<< HEAD
-=======
-// For loading the gauge fields
-int argc_copy;
-char** argv_copy;
-
->>>>>>> 89070f17
 static void end();
 
 template<typename Float>
@@ -289,52 +279,31 @@
     qdp_fatlink[dir] = malloc(V*gaugeSiteSize*gSize);
     qdp_longlink[dir] = malloc(V*gaugeSiteSize*gSize);
   }
-<<<<<<< HEAD
-
-=======
->>>>>>> 89070f17
+
   milc_fatlink = malloc(4*V*gaugeSiteSize*gSize);
   milc_longlink = malloc(4*V*gaugeSiteSize*gSize);
 
   // load a field WITHOUT PHASES
   if (strcmp(latfile,"")) {
-<<<<<<< HEAD
     read_gauge_field(latfile, qdp_inlink, gaugeParam.cpu_prec, gaugeParam.X, argc, argv);
-=======
-    read_gauge_field(latfile, qdp_inlink, gaugeParam.cpu_prec, gaugeParam.X, argc_copy, argv_copy);
->>>>>>> 89070f17
     if (dslash_type != QUDA_LAPLACE_DSLASH) {
       applyGaugeFieldScaling_long(qdp_inlink, Vh, &gaugeParam, QUDA_STAGGERED_DSLASH, gaugeParam.cpu_prec);
     }
   } else {
     if (dslash_type == QUDA_LAPLACE_DSLASH) {
-<<<<<<< HEAD
-      construct_gauge_field(qdp_fatlink, 0, gaugeParam.cpu_prec, &gaugeParam);
-=======
       construct_gauge_field(qdp_inlink, 0, gaugeParam.cpu_prec, &gaugeParam);
->>>>>>> 89070f17
     } else {
       construct_fat_long_gauge_field(qdp_inlink, qdp_longlink, 1, gaugeParam.cpu_prec,&gaugeParam,dslash_type);
     }
     //createSiteLinkCPU(inlink, gaugeParam.cpu_prec, 0); // 0 for no phases
   }
 
-<<<<<<< HEAD
-  #ifdef GPU_GAUGE_TOOLS
-=======
 #ifdef GPU_GAUGE_TOOLS
->>>>>>> 89070f17
   gaugeParam.gauge_order = QUDA_QDP_GAUGE_ORDER;
   double plaq[3];
   loadGaugeQuda(qdp_inlink, &gaugeParam);
   plaqQuda(plaq);
   gaugeParam.gauge_order = QUDA_MILC_GAUGE_ORDER;
-<<<<<<< HEAD
-  printf("Computed plaquette is %e (spatial = %e, temporal = %e)\n", plaq[0], plaq[1], plaq[2]);
-  #endif
-
-=======
-
   if (dslash_type != QUDA_LAPLACE_DSLASH) {
     plaq[0] = -plaq[0]; // correction because we've already put phases on the fields
     plaq[1] = -plaq[1];
@@ -343,7 +312,6 @@
 
   printf("Computed plaquette is %e (spatial = %e, temporal = %e)\n", plaq[0], plaq[1], plaq[2]);
 #endif
->>>>>>> 89070f17
 
   // QUDA_STAGGERED_DSLASH follows the same codepath whether or not you 
   // "compute" the fat/long links or not.
@@ -360,18 +328,6 @@
       // Set path coefficients //
       ///////////////////////////
 
-<<<<<<< HEAD
-      // Reference: "generic_ks/imp_actions/hisq/hisq_action.h"
-
-      // First path: create V, W links 
-      double act_path_coeff_1[6] = {
-        ( 1.0/8.0),                 // one link 
-          0.0,                      // Naik 
-        (-1.0/8.0)*0.5,             // simple staple 
-        ( 1.0/8.0)*0.25*0.5,        // displace link in two directions 
-        (-1.0/8.0)*0.125*(1.0/6.0), // displace link in three directions 
-          0.0                       // Lepage term 
-=======
       double u1 = 1.0/tadpole_factor;
       double u2 = u1*u1;
       double u3 = u2*u1;
@@ -386,7 +342,6 @@
         u5*( 1.0/8.0)*0.25*0.5,        /* displace link in two directions */
         u7*(-1.0/8.0)*0.125*(1.0/6.0), /* displace link in three directions */
         u5*( 0.0)                      /* Lepage term */
->>>>>>> 89070f17
       };
 
       // Second path: create X, long links
@@ -448,8 +403,6 @@
       }
     }
 
-<<<<<<< HEAD
-=======
   }
 
 #ifdef GPU_GAUGE_TOOLS
@@ -465,14 +418,8 @@
     plaq[2] = -plaq[2];
 
     printf("Computed fat link plaquette is %e (spatial = %e, temporal = %e)\n", plaq[0], plaq[1], plaq[2]);
->>>>>>> 89070f17
   }
 #endif
-
-  // Alright, we've created all the void** links.
-  // Create the void* pointers
-  reorderQDPtoMILC(milc_fatlink,qdp_fatlink,V,gaugeSiteSize,gaugeParam.cpu_prec,gaugeParam.cpu_prec);
-  reorderQDPtoMILC(milc_longlink,qdp_longlink,V,gaugeSiteSize,gaugeParam.cpu_prec,gaugeParam.cpu_prec);
 
   // Alright, we've created all the void** links.
   // Create the void* pointers
@@ -838,14 +785,7 @@
   
   printfQuda("dslash_type = %d\n", dslash_type);
 
-<<<<<<< HEAD
   int ret = invert_test(argc,argv);
-=======
-  argc_copy = argc;
-  argv_copy = argv;
-
-  int ret = invert_test();
->>>>>>> 89070f17
 
   // finalize the communications layer
   finalizeComms();
