--- conflicted
+++ resolved
@@ -318,21 +318,12 @@
   DslashTime dslash_time;
   timeval tstart, tstop;
 
-<<<<<<< HEAD
-    qudaEvent_t start, end;
-    qudaEventCreate(&start);
-    qudaEventCreate(&end);
-
-    comm_barrier();
-    qudaEventRecord(start, 0);
-=======
   qudaEvent_t start, end;
   qudaEventCreate(&start);
   qudaEventCreate(&end);
 
   comm_barrier();
   qudaEventRecord(start, 0);
->>>>>>> a2543a25
 
   for (int i = 0; i < niter; i++) {
 
@@ -488,12 +479,7 @@
 
   // check for errors
   qudaError_t stat = cudaGetLastError();
-<<<<<<< HEAD
-  if (stat != qudaSuccess)
-    printfQuda("with ERROR: %s\n", cudaGetErrorString(stat));
-=======
   if (stat != qudaSuccess) printfQuda("with ERROR: %s\n", cudaGetErrorString(stat));
->>>>>>> a2543a25
 
   return dslash_time;
 }
