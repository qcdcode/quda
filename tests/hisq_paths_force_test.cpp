#include <cstdio>
#include <cstdlib>
#include <cstring>

#include <quda.h>
#include "test_util.h"
#include "gauge_field.h"
#include "fat_force_quda.h"
#include "misc.h"
#include "hisq_force_reference.h"
#include "ks_improved_force.h"
#include "hw_quda.h"
#include <fat_force_quda.h>
#include <face_quda.h>
#include <dslash_quda.h> 
#include <sys/time.h>

#define TDIFF(a,b) (b.tv_sec - a.tv_sec + 0.000001*(b.tv_usec - a.tv_usec))

#include "fermion_force_reference.h"
using namespace quda;

extern void usage(char** argv);
extern int device;
cudaGaugeField *cudaGauge = NULL;
cpuGaugeField  *cpuGauge  = NULL;

cudaGaugeField *cudaForce = NULL;
cpuGaugeField  *cpuForce = NULL;

cudaGaugeField *cudaMom = NULL;
cpuGaugeField *cpuMom  = NULL;
cpuGaugeField *refMom  = NULL;

static QudaGaugeParam qudaGaugeParam;
static QudaGaugeParam qudaGaugeParam_ex;
static void* hw; // the array of half_wilson_vector

QudaGaugeFieldOrder gauge_order = QUDA_QDP_GAUGE_ORDER;

cpuGaugeField *cpuOprod = NULL;
cudaGaugeField *cudaOprod = NULL;
cpuGaugeField *cpuLongLinkOprod = NULL;
cudaGaugeField *cudaLongLinkOprod = NULL;

extern bool verify_results;
int ODD_BIT = 1;
extern int xdim, ydim, zdim, tdim;
extern int gridsize_from_cmdline[];

extern bool tune;
extern QudaPrecision prec;
extern QudaReconstructType link_recon;
QudaPrecision link_prec = QUDA_DOUBLE_PRECISION;
QudaPrecision hw_prec = QUDA_DOUBLE_PRECISION;
QudaPrecision cpu_hw_prec = QUDA_DOUBLE_PRECISION;
QudaPrecision mom_prec = QUDA_DOUBLE_PRECISION;

void* siteLink_1d;
void* siteLink_2d[4];
void* siteLink_ex_2d[4];

cudaGaugeField *cudaGauge_ex = NULL;
cpuGaugeField  *cpuGauge_ex  = NULL;
cudaGaugeField *cudaForce_ex = NULL;
cpuGaugeField  *cpuForce_ex = NULL;
cpuGaugeField *cpuOprod_ex = NULL;
cudaGaugeField *cudaOprod_ex = NULL;
cpuGaugeField *cpuLongLinkOprod_ex = NULL;
cudaGaugeField *cudaLongLinkOprod_ex = NULL;
#ifdef MULTI_GPU
GaugeFieldParam gParam_ex;
#endif

GaugeFieldParam gParam;

static void setPrecision(QudaPrecision precision)
{
  link_prec = precision;
  hw_prec = precision;
  cpu_hw_prec = precision;
  mom_prec = precision;
  return;
}


  void
total_staple_io_flops(QudaPrecision prec, QudaReconstructType recon, double* io, double* flops)
{
  //total IO counting for the middle/side/all link kernels
  //Explanation about these numbers can be founed in the corresnponding kernel functions in
  //the hisq kernel core file
  int linksize = prec*recon;
  int cmsize = prec*18;

  int matrix_mul_flops = 198;
  int matrix_add_flops = 18;

  int num_calls_middle_link[6] = {24, 24, 96, 96, 24, 24};
  int middle_link_data_io[6][2] = {
    {3,6},
    {3,4},
    {3,7},
    {3,5},
    {3,5},
    {3,2}
  };
  int middle_link_data_flops[6][2] = {
    {3,1},
    {2,0},
    {4,1},
    {3,0},
    {4,1},
    {2,0}
  };


  int num_calls_side_link[2]= {192, 48};
  int side_link_data_io[2][2] = {
    {1, 6},
    {0, 3}
  };
  int side_link_data_flops[2][2] = {
    {2, 2},
    {0, 1}
  };



  int num_calls_all_link[2] ={192, 192};
  int all_link_data_io[2][2] = {
    {3, 8},
    {3, 6}
  };
  int all_link_data_flops[2][2] = {
    {6, 3},
    {4, 2}
  };


  double total_io = 0;
  for(int i = 0;i < 6; i++){
    total_io += num_calls_middle_link[i]
      *(middle_link_data_io[i][0]*linksize + middle_link_data_io[i][1]*cmsize);
  }

  for(int i = 0;i < 2; i++){
    total_io += num_calls_side_link[i]
      *(side_link_data_io[i][0]*linksize + side_link_data_io[i][1]*cmsize);
  }
  for(int i = 0;i < 2; i++){
    total_io += num_calls_all_link[i]
      *(all_link_data_io[i][0]*linksize + all_link_data_io[i][1]*cmsize);
  }	
  total_io *= V;


  double total_flops = 0;
  for(int i = 0;i < 6; i++){
    total_flops += num_calls_middle_link[i]
      *(middle_link_data_flops[i][0]*matrix_mul_flops + middle_link_data_flops[i][1]*matrix_add_flops);
  }

  for(int i = 0;i < 2; i++){
    total_flops += num_calls_side_link[i]
      *(side_link_data_flops[i][0]*matrix_mul_flops + side_link_data_flops[i][1]*matrix_add_flops);
  }
  for(int i = 0;i < 2; i++){
    total_flops += num_calls_all_link[i]
      *(all_link_data_flops[i][0]*matrix_mul_flops + all_link_data_flops[i][1]*matrix_add_flops);
  }	
  total_flops *= V;

  *io=total_io;
  *flops = total_flops;

  printfQuda("flop/byte =%.1f\n", total_flops/total_io);
  return ;  
}

// allocate memory
// set the layout, etc.
  static void
hisq_force_init()
{
  initQuda(device);

  qudaGaugeParam.X[0] = xdim;
  qudaGaugeParam.X[1] = ydim;
  qudaGaugeParam.X[2] = zdim;
  qudaGaugeParam.X[3] = tdim;

  setDims(qudaGaugeParam.X);


  qudaGaugeParam.cpu_prec = link_prec;
  qudaGaugeParam.cuda_prec = link_prec;
  qudaGaugeParam.reconstruct = link_recon;

  //  qudaGaugeParam.gauge_order = QUDA_MILC_GAUGE_ORDER;
  qudaGaugeParam.gauge_order = gauge_order;
  qudaGaugeParam.anisotropy = 1.0;


  memcpy(&qudaGaugeParam_ex, &qudaGaugeParam, sizeof(QudaGaugeParam));
  qudaGaugeParam_ex.X[0] = qudaGaugeParam.X[0] + 4;
  qudaGaugeParam_ex.X[1] = qudaGaugeParam.X[1] + 4;
  qudaGaugeParam_ex.X[2] = qudaGaugeParam.X[2] + 4;
  qudaGaugeParam_ex.X[3] = qudaGaugeParam.X[3] + 4;



  gParam = GaugeFieldParam(0, qudaGaugeParam);
  gParam.create = QUDA_NULL_FIELD_CREATE;
  gParam.link_type = QUDA_GENERAL_LINKS;
  gParam.order  = QUDA_QDP_GAUGE_ORDER;
  cpuGauge = new cpuGaugeField(gParam);

#ifdef MULTI_GPU
  gParam_ex = GaugeFieldParam(0, qudaGaugeParam_ex);
  gParam_ex.ghostExchange = QUDA_GHOST_EXCHANGE_NO;
  gParam_ex.create = QUDA_NULL_FIELD_CREATE;
  gParam_ex.link_type = QUDA_GENERAL_LINKS;
  gParam_ex.order = gauge_order;
  cpuGauge_ex = new cpuGaugeField(gParam_ex);
#endif

  int gSize = qudaGaugeParam.cpu_prec;
  // this is a hack to get the gauge field to appear as a void** rather than void*
  for(int i=0;i < 4;i++){
#ifdef GPU_DIRECT
    if(cudaMallocHost(&siteLink_2d[i], V*gaugeSiteSize* qudaGaugeParam.cpu_prec) == cudaErrorMemoryAllocation) {
      errorQuda("ERROR: cudaMallocHost failed for sitelink_2d\n");
    }
    if(cudaMallocHost((void**)&siteLink_ex_2d[i], V_ex*gaugeSiteSize*qudaGaugeParam.cpu_prec) == cudaErrorMemoryAllocation) {
      errorQuda("ERROR: cudaMallocHost failed for sitelink_ex_2d\n");
    }
#else
    siteLink_2d[i] = malloc(V*gaugeSiteSize* qudaGaugeParam.cpu_prec);
    siteLink_ex_2d[i] = malloc(V_ex*gaugeSiteSize*qudaGaugeParam.cpu_prec);
#endif
    if(siteLink_2d[i] == NULL || siteLink_ex_2d[i] == NULL){
      errorQuda("malloc failed for siteLink_2d/siteLink_ex_2d\n");
    }
    memset(siteLink_2d[i], 0, V*gaugeSiteSize* qudaGaugeParam.cpu_prec);
    memset(siteLink_ex_2d[i], 0, V_ex*gaugeSiteSize*qudaGaugeParam.cpu_prec);
  }
  //siteLink_1d is only used in fermion reference computation
  siteLink_1d = malloc(4*V*gaugeSiteSize* qudaGaugeParam.cpu_prec);


  // fills the gauge field with random numbers
  createSiteLinkCPU(siteLink_2d, qudaGaugeParam.cpu_prec, 1);

  int X1 = Z[0];
  int X2 = Z[1];
  int X3 = Z[2];
  int X4 = Z[3];
  for(int i=0; i < V_ex; i++){
    int sid = i;
    int oddBit=0;
    if(i >= Vh_ex){
      sid = i - Vh_ex;
      oddBit = 1;
    }

    int za = sid/E1h;
    int x1h = sid - za*E1h;
    int zb = za/E2;
    int x2 = za - zb*E2;
    int x4 = zb/E3;
    int x3 = zb - x4*E3;
    int x1odd = (x2 + x3 + x4 + oddBit) & 1;
    int x1 = 2*x1h + x1odd;


    if( x1< 2 || x1 >= X1 +2
        || x2< 2 || x2 >= X2 +2
        || x3< 2 || x3 >= X3 +2
        || x4< 2 || x4 >= X4 +2){
      continue;
    }



    x1 = (x1 - 2 + X1) % X1;
    x2 = (x2 - 2 + X2) % X2;
    x3 = (x3 - 2 + X3) % X3;
    x4 = (x4 - 2 + X4) % X4;

    int idx = (x4*X3*X2*X1+x3*X2*X1+x2*X1+x1)>>1;
    if(oddBit){
      idx += Vh;
    }
    for(int dir= 0; dir < 4; dir++){
      char* src = (char*)siteLink_2d[dir];
      char* dst = (char*)siteLink_ex_2d[dir];
      memcpy(dst+i*gaugeSiteSize*gSize, src+idx*gaugeSiteSize*gSize, gaugeSiteSize*gSize);
    }//dir

  }//i




  for(int dir = 0; dir < 4; dir++){
    for(int i = 0;i < V; i++){
      char* src = (char*)siteLink_2d[dir];
      char* dst = (char*)siteLink_1d;
      memcpy(dst + (4*i+dir)*gaugeSiteSize*link_prec, src + i*gaugeSiteSize*link_prec, gaugeSiteSize \
          *link_prec);
    }
  }

  if(gauge_order == QUDA_MILC_GAUGE_ORDER){
    for(int dir = 0; dir < 4; dir++){
      for(int i = 0;i < V; i++){
        char* src = (char*)siteLink_2d[dir];
        char* dst = (char*)cpuGauge->Gauge_p();
        memcpy(dst + (4*i+dir)*gaugeSiteSize*link_prec, src + i*gaugeSiteSize*link_prec, gaugeSiteSize*link_prec);   
      }
    }
  }else{
    for(int dir=0;dir < 4; dir++){
      char* src = (char*)siteLink_2d[dir];
      char* dst = ((char**)cpuGauge->Gauge_p())[dir];
      memcpy(dst, src, V*gaugeSiteSize*link_prec);
    }
  }
#ifdef MULTI_GPU
  //for multi-gpu we have to use qdp format now
  if(gauge_order == QUDA_MILC_GAUGE_ORDER){
    errorQuda("multi_gpu milc is not supported\n");    
  }
  for(int dir=0;dir < 4; dir++){
    char* src = (char*)siteLink_ex_2d[dir];
    char* dst = ((char**)cpuGauge_ex->Gauge_p())[dir];
    memcpy(dst, src, V_ex*gaugeSiteSize*link_prec);
  }  

#endif



#ifdef MULTI_GPU
  gParam_ex.order = QUDA_FLOAT2_GAUGE_ORDER;
  gParam_ex.precision = prec;
  gParam_ex.reconstruct = link_recon;
  //gParam_ex.pad = E1*E2*E3/2;
  gParam_ex.pad = 0;
  gParam_ex.order = QUDA_FLOAT2_GAUGE_ORDER;
  cudaGauge_ex = new cudaGaugeField(gParam_ex);
  qudaGaugeParam.site_ga_pad = gParam_ex.pad;
  //record gauge pad size  

#else
  gParam.order = QUDA_FLOAT2_GAUGE_ORDER;
  gParam.precision = qudaGaugeParam.cuda_prec;
  gParam.reconstruct = link_recon;
  gParam.pad = X1*X2*X3/2;
  gParam.order = QUDA_FLOAT2_GAUGE_ORDER;
  cudaGauge = new cudaGaugeField(gParam);
  //record gauge pad size
  qudaGaugeParam.site_ga_pad = gParam.pad;

#endif

#ifdef MULTI_GPU
  gParam_ex.pad = 0;
  gParam_ex.reconstruct = QUDA_RECONSTRUCT_NO;
  gParam_ex.create = QUDA_ZERO_FIELD_CREATE;
  gParam_ex.order = gauge_order;
  cpuForce_ex = new cpuGaugeField(gParam_ex); 
<<<<<<< HEAD
 
  gParam_ex.order = QUDA_FLOAT2_GAUGE_ORDER; 
=======

  gParam_ex.order = QUDA_FLOAT2_GAUGE_ORDER;
>>>>>>> 3cabd1a3
  gParam_ex.reconstruct = QUDA_RECONSTRUCT_NO;
  cudaForce_ex = new cudaGaugeField(gParam_ex); 
#else
  gParam.pad = 0;
  gParam.reconstruct = QUDA_RECONSTRUCT_NO;
  gParam.create = QUDA_ZERO_FIELD_CREATE;
  gParam.order = gauge_order;
  cpuForce = new cpuGaugeField(gParam); 
<<<<<<< HEAD
  
  gParam.order = QUDA_FLOAT2_GAUGE_ORDER;
=======

>>>>>>> 3cabd1a3
  gParam.reconstruct = QUDA_RECONSTRUCT_NO;
  gParam.order = QUDA_FLOAT2_GAUGE_ORDER;
  cudaForce = new cudaGaugeField(gParam); 
#endif

  // create the momentum matrix
  gParam.pad = 0;
  gParam.reconstruct = QUDA_RECONSTRUCT_10;
  gParam.link_type = QUDA_ASQTAD_MOM_LINKS;
  gParam.order = QUDA_MILC_GAUGE_ORDER;
  gParam.create = QUDA_ZERO_FIELD_CREATE;
  cpuMom = new cpuGaugeField(gParam);
  refMom = new cpuGaugeField(gParam);  

  //createMomCPU(cpuMom->Gauge_p(), mom_prec);

  hw = malloc(4*cpuGauge->Volume()*hwSiteSize*qudaGaugeParam.cpu_prec);
  if (hw == NULL){
    fprintf(stderr, "ERROR: malloc failed for hw\n");
    exit(1);
  }

  createHwCPU(hw, hw_prec);


  gParam.link_type = QUDA_GENERAL_LINKS;
  gParam.reconstruct = QUDA_RECONSTRUCT_NO;
  gParam.order = gauge_order;
  gParam.pad = 0;
  cpuOprod = new cpuGaugeField(gParam);
  computeLinkOrderedOuterProduct(hw, cpuOprod->Gauge_p(), hw_prec, 1, gauge_order);
  cpuLongLinkOprod = new cpuGaugeField(gParam);
  computeLinkOrderedOuterProduct(hw, cpuLongLinkOprod->Gauge_p(), hw_prec, 3, gauge_order);

#ifdef MULTI_GPU
  gParam_ex.link_type = QUDA_GENERAL_LINKS;
  gParam_ex.reconstruct = QUDA_RECONSTRUCT_NO;
  gParam_ex.order = gauge_order;
  cpuOprod_ex = new cpuGaugeField(gParam_ex);
<<<<<<< HEAD
  
  cpuLongLinkOprod_ex = new cpuGaugeField(gParam_ex);
  
=======
  //computeLinkOrderedOuterProduct(hw, cpuOprod_ex->Gauge_p(), hw_prec, 1, gauge_order);

  cpuLongLinkOprod_ex = new cpuGaugeField(gParam_ex);
  //computeLinkOrderedOuterProduct(hw, cpuLongLinkOprod_ex->Gauge_p(), hw_prec, 3, gauge_order);

>>>>>>> 3cabd1a3
  for(int i=0; i < V_ex; i++){
    int sid = i;
    int oddBit=0;
    if(i >= Vh_ex){
      sid = i - Vh_ex;
      oddBit = 1;
    }

    int za = sid/E1h;
    int x1h = sid - za*E1h;
    int zb = za/E2;
    int x2 = za - zb*E2;
    int x4 = zb/E3;
    int x3 = zb - x4*E3;
    int x1odd = (x2 + x3 + x4 + oddBit) & 1;
    int x1 = 2*x1h + x1odd;


    if( x1< 2 || x1 >= X1 +2
        || x2< 2 || x2 >= X2 +2
        || x3< 2 || x3 >= X3 +2
        || x4< 2 || x4 >= X4 +2){
      continue;
    }



    x1 = (x1 - 2 + X1) % X1;
    x2 = (x2 - 2 + X2) % X2;
    x3 = (x3 - 2 + X3) % X3;
    x4 = (x4 - 2 + X4) % X4;

    int idx = (x4*X3*X2*X1+x3*X2*X1+x2*X1+x1)>>1;
    if(oddBit){
      idx += Vh;
    }
    for(int dir= 0; dir < 4; dir++){
      char* src = ((char**)cpuOprod->Gauge_p())[dir];
      char* dst = ((char**)cpuOprod_ex->Gauge_p())[dir];
      memcpy(dst+i*gaugeSiteSize*gSize, src+idx*gaugeSiteSize*gSize, gaugeSiteSize*gSize);

      src = ((char**)cpuLongLinkOprod->Gauge_p())[dir];
      dst = ((char**)cpuLongLinkOprod_ex->Gauge_p())[dir];
      memcpy(dst+i*gaugeSiteSize*gSize, src+idx*gaugeSiteSize*gSize, gaugeSiteSize*gSize);

    }//dir
  }//i


  gParam_ex.order = QUDA_FLOAT2_GAUGE_ORDER;
  cudaOprod_ex = new cudaGaugeField(gParam_ex);
  gParam_ex.order = gauge_order;
#else

  gParam.order = QUDA_FLOAT2_GAUGE_ORDER;
  cudaOprod = new cudaGaugeField(gParam);
  cudaLongLinkOprod = new cudaGaugeField(gParam);

#endif

  return;
}


  static void 
hisq_force_end()
{
  for(int i = 0;i < 4; i++){
#ifdef GPU_DIRECT
    cudaFreeHost(siteLink_2d[i]);
    cudaFreeHost(siteLink_ex_2d[i]);
#else
    free(siteLink_2d[i]);
    free(siteLink_ex_2d[i]);
#endif
  }
  free(siteLink_1d);

  delete cudaMom;
  delete cudaGauge;
#ifdef MULTI_GPU
  delete cudaForce_ex;
  delete cudaGauge_ex; 
  //delete cudaOprod_ex; // already deleted
  delete cudaLongLinkOprod_ex;
#else
  delete cudaForce;
  delete cudaOprod;
  delete cudaLongLinkOprod;
#endif  

  delete cpuGauge;
  delete cpuMom;
  delete refMom;
  delete cpuOprod;  
  delete cpuLongLinkOprod;

#ifdef MULTI_GPU
  delete cpuGauge_ex;
  delete cpuForce_ex;
  delete cpuOprod_ex;  
  delete cpuLongLinkOprod_ex;
#else
  delete cpuForce;
#endif

  free(hw);

  endQuda();

  return;
}

  static int 
hisq_force_test(void)
{
  tune = false;
  if (tune) setTuning(QUDA_TUNE_YES);
  setVerbosity(QUDA_VERBOSE);

  hisq_force_init();

  TimeProfile profile("dummy");
  initLatticeConstants(*cpuMom, profile);



  //float weight = 1.0;
  float act_path_coeff[6];

  act_path_coeff[0] = 0.625000;
  act_path_coeff[1] = -0.058479;
  act_path_coeff[2] = -0.087719;
  act_path_coeff[3] = 0.030778;
  act_path_coeff[4] = -0.007200;
  act_path_coeff[5] = -0.123113;


  //double d_weight = 1.0;
  double d_act_path_coeff[6];
  for(int i=0; i<6; ++i){
    d_act_path_coeff[i] = act_path_coeff[i];
  }




#ifdef MULTI_GPU
  int optflag = 0;
  int R[4] = {2, 2, 2, 2};
  cpuGauge_ex->exchangeExtendedGhost(R,true);
  cudaGauge_ex->loadCPUField(*cpuGauge_ex, QUDA_CPU_FIELD_LOCATION);
#else
  cudaGauge->loadCPUField(*cpuGauge, QUDA_CPU_FIELD_LOCATION);
#endif




#ifdef MULTI_GPU
  cpuOprod_ex->exchangeExtendedGhost(R,true);
  cudaOprod_ex->loadCPUField(*cpuOprod_ex, QUDA_CPU_FIELD_LOCATION);
#else
  cudaOprod->loadCPUField(*cpuOprod, QUDA_CPU_FIELD_LOCATION);
#endif




#ifdef MULTI_GPU
  cpuLongLinkOprod_ex->exchangeExtendedGhost(R,true);
#endif



  struct timeval ht0, ht1;
  gettimeofday(&ht0, NULL);
  if (verify_results){
<<<<<<< HEAD
=======

>>>>>>> 3cabd1a3
#ifdef MULTI_GPU
    hisqStaplesForceCPU(d_act_path_coeff, qudaGaugeParam, *cpuOprod_ex, *cpuGauge_ex, cpuForce_ex);
    hisqLongLinkForceCPU(d_act_path_coeff[1], qudaGaugeParam, *cpuLongLinkOprod_ex, *cpuGauge_ex, cpuForce_ex);
    hisqCompleteForceCPU(qudaGaugeParam, *cpuForce_ex, *cpuGauge_ex, refMom);
#else
    hisqStaplesForceCPU(d_act_path_coeff, qudaGaugeParam, *cpuOprod, *cpuGauge, cpuForce);
    hisqLongLinkForceCPU(d_act_path_coeff[1], qudaGaugeParam, *cpuLongLinkOprod, *cpuGauge, cpuForce);
    hisqCompleteForceCPU(qudaGaugeParam, *cpuForce, *cpuGauge, refMom);
#endif

  }



  gettimeofday(&ht1, NULL);

  struct timeval t0, t1, t2, t3;

  gettimeofday(&t0, NULL);

#ifdef MULTI_GPU
  fermion_force::hisqStaplesForceCuda(d_act_path_coeff, qudaGaugeParam, *cudaOprod_ex, *cudaGauge_ex, cudaForce_ex);
  cudaDeviceSynchronize(); 
  gettimeofday(&t1, NULL);

  delete cudaOprod_ex; //doing this to lower the peak memory usage
  gParam_ex.order = QUDA_FLOAT2_GAUGE_ORDER;
  cudaLongLinkOprod_ex = new cudaGaugeField(gParam_ex);
  cudaLongLinkOprod_ex->loadCPUField(*cpuLongLinkOprod_ex, QUDA_CPU_FIELD_LOCATION);
  fermion_force::hisqLongLinkForceCuda(d_act_path_coeff[1], qudaGaugeParam, *cudaLongLinkOprod_ex, *cudaGauge_ex, cudaForce_ex);  
  cudaDeviceSynchronize(); 

  gettimeofday(&t2, NULL);

#else
  fermion_force::hisqStaplesForceCuda(d_act_path_coeff, qudaGaugeParam, *cudaOprod, *cudaGauge, cudaForce);
  cudaDeviceSynchronize(); 
  gettimeofday(&t1, NULL);

  checkCudaError();
  cudaLongLinkOprod->loadCPUField(*cpuLongLinkOprod,QUDA_CPU_FIELD_LOCATION);
  fermion_force::hisqLongLinkForceCuda(d_act_path_coeff[1], qudaGaugeParam, *cudaLongLinkOprod, *cudaGauge, cudaForce);
  cudaDeviceSynchronize(); 
  gettimeofday(&t2, NULL);
<<<<<<< HEAD
=======

>>>>>>> 3cabd1a3
#endif

  gParam.create = QUDA_NULL_FIELD_CREATE;
  gParam.reconstruct = QUDA_RECONSTRUCT_10;
  gParam.link_type = QUDA_ASQTAD_MOM_LINKS;
  gParam.pad = 0; //X1*X2*X3/2;
  gParam.order = QUDA_FLOAT2_GAUGE_ORDER;
  cudaMom = new cudaGaugeField(gParam); // Are the elements initialised to zero? - No!

  //record the mom pad
  qudaGaugeParam.mom_ga_pad = gParam.pad;

#ifdef MULTI_GPU
  fermion_force::hisqCompleteForceCuda(qudaGaugeParam, *cudaForce_ex, *cudaGauge_ex, cudaMom);  
#else
  fermion_force::hisqCompleteForceCuda(qudaGaugeParam, *cudaForce, *cudaGauge, cudaMom);
#endif



  cudaDeviceSynchronize();

  gettimeofday(&t3, NULL);

  checkCudaError();

  cudaMom->saveCPUField(*cpuMom, QUDA_CPU_FIELD_LOCATION);

  int accuracy_level = 3;
  if(verify_results){
    int res;
    res = compare_floats(cpuMom->Gauge_p(), refMom->Gauge_p(), 4*cpuMom->Volume()*momSiteSize, 1e-5, qudaGaugeParam.cpu_prec);

    accuracy_level = strong_check_mom(cpuMom->Gauge_p(), refMom->Gauge_p(), 4*cpuMom->Volume(), qudaGaugeParam.cpu_prec);
    printfQuda("Test %s\n",(1 == res) ? "PASSED" : "FAILED");
  }
  double total_io;
  double total_flops;
  total_staple_io_flops(link_prec, link_recon, &total_io, &total_flops);

  float perf_flops = total_flops / (TDIFF(t0, t1)) *1e-9;
  float perf = total_io / (TDIFF(t0, t1)) *1e-9;
  printfQuda("Staples time: %.2f ms, perf = %.2f GFLOPS, achieved bandwidth= %.2f GB/s\n", TDIFF(t0,t1)*1000, perf_flops, perf);
  printfQuda("Staples time : %g ms\t LongLink time : %g ms\t Completion time : %g ms\n", TDIFF(t0,t1)*1000, TDIFF(t1,t2)*1000, TDIFF(t2,t3)*1000);
  printfQuda("Host time (half-wilson fermion force) : %g ms\n", TDIFF(ht0, ht1)*1000);

  hisq_force_end();

  return accuracy_level;
}


  static void
display_test_info()
{
  printfQuda("running the following fermion force computation test:\n");

  printfQuda("link_precision           link_reconstruct           space_dim(x/y/z)         T_dimension       Gauge_order\n");
  printfQuda("%s                       %s                         %d/%d/%d                  %d                %s\n", 
      get_prec_str(link_prec),
      get_recon_str(link_recon), 
      xdim, ydim, zdim, tdim,
      get_gauge_order_str(gauge_order));
  return ;

}

  int 
main(int argc, char **argv) 
{
  int i;
  for (i =1;i < argc; i++){

    if(process_command_line_option(argc, argv, &i) == 0){
      continue;
    }    

    if( strcmp(argv[i], "--gauge-order") == 0){
      if(i+1 >= argc){
        usage(argv);
      }

      if(strcmp(argv[i+1], "milc") == 0){
        gauge_order = QUDA_MILC_GAUGE_ORDER;
      }else if(strcmp(argv[i+1], "qdp") == 0){
        gauge_order = QUDA_QDP_GAUGE_ORDER;
      }else{
        fprintf(stderr, "Error: unsupported gauge-field order\n");
        exit(1);
      }
      i++;
      continue;
    }

    fprintf(stderr, "ERROR: Invalid option:%s\n", argv[i]);
    usage(argv);
  }

#ifdef MULTI_GPU
  if(gauge_order == QUDA_MILC_GAUGE_ORDER){
    errorQuda("Multi-gpu for milc order is not supported\n");
  }

  initComms(argc, argv, gridsize_from_cmdline);
#endif

  setPrecision(prec);

  display_test_info();

  int accuracy_level = hisq_force_test();


  finalizeComms();

  if(accuracy_level >=3 ){
    return EXIT_SUCCESS;
  }else{
    return -1;
  }

}

<|MERGE_RESOLUTION|>--- conflicted
+++ resolved
@@ -371,13 +371,7 @@
   gParam_ex.create = QUDA_ZERO_FIELD_CREATE;
   gParam_ex.order = gauge_order;
   cpuForce_ex = new cpuGaugeField(gParam_ex); 
-<<<<<<< HEAD
- 
   gParam_ex.order = QUDA_FLOAT2_GAUGE_ORDER; 
-=======
-
-  gParam_ex.order = QUDA_FLOAT2_GAUGE_ORDER;
->>>>>>> 3cabd1a3
   gParam_ex.reconstruct = QUDA_RECONSTRUCT_NO;
   cudaForce_ex = new cudaGaugeField(gParam_ex); 
 #else
@@ -386,12 +380,7 @@
   gParam.create = QUDA_ZERO_FIELD_CREATE;
   gParam.order = gauge_order;
   cpuForce = new cpuGaugeField(gParam); 
-<<<<<<< HEAD
-  
   gParam.order = QUDA_FLOAT2_GAUGE_ORDER;
-=======
-
->>>>>>> 3cabd1a3
   gParam.reconstruct = QUDA_RECONSTRUCT_NO;
   gParam.order = QUDA_FLOAT2_GAUGE_ORDER;
   cudaForce = new cudaGaugeField(gParam); 
@@ -431,17 +420,8 @@
   gParam_ex.reconstruct = QUDA_RECONSTRUCT_NO;
   gParam_ex.order = gauge_order;
   cpuOprod_ex = new cpuGaugeField(gParam_ex);
-<<<<<<< HEAD
-  
   cpuLongLinkOprod_ex = new cpuGaugeField(gParam_ex);
-  
-=======
-  //computeLinkOrderedOuterProduct(hw, cpuOprod_ex->Gauge_p(), hw_prec, 1, gauge_order);
-
-  cpuLongLinkOprod_ex = new cpuGaugeField(gParam_ex);
-  //computeLinkOrderedOuterProduct(hw, cpuLongLinkOprod_ex->Gauge_p(), hw_prec, 3, gauge_order);
-
->>>>>>> 3cabd1a3
+
   for(int i=0; i < V_ex; i++){
     int sid = i;
     int oddBit=0;
@@ -620,10 +600,6 @@
   struct timeval ht0, ht1;
   gettimeofday(&ht0, NULL);
   if (verify_results){
-<<<<<<< HEAD
-=======
-
->>>>>>> 3cabd1a3
 #ifdef MULTI_GPU
     hisqStaplesForceCPU(d_act_path_coeff, qudaGaugeParam, *cpuOprod_ex, *cpuGauge_ex, cpuForce_ex);
     hisqLongLinkForceCPU(d_act_path_coeff[1], qudaGaugeParam, *cpuLongLinkOprod_ex, *cpuGauge_ex, cpuForce_ex);
@@ -668,10 +644,6 @@
   fermion_force::hisqLongLinkForceCuda(d_act_path_coeff[1], qudaGaugeParam, *cudaLongLinkOprod, *cudaGauge, cudaForce);
   cudaDeviceSynchronize(); 
   gettimeofday(&t2, NULL);
-<<<<<<< HEAD
-=======
-
->>>>>>> 3cabd1a3
 #endif
 
   gParam.create = QUDA_NULL_FIELD_CREATE;
