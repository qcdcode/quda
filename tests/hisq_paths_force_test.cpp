--- conflicted
+++ resolved
@@ -547,10 +547,6 @@
 
   TimeProfile profile("dummy");
   initLatticeConstants(*cpuMom, profile);
-<<<<<<< HEAD
-  fermion_force::hisqForceInitCuda(&qudaGaugeParam);
-=======
->>>>>>> 1584726e
 
 
    
