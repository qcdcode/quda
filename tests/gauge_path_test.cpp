#include <stdio.h>
#include <stdlib.h>
#include <string.h>

#include <quda.h>
#include <host_utils.h>
#include <command_line_params.h>
#include <gauge_field.h>
#include "misc.h"
#include "gauge_force_reference.h"
#include <gauge_path_quda.h>
#include <timer.h>
#include <gtest/gtest.h>

static QudaGaugeFieldOrder gauge_order = QUDA_QDP_GAUGE_ORDER;

int length[] = {
  3, 3, 3, 3, 3, 3, 5, 5, 5, 5, 5, 5, 5, 5, 5, 5, 5, 5, 5, 5, 5, 5, 5, 5,
  5, 5, 5, 5, 5, 5, 5, 5, 5, 5, 5, 5, 5, 5, 5, 5, 5, 5, 5, 5, 5, 5, 5, 5,
};

float loop_coeff_f[] = {
  1.1, 1.2, 1.3, 1.4, 1.5, 1.6, 2.5, 2.6, 2.7, 2.8, 2.9, 3.0, 3.1, 3.2, 3.3, 3.4,
  3.5, 3.6, 3.7, 3.8, 3.9, 4.0, 4.1, 4.2, 4.3, 4.4, 4.5, 4.6, 4.7, 4.8, 4.9, 5.0,
  5.1, 5.2, 5.3, 5.4, 5.5, 5.6, 5.7, 5.8, 5.9, 5.0, 6.1, 6.2, 6.3, 6.4, 6.5, 6.6,
};

int path_dir_x[][5] = {
  {1, 7, 6},       {6, 7, 1},       {2, 7, 5},       {5, 7, 2},       {3, 7, 4},       {4, 7, 3},       {0, 1, 7, 7, 6},
  {1, 7, 7, 6, 0}, {6, 7, 7, 1, 0}, {0, 6, 7, 7, 1}, {0, 2, 7, 7, 5}, {2, 7, 7, 5, 0}, {5, 7, 7, 2, 0}, {0, 5, 7, 7, 2},
  {0, 3, 7, 7, 4}, {3, 7, 7, 4, 0}, {4, 7, 7, 3, 0}, {0, 4, 7, 7, 3}, {6, 6, 7, 1, 1}, {1, 1, 7, 6, 6}, {5, 5, 7, 2, 2},
  {2, 2, 7, 5, 5}, {4, 4, 7, 3, 3}, {3, 3, 7, 4, 4}, {1, 2, 7, 6, 5}, {5, 6, 7, 2, 1}, {1, 5, 7, 6, 2}, {2, 6, 7, 5, 1},
  {6, 2, 7, 1, 5}, {5, 1, 7, 2, 6}, {6, 5, 7, 1, 2}, {2, 1, 7, 5, 6}, {1, 3, 7, 6, 4}, {4, 6, 7, 3, 1}, {1, 4, 7, 6, 3},
  {3, 6, 7, 4, 1}, {6, 3, 7, 1, 4}, {4, 1, 7, 3, 6}, {6, 4, 7, 1, 3}, {3, 1, 7, 4, 6}, {2, 3, 7, 5, 4}, {4, 5, 7, 3, 2},
  {2, 4, 7, 5, 3}, {3, 5, 7, 4, 2}, {5, 3, 7, 2, 4}, {4, 2, 7, 3, 5}, {5, 4, 7, 2, 3}, {3, 2, 7, 4, 5},
};

int path_dir_y[][5] = {
  {2, 6, 5},       {5, 6, 2},       {3, 6, 4},       {4, 6, 3},       {0, 6, 7},       {7, 6, 0},       {1, 2, 6, 6, 5},
  {2, 6, 6, 5, 1}, {5, 6, 6, 2, 1}, {1, 5, 6, 6, 2}, {1, 3, 6, 6, 4}, {3, 6, 6, 4, 1}, {4, 6, 6, 3, 1}, {1, 4, 6, 6, 3},
  {1, 0, 6, 6, 7}, {0, 6, 6, 7, 1}, {7, 6, 6, 0, 1}, {1, 7, 6, 6, 0}, {5, 5, 6, 2, 2}, {2, 2, 6, 5, 5}, {4, 4, 6, 3, 3},
  {3, 3, 6, 4, 4}, {7, 7, 6, 0, 0}, {0, 0, 6, 7, 7}, {2, 3, 6, 5, 4}, {4, 5, 6, 3, 2}, {2, 4, 6, 5, 3}, {3, 5, 6, 4, 2},
  {5, 3, 6, 2, 4}, {4, 2, 6, 3, 5}, {5, 4, 6, 2, 3}, {3, 2, 6, 4, 5}, {2, 0, 6, 5, 7}, {7, 5, 6, 0, 2}, {2, 7, 6, 5, 0},
  {0, 5, 6, 7, 2}, {5, 0, 6, 2, 7}, {7, 2, 6, 0, 5}, {5, 7, 6, 2, 0}, {0, 2, 6, 7, 5}, {3, 0, 6, 4, 7}, {7, 4, 6, 0, 3},
  {3, 7, 6, 4, 0}, {0, 4, 6, 7, 3}, {4, 0, 6, 3, 7}, {7, 3, 6, 0, 4}, {4, 7, 6, 3, 0}, {0, 3, 6, 7, 4}};

int path_dir_z[][5] = {
  {3, 5, 4},       {4, 5, 3},       {0, 5, 7},       {7, 5, 0},       {1, 5, 6},       {6, 5, 1},       {2, 3, 5, 5, 4},
  {3, 5, 5, 4, 2}, {4, 5, 5, 3, 2}, {2, 4, 5, 5, 3}, {2, 0, 5, 5, 7}, {0, 5, 5, 7, 2}, {7, 5, 5, 0, 2}, {2, 7, 5, 5, 0},
  {2, 1, 5, 5, 6}, {1, 5, 5, 6, 2}, {6, 5, 5, 1, 2}, {2, 6, 5, 5, 1}, {4, 4, 5, 3, 3}, {3, 3, 5, 4, 4}, {7, 7, 5, 0, 0},
  {0, 0, 5, 7, 7}, {6, 6, 5, 1, 1}, {1, 1, 5, 6, 6}, {3, 0, 5, 4, 7}, {7, 4, 5, 0, 3}, {3, 7, 5, 4, 0}, {0, 4, 5, 7, 3},
  {4, 0, 5, 3, 7}, {7, 3, 5, 0, 4}, {4, 7, 5, 3, 0}, {0, 3, 5, 7, 4}, {3, 1, 5, 4, 6}, {6, 4, 5, 1, 3}, {3, 6, 5, 4, 1},
  {1, 4, 5, 6, 3}, {4, 1, 5, 3, 6}, {6, 3, 5, 1, 4}, {4, 6, 5, 3, 1}, {1, 3, 5, 6, 4}, {0, 1, 5, 7, 6}, {6, 7, 5, 1, 0},
  {0, 6, 5, 7, 1}, {1, 7, 5, 6, 0}, {7, 1, 5, 0, 6}, {6, 0, 5, 1, 7}, {7, 6, 5, 0, 1}, {1, 0, 5, 6, 7}};

int path_dir_t[][5] = {
  {0, 4, 7},       {7, 4, 0},       {1, 4, 6},       {6, 4, 1},       {2, 4, 5},       {5, 4, 2},       {3, 0, 4, 4, 7},
  {0, 4, 4, 7, 3}, {7, 4, 4, 0, 3}, {3, 7, 4, 4, 0}, {3, 1, 4, 4, 6}, {1, 4, 4, 6, 3}, {6, 4, 4, 1, 3}, {3, 6, 4, 4, 1},
  {3, 2, 4, 4, 5}, {2, 4, 4, 5, 3}, {5, 4, 4, 2, 3}, {3, 5, 4, 4, 2}, {7, 7, 4, 0, 0}, {0, 0, 4, 7, 7}, {6, 6, 4, 1, 1},
  {1, 1, 4, 6, 6}, {5, 5, 4, 2, 2}, {2, 2, 4, 5, 5}, {0, 1, 4, 7, 6}, {6, 7, 4, 1, 0}, {0, 6, 4, 7, 1}, {1, 7, 4, 6, 0},
  {7, 1, 4, 0, 6}, {6, 0, 4, 1, 7}, {7, 6, 4, 0, 1}, {1, 0, 4, 6, 7}, {0, 2, 4, 7, 5}, {5, 7, 4, 2, 0}, {0, 5, 4, 7, 2},
  {2, 7, 4, 5, 0}, {7, 2, 4, 0, 5}, {5, 0, 4, 2, 7}, {7, 5, 4, 0, 2}, {2, 0, 4, 5, 7}, {1, 2, 4, 6, 5}, {5, 6, 4, 2, 1},
  {1, 5, 4, 6, 2}, {2, 6, 4, 5, 1}, {6, 2, 4, 1, 5}, {5, 1, 4, 2, 6}, {6, 5, 4, 1, 2}, {2, 1, 4, 5, 6}};

// for gauge loop trace tests; plaquette + rectangle only
// do not change---these are used for a verification relative
// to the plaquette as well
int trace_loop_length[] = {4, 4, 4, 4, 4, 4, 6, 6, 6, 6, 6, 6, 6, 6, 6, 6, 6, 6};

double trace_loop_coeff_d[]
  = {1.1, 1.2, 1.3, 1.4, 1.5, 1.6, 2.1, 2.2, 2.3, 2.4, 2.5, 2.6, 3.1, 3.2, 3.3, 3.4, 3.5, 3.6};

int trace_path[][6] {{0, 1, 7, 6},       {0, 2, 7, 5},       {0, 3, 7, 4},       {1, 2, 6, 5},       {1, 3, 6, 4},
                     {2, 3, 5, 4},       {0, 0, 1, 7, 7, 6}, {0, 1, 1, 7, 6, 6}, {0, 0, 2, 7, 7, 5}, {0, 2, 2, 7, 5, 5},
                     {0, 0, 3, 7, 7, 4}, {0, 3, 3, 7, 4, 4}, {1, 1, 2, 6, 6, 5}, {1, 2, 2, 6, 5, 5}, {1, 1, 3, 6, 6, 4},
                     {1, 3, 3, 6, 4, 4}, {2, 2, 3, 5, 5, 4}, {2, 3, 3, 5, 4, 4}};

static int force_check;
static int path_check;
static double force_deviation;
static double loop_deviation;
static double plaq_deviation;

// The same function is used to test computePath.
// If compute_force is false then a path is computed
void gauge_force_test(bool compute_force = true)
{
  int max_length = 6;

  QudaGaugeParam gauge_param = newQudaGaugeParam();
  setGaugeParam(gauge_param);

  gauge_param.gauge_order = gauge_order;
  gauge_param.t_boundary = QUDA_PERIODIC_T;

  setDims(gauge_param.X);

  double loop_coeff_d[sizeof(loop_coeff_f) / sizeof(float)];
  for (unsigned int i = 0; i < sizeof(loop_coeff_f) / sizeof(float); i++) { loop_coeff_d[i] = loop_coeff_f[i]; }

  void *loop_coeff;
  if (gauge_param.cpu_prec == QUDA_SINGLE_PRECISION) {
    loop_coeff = (void *)&loop_coeff_f[0];
  } else {
    loop_coeff = loop_coeff_d;
  }
  double eb3 = 0.3;
  int num_paths = sizeof(path_dir_x) / sizeof(path_dir_x[0]);

  int **input_path_buf[4];
  for (int dir = 0; dir < 4; dir++) {
    input_path_buf[dir] = (int **)safe_malloc(num_paths * sizeof(int *));
    for (int i = 0; i < num_paths; i++) {
      input_path_buf[dir][i] = (int *)safe_malloc(length[i] * sizeof(int));
      if (dir == 0)
        memcpy(input_path_buf[dir][i], path_dir_x[i], length[i] * sizeof(int));
      else if (dir == 1)
        memcpy(input_path_buf[dir][i], path_dir_y[i], length[i] * sizeof(int));
      else if (dir == 2)
        memcpy(input_path_buf[dir][i], path_dir_z[i], length[i] * sizeof(int));
      else if (dir == 3)
        memcpy(input_path_buf[dir][i], path_dir_t[i], length[i] * sizeof(int));
    }
  }

  quda::GaugeFieldParam param(gauge_param);
  param.location = QUDA_CPU_FIELD_LOCATION;
  param.create = QUDA_NULL_FIELD_CREATE;
  param.order = QUDA_QDP_GAUGE_ORDER;
  param.location = QUDA_CPU_FIELD_LOCATION;
  quda::GaugeField U_qdp(param);

  // fills the gauge field with random numbers
  createSiteLinkCPU(U_qdp, gauge_param.cpu_prec, 0);

  param.order = QUDA_MILC_GAUGE_ORDER;
  quda::GaugeField U_milc(param);
  if (gauge_order == QUDA_MILC_GAUGE_ORDER) U_milc.copy(U_qdp);
  if (compute_force) {
    param.reconstruct = QUDA_RECONSTRUCT_10;
    param.link_type = QUDA_ASQTAD_MOM_LINKS;
  } else {
    param.reconstruct = QUDA_RECONSTRUCT_NO;
  }
  param.create = QUDA_ZERO_FIELD_CREATE;
  quda::GaugeField Mom_milc(param);
  quda::GaugeField Mom_ref_milc(param);

  param.order = QUDA_QDP_GAUGE_ORDER;
  quda::GaugeField Mom_qdp(param);

  // initialize some data in cpuMom
  if (compute_force) {
    createMomCPU(Mom_ref_milc.data(), gauge_param.cpu_prec);
    if (gauge_order == QUDA_MILC_GAUGE_ORDER) Mom_milc.copy(Mom_ref_milc);
    if (gauge_order == QUDA_QDP_GAUGE_ORDER) Mom_qdp.copy(Mom_ref_milc);
  }
  void *mom = nullptr;
  void *sitelink = nullptr;
  void *sitelink_array[QUDA_MAX_DIM];
  void *mom_array[QUDA_MAX_DIM];

  if (gauge_order == QUDA_MILC_GAUGE_ORDER) {
    sitelink = U_milc.data();
    mom = Mom_milc.data();
  } else if (gauge_order == QUDA_QDP_GAUGE_ORDER) {
    for (int d = 0; d < 4; d++) sitelink_array[d] = U_qdp.data(d);
    sitelink = reinterpret_cast<void *>(sitelink_array);
    for (int d = 0; d < 4; d++) mom_array[d] = Mom_qdp.data(d);
    mom = reinterpret_cast<void *>(mom_array);
  } else {
    errorQuda("Unsupported gauge order %d", gauge_order);
  }

  if (getTuning() == QUDA_TUNE_YES) {
    if (compute_force)
      computeGaugeForceQuda(mom, sitelink, input_path_buf, length, loop_coeff_d, num_paths, max_length, eb3,
                            &gauge_param);
    else
      computeGaugePathQuda(mom, sitelink, input_path_buf, length, loop_coeff_d, num_paths, max_length, eb3, &gauge_param);
  }

  quda::host_timer_t host_timer;
  double time_sec = 0.0;
  // Multiple execution to exclude warmup time in the first run

  auto &Mom_ = gauge_order == QUDA_MILC_GAUGE_ORDER ? Mom_milc : Mom_qdp;
  for (int i = 0; i < niter; i++) {
    Mom_.copy(Mom_ref_milc); // restore initial momentum for correctness
    host_timer.start();
    if (compute_force)
      computeGaugeForceQuda(mom, sitelink, input_path_buf, length, loop_coeff_d, num_paths, max_length, eb3,
                            &gauge_param);
    else
      computeGaugePathQuda(mom, sitelink, input_path_buf, length, loop_coeff_d, num_paths, max_length, eb3, &gauge_param);
    host_timer.stop();
    time_sec += host_timer.last();
  }
  if (gauge_order == QUDA_QDP_GAUGE_ORDER) Mom_milc.copy(Mom_qdp);

  // The number comes from CPU implementation in MILC, gauge_force_imp.c
  int flops = 153004;

  void *refmom = Mom_ref_milc.data();
  int *check_out = compute_force ? &force_check : &path_check;
  if (verify_results) {
<<<<<<< HEAD
    quda::host_timer_t verify_timer;
    verify_timer.start();
    gauge_force_reference(refmom, eb3, U_qdp, input_path_buf, length,
                          loop_coeff, num_paths, compute_force);
=======
    gauge_force_reference(refmom, eb3, U_qdp, input_path_buf, length, loop_coeff, num_paths, compute_force);
>>>>>>> 0c016af7
    *check_out
      = compare_floats(Mom_milc.data(), refmom, 4 * V * mom_site_size, getTolerance(cuda_prec), gauge_param.cpu_prec);
    if (compute_force) strong_check_mom(Mom_milc.data(), refmom, 4 * V, gauge_param.cpu_prec);
    verify_timer.stop();
    printfQuda("Verification time = %.2f ms\n", verify_timer.last());
  }

  if (compute_force) {
    logQuda(QUDA_VERBOSE, "\nComputing momentum action\n");
    auto action_quda = momActionQuda(mom, &gauge_param);
    auto action_ref = mom_action(refmom, gauge_param.cpu_prec, 4 * V);
    force_deviation = std::abs(action_quda - action_ref) / std::abs(action_ref);
    logQuda(QUDA_VERBOSE, "QUDA action = %e, reference = %e relative deviation = %e\n", action_quda, action_ref,
            force_deviation);
  }

  double perf = 1.0 * niter * flops * V / (time_sec * 1e+9);
  if (compute_force) {
    printfQuda("Force calculation total time = %.2f ms ; overall performance : %.2f GFLOPS\n", time_sec * 1e+3, perf);
  } else {
    printfQuda("Gauge path calculation total time = %.2f ms ; overall performance : %.2f GFLOPS\n", time_sec * 1e+3,
               perf);
  }
  for (int dir = 0; dir < 4; dir++) {
    for (int i = 0; i < num_paths; i++) host_free(input_path_buf[dir][i]);
    host_free(input_path_buf[dir]);
  }
}

void gauge_loop_test()
{
  int max_length = 6;

  QudaGaugeParam gauge_param = newQudaGaugeParam();
  setWilsonGaugeParam(gauge_param);

  gauge_param.gauge_order = gauge_order;
  gauge_param.t_boundary = QUDA_PERIODIC_T;

  setDims(gauge_param.X);

  double *trace_loop_coeff_p = &trace_loop_coeff_d[0];
  int num_paths = sizeof(trace_path) / sizeof(trace_path[0]);
  int *trace_loop_length_p = &trace_loop_length[0];

  // b/c we can't cast int*[6] -> int**
  int **trace_path_p = new int *[num_paths];
  for (int i = 0; i < num_paths; i++) {
    trace_path_p[i] = new int[max_length];
    for (int j = 0; j < trace_loop_length[i]; j++) trace_path_p[i][j] = trace_path[i][j];
  }

  quda::GaugeFieldParam param(gauge_param);
  param.create = QUDA_NULL_FIELD_CREATE;
  param.order = QUDA_QDP_GAUGE_ORDER;
  param.location = QUDA_CPU_FIELD_LOCATION;
  quda::GaugeField U_qdp(param);

  // fills the gauge field with random numbers
  createSiteLinkCPU(U_qdp, gauge_param.cpu_prec, 0);

  param.order = QUDA_MILC_GAUGE_ORDER;
  quda::GaugeField U_milc(param);
  if (gauge_order == QUDA_MILC_GAUGE_ORDER) U_milc.copy(U_qdp);

  void *sitelink = nullptr;
  void *sitelink_array[QUDA_MAX_DIM];

  if (gauge_order == QUDA_MILC_GAUGE_ORDER) {
    sitelink = U_milc.data();
  } else if (gauge_order == QUDA_QDP_GAUGE_ORDER) {
    for (int d = 0; d < 4; d++) sitelink_array[d] = U_qdp.data(d);
    sitelink = reinterpret_cast<void *>(sitelink_array);
  } else {
    errorQuda("Unsupported gauge order %d", gauge_order);
  }

  // upload gauge field
  loadGaugeQuda(sitelink, &gauge_param);

  // storage for traces
  using double_complex = double _Complex;
  std::vector<double_complex> traces(num_paths);
  double scale_factor = 2.0;

  // compute various observables
  QudaGaugeObservableParam obsParam = newQudaGaugeObservableParam();
  obsParam.compute_gauge_loop_trace = QUDA_BOOLEAN_TRUE;
  obsParam.traces = traces.data();
  obsParam.input_path_buff = trace_path_p;
  obsParam.path_length = trace_loop_length_p;
  obsParam.loop_coeff = trace_loop_coeff_p;
  obsParam.num_paths = num_paths;
  obsParam.max_length = max_length;
  obsParam.factor = scale_factor;

  // compute the plaquette as part of validation
  obsParam.compute_plaquette = QUDA_BOOLEAN_TRUE;

  if (getTuning() == QUDA_TUNE_YES) { gaugeObservablesQuda(&obsParam); }

  quda::host_timer_t host_timer;
  // Multiple execution to exclude warmup time in the first run

  host_timer.start();
  for (int i = 0; i < niter; i++) { gaugeObservablesQuda(&obsParam); }
  host_timer.stop();

  // 6 loops of length 4, 12 loops of length 6 + 18 paths worth of traces and rescales
  int flops = (4 * 6 + 6 * 12) * 198 + 18 * 8;

  std::vector<quda::Complex> traces_ref(num_paths);

  if (verify_results) {
<<<<<<< HEAD
    quda::host_timer_t verify_timer;
    verify_timer.start();

    gauge_loop_trace_reference(U_qdp, traces_ref, scale_factor, trace_path_p,
                               trace_loop_length_p, trace_loop_coeff_p, num_paths);
=======
    gauge_loop_trace_reference(U_qdp, traces_ref, scale_factor, trace_path_p, trace_loop_length_p, trace_loop_coeff_p,
                               num_paths);
>>>>>>> 0c016af7

    loop_deviation = 0;
    for (int i = 0; i < num_paths; i++) {
      double *t_ptr = (double *)(&traces[i]);
      std::complex<double> traces_(t_ptr[0], t_ptr[1]);
      auto diff = std::abs(traces_ref[i] - traces_);
      auto norm = std::abs(traces_ref[i]);
      loop_deviation += diff / norm;
      logQuda(QUDA_VERBOSE, "Loop %d QUDA trace %e + I %e Reference trace %e + I %e Deviation %e\n", i, traces_.real(),
              traces_.imag(), traces_ref[i].real(), traces_ref[i].imag(), diff / norm);
    }

    // Second check: we can reconstruct the plaquette from the first six loops we calculated
    double plaq_factor = 1. / (V * U_qdp.Ncolor() * quda::comm_size());
    std::vector<quda::Complex> plaq_components(6);
    for (int i = 0; i < 6; i++) plaq_components[i] = traces_ref[i] / trace_loop_coeff_d[i] / scale_factor * plaq_factor;

    double plaq_loop[3];
    // spatial: xy, xz, yz
    plaq_loop[1] = ((plaq_components[0] + plaq_components[1] + plaq_components[3]) / 3.).real();
    // temporal: xt, yt, zt
    plaq_loop[2] = ((plaq_components[2] + plaq_components[4] + plaq_components[5]) / 3.).real();
    plaq_loop[0] = 0.5 * (plaq_loop[1] + plaq_loop[2]);

    plaq_deviation = std::abs(obsParam.plaquette[0] - plaq_loop[0]) / std::abs(obsParam.plaquette[0]);
    logQuda(QUDA_VERBOSE,
            "Plaquette loop space %e time %e total %e ; plaqQuda space %e time %e total %e ; deviation %e\n",
            plaq_loop[0], plaq_loop[1], plaq_loop[2], obsParam.plaquette[0], obsParam.plaquette[1],
            obsParam.plaquette[2], plaq_deviation);

    verify_timer.stop();
    printfQuda("Verification time = %.2f ms\n", verify_timer.last());
  }

  double perf = 1.0 * niter * flops * V / (host_timer.last() * 1e+9);
  printfQuda("Gauge loop trace total time = %.2f ms ; overall performance : %.2f GFLOPS\n", host_timer.last() * 1e+3,
             perf);

  freeGaugeQuda();

  for (int i = 0; i < num_paths; i++) delete[] trace_path_p[i];
  delete[] trace_path_p;
}

TEST(force, verify) { ASSERT_EQ(force_check, 1) << "CPU and QUDA force implementations do not agree"; }

TEST(action, verify)
{
  ASSERT_LE(force_deviation, getTolerance(cuda_prec)) << "CPU and QUDA momentum action implementations do not agree";
}

TEST(path, verify) { ASSERT_EQ(path_check, 1) << "CPU and QUDA path implementations do not agree"; }

TEST(loop_traces, verify)
{
  ASSERT_LE(loop_deviation, getTolerance(cuda_prec)) << "CPU and QUDA loop trace implementations do not agree";
}

TEST(plaquette, verify)
{
  ASSERT_LE(plaq_deviation, getTolerance(cuda_prec))
    << "Plaquette from QUDA loop trace and QUDA dedicated plaquette function do not agree";
}

static void display_test_info()
{
  printfQuda("running the following test:\n");

  printfQuda("link_precision           link_reconstruct           space_dim(x/y/z)              T_dimension        "
             "Gauge_order    niter\n");
  printfQuda("%s                       %s                         %d/%d/%d                       %d                  "
             "%s           %d\n",
             get_prec_str(prec), get_recon_str(link_recon), xdim, ydim, zdim, tdim, get_gauge_order_str(gauge_order),
             niter);
}

int main(int argc, char **argv)
{
  // initalize google test
  ::testing::InitGoogleTest(&argc, argv);
  // return code for google test
  int test_rc = 0;

  // command line options
  auto app = make_app();
  CLI::TransformPairs<QudaGaugeFieldOrder> gauge_order_map {{"milc", QUDA_MILC_GAUGE_ORDER},
                                                            {"qdp", QUDA_QDP_GAUGE_ORDER}};
  app->add_option("--gauge-order", gauge_order, "")->transform(CLI::QUDACheckedTransformer(gauge_order_map));
  try {
    app->parse(argc, argv);
  } catch (const CLI::ParseError &e) {
    return app->exit(e);
  }

  initComms(argc, argv, gridsize_from_cmdline);

  initQuda(device_ordinal);

  setVerbosity(verbosity);

  display_test_info();

  gauge_force_test();

  // The same test is also used for gauge path (compute_force=false)
  gauge_force_test(false);

  gauge_loop_test();

  if (verify_results) {
    // Ensure gtest prints only from rank 0
    ::testing::TestEventListeners &listeners = ::testing::UnitTest::GetInstance()->listeners();
    if (quda::comm_rank() != 0) { delete listeners.Release(listeners.default_result_printer()); }

    test_rc = RUN_ALL_TESTS();
    if (test_rc != 0) warningQuda("Tests failed");
  }

  endQuda();
  finalizeComms();
  return test_rc;
}<|MERGE_RESOLUTION|>--- conflicted
+++ resolved
@@ -204,14 +204,10 @@
   void *refmom = Mom_ref_milc.data();
   int *check_out = compute_force ? &force_check : &path_check;
   if (verify_results) {
-<<<<<<< HEAD
     quda::host_timer_t verify_timer;
     verify_timer.start();
     gauge_force_reference(refmom, eb3, U_qdp, input_path_buf, length,
                           loop_coeff, num_paths, compute_force);
-=======
-    gauge_force_reference(refmom, eb3, U_qdp, input_path_buf, length, loop_coeff, num_paths, compute_force);
->>>>>>> 0c016af7
     *check_out
       = compare_floats(Mom_milc.data(), refmom, 4 * V * mom_site_size, getTolerance(cuda_prec), gauge_param.cpu_prec);
     if (compute_force) strong_check_mom(Mom_milc.data(), refmom, 4 * V, gauge_param.cpu_prec);
@@ -326,16 +322,11 @@
   std::vector<quda::Complex> traces_ref(num_paths);
 
   if (verify_results) {
-<<<<<<< HEAD
     quda::host_timer_t verify_timer;
     verify_timer.start();
 
     gauge_loop_trace_reference(U_qdp, traces_ref, scale_factor, trace_path_p,
                                trace_loop_length_p, trace_loop_coeff_p, num_paths);
-=======
-    gauge_loop_trace_reference(U_qdp, traces_ref, scale_factor, trace_path_p, trace_loop_length_p, trace_loop_coeff_p,
-                               num_paths);
->>>>>>> 0c016af7
 
     loop_deviation = 0;
     for (int i = 0; i < num_paths; i++) {
