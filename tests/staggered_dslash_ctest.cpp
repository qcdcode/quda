#include <iostream>
#include <stdio.h>
#include <stdlib.h>
#include <string.h>
#include <algorithm>

#include <quda.h>
#include <quda_internal.h>
#include <dirac_quda.h>
#include <dslash_quda.h>
#include <invert_quda.h>
#include <util_quda.h>
#include <blas_quda.h>

#include <misc.h>
#include <host_utils.h>
#include <command_line_params.h>
#include <dslash_reference.h>
#include <staggered_dslash_reference.h>
#include <staggered_gauge_utils.h>
#include <gauge_field.h>
#include <unitarization_links.h>

#include "dslash_test_helpers.h"
#include <assert.h>
#include <gtest/gtest.h>

using namespace quda;

#define staggeredSpinorSiteSize 6

// Only load the gauge from a file once.
bool gauge_loaded = false;
void *qdp_inlink[4] = { nullptr, nullptr, nullptr, nullptr };

QudaGaugeParam gauge_param;
QudaInvertParam inv_param;

cpuGaugeField *cpuFat = nullptr;
cpuGaugeField *cpuLong = nullptr;

cpuColorSpinorField *spinor, *spinorOut, *spinorRef, *tmpCpu;
cudaColorSpinorField *cudaSpinor, *cudaSpinorOut;

cudaColorSpinorField* tmp;

// In the HISQ case, we include building fat/long links in this unit test
void *qdp_fatlink_cpu[4], *qdp_longlink_cpu[4];
void **ghost_fatlink_cpu, **ghost_longlink_cpu;

// To speed up the unit test, build the CPU field once per partition
#ifdef MULTI_GPU
void *qdp_fatlink_cpu_backup[16][4];
void *qdp_longlink_cpu_backup[16][4];
void *qdp_inlink_backup[16][4];
#else
void *qdp_fatlink_cpu_backup[1][4];
void *qdp_longlink_cpu_backup[1][4];
void *qdp_inlink_backup[1][4];
#endif
bool global_skip = true; // hack to skip tests

QudaParity parity = QUDA_EVEN_PARITY;

<<<<<<< HEAD
// static int n_naiks = 1; // Number of naiks. If eps_naik is 0.0, we only need to construct one naik.

int X[4];

=======
>>>>>>> 255c3104
Dirac* dirac;

const char *prec_str[] = {"quarter", "half", "single", "double"};
const char *recon_str[] = {"r18", "r13", "r9"};

// For loading the gauge fields
int argc_copy;
char** argv_copy;

dslash_test_type dtest_type = dslash_test_type::Dslash;
CLI::TransformPairs<dslash_test_type> dtest_type_map {{"Dslash", dslash_test_type::Dslash},
                                                      {"MatPC", dslash_test_type::MatPC},
                                                      {"Mat", dslash_test_type::Mat}
                                                      // left here for completeness but not support in staggered dslash test
                                                      // {"MatPCDagMatPC", dslash_test_type::MatPCDagMatPC},
                                                      // {"MatDagMat", dslash_test_type::MatDagMat},
                                                      // {"M5", dslash_test_type::M5},
                                                      // {"M5inv", dslash_test_type::M5inv},
                                                      // {"Dslash4pre", dslash_test_type::Dslash4pre}
                                                    };

void init(int precision, QudaReconstructType link_recon, int partition)
{
  auto prec = getPrecision(precision);

  setVerbosity(QUDA_SUMMARIZE);

  gauge_param = newQudaGaugeParam();
  inv_param = newQudaInvertParam();

  setStaggeredGaugeParam(gauge_param);
  gauge_param.cuda_prec = prec;
  gauge_param.cuda_prec_sloppy = prec;
  gauge_param.cuda_prec_precondition = prec;
  gauge_param.cuda_prec_refinement_sloppy = prec;

  setDims(gauge_param.X);
  dw_setDims(gauge_param.X, Nsrc); // so we can use 5-d indexing from dwf
  setSpinorSiteSize(6);

  setStaggeredInvertParam(inv_param);
  inv_param.cuda_prec = prec;
  inv_param.dagger = dagger ? QUDA_DAG_YES : QUDA_DAG_NO;

  // Allocate a lot of memory because I'm very confused
  void *milc_fatlink_cpu = malloc(4 * V * gauge_site_size * host_gauge_data_type_size);
  void *milc_longlink_cpu = malloc(4 * V * gauge_site_size * host_gauge_data_type_size);

  void *milc_fatlink_gpu = malloc(4 * V * gauge_site_size * host_gauge_data_type_size);
  void *milc_longlink_gpu = malloc(4 * V * gauge_site_size * host_gauge_data_type_size);

  void* qdp_fatlink_gpu[4];
  void* qdp_longlink_gpu[4];

  for (int dir = 0; dir < 4; dir++) {
    qdp_fatlink_gpu[dir] = malloc(V * gauge_site_size * host_gauge_data_type_size);
    qdp_longlink_gpu[dir] = malloc(V * gauge_site_size * host_gauge_data_type_size);

    qdp_fatlink_cpu[dir] = malloc(V * gauge_site_size * host_gauge_data_type_size);
    qdp_longlink_cpu[dir] = malloc(V * gauge_site_size * host_gauge_data_type_size);

    if (qdp_fatlink_gpu[dir] == NULL || qdp_longlink_gpu[dir] == NULL ||
          qdp_fatlink_cpu[dir] == NULL || qdp_longlink_cpu[dir] == NULL) {
      errorQuda("ERROR: malloc failed for fatlink/longlink");
    }
  }

  // create a base field
  for (int dir = 0; dir < 4; dir++) {
    if (qdp_inlink[dir] == nullptr) { qdp_inlink[dir] = malloc(V * gauge_site_size * host_gauge_data_type_size); }
  }

<<<<<<< HEAD
  // for load, etc
  gauge_param.reconstruct = QUDA_RECONSTRUCT_NO;

  constructStaggeredHostDeviceGaugeField(qdp_inlink, qdp_longlink_cpu, qdp_longlink_gpu, qdp_fatlink_cpu,
                                         qdp_longlink_gpu, gauge_param, argc_copy, argv_copy, gauge_loaded);

  /*
  // load a field WITHOUT PHASES
  if (strcmp(latfile,"")) {
    if (!gauge_loaded) {
      read_gauge_field(latfile, qdp_inlink, gauge_param.cpu_prec, gauge_param.X, argc_copy, argv_copy);
      if (dslash_type != QUDA_LAPLACE_DSLASH) {
        applyGaugeFieldScaling_long(qdp_inlink, Vh, &gauge_param, QUDA_STAGGERED_DSLASH, gauge_param.cpu_prec);
      }
      gauge_loaded = true;
    } // else it's already been loaded
  } else {
    if (dslash_type == QUDA_LAPLACE_DSLASH) {
      construct_gauge_field(qdp_inlink, 1, gauge_param.cpu_prec, &gauge_param);
    } else {
      construct_fat_long_gauge_field(qdp_inlink, qdp_longlink_cpu, 1, gauge_param.cpu_prec, &gauge_param,
                                     compute_fatlong ? QUDA_STAGGERED_DSLASH : dslash_type);
    }
  }

  // QUDA_STAGGERED_DSLASH follows the same codepath whether or not you
  // "compute" the fat/long links or not.
  if (dslash_type == QUDA_STAGGERED_DSLASH || dslash_type == QUDA_LAPLACE_DSLASH) {
    for (int dir = 0; dir < 4; dir++) {
      memcpy(qdp_fatlink_gpu[dir], qdp_inlink[dir], V * gauge_site_size * host_gauge_data_type_size);
      memcpy(qdp_fatlink_cpu[dir], qdp_inlink[dir], V * gauge_site_size * host_gauge_data_type_size);
      memset(qdp_longlink_gpu[dir], 0, V * gauge_site_size * host_gauge_data_type_size);
      memset(qdp_longlink_cpu[dir], 0, V * gauge_site_size * host_gauge_data_type_size);
    }
  } else { // QUDA_ASQTAD_DSLASH

    if (compute_fatlong) {
      computeFatLongGPUandCPU(qdp_fatlink_gpu, qdp_longlink_gpu, qdp_fatlink_cpu, qdp_longlink_cpu, qdp_inlink,
                              gauge_param, host_gauge_data_type_size, n_naiks, eps_naik);
    } else { //

      for (int dir = 0; dir < 4; dir++) {
        memcpy(qdp_fatlink_gpu[dir], qdp_inlink[dir], V * gauge_site_size * host_gauge_data_type_size);
        memcpy(qdp_fatlink_cpu[dir], qdp_inlink[dir], V * gauge_site_size * host_gauge_data_type_size);
        memcpy(qdp_longlink_gpu[dir], qdp_longlink_cpu[dir], V * gauge_site_size * host_gauge_data_type_size);
      }
    }
  }
=======
  constructStaggeredHostDeviceGaugeField(qdp_inlink, qdp_longlink_cpu, qdp_longlink_gpu, qdp_fatlink_cpu,
                                         qdp_fatlink_gpu, gauge_param, argc_copy, argv_copy, gauge_loaded);
>>>>>>> 255c3104

  */

  // Alright, we've created all the void** links.
  // Create the void* pointers
  reorderQDPtoMILC(milc_fatlink_gpu, qdp_fatlink_gpu, V, gauge_site_size, gauge_param.cpu_prec, gauge_param.cpu_prec);
  reorderQDPtoMILC(milc_fatlink_cpu, qdp_fatlink_cpu, V, gauge_site_size, gauge_param.cpu_prec, gauge_param.cpu_prec);
  reorderQDPtoMILC(milc_longlink_gpu, qdp_longlink_gpu, V, gauge_site_size, gauge_param.cpu_prec, gauge_param.cpu_prec);
  reorderQDPtoMILC(milc_longlink_cpu, qdp_longlink_cpu, V, gauge_site_size, gauge_param.cpu_prec, gauge_param.cpu_prec);
  // Create ghost zones for CPU fields,
  // prepare and load the GPU fields

#ifdef MULTI_GPU
  gauge_param.type = (dslash_type == QUDA_ASQTAD_DSLASH) ? QUDA_ASQTAD_FAT_LINKS : QUDA_SU3_LINKS;
  gauge_param.reconstruct = QUDA_RECONSTRUCT_NO;
  GaugeFieldParam cpuFatParam(milc_fatlink_cpu, gauge_param);
  cpuFatParam.ghostExchange = QUDA_GHOST_EXCHANGE_PAD;
  cpuFat = new cpuGaugeField(cpuFatParam);
  ghost_fatlink_cpu = cpuFat->Ghost();

  gauge_param.type = QUDA_ASQTAD_LONG_LINKS;
  GaugeFieldParam cpuLongParam(milc_longlink_cpu, gauge_param);
  cpuLongParam.ghostExchange = QUDA_GHOST_EXCHANGE_PAD;
  cpuLong = new cpuGaugeField(cpuLongParam);
  ghost_longlink_cpu = cpuLong->Ghost();
#endif

  gauge_param.type = (dslash_type == QUDA_ASQTAD_DSLASH) ? QUDA_ASQTAD_FAT_LINKS : QUDA_SU3_LINKS;
  if (dslash_type == QUDA_STAGGERED_DSLASH) {
    gauge_param.reconstruct = gauge_param.reconstruct_sloppy = (link_recon == QUDA_RECONSTRUCT_12) ?
      QUDA_RECONSTRUCT_13 :
      (link_recon == QUDA_RECONSTRUCT_8) ? QUDA_RECONSTRUCT_9 : link_recon;
  } else {
    gauge_param.reconstruct = gauge_param.reconstruct_sloppy = QUDA_RECONSTRUCT_NO;
  }

  loadGaugeQuda(milc_fatlink_gpu, &gauge_param);

  gauge_param.type = QUDA_ASQTAD_LONG_LINKS;
#ifdef MULTI_GPU
  gauge_param.ga_pad *= 3;
#endif

  if (dslash_type == QUDA_ASQTAD_DSLASH) {
    gauge_param.staggered_phase_type = QUDA_STAGGERED_PHASE_NO;
    gauge_param.reconstruct = gauge_param.reconstruct_sloppy = (link_recon == QUDA_RECONSTRUCT_12) ?
      QUDA_RECONSTRUCT_13 :
      (link_recon == QUDA_RECONSTRUCT_8) ? QUDA_RECONSTRUCT_9 : link_recon;

    loadGaugeQuda(milc_longlink_gpu, &gauge_param);
  }

  ColorSpinorParam csParam;
  csParam.nColor = 3;
  csParam.nSpin = 1;
  csParam.nDim = 5;
  for (int d = 0; d < 4; d++) { csParam.x[d] = gauge_param.X[d]; }
  csParam.x[4] = Nsrc; // number of sources becomes the fifth dimension

  csParam.setPrecision(inv_param.cpu_prec);
  inv_param.solution_type = QUDA_MAT_SOLUTION;
  csParam.pad = 0;
  if (dtest_type != dslash_test_type::Mat && dslash_type != QUDA_LAPLACE_DSLASH) {
    csParam.siteSubset = QUDA_PARITY_SITE_SUBSET;
    csParam.x[0] /= 2;
  } else {
    csParam.siteSubset = QUDA_FULL_SITE_SUBSET;
  }

  csParam.siteOrder = QUDA_EVEN_ODD_SITE_ORDER;
  csParam.fieldOrder = QUDA_SPACE_SPIN_COLOR_FIELD_ORDER;
  csParam.gammaBasis = inv_param.gamma_basis; // this parameter is meaningless for staggered
  csParam.create = QUDA_ZERO_FIELD_CREATE;

  spinor = new cpuColorSpinorField(csParam);
  spinorOut = new cpuColorSpinorField(csParam);
  spinorRef = new cpuColorSpinorField(csParam);
  tmpCpu = new cpuColorSpinorField(csParam);

  // printfQuda("Randomizing fields ...\n");

  spinor->Source(QUDA_RANDOM_SOURCE);

  csParam.fieldOrder = QUDA_FLOAT2_FIELD_ORDER;
  csParam.pad = inv_param.sp_pad;
  csParam.setPrecision(inv_param.cuda_prec);

  // printfQuda("Creating cudaSpinor\n");
  cudaSpinor = new cudaColorSpinorField(csParam);

  // printfQuda("Creating cudaSpinorOut\n");
  cudaSpinorOut = new cudaColorSpinorField(csParam);

  // printfQuda("Sending spinor field to GPU\n");
  *cudaSpinor = *spinor;

  cudaDeviceSynchronize();
  checkCudaError();

  tmp = new cudaColorSpinorField(csParam);

  bool pc = (dtest_type == dslash_test_type::MatPC);  // For test_type 0, can use either pc or not pc
                              // because both call the same "Dslash" directly.
  DiracParam diracParam;
  setDiracParam(diracParam, &inv_param, pc);

  diracParam.tmp1 = tmp;

  dirac = Dirac::create(diracParam);

  for (int dir = 0; dir < 4; dir++) {
    free(qdp_fatlink_gpu[dir]); qdp_fatlink_gpu[dir] = nullptr;
    free(qdp_longlink_gpu[dir]); qdp_longlink_gpu[dir] = nullptr;
  }
  free(milc_fatlink_gpu); milc_fatlink_gpu = nullptr;
  free(milc_longlink_gpu); milc_longlink_gpu = nullptr;
  free(milc_fatlink_cpu); milc_fatlink_cpu = nullptr;
  free(milc_longlink_cpu); milc_longlink_cpu = nullptr;

  gauge_param.reconstruct = link_recon;

  return;
}

void end(void)
{
  for (int dir = 0; dir < 4; dir++) {
    if (qdp_fatlink_cpu[dir] != nullptr) { free(qdp_fatlink_cpu[dir]); qdp_fatlink_cpu[dir] = nullptr; }
    if (qdp_longlink_cpu[dir] != nullptr) { free(qdp_longlink_cpu[dir]); qdp_longlink_cpu[dir] = nullptr; }
  }

  if (dirac != nullptr) {
    delete dirac;
    dirac = nullptr;
  }
  if (cudaSpinor != nullptr) {
    delete cudaSpinor;
    cudaSpinor = nullptr;
  }
  if (cudaSpinorOut != nullptr) {
    delete cudaSpinorOut;
    cudaSpinorOut = nullptr;
  }
  if (tmp != nullptr) {
    delete tmp;
    tmp = nullptr;
  }

  if (spinor != nullptr) { delete spinor; spinor = nullptr; }
  if (spinorOut != nullptr) { delete spinorOut; spinorOut = nullptr; }
  if (spinorRef != nullptr) { delete spinorRef; spinorRef = nullptr; }
  if (tmpCpu != nullptr) { delete tmpCpu; tmpCpu = nullptr; }

  freeGaugeQuda();

  if (cpuFat) { delete cpuFat; cpuFat = nullptr; }
  if (cpuLong) { delete cpuLong; cpuLong = nullptr; }
  commDimPartitionedReset();
}

struct DslashTime {
  double event_time;
  double cpu_time;
  double cpu_min;
  double cpu_max;

  DslashTime() : event_time(0.0), cpu_time(0.0), cpu_min(DBL_MAX), cpu_max(0.0) {}
};

DslashTime dslashCUDA(int niter) {

  DslashTime dslash_time;
  timeval tstart, tstop;

  cudaEvent_t start, end;
  cudaEventCreate(&start);
  cudaEventRecord(start, 0);
  cudaEventSynchronize(start);

  comm_barrier();
  cudaEventRecord(start, 0);

  for (int i = 0; i < niter; i++) {

    gettimeofday(&tstart, NULL);

    switch (dtest_type) {
    case dslash_test_type::Dslash: dirac->Dslash(*cudaSpinorOut, *cudaSpinor, parity); break;
    case dslash_test_type::MatPC: dirac->M(*cudaSpinorOut, *cudaSpinor); break;
    case dslash_test_type::Mat: dirac->M(*cudaSpinorOut, *cudaSpinor); break;
    default: errorQuda("Test type %d not defined on staggered dslash.\n", static_cast<int>(dtest_type));
    }

    gettimeofday(&tstop, NULL);
    long ds = tstop.tv_sec - tstart.tv_sec;
    long dus = tstop.tv_usec - tstart.tv_usec;
    double elapsed = ds + 0.000001*dus;

    dslash_time.cpu_time += elapsed;
    // skip first and last iterations since they may skew these metrics if comms are not synchronous
    if (i>0 && i<niter) {
      if (elapsed < dslash_time.cpu_min) dslash_time.cpu_min = elapsed;
      if (elapsed > dslash_time.cpu_max) dslash_time.cpu_max = elapsed;
    }
  }

  cudaEventCreate(&end);
  cudaEventRecord(end, 0);
  cudaEventSynchronize(end);
  float runTime;
  cudaEventElapsedTime(&runTime, start, end);
  cudaEventDestroy(start);
  cudaEventDestroy(end);

  dslash_time.event_time = runTime / 1000;

  // check for errors
  cudaError_t stat = cudaGetLastError();
  if (stat != cudaSuccess)
    errorQuda("with ERROR: %s\n", cudaGetErrorString(stat));

  return dslash_time;
}

void staggeredDslashRef()
{
  // compare to dslash reference implementation
  // printfQuda("Calculating reference implementation...");
  switch (dtest_type) {
    case dslash_test_type::Dslash:
      staggeredDslash(spinorRef, qdp_fatlink_cpu, qdp_longlink_cpu, ghost_fatlink_cpu, ghost_longlink_cpu, spinor,
                      parity, dagger, inv_param.cpu_prec, gauge_param.cpu_prec, dslash_type);
      break;
    case dslash_test_type::MatPC:
      staggeredMatDagMat(spinorRef, qdp_fatlink_cpu, qdp_longlink_cpu, ghost_fatlink_cpu, ghost_longlink_cpu, spinor,
                         mass, 0, inv_param.cpu_prec, gauge_param.cpu_prec, tmpCpu, parity, dslash_type);
      break;
    case dslash_test_type::Mat:
      // The !dagger is to compensate for the convention of actually
      // applying -D_eo and -D_oe.
      staggeredDslash(reinterpret_cast<cpuColorSpinorField *>(&spinorRef->Even()), qdp_fatlink_cpu, qdp_longlink_cpu,
                      ghost_fatlink_cpu, ghost_longlink_cpu, reinterpret_cast<cpuColorSpinorField *>(&spinor->Odd()),
                      QUDA_EVEN_PARITY, !dagger, inv_param.cpu_prec, gauge_param.cpu_prec, dslash_type);
      staggeredDslash(reinterpret_cast<cpuColorSpinorField *>(&spinorRef->Odd()), qdp_fatlink_cpu, qdp_longlink_cpu,
                      ghost_fatlink_cpu, ghost_longlink_cpu, reinterpret_cast<cpuColorSpinorField *>(&spinor->Even()),
                      QUDA_ODD_PARITY, !dagger, inv_param.cpu_prec, gauge_param.cpu_prec, dslash_type);
      if (dslash_type == QUDA_LAPLACE_DSLASH) {
        xpay(spinor->V(), kappa, spinorRef->V(), spinor->Length(), gauge_param.cpu_prec);
      } else {
        axpy(2 * mass, spinor->V(), spinorRef->V(), spinor->Length(), gauge_param.cpu_prec);
      }
      break;
    default:
      errorQuda("Test type not defined");
  }

}

void display_test_info(int precision, QudaReconstructType link_recon)
{
  auto prec = precision == 2 ? QUDA_DOUBLE_PRECISION : precision  == 1 ? QUDA_SINGLE_PRECISION : QUDA_HALF_PRECISION;

  printfQuda("prec recon   test_type     dagger   S_dim         T_dimension\n");
  printfQuda("%s   %s       %s           %d       %d/%d/%d        %d \n", get_prec_str(prec), get_recon_str(link_recon),
             get_string(dtest_type_map, dtest_type).c_str(), dagger, xdim, ydim, zdim, tdim);
}

using ::testing::TestWithParam;
using ::testing::Bool;
using ::testing::Values;
using ::testing::Range;
using ::testing::Combine;
using ::testing::TestWithParam;
using ::testing::Bool;
using ::testing::Values;
using ::testing::Range;
using ::testing::Combine;

class StaggeredDslashTest : public ::testing::TestWithParam<::testing::tuple<int, int, int>> {
protected:
  ::testing::tuple<int, int, int> param;

  bool skip()
  {
    QudaReconstructType recon = static_cast<QudaReconstructType>(::testing::get<1>(GetParam()));

    if ((QUDA_PRECISION & getPrecision(::testing::get<0>(GetParam()))) == 0
        || (QUDA_RECONSTRUCT & getReconstructNibble(recon)) == 0) {
      return true;
    }

    if (dslash_type == QUDA_ASQTAD_DSLASH && compute_fatlong
        && (::testing::get<0>(GetParam()) == 0 || ::testing::get<0>(GetParam()) == 1)) {
      warningQuda("Fixed precision unsupported in fat/long compute, skipping...");
      return true;
    }

    if (dslash_type == QUDA_ASQTAD_DSLASH && compute_fatlong && (getReconstructNibble(recon) & 1)) {
      warningQuda("Reconstruct 9 unsupported in fat/long compute, skipping...");
      return true;
    }

    if (dslash_type == QUDA_LAPLACE_DSLASH && (::testing::get<0>(GetParam()) == 0 || ::testing::get<0>(GetParam()) == 1)) {
      warningQuda("Fixed precision unsupported for Laplace operator, skipping...");
      return true;
    }
    return false;
  }

public:
  virtual ~StaggeredDslashTest() { }
  virtual void SetUp() {
    int prec = ::testing::get<0>(GetParam());
    QudaReconstructType recon = static_cast<QudaReconstructType>(::testing::get<1>(GetParam()));

    if (skip()) GTEST_SKIP();

    int value = ::testing::get<2>(GetParam());
    for(int j=0; j < 4;j++){
      if (value &  (1 << j)){
        commDimPartitionedSet(j);
      }

    }
    updateR();

    for (int dir = 0; dir < 4; dir++) {
      qdp_fatlink_cpu[dir] = nullptr;
      qdp_longlink_cpu[dir] = nullptr;
    }

    dirac = nullptr;
    cudaSpinor = nullptr;
    cudaSpinorOut = nullptr;
    tmp = nullptr;

    spinor = nullptr;
    spinorOut = nullptr;
    spinorRef = nullptr;
    tmpCpu = nullptr;

    init(prec, recon, value);
    display_test_info(prec, recon);
  }

  virtual void TearDown()
  {
    if (skip()) GTEST_SKIP();
    end();
  }

  static void SetUpTestCase() { initQuda(device); }

  // Per-test-case tear-down.
  // Called after the last test in this test case.
  // Can be omitted if not needed.
  static void TearDownTestCase() { endQuda(); }
};

 TEST_P(StaggeredDslashTest, verify) {
   double deviation = 1.0;
   double tol = getTolerance(inv_param.cuda_prec);

   bool failed = false; // for the nan catch

   // check for skip_kernel
   if (spinorRef != nullptr) {

     { // warm-up run
       // printfQuda("Tuning...\n");
       dslashCUDA(1);
     }

     dslashCUDA(2);

     *spinorOut = *cudaSpinorOut;

     staggeredDslashRef();

     double spinor_ref_norm2 = blas::norm2(*spinorRef);
     double spinor_out_norm2 = blas::norm2(*spinorOut);

     // for verification
     // printfQuda("\n\nCUDA: %f\n\n", ((double*)(spinorOut->V()))[0]);
     // printfQuda("\n\nCPU:  %f\n\n", ((double*)(spinorRef->V()))[0]);

     // Catching nans is weird.
     if (std::isnan(spinor_ref_norm2)) { failed = true; }
     if (std::isnan(spinor_out_norm2)) { failed = true; }

     double cuda_spinor_out_norm2 = blas::norm2(*cudaSpinorOut);
     printfQuda("Results: CPU=%f, CUDA=%f, CPU-CUDA=%f\n", spinor_ref_norm2, cuda_spinor_out_norm2, spinor_out_norm2);
     deviation = pow(10, -(double)(cpuColorSpinorField::Compare(*spinorRef, *spinorOut)));
     if (failed) { deviation = 1.0; }
   }
    ASSERT_LE(deviation, tol) << "CPU and CUDA implementations do not agree";
  }

TEST_P(StaggeredDslashTest, benchmark) {

  { // warm-up run
    // printfQuda("Tuning...\n");
    dslashCUDA(1);
  }

  // reset flop counter
  dirac->Flops();

  DslashTime dslash_time = dslashCUDA(niter);

  *spinorOut = *cudaSpinorOut;

  printfQuda("%fus per kernel call\n", 1e6 * dslash_time.event_time / niter);

  unsigned long long flops = dirac->Flops();
  double gflops = 1.0e-9 * flops / dslash_time.event_time;
  printfQuda("GFLOPS = %f\n", gflops);
  RecordProperty("Gflops", std::to_string(gflops));

  RecordProperty("Halo_bidirectitonal_BW_GPU", 1.0e-9 * 2 * cudaSpinor->GhostBytes() * niter / dslash_time.event_time);
  RecordProperty("Halo_bidirectitonal_BW_CPU", 1.0e-9 * 2 * cudaSpinor->GhostBytes() * niter / dslash_time.cpu_time);
  RecordProperty("Halo_bidirectitonal_BW_CPU_min", 1.0e-9 * 2 * cudaSpinor->GhostBytes() / dslash_time.cpu_max);
  RecordProperty("Halo_bidirectitonal_BW_CPU_max", 1.0e-9 * 2 * cudaSpinor->GhostBytes() / dslash_time.cpu_min);
  RecordProperty("Halo_message_size_bytes", 2 * cudaSpinor->GhostBytes());

  printfQuda("Effective halo bi-directional bandwidth (GB/s) GPU = %f ( CPU = %f, min = %f , max = %f ) for aggregate "
             "message size %lu bytes\n",
      1.0e-9 * 2 * cudaSpinor->GhostBytes() * niter / dslash_time.event_time,
      1.0e-9 * 2 * cudaSpinor->GhostBytes() * niter / dslash_time.cpu_time,
      1.0e-9 * 2 * cudaSpinor->GhostBytes() / dslash_time.cpu_max,
      1.0e-9 * 2 * cudaSpinor->GhostBytes() / dslash_time.cpu_min, 2 * cudaSpinor->GhostBytes());
}

  int main(int argc, char **argv)
  {
    // hack for loading gauge fields
    argc_copy = argc;
    argv_copy = argv;

    // initialize CPU field backup
    int pmax = 1;
#ifdef MULTI_GPU
    pmax = 16;
#endif
    for (int p = 0; p < pmax; p++) {
      for (int d = 0; d < 4; d++) {
        qdp_fatlink_cpu_backup[p][d] = nullptr;
        qdp_longlink_cpu_backup[p][d] = nullptr;
        qdp_inlink_backup[p][d] = nullptr;
      }
    }

    // initalize google test
    ::testing::InitGoogleTest(&argc, argv);
    auto app = make_app();
    app->add_option("--test", dtest_type, "Test method")->transform(CLI::CheckedTransformer(dtest_type_map));
    try {
      app->parse(argc, argv);
    } catch (const CLI::ParseError &e) {
      return app->exit(e);
    }
    initComms(argc, argv, gridsize_from_cmdline);

    // Ensure gtest prints only from rank 0
    ::testing::TestEventListeners &listeners = ::testing::UnitTest::GetInstance()->listeners();
    if (comm_rank() != 0) { delete listeners.Release(listeners.default_result_printer()); }

    // Only these fermions are supported in this file. Ensure a reasonable default,
    // ensure that the default is improved staggered
    if (dslash_type != QUDA_STAGGERED_DSLASH && dslash_type != QUDA_ASQTAD_DSLASH && dslash_type != QUDA_LAPLACE_DSLASH) {
      printfQuda("dslash_type %s not supported, defaulting to %s\n", get_dslash_str(dslash_type),
                 get_dslash_str(QUDA_ASQTAD_DSLASH));
      dslash_type = QUDA_ASQTAD_DSLASH;
    }

    // Sanity check: if you pass in a gauge field, want to test the asqtad/hisq dslash, and don't
    // ask to build the fat/long links... it doesn't make sense.
    if (strcmp(latfile,"") && !compute_fatlong && dslash_type == QUDA_ASQTAD_DSLASH) {
      errorQuda("Cannot load a gauge field and test the ASQTAD/HISQ operator without setting \"--compute-fat-long true\".\n");
      compute_fatlong = true;
    }

    // Set n_naiks to 2 if eps_naik != 0.0
    if (dslash_type == QUDA_ASQTAD_DSLASH) {
      if (eps_naik != 0.0) {
        if (compute_fatlong) {
          n_naiks = 2;
          printfQuda("Note: epsilon-naik != 0, testing epsilon correction links.\n");
        } else {
          eps_naik = 0.0;
          printfQuda("Not computing fat-long, ignoring epsilon correction.\n");
        }
      } else {
        printfQuda("Note: epsilon-naik = 0, testing original HISQ links.\n");
      }
    }

  if (dslash_type == QUDA_LAPLACE_DSLASH) {
    if (dtest_type != dslash_test_type::Mat) {
      errorQuda("Test type %s is not supported for the Laplace operator.\n", get_string(dtest_type_map, dtest_type).c_str());
    }
  }

    // return result of RUN_ALL_TESTS
    int test_rc = RUN_ALL_TESTS();

    // Clean up loaded gauge field
    for (int dir = 0; dir < 4; dir++) {
      if (qdp_inlink[dir] != nullptr) { free(qdp_inlink[dir]); qdp_inlink[dir] = nullptr; }
    }

    // Clean up per-partition backup
    for (int p = 0; p < pmax; p++) {
      for (int d = 0; d < 4; d++) {
        if (qdp_inlink_backup[p][d] != nullptr) { free(qdp_inlink_backup[p][d]); qdp_inlink_backup[p][d] = nullptr; }
        if (qdp_fatlink_cpu_backup[p][d] != nullptr) {
          free(qdp_fatlink_cpu_backup[p][d]);
          qdp_fatlink_cpu_backup[p][d] = nullptr;
        }
        if (qdp_longlink_cpu_backup[p][d] != nullptr) {
          free(qdp_longlink_cpu_backup[p][d]);
          qdp_longlink_cpu_backup[p][d] = nullptr;
        }
      }
    }

    finalizeComms();

    return test_rc;
  }

  std::string getstaggereddslashtestname(testing::TestParamInfo<::testing::tuple<int, int, int>> param){
   const int prec = ::testing::get<0>(param.param);
   const int recon = ::testing::get<1>(param.param);
   const int part = ::testing::get<2>(param.param);
   std::stringstream ss;
   // ss << get_dslash_str(dslash_type) << "_";
   ss << prec_str[prec];
   ss << "_r" << recon;
   ss << "_partition" << part;
   return ss.str();
  }

#ifdef MULTI_GPU
  INSTANTIATE_TEST_SUITE_P(QUDA, StaggeredDslashTest,
                           Combine(Range(0, 4),
                                   ::testing::Values(QUDA_RECONSTRUCT_NO, QUDA_RECONSTRUCT_12, QUDA_RECONSTRUCT_8),
                                   Range(0, 16)),
                           getstaggereddslashtestname);
#else
  INSTANTIATE_TEST_SUITE_P(QUDA, StaggeredDslashTest,
                           Combine(Range(0, 4),
                                   ::testing::Values(QUDA_RECONSTRUCT_NO, QUDA_RECONSTRUCT_12, QUDA_RECONSTRUCT_8),
                                   ::testing::Values(0)),
                           getstaggereddslashtestname);
#endif<|MERGE_RESOLUTION|>--- conflicted
+++ resolved
@@ -62,13 +62,6 @@
 
 QudaParity parity = QUDA_EVEN_PARITY;
 
-<<<<<<< HEAD
-// static int n_naiks = 1; // Number of naiks. If eps_naik is 0.0, we only need to construct one naik.
-
-int X[4];
-
-=======
->>>>>>> 255c3104
 Dirac* dirac;
 
 const char *prec_str[] = {"quarter", "half", "single", "double"};
@@ -141,61 +134,9 @@
     if (qdp_inlink[dir] == nullptr) { qdp_inlink[dir] = malloc(V * gauge_site_size * host_gauge_data_type_size); }
   }
 
-<<<<<<< HEAD
-  // for load, etc
-  gauge_param.reconstruct = QUDA_RECONSTRUCT_NO;
-
-  constructStaggeredHostDeviceGaugeField(qdp_inlink, qdp_longlink_cpu, qdp_longlink_gpu, qdp_fatlink_cpu,
-                                         qdp_longlink_gpu, gauge_param, argc_copy, argv_copy, gauge_loaded);
-
-  /*
-  // load a field WITHOUT PHASES
-  if (strcmp(latfile,"")) {
-    if (!gauge_loaded) {
-      read_gauge_field(latfile, qdp_inlink, gauge_param.cpu_prec, gauge_param.X, argc_copy, argv_copy);
-      if (dslash_type != QUDA_LAPLACE_DSLASH) {
-        applyGaugeFieldScaling_long(qdp_inlink, Vh, &gauge_param, QUDA_STAGGERED_DSLASH, gauge_param.cpu_prec);
-      }
-      gauge_loaded = true;
-    } // else it's already been loaded
-  } else {
-    if (dslash_type == QUDA_LAPLACE_DSLASH) {
-      construct_gauge_field(qdp_inlink, 1, gauge_param.cpu_prec, &gauge_param);
-    } else {
-      construct_fat_long_gauge_field(qdp_inlink, qdp_longlink_cpu, 1, gauge_param.cpu_prec, &gauge_param,
-                                     compute_fatlong ? QUDA_STAGGERED_DSLASH : dslash_type);
-    }
-  }
-
-  // QUDA_STAGGERED_DSLASH follows the same codepath whether or not you
-  // "compute" the fat/long links or not.
-  if (dslash_type == QUDA_STAGGERED_DSLASH || dslash_type == QUDA_LAPLACE_DSLASH) {
-    for (int dir = 0; dir < 4; dir++) {
-      memcpy(qdp_fatlink_gpu[dir], qdp_inlink[dir], V * gauge_site_size * host_gauge_data_type_size);
-      memcpy(qdp_fatlink_cpu[dir], qdp_inlink[dir], V * gauge_site_size * host_gauge_data_type_size);
-      memset(qdp_longlink_gpu[dir], 0, V * gauge_site_size * host_gauge_data_type_size);
-      memset(qdp_longlink_cpu[dir], 0, V * gauge_site_size * host_gauge_data_type_size);
-    }
-  } else { // QUDA_ASQTAD_DSLASH
-
-    if (compute_fatlong) {
-      computeFatLongGPUandCPU(qdp_fatlink_gpu, qdp_longlink_gpu, qdp_fatlink_cpu, qdp_longlink_cpu, qdp_inlink,
-                              gauge_param, host_gauge_data_type_size, n_naiks, eps_naik);
-    } else { //
-
-      for (int dir = 0; dir < 4; dir++) {
-        memcpy(qdp_fatlink_gpu[dir], qdp_inlink[dir], V * gauge_site_size * host_gauge_data_type_size);
-        memcpy(qdp_fatlink_cpu[dir], qdp_inlink[dir], V * gauge_site_size * host_gauge_data_type_size);
-        memcpy(qdp_longlink_gpu[dir], qdp_longlink_cpu[dir], V * gauge_site_size * host_gauge_data_type_size);
-      }
-    }
-  }
-=======
   constructStaggeredHostDeviceGaugeField(qdp_inlink, qdp_longlink_cpu, qdp_longlink_gpu, qdp_fatlink_cpu,
                                          qdp_fatlink_gpu, gauge_param, argc_copy, argv_copy, gauge_loaded);
->>>>>>> 255c3104
-
-  */
+
 
   // Alright, we've created all the void** links.
   // Create the void* pointers
