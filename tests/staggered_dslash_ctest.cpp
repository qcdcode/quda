--- conflicted
+++ resolved
@@ -315,22 +315,10 @@
 #endif
 
   if (dslash_type == QUDA_ASQTAD_DSLASH) {
-<<<<<<< HEAD
-    gaugeParam.staggered_phase_type = QUDA_STAGGERED_PHASE_NO;
-    gaugeParam.reconstruct = gaugeParam.reconstruct_sloppy = (link_recon == QUDA_RECONSTRUCT_12) ?
-        QUDA_RECONSTRUCT_13 :
-        (link_recon == QUDA_RECONSTRUCT_8) ? QUDA_RECONSTRUCT_9 : link_recon;
-    if (eps_naik != 0.0)
-    {
-      // The epsilon correction takes the naik field from U(3) -> (1+epsilon)U(3)
-      gaugeParam.reconstruct = gaugeParam.reconstruct_sloppy = QUDA_RECONSTRUCT_NO;
-    }
-=======
     gauge_param.staggered_phase_type = QUDA_STAGGERED_PHASE_NO;
     gauge_param.reconstruct = gauge_param.reconstruct_sloppy = (link_recon == QUDA_RECONSTRUCT_12) ?
       QUDA_RECONSTRUCT_13 :
       (link_recon == QUDA_RECONSTRUCT_8) ? QUDA_RECONSTRUCT_9 : link_recon;
->>>>>>> cea7a12c
 
     loadGaugeQuda(milc_longlink_gpu, &gauge_param);
   }
