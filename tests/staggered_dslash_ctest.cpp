--- conflicted
+++ resolved
@@ -556,24 +556,13 @@
   if (dslash_type == QUDA_ASQTAD_DSLASH) {
     gaugeParam.staggered_phase_type = QUDA_STAGGERED_PHASE_NO;
     gaugeParam.reconstruct = gaugeParam.reconstruct_sloppy = (link_recon == QUDA_RECONSTRUCT_12) ?
-<<<<<<< HEAD
         QUDA_RECONSTRUCT_13 :
         (link_recon == QUDA_RECONSTRUCT_8) ? QUDA_RECONSTRUCT_9 : link_recon;
-#else
-    gaugeParam.reconstruct = gaugeParam.reconstruct_sloppy = (link_recon==QUDA_RECONSTRUCT_12) ? QUDA_RECONSTRUCT_13 : (link_recon==QUDA_RECONSTRUCT_8) ? QUDA_RECONSTRUCT_13 : link_recon;
-#endif
     if (eps_naik != 0.0)
     {
       // The epsilon correction takes the naik field from U(3) -> (1+epsilon)U(3)
       gaugeParam.reconstruct = gaugeParam.reconstruct_sloppy = QUDA_RECONSTRUCT_NO;
     }
-    // printfQuda("Long links sending...");
-    loadGaugeQuda(milc_longlink_gpu, &gaugeParam);
-    // printfQuda("Long links sent...\n");
-=======
-      QUDA_RECONSTRUCT_13 :
-      (link_recon == QUDA_RECONSTRUCT_8) ? QUDA_RECONSTRUCT_9 : link_recon;
->>>>>>> d4450cc3
 
     loadGaugeQuda(milc_longlink_gpu, &gaugeParam);
   }
