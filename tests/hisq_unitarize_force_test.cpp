--- conflicted
+++ resolved
@@ -96,24 +96,13 @@
   GaugeFieldParam gParam(0, gaugeParam);
   gParam.create = QUDA_ZERO_FIELD_CREATE;
   gParam.link_type = QUDA_GENERAL_LINKS;
-<<<<<<< HEAD
   gParam.ghostExchange = QUDA_GHOST_EXCHANGE_NO;
   gParam.anisotropy = 1;
   
-  cpuFatLink = new cpuGaugeField(gParam);
-  cpuOprod   = new cpuGaugeField(gParam);
-  cpuResult  = new cpuGaugeField(gParam); 
+  cpuFatLink   = new cpuGaugeField(gParam);
+  cpuOprod     = new cpuGaugeField(gParam);
+  cpuResult    = new cpuGaugeField(gParam); 
   cpuReference = new cpuGaugeField(gParam);
-=======
-  gParam.anisotropy = 1;
-  gParam.ghostInit = false;
-  gParam.order = QUDA_QDP_GAUGE_ORDER; 
- 
-  cpuFatLink    = new cpuGaugeField(gParam);
-  cpuOprod      = new cpuGaugeField(gParam);
-  cpuResult     = new cpuGaugeField(gParam); 
-  cpuReference  = new cpuGaugeField(gParam);
->>>>>>> f4d0e4ac
  
   // create "gauge fields"
   int seed=0;
