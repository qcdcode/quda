--- conflicted
+++ resolved
@@ -70,27 +70,11 @@
 std::vector<char> clover;
 std::vector<char> clover_inv;
 
-<<<<<<< HEAD
-  // initialize QMP/MPI, QUDA comms grid and RNG (host_utils.cpp)
-  initComms(argc, argv, gridsize_from_cmdline);
-
-  // Only these fermions are supported in this file
-  if (dslash_type != QUDA_WILSON_DSLASH && dslash_type != QUDA_CLOVER_WILSON_DSLASH
-      && dslash_type != QUDA_TWISTED_MASS_DSLASH && dslash_type != QUDA_DOMAIN_WALL_4D_DSLASH
-      && dslash_type != QUDA_MOBIUS_DWF_DSLASH && dslash_type != QUDA_TWISTED_CLOVER_DSLASH
-      && dslash_type != QUDA_DOMAIN_WALL_DSLASH && dslash_type != QUDA_LAPLACE_DSLASH) {
-    printfQuda("dslash_type %d not supported\n", dslash_type);
-    exit(0);
-  }
-
-  QudaGaugeParam gauge_param = newQudaGaugeParam();
-=======
 void init(int argc, char **argv)
 {
   // Construct QUDA param structures to define the problem
   //------------------------------------------------------
   gauge_param = newQudaGaugeParam();
->>>>>>> 7d88b615
   setWilsonGaugeParam(gauge_param);
 
   // Though no inversions are performed, the inv_param
