#include <stdlib.h>
#include <stdio.h>
#include <time.h>
#include <math.h>
#include <string.h>
#include <algorithm>

#include <util_quda.h>
#include <test_util.h>
#include <test_params.h>
#include <dslash_util.h>
#include <blas_reference.h>
#include <wilson_dslash_reference.h>
#include <domain_wall_dslash_reference.h>
#include "misc.h"

#if defined(QMP_COMMS)
#include <qmp.h>
#elif defined(MPI_COMMS)
#include <mpi.h>
#endif

#include <qio_field.h>

#define MAX(a, b) ((a) > (b) ? (a) : (b))

// In a typical application, quda.h is the only QUDA header required.
#include <quda.h>

double kappa5; // Derived, not given. Used in matVec checks.
<<<<<<< HEAD
extern double mu;
extern double anisotropy;
extern double tol;    // tolerance for inverter
extern double tol_hq; // heavy-quark tolerance for inverter
extern char latfile[];
extern bool unit_gauge;
extern int Nsrc; // number of spinors to apply to simultaneously
extern int niter;
extern int gcrNkrylov; // number of inner iterations for GCR, or l for BiCGstab-l
extern int pipeline;   // length of pipeline for fused operations in GCR or BiCGstab-l

extern QudaVerbosity verbosity;

extern QudaMatPCType matpc_type;
extern QudaSolutionType solution_type;
extern QudaSolveType solve_type;
extern QudaSolutionType solution_type;

// Twisted mass flavor type
extern QudaTwistFlavorType twist_flavor;

extern void usage(char **);

extern double clover_coeff;
extern bool compute_clover;

extern int eig_nEv;
extern int eig_nKr;
extern int eig_nConv;
extern bool eig_require_convergence;
extern int eig_check_interval;
extern int eig_max_restarts;
extern double eig_tol;
extern int eig_maxiter;
extern bool eig_use_poly_acc;
extern int eig_poly_deg;
extern double eig_amin;
extern double eig_amax;
extern bool eig_use_normop;
extern bool eig_use_dagger;
extern bool eig_compute_svd;
extern QudaEigSpectrumType eig_spectrum;
extern QudaEigType eig_type;
extern bool eig_arpack_check;
extern char eig_arpack_logfile[];
extern char eig_QUDA_logfile[];
extern char eig_vec_infile[];
extern char eig_vec_outfile[];

extern bool verify_results;
=======
>>>>>>> 2a4f0b51

namespace quda
{
  extern void setTransferGPU(bool);
}

void display_test_info()
{
  printfQuda("running the following test:\n");

  printfQuda("prec    sloppy_prec    link_recon  sloppy_link_recon S_dimension T_dimension Ls_dimension\n");
  printfQuda("%s   %s             %s            %s            %d/%d/%d          %d         %d\n", get_prec_str(prec),
             get_prec_str(prec_sloppy), get_recon_str(link_recon), get_recon_str(link_recon_sloppy), xdim, ydim, zdim,
             tdim, Lsdim);

  printfQuda("\n   Eigensolver parameters\n");
  printfQuda(" - solver mode %s\n", get_eig_type_str(eig_type));
  printfQuda(" - spectrum requested %s\n", get_eig_spectrum_str(eig_spectrum));
  printfQuda(" - number of eigenvectors requested %d\n", eig_nConv);
  printfQuda(" - size of eigenvector search space %d\n", eig_nEv);
  printfQuda(" - size of Krylov space %d\n", eig_nKr);
  printfQuda(" - solver tolerance %e\n", eig_tol);
  printfQuda(" - convergence required (%s)\n", eig_require_convergence ? "true" : "false");
  if (eig_compute_svd) {
    printfQuda(" - Operator: MdagM. Will compute SVD of M\n");
    printfQuda(" - ***********************************************************\n");
    printfQuda(" - **** Overriding any previous choices of operator type. ****\n");
    printfQuda(" - ****    SVD demands normal operator, will use MdagM    ****\n");
    printfQuda(" - ***********************************************************\n");
  } else {
    printfQuda(" - Operator: daggered (%s) , norm-op (%s)\n", eig_use_dagger ? "true" : "false",
               eig_use_normop ? "true" : "false");
  }
  if (eig_use_poly_acc) {
    printfQuda(" - Chebyshev polynomial degree %d\n", eig_poly_deg);
    printfQuda(" - Chebyshev polynomial minumum %e\n", eig_amin);
    printfQuda(" - Chebyshev polynomial maximum %e\n\n", eig_amax);
  }
  printfQuda("Grid partition info:     X  Y  Z  T\n");
  printfQuda("                         %d  %d  %d  %d\n", dimPartitioned(0), dimPartitioned(1), dimPartitioned(2),
             dimPartitioned(3));
  return;
}

QudaPrecision cpu_prec = QUDA_DOUBLE_PRECISION;
QudaPrecision &cuda_prec = prec;
QudaPrecision &cuda_prec_sloppy = prec_sloppy;
QudaPrecision &cuda_prec_precondition = prec_precondition;

void setGaugeParam(QudaGaugeParam &gauge_param)
{
  gauge_param.X[0] = xdim;
  gauge_param.X[1] = ydim;
  gauge_param.X[2] = zdim;
  gauge_param.X[3] = tdim;

  gauge_param.anisotropy = anisotropy;
  gauge_param.type = QUDA_WILSON_LINKS;
  gauge_param.gauge_order = QUDA_QDP_GAUGE_ORDER;
  gauge_param.t_boundary = QUDA_PERIODIC_T;

  gauge_param.cpu_prec = cpu_prec;

  gauge_param.cuda_prec = cuda_prec;
  gauge_param.reconstruct = link_recon;

  gauge_param.cuda_prec_sloppy = cuda_prec_sloppy;
  gauge_param.reconstruct_sloppy = link_recon_sloppy;

  gauge_param.cuda_prec_precondition = cuda_prec_precondition;
  gauge_param.reconstruct_precondition = link_recon_precondition;

  gauge_param.gauge_fix = QUDA_GAUGE_FIXED_NO;

  gauge_param.ga_pad = 0;
  // For multi-GPU, ga_pad must be large enough to store a time-slice
#ifdef MULTI_GPU
  int x_face_size = gauge_param.X[1] * gauge_param.X[2] * gauge_param.X[3] / 2;
  int y_face_size = gauge_param.X[0] * gauge_param.X[2] * gauge_param.X[3] / 2;
  int z_face_size = gauge_param.X[0] * gauge_param.X[1] * gauge_param.X[3] / 2;
  int t_face_size = gauge_param.X[0] * gauge_param.X[1] * gauge_param.X[2] / 2;
  int pad_size = MAX(x_face_size, y_face_size);
  pad_size = MAX(pad_size, z_face_size);
  pad_size = MAX(pad_size, t_face_size);
  gauge_param.ga_pad = pad_size;
#endif
}

void setInvertParam(QudaInvertParam &inv_param)
{

  if (kappa == -1.0) {
    inv_param.mass = mass;
    inv_param.kappa = 1.0 / (2.0 * (1 + 3 / anisotropy + mass));
    if (dslash_type == QUDA_LAPLACE_DSLASH) inv_param.kappa = 1.0 / (8 + mass);
  } else {
    inv_param.kappa = kappa;
    inv_param.mass = 0.5 / kappa - (1.0 + 3.0 / anisotropy);
    if (dslash_type == QUDA_LAPLACE_DSLASH) inv_param.mass = 1.0 / kappa - 8.0;
  }
  inv_param.laplace3D = laplace3D;

  printfQuda("Kappa = %.8f Mass = %.8f\n", inv_param.kappa, inv_param.mass);

  inv_param.Ls = 1;

  inv_param.sp_pad = 0;
  inv_param.cl_pad = 0;

  inv_param.cpu_prec = cpu_prec;
  inv_param.cuda_prec = cuda_prec;
  inv_param.cuda_prec_sloppy = cuda_prec_sloppy;

  inv_param.cuda_prec_precondition = cuda_prec_precondition;
  inv_param.preserve_source = QUDA_PRESERVE_SOURCE_NO;
  inv_param.gamma_basis = QUDA_UKQCD_GAMMA_BASIS;
  inv_param.dirac_order = QUDA_DIRAC_ORDER;

  if (dslash_type == QUDA_CLOVER_WILSON_DSLASH || dslash_type == QUDA_TWISTED_CLOVER_DSLASH) {
    inv_param.clover_cpu_prec = cpu_prec;
    inv_param.clover_cuda_prec = cuda_prec;
    inv_param.clover_cuda_prec_sloppy = cuda_prec_sloppy;
    inv_param.clover_cuda_prec_precondition = cuda_prec_precondition;
    inv_param.clover_order = QUDA_PACKED_CLOVER_ORDER;
  }

  inv_param.input_location = QUDA_CPU_FIELD_LOCATION;
  inv_param.output_location = QUDA_CPU_FIELD_LOCATION;

  inv_param.dslash_type = dslash_type;

  if (dslash_type == QUDA_TWISTED_MASS_DSLASH || dslash_type == QUDA_TWISTED_CLOVER_DSLASH) {

    inv_param.mu = mu;
    inv_param.epsilon = 0.1385;
    inv_param.twist_flavor = twist_flavor;
    inv_param.Ls = (inv_param.twist_flavor == QUDA_TWIST_NONDEG_DOUBLET) ? 2 : 1;

  } else if (dslash_type == QUDA_DOMAIN_WALL_DSLASH || dslash_type == QUDA_DOMAIN_WALL_4D_DSLASH
             || dslash_type == QUDA_MOBIUS_DWF_DSLASH) {
    inv_param.m5 = -1.8;
    kappa5 = 0.5 / (5 + inv_param.m5);
    inv_param.Ls = Lsdim;
    for (int k = 0; k < Lsdim; k++) { // for mobius only
      // b5[k], c[k] values are chosen for arbitrary values,
      // but the difference of them are same as 1.0
      inv_param.b_5[k] = 1.452;
      inv_param.c_5[k] = 0.452;
    }
  }

  inv_param.clover_coeff = clover_coeff;

  inv_param.dagger = QUDA_DAG_NO;
  inv_param.mass_normalization = QUDA_MASS_NORMALIZATION;

  inv_param.solution_type = solution_type;
  inv_param.solve_type = solve_type; // QUDA_NORMOP_PC_SOLVE;
  inv_param.solve_type = (inv_param.solution_type == QUDA_MAT_SOLUTION ? QUDA_DIRECT_SOLVE : QUDA_DIRECT_PC_SOLVE);

  inv_param.matpc_type = matpc_type;
  inv_param.inv_type = QUDA_GCR_INVERTER;
  inv_param.verbosity = verbosity;
  inv_param.inv_type_precondition = QUDA_MG_INVERTER;
  inv_param.tol = tol;

  // require both L2 relative and heavy quark residual to determine
  // convergence
  inv_param.residual_type = static_cast<QudaResidualType>(QUDA_L2_RELATIVE_RESIDUAL);
  // specify a tolerance for the residual for heavy quark residual
  inv_param.tol_hq = tol_hq;

  // these can be set individually
  for (int i = 0; i < inv_param.num_offset; i++) {
    inv_param.tol_offset[i] = inv_param.tol;
    inv_param.tol_hq_offset[i] = inv_param.tol_hq;
  }
  inv_param.maxiter = niter;
  inv_param.gcrNkrylov = 10;
  inv_param.pipeline = 10;
  inv_param.reliable_delta = 1e-4;

  // domain decomposition preconditioner parameters
  inv_param.schwarz_type = QUDA_ADDITIVE_SCHWARZ;
  inv_param.precondition_cycle = 1;
  inv_param.tol_precondition = 1e-1;
  inv_param.maxiter_precondition = 1;
  inv_param.omega = 1.0;
}

// Parameters defining the eigensolver
void setEigParam(QudaEigParam &eig_param)
{
  eig_param.eig_type = eig_type;
  eig_param.spectrum = eig_spectrum;
  if ((eig_type == QUDA_EIG_TR_LANCZOS || eig_type == QUDA_EIG_IR_LANCZOS)
      && !(eig_spectrum == QUDA_SPECTRUM_LR_EIG || eig_spectrum == QUDA_SPECTRUM_SR_EIG)) {
    errorQuda("Only real spectrum type (LR or SR) can be passed to Lanczos type solver");
  }

  // The solver will exit when nConv extremal eigenpairs have converged
  if (eig_nConv < 0) {
    eig_param.nConv = eig_nEv;
    eig_nConv = eig_nEv;
  } else {
    eig_param.nConv = eig_nConv;
  }

  eig_param.nEv = eig_nEv;
  eig_param.nKr = eig_nKr;
  eig_param.tol = eig_tol;
  eig_param.require_convergence = eig_require_convergence ? QUDA_BOOLEAN_YES : QUDA_BOOLEAN_NO;
  eig_param.check_interval = eig_check_interval;
  eig_param.max_restarts = eig_max_restarts;
  eig_param.cuda_prec_ritz = cuda_prec;

  eig_param.use_norm_op = eig_use_normop ? QUDA_BOOLEAN_YES : QUDA_BOOLEAN_NO;
  eig_param.use_dagger = eig_use_dagger ? QUDA_BOOLEAN_YES : QUDA_BOOLEAN_NO;
  eig_param.compute_svd = eig_compute_svd ? QUDA_BOOLEAN_YES : QUDA_BOOLEAN_NO;
  if (eig_compute_svd) {
    eig_param.use_dagger = QUDA_BOOLEAN_NO;
    eig_param.use_norm_op = QUDA_BOOLEAN_YES;
  }

  eig_param.use_poly_acc = eig_use_poly_acc ? QUDA_BOOLEAN_YES : QUDA_BOOLEAN_NO;
  eig_param.poly_deg = eig_poly_deg;
  eig_param.a_min = eig_amin;
  eig_param.a_max = eig_amax;

  eig_param.arpack_check = eig_arpack_check ? QUDA_BOOLEAN_YES : QUDA_BOOLEAN_NO;
  strcpy(eig_param.arpack_logfile, eig_arpack_logfile);
  strcpy(eig_param.QUDA_logfile, eig_QUDA_logfile);

  strcpy(eig_param.vec_infile, eig_vec_infile);
  strcpy(eig_param.vec_outfile, eig_vec_outfile);
}

int main(int argc, char **argv)
{
  // command line options
  auto app = make_app();
  add_eigen_option_group(app);
  // add_deflation_option_group(app);
  // add_multigrid_option_group(app);
  try {
    app->parse(argc, argv);
  } catch (const CLI::ParseError &e) {
    return app->exit(e);
  }

  if (prec_sloppy == QUDA_INVALID_PRECISION) prec_sloppy = prec;
  if (link_recon_sloppy == QUDA_RECONSTRUCT_INVALID) link_recon_sloppy = link_recon;
  if (link_recon_precondition == QUDA_RECONSTRUCT_INVALID) link_recon_precondition = link_recon_sloppy;

  // initialize QMP/MPI, QUDA comms grid and RNG (test_util.cpp)
  initComms(argc, argv, gridsize_from_cmdline);

  // call srand() with a rank-dependent seed
  initRand();

  // QUDA parameters begin here.
  //------------------------------------------------------------------------------
  QudaGaugeParam gauge_param = newQudaGaugeParam();
  setGaugeParam(gauge_param);

  QudaEigParam eig_param = newQudaEigParam();
  // Though no inversions are performed, the inv_param
  // structure contains all the information we need to
  // construct the dirac operator. We encapsualte the
  // inv_param structure inside the eig_param structure
  // to avoid any confusion
  QudaInvertParam eig_inv_param = newQudaInvertParam();
  setInvertParam(eig_inv_param);
  eig_param.invert_param = &eig_inv_param;
  setEigParam(eig_param);

  // All user inputs now defined
  display_test_info();

  // set parameters for the reference Dslash, and prepare fields to be loaded
  if (dslash_type == QUDA_DOMAIN_WALL_DSLASH || dslash_type == QUDA_DOMAIN_WALL_4D_DSLASH
      || dslash_type == QUDA_MOBIUS_DWF_DSLASH) {
    dw_setDims(gauge_param.X, eig_inv_param.Ls);
  } else {
    setDims(gauge_param.X);
  }

  // set spinor site size
  int sss = 24;
  if (dslash_type == QUDA_LAPLACE_DSLASH) sss = 6;
  setSpinorSiteSize(sss);

  size_t gSize = (gauge_param.cpu_prec == QUDA_DOUBLE_PRECISION) ? sizeof(double) : sizeof(float);

  void *gauge[4], *clover = 0, *clover_inv = 0;

  for (int dir = 0; dir < 4; dir++) { gauge[dir] = malloc(V * gaugeSiteSize * gSize); }

  if (strcmp(latfile, "")) { // load in the command line supplied gauge field
    read_gauge_field(latfile, gauge, gauge_param.cpu_prec, gauge_param.X, argc, argv);
    construct_gauge_field(gauge, 2, gauge_param.cpu_prec, &gauge_param);
  } else { // else generate an SU(3) field
    if (unit_gauge) {
      // unit SU(3) field
      construct_gauge_field(gauge, 0, gauge_param.cpu_prec, &gauge_param);
    } else {
      // random SU(3) field
      construct_gauge_field(gauge, 1, gauge_param.cpu_prec, &gauge_param);
    }
  }

  if (dslash_type == QUDA_CLOVER_WILSON_DSLASH || dslash_type == QUDA_TWISTED_CLOVER_DSLASH) {
    double norm = 0.1; // clover components are rands in the range (-norm, norm)
    double diag = 1.0; // constant added to the diagonal

    size_t cSize = eig_inv_param.clover_cpu_prec;
    clover = malloc(V * cloverSiteSize * cSize);
    clover_inv = malloc(V * cloverSiteSize * cSize);
    if (!compute_clover) construct_clover_field(clover, norm, diag, eig_inv_param.clover_cpu_prec);

    eig_inv_param.compute_clover = compute_clover;
    if (compute_clover) eig_inv_param.return_clover = 1;
    eig_inv_param.compute_clover_inverse = 1;
    eig_inv_param.return_clover_inverse = 1;
  }

  // initialize the QUDA library
  initQuda(device);

  // load the gauge field
  loadGaugeQuda((void *)gauge, &gauge_param);

  // this line ensure that if we need to construct the clover inverse
  // (in either the smoother or the solver) we do so
  if (dslash_type == QUDA_CLOVER_WILSON_DSLASH || dslash_type == QUDA_TWISTED_CLOVER_DSLASH) {
    loadCloverQuda(clover, clover_inv, &eig_inv_param);
  }

  // QUDA eigensolver test
  //----------------------------------------------------------------------------

  // Host side arrays to store the eigenpairs computed by QUDA
  void **host_evecs = (void **)malloc(eig_nConv * sizeof(void *));
  for (int i = 0; i < eig_nConv; i++) {
    host_evecs[i] = (void *)malloc(V * eig_inv_param.Ls * sss * eig_inv_param.cpu_prec);
  }
  double _Complex *host_evals = (double _Complex *)malloc(eig_param.nEv * sizeof(double _Complex));

  // This function returns the host_evecs and host_evals pointers, populated with the
  // requested data, at the requested prec. All the information needed to perfom the
  // solve is in the eig_param container. If eig_param.arpack_check == true and
  // precision is double, the routine will use ARPACK rather than the GPU.
  double time = -((double)clock());
  if (eig_param.arpack_check && !(eig_inv_param.cpu_prec == QUDA_DOUBLE_PRECISION)) {
    errorQuda("ARPACK check only available in double precision");
  }

  eigensolveQuda(host_evecs, host_evals, &eig_param);
  time += (double)clock();
  printfQuda("Time for %s solution = %f\n", eig_param.arpack_check ? "ARPACK" : "QUDA", time / CLOCKS_PER_SEC);

  // Deallocate host memory
  for (int i = 0; i < eig_nConv; i++) free(host_evecs[i]);
  free(host_evecs);
  free(host_evals);

  freeGaugeQuda();
  if (dslash_type == QUDA_CLOVER_WILSON_DSLASH || dslash_type == QUDA_TWISTED_CLOVER_DSLASH) { freeCloverQuda(); }

  // finalize the QUDA library
  endQuda();

  // finalize the communications layer
  finalizeComms();

  if (dslash_type == QUDA_CLOVER_WILSON_DSLASH || dslash_type == QUDA_TWISTED_CLOVER_DSLASH) {
    if (clover) free(clover);
    if (clover_inv) free(clover_inv);
  }
  for (int dir = 0; dir < 4; dir++) free(gauge[dir]);

  return 0;
}<|MERGE_RESOLUTION|>--- conflicted
+++ resolved
@@ -28,59 +28,7 @@
 #include <quda.h>
 
 double kappa5; // Derived, not given. Used in matVec checks.
-<<<<<<< HEAD
-extern double mu;
-extern double anisotropy;
-extern double tol;    // tolerance for inverter
-extern double tol_hq; // heavy-quark tolerance for inverter
-extern char latfile[];
-extern bool unit_gauge;
-extern int Nsrc; // number of spinors to apply to simultaneously
-extern int niter;
-extern int gcrNkrylov; // number of inner iterations for GCR, or l for BiCGstab-l
-extern int pipeline;   // length of pipeline for fused operations in GCR or BiCGstab-l
-
-extern QudaVerbosity verbosity;
-
-extern QudaMatPCType matpc_type;
-extern QudaSolutionType solution_type;
-extern QudaSolveType solve_type;
-extern QudaSolutionType solution_type;
-
-// Twisted mass flavor type
-extern QudaTwistFlavorType twist_flavor;
-
-extern void usage(char **);
-
-extern double clover_coeff;
-extern bool compute_clover;
-
-extern int eig_nEv;
-extern int eig_nKr;
-extern int eig_nConv;
-extern bool eig_require_convergence;
-extern int eig_check_interval;
-extern int eig_max_restarts;
-extern double eig_tol;
-extern int eig_maxiter;
-extern bool eig_use_poly_acc;
-extern int eig_poly_deg;
-extern double eig_amin;
-extern double eig_amax;
-extern bool eig_use_normop;
-extern bool eig_use_dagger;
-extern bool eig_compute_svd;
-extern QudaEigSpectrumType eig_spectrum;
-extern QudaEigType eig_type;
-extern bool eig_arpack_check;
-extern char eig_arpack_logfile[];
-extern char eig_QUDA_logfile[];
-extern char eig_vec_infile[];
-extern char eig_vec_outfile[];
-
-extern bool verify_results;
-=======
->>>>>>> 2a4f0b51
+
 
 namespace quda
 {
