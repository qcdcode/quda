#include <stdio.h>
#include <stdlib.h>

#include <quda_internal.h>
#include <color_spinor_field.h>
#include <blas_quda.h>

#include <test_util.h>

// include because of nasty globals used in the tests
#include <dslash_util.h>

// google test
#include <gtest/gtest.h>

extern int test_type;
extern QudaPrecision prec;
extern QudaDslashType dslash_type;
extern QudaInverterType inv_type;
extern int nvec[QUDA_MAX_MG_LEVEL];
extern int device;
extern int xdim;
extern int ydim;
extern int zdim;
extern int tdim;
extern int gridsize_from_cmdline[];
extern int niter;

extern int Nsrc;
extern int Msrc;
extern QudaSolveType solve_type;

extern void usage(char** );

const int Nkernels = 40;

using namespace quda;

ColorSpinorField *xH, *yH, *zH, *wH, *vH, *hH, *mH, *lH;
ColorSpinorField *xD, *yD, *zD, *wD, *vD, *hD, *mD, *lD, *xmD, *ymD, *zmD;
std::vector<cpuColorSpinorField*> xmH;
std::vector<cpuColorSpinorField*> ymH;
std::vector<cpuColorSpinorField*> zmH;
int Nspin;
int Ncolor;

void setPrec(ColorSpinorParam &param, const QudaPrecision precision)
{
  param.setPrecision(precision);
  if (Nspin == 1 || Nspin == 2 || precision == QUDA_DOUBLE_PRECISION) {
    param.fieldOrder = QUDA_FLOAT2_FIELD_ORDER;
  } else {
    param.fieldOrder = QUDA_FLOAT4_FIELD_ORDER;
  }
}

void display_test_info()
{
  printfQuda("running the following test:\n");
  printfQuda("S_dimension T_dimension Nspin Ncolor\n");
  printfQuda("%3d /%3d / %3d   %3d      %d     %d\n", xdim, ydim, zdim, tdim, Nspin, Ncolor);
  printfQuda("Grid partition info:     X  Y  Z  T\n");
  printfQuda("                         %d  %d  %d  %d\n",
	     dimPartitioned(0),
	     dimPartitioned(1),
	     dimPartitioned(2),
	     dimPartitioned(3));
  return;
}

int Nprec = 4;

bool skip_kernel(int precision, int kernel) {
  if ((QUDA_PRECISION & getPrecision(precision)) == 0) return true;

  // if we've selected a given kernel then make sure we only run that
  if (test_type != -1 && kernel != test_type) return true;

  // if we've selected a given precision then make sure we only run that
  auto this_prec = getPrecision(precision);
  if (prec != QUDA_INVALID_PRECISION && this_prec != prec) return true;

  if ( Nspin == 2 && ( precision == 0 || precision ==1 ) ) {
    // avoid quarter, half precision tests if doing coarse fields
    return true;
  } else if (Nspin == 2 && (kernel == 1 || kernel == 2)) {
    // avoid low-precision copy if doing coarse fields
    return true;
  } else if (Ncolor != 3 && (kernel == 31 || kernel == 32)) {
    // only benchmark heavy-quark norm if doing 3 colors
    return true;
  } else if ((Nprec < 4) && (kernel == 0)) {
    // only benchmark high-precision copy() if double is supported
    return true;
  }

  return false;
}

void initFields(int prec)
{
  // precisions used for the source field in the copyCuda() benchmark
  QudaPrecision high_aux_prec = QUDA_INVALID_PRECISION;
  QudaPrecision mid_aux_prec = QUDA_INVALID_PRECISION;
  QudaPrecision low_aux_prec = QUDA_INVALID_PRECISION;

  ColorSpinorParam param;
  param.nColor = Ncolor;
  param.nSpin = Nspin;
  param.nDim = 4; // number of spacetime dimensions

  param.pad = 0; // padding must be zero for cpu fields

  switch (solve_type) {
  case QUDA_DIRECT_PC_SOLVE:
<<<<<<< HEAD
  case QUDA_NORMOP_PC_SOLVE: param.siteSubset = QUDA_PARITY_SITE_SUBSET; break;
  case QUDA_DIRECT_SOLVE:
  case QUDA_NORMOP_SOLVE: param.siteSubset = QUDA_FULL_SITE_SUBSET; break;
  default: errorQuda("Unexpected solve_type=%d\n", solve_type);
=======
  case QUDA_NORMOP_PC_SOLVE:
    param.siteSubset = QUDA_PARITY_SITE_SUBSET;
    break;
  case QUDA_DIRECT_SOLVE:
  case QUDA_NORMOP_SOLVE:
    param.siteSubset = QUDA_FULL_SITE_SUBSET;
    break;
  default:
    errorQuda("Unexpected solve_type=%d\n", solve_type);
>>>>>>> acc4aef3
  }

  if (param.siteSubset == QUDA_PARITY_SITE_SUBSET) param.x[0] = xdim/2;
  else param.x[0] = xdim;
  param.x[1] = ydim;
  param.x[2] = zdim;
  param.x[3] = tdim;

  param.siteOrder = QUDA_EVEN_ODD_SITE_ORDER;
  param.gammaBasis = QUDA_DEGRAND_ROSSI_GAMMA_BASIS;
  param.setPrecision(QUDA_DOUBLE_PRECISION);
  param.fieldOrder = QUDA_SPACE_SPIN_COLOR_FIELD_ORDER;

  param.create = QUDA_ZERO_FIELD_CREATE;

  vH = new cpuColorSpinorField(param);
  wH = new cpuColorSpinorField(param);
  xH = new cpuColorSpinorField(param);
  yH = new cpuColorSpinorField(param);
  zH = new cpuColorSpinorField(param);
  hH = new cpuColorSpinorField(param);
  mH = new cpuColorSpinorField(param);
  lH = new cpuColorSpinorField(param);

// create composite fields

  // xmH = new cpuColorSpinorField(param);
  // ymH = new cpuColorSpinorField(param);



  xmH.reserve(Nsrc);
  for (int cid = 0; cid < Nsrc; cid++) xmH.push_back(new cpuColorSpinorField(param));
  ymH.reserve(Msrc);
  for (int cid = 0; cid < Msrc; cid++) ymH.push_back(new cpuColorSpinorField(param));
  zmH.reserve(Nsrc);
  for (int cid = 0; cid < Nsrc; cid++) zmH.push_back(new cpuColorSpinorField(param));


  static_cast<cpuColorSpinorField*>(vH)->Source(QUDA_RANDOM_SOURCE, 0, 0, 0);
  static_cast<cpuColorSpinorField*>(wH)->Source(QUDA_RANDOM_SOURCE, 0, 0, 0);
  static_cast<cpuColorSpinorField*>(xH)->Source(QUDA_RANDOM_SOURCE, 0, 0, 0);
  static_cast<cpuColorSpinorField*>(yH)->Source(QUDA_RANDOM_SOURCE, 0, 0, 0);
  static_cast<cpuColorSpinorField*>(zH)->Source(QUDA_RANDOM_SOURCE, 0, 0, 0);
  static_cast<cpuColorSpinorField*>(hH)->Source(QUDA_RANDOM_SOURCE, 0, 0, 0);
  static_cast<cpuColorSpinorField*>(mH)->Source(QUDA_RANDOM_SOURCE, 0, 0, 0);
  static_cast<cpuColorSpinorField*>(lH)->Source(QUDA_RANDOM_SOURCE, 0, 0, 0);
  for(int i=0; i<Nsrc; i++){
    static_cast<cpuColorSpinorField*>(xmH[i])->Source(QUDA_RANDOM_SOURCE, 0, 0, 0);
  }
  for(int i=0; i<Msrc; i++){
    static_cast<cpuColorSpinorField*>(ymH[i])->Source(QUDA_RANDOM_SOURCE, 0, 0, 0);
  }
  // Now set the parameters for the cuda fields
  //param.pad = xdim*ydim*zdim/2;

  if (param.nSpin == 4) param.gammaBasis = QUDA_UKQCD_GAMMA_BASIS;
  param.create = QUDA_ZERO_FIELD_CREATE;

  switch(prec) {
  case 0:
    setPrec(param, QUDA_QUARTER_PRECISION);
    high_aux_prec = QUDA_DOUBLE_PRECISION;
    mid_aux_prec = QUDA_SINGLE_PRECISION;
    low_aux_prec = QUDA_HALF_PRECISION;
    break;
  case 1:
    setPrec(param, QUDA_HALF_PRECISION);
    high_aux_prec = QUDA_DOUBLE_PRECISION;
    mid_aux_prec = QUDA_SINGLE_PRECISION;
    low_aux_prec = QUDA_QUARTER_PRECISION;
    break;
  case 2:
    setPrec(param, QUDA_SINGLE_PRECISION);
    high_aux_prec = QUDA_DOUBLE_PRECISION;
    mid_aux_prec = QUDA_HALF_PRECISION;
    low_aux_prec = QUDA_QUARTER_PRECISION;
    break;
  case 3:
    setPrec(param, QUDA_DOUBLE_PRECISION);
    high_aux_prec = QUDA_SINGLE_PRECISION;
    mid_aux_prec = QUDA_HALF_PRECISION;
    low_aux_prec = QUDA_QUARTER_PRECISION;
    break;
  default:
    errorQuda("Precision option not defined");
  }

  checkCudaError();

  vD = new cudaColorSpinorField(param);
  wD = new cudaColorSpinorField(param);
  xD = new cudaColorSpinorField(param);
  yD = new cudaColorSpinorField(param);
  zD = new cudaColorSpinorField(param);

  param.is_composite = true;
  param.is_component = false;

// create composite fields
  param.composite_dim = Nsrc;
  xmD = new cudaColorSpinorField(param);

  param.composite_dim = Msrc;
  ymD = new cudaColorSpinorField(param);

  param.composite_dim = Nsrc;
  zmD = new cudaColorSpinorField(param);

  param.is_composite = false;
  param.is_component = false;
  param.composite_dim = 1;

  setPrec(param, high_aux_prec);
  hD = new cudaColorSpinorField(param);

  setPrec(param, mid_aux_prec);
  mD = new cudaColorSpinorField(param);

  setPrec(param, low_aux_prec);
  lD = new cudaColorSpinorField(param);

  // check for successful allocation
  checkCudaError();

  // only do copy if not doing half precision with mg
  bool flag = !(param.nSpin == 2 &&
		(prec == 0 || prec == 1 || low_aux_prec == QUDA_HALF_PRECISION || mid_aux_prec == QUDA_HALF_PRECISION ||
                                low_aux_prec == QUDA_QUARTER_PRECISION || mid_aux_prec == QUDA_QUARTER_PRECISION) );

  if ( flag ) {
    *vD = *vH;
    *wD = *wH;
    *xD = *xH;
    *yD = *yH;
    *zD = *zH;
    *hD = *hH;
    *mD = *mH;
    *lD = *lH;
    // for (int i=0; i < Nsrc; i++){
    //   xmD->Component(i) = *(xmH[i]);
    //   ymD->Component(i) = *(ymH[i]);
    // }
    // *ymD = *ymH;
  }
}


void freeFields()
{

  // release memory
  delete vD;
  delete wD;
  delete xD;
  delete yD;
  delete zD;
  delete hD;
  delete mD;
  delete lD;
  delete xmD;
  delete ymD;
  delete zmD;

  // release memory
  delete vH;
  delete wH;
  delete xH;
  delete yH;
  delete zH;
  delete hH;
  delete mH;
  delete lH;
  for (int i=0; i < Nsrc; i++) delete xmH[i];
  for (int i=0; i < Msrc; i++) delete ymH[i];
  for (int i=0; i < Nsrc; i++) delete zmH[i];
  xmH.clear();
  ymH.clear();
  zmH.clear();
}


double benchmark(int kernel, const int niter) {

  double a = 1.0, b = 2.0, c = 3.0;
  quda::Complex a2, b2;
  quda::Complex * A = new quda::Complex[Nsrc*Msrc];
  quda::Complex * B = new quda::Complex[Nsrc*Msrc];
  quda::Complex * C = new quda::Complex[Nsrc*Msrc];
  quda::Complex * A2 = new quda::Complex[Nsrc*Nsrc]; // for the block cDotProductNorm test

  cudaEvent_t start, end;
  cudaEventCreate(&start);
  cudaEventCreate(&end);
  cudaEventRecord(start, 0);

  {
    switch (kernel) {

    case 0:
      for (int i=0; i < niter; ++i) blas::copy(*yD, *hD);
      break;

    case 1:
      for (int i=0; i < niter; ++i) blas::copy(*yD, *mD);
      break;

    case 2:
      for (int i=0; i < niter; ++i) blas::copy(*yD, *lD);
      break;

    case 3:
      for (int i=0; i < niter; ++i) blas::axpby(a, *xD, b, *yD);
      break;

    case 4:
      for (int i=0; i < niter; ++i) blas::xpy(*xD, *yD);
      break;

    case 5:
      for (int i=0; i < niter; ++i) blas::axpy(a, *xD, *yD);
      break;

    case 6:
      for (int i=0; i < niter; ++i) blas::xpay(*xD, a, *yD);
      break;

    case 7:
      for (int i=0; i < niter; ++i) blas::mxpy(*xD, *yD);
      break;

    case 8:
      for (int i=0; i < niter; ++i) blas::ax(a, *xD);
      break;

    case 9:
      for (int i=0; i < niter; ++i) blas::caxpy(a2, *xD, *yD);
      break;

    case 10:
      for (int i=0; i < niter; ++i) blas::caxpby(a2, *xD, b2, *yD);
      break;

    case 11:
      for (int i=0; i < niter; ++i) blas::cxpaypbz(*xD, a2, *yD, b2, *zD);
      break;

    case 12:
      for (int i=0; i < niter; ++i) blas::axpyBzpcx(a, *xD, *yD, b, *zD, c);
      break;

    case 13:
      for (int i=0; i < niter; ++i) blas::axpyZpbx(a, *xD, *yD, *zD, b);
      break;

    case 14:
      for (int i=0; i < niter; ++i) blas::caxpbypzYmbw(a2, *xD, b2, *yD, *zD, *wD);
      break;

    case 15:
      for (int i=0; i < niter; ++i) blas::cabxpyAx(a, b2, *xD, *yD);
      break;

    case 16:
      for (int i=0; i < niter; ++i) blas::caxpyXmaz(a2, *xD, *yD, *zD);
      break;

      // double
    case 17:
      for (int i=0; i < niter; ++i) blas::norm2(*xD);
      break;

    case 18:
      for (int i=0; i < niter; ++i) blas::reDotProduct(*xD, *yD);
      break;

    case 19:
      for (int i=0; i < niter; ++i) blas::axpyNorm(a, *xD, *yD);
      break;

    case 20:
      for (int i=0; i < niter; ++i) blas::xmyNorm(*xD, *yD);
      break;

    case 21:
      for (int i=0; i < niter; ++i) blas::caxpyNorm(a2, *xD, *yD);
      break;

    case 22:
      for (int i=0; i < niter; ++i) blas::caxpyXmazNormX(a2, *xD, *yD, *zD);
      break;

    case 23:
      for (int i=0; i < niter; ++i) blas::cabxpyzAxNorm(a, b2, *xD, *yD, *yD);
      break;

    // double2
    case 24:
      for (int i=0; i < niter; ++i) blas::cDotProduct(*xD, *yD);
      break;

    case 25:
      for (int i=0; i < niter; ++i) blas::caxpyDotzy(a2, *xD, *yD, *zD);
      break;

    // double3
    case 26:
      for (int i=0; i < niter; ++i) blas::cDotProductNormA(*xD, *yD);
      break;

    case 27:
      for (int i=0; i < niter; ++i) blas::cDotProductNormB(*xD, *yD);
      break;

    case 28:
      for (int i=0; i < niter; ++i) blas::caxpbypzYmbwcDotProductUYNormY(a2, *xD, b2, *yD, *zD, *wD, *vD);
      break;

    case 29:
      for (int i=0; i < niter; ++i) blas::HeavyQuarkResidualNorm(*xD, *yD);
      break;

    case 30:
      for (int i=0; i < niter; ++i) blas::xpyHeavyQuarkResidualNorm(*xD, *yD, *zD);
      break;

    case 31:
      for (int i=0; i < niter; ++i) blas::tripleCGReduction(*xD, *yD, *zD);
      break;

    case 32:
      for (int i=0; i < niter; ++i) blas::tripleCGUpdate(a, b, *xD, *yD, *zD, *wD);
      break;

    case 33:
      for (int i=0; i < niter; ++i) blas::axpyReDot(a, *xD, *yD);
      break;

    case 34:
      for (int i=0; i < niter; ++i) blas::caxpy(A, *xmD,* ymD);
      break;

    case 35:
      for (int i=0; i < niter; ++i) blas::axpyBzpcx((double*)A, xmD->Components(), zmD->Components(), (double*)B, *yD, (double*)C);
      break;

    case 36:
      for (int i=0; i < niter; ++i) blas::caxpyBxpz(a2, *xD, *yD, b2, *zD);
      break;

    case 37:
      for (int i=0; i < niter; ++i) blas::caxpyBzpx(a2, *xD, *yD, b2, *zD);
      break;

    case 38:
      for (int i=0; i < niter; ++i) blas::cDotProduct(A2, xmD->Components(), xmD->Components());
      break;

    case 39:
      for (int i=0; i < niter; ++i) blas::cDotProduct(A, xmD->Components(), ymD->Components());
      break;

    default:
      errorQuda("Undefined blas kernel %d\n", kernel);
    }
  }

  cudaEventRecord(end, 0);
  cudaEventSynchronize(end);
  float runTime;
  cudaEventElapsedTime(&runTime, start, end);
  cudaEventDestroy(start);
  cudaEventDestroy(end);
  delete[] A;
  delete[] B;
  delete[] C;
  delete[] A2;
  double secs = runTime / 1000;
  return secs;
}

#define ERROR(a) fabs(blas::norm2(*a##D) - blas::norm2(*a##H)) / blas::norm2(*a##H)

double test(int kernel) {

  double a = M_PI, b = M_PI*exp(1.0), c = sqrt(M_PI);
  quda::Complex a2(a, b), b2(b, -c), c2(a+b, c*a);
  double error = 0;
  quda::Complex * A = new quda::Complex[Nsrc*Msrc];
  quda::Complex * B = new quda::Complex[Nsrc*Msrc];
  quda::Complex * C = new quda::Complex[Nsrc*Msrc];
  quda::Complex * A2 = new quda::Complex[Nsrc*Nsrc]; // for the block cDotProductNorm test
  quda::Complex * B2 = new quda::Complex[Nsrc*Nsrc]; // for the block cDotProductNorm test
  for(int i=0; i < Nsrc*Msrc; i++){
    A[i] = a2*  (1.0*((i/Nsrc) + i)) + b2 * (1.0*i) + c2 *(1.0*(Nsrc*Msrc/2-i));
    B[i] = a2*  (1.0*((i/Nsrc) + i)) - b2 * (M_PI*i) + c2 *(1.0*(Nsrc*Msrc/2-i));
    C[i] = a2*  (1.0*((M_PI/Nsrc) + i)) + b2 * (1.0*i) + c2 *(1.0*(Nsrc*Msrc/2-i));
  }
  for(int i=0; i < Nsrc*Nsrc; i++){
    A2[i] = a2*  (1.0*((i/Nsrc) + i)) + b2 * (1.0*i) + c2 *(1.0*(Nsrc*Nsrc/2-i));
    B2[i] = a2*  (1.0*((i/Nsrc) + i)) - b2 * (M_PI*i) + c2 *(1.0*(Nsrc*Nsrc/2-i));
  }
  // A[0] = a2;
  // A[1] = 0.;
  // A[2] = 0.;
  // A[3] = 0.;

  switch (kernel) {

  case 0:
    *hD = *hH;
    blas::copy(*yD, *hD);
    blas::copy(*yH, *hH);
    error = ERROR(y);
    break;

  case 1:
    *mD = *mH;
    blas::copy(*yD, *mD);
    blas::copy(*yH, *mH);
    error = ERROR(y);
    break;

  case 2:
    *lD = *lH;
    blas::copy(*yD, *lD);
    blas::copy(*yH, *lH);
    error = ERROR(y);
    break;

  case 3:
    *xD = *xH;
    *yD = *yH;
    blas::axpby(a, *xD, b, *yD);
    blas::axpby(a, *xH, b, *yH);
    error = ERROR(y);
    break;

  case 4:
    *xD = *xH;
    *yD = *yH;
    blas::xpy(*xD, *yD);
    blas::xpy(*xH, *yH);
    error = ERROR(y);
    break;

  case 5:
    *xD = *xH;
    *yD = *yH;
    blas::axpy(a, *xD, *yD);
    blas::axpy(a, *xH, *yH);
    *zH = *yD;
    error = ERROR(y);
    break;

  case 6:
    *xD = *xH;
    *yD = *yH;
    blas::xpay(*xD, a, *yD);
    blas::xpay(*xH, a, *yH);
    error = ERROR(y);
    break;

  case 7:
    *xD = *xH;
    *yD = *yH;
    blas::mxpy(*xD, *yD);
    blas::mxpy(*xH, *yH);
    error = ERROR(y);
    break;

  case 8:
    *xD = *xH;
    blas::ax(a, *xD);
    blas::ax(a, *xH);
    error = ERROR(x);
    break;

  case 9:
    *xD = *xH;
    *yD = *yH;
    blas::caxpy(a2, *xD, *yD);
    blas::caxpy(a2, *xH, *yH);
    error = ERROR(y);
    break;

  case 10:
    *xD = *xH;
    *yD = *yH;
    blas::caxpby(a2, *xD, b2, *yD);
    blas::caxpby(a2, *xH, b2, *yH);
    error = ERROR(y);
    break;

  case 11:
    *xD = *xH;
    *yD = *yH;
    *zD = *zH;
    blas::cxpaypbz(*xD, a2, *yD, b2, *zD);
    blas::cxpaypbz(*xH, a2, *yH, b2, *zH);
    error = ERROR(z);
    break;

  case 12:
    *xD = *xH;
    *yD = *yH;
    *zD = *zH;
    blas::axpyBzpcx(a, *xD, *yD, b, *zD, c);
    blas::axpyBzpcx(a, *xH, *yH, b, *zH, c);
    error = ERROR(x) + ERROR(y);
    break;

  case 13:
    *xD = *xH;
    *yD = *yH;
    *zD = *zH;
    blas::axpyZpbx(a, *xD, *yD, *zD, b);
    blas::axpyZpbx(a, *xH, *yH, *zH, b);
    error = ERROR(x) + ERROR(y);
    break;

  case 14:
    *xD = *xH;
    *yD = *yH;
    *zD = *zH;
    *wD = *wH;
    blas::caxpbypzYmbw(a2, *xD, b2, *yD, *zD, *wD);
    blas::caxpbypzYmbw(a2, *xH, b2, *yH, *zH, *wH);
    error = ERROR(z) + ERROR(y);
    break;

  case 15:
    *xD = *xH;
    *yD = *yH;
    blas::cabxpyAx(a, b2, *xD, *yD);
    blas::cabxpyAx(a, b2, *xH, *yH);
    error = ERROR(y) + ERROR(x);
    break;

  case 16:
    *xD = *xH;
    *yD = *yH;
    *zD = *zH;
    {blas::caxpyXmaz(a, *xD, *yD, *zD);
     blas::caxpyXmaz(a, *xH, *yH, *zH);
     error = ERROR(y) + ERROR(x);}
    break;

  case 17:
    *xD = *xH;
    *yH = *xD;
    error = fabs(blas::norm2(*xD) - blas::norm2(*xH)) / blas::norm2(*xH);
    break;

  case 18:
    *xD = *xH;
    *yD = *yH;
    error = fabs(blas::reDotProduct(*xD, *yD) - blas::reDotProduct(*xH, *yH)) / fabs(blas::reDotProduct(*xH, *yH));
    break;

  case 19:
    *xD = *xH;
    *yD = *yH;
    {double d = blas::axpyNorm(a, *xD, *yD);
    double h = blas::axpyNorm(a, *xH, *yH);
    error = ERROR(y) + fabs(d-h)/fabs(h);}
    break;

  case 20:
    *xD = *xH;
    *yD = *yH;
    {double d = blas::xmyNorm(*xD, *yD);
    double h = blas::xmyNorm(*xH, *yH);
    error = ERROR(y) + fabs(d-h)/fabs(h);}
    break;

  case 21:
    *xD = *xH;
    *yD = *yH;
    {double d = blas::caxpyNorm(a, *xD, *yD);
    double h = blas::caxpyNorm(a, *xH, *yH);
    error = ERROR(y) + fabs(d-h)/fabs(h);}
    break;

  case 22:
    *xD = *xH;
    *yD = *yH;
    *zD = *zH;
    {double d = blas::caxpyXmazNormX(a, *xD, *yD, *zD);
      double h = blas::caxpyXmazNormX(a, *xH, *yH, *zH);
      error = ERROR(y) + ERROR(x) + fabs(d-h)/fabs(h);}
    break;

  case 23:
    *xD = *xH;
    *yD = *yH;
    {double d = blas::cabxpyzAxNorm(a, b2, *xD, *yD, *yD);
      double h = blas::cabxpyzAxNorm(a, b2, *xH, *yH, *yH);
      error = ERROR(x) + ERROR(y) + fabs(d-h)/fabs(h);}
    break;

  case 24:
    *xD = *xH;
    *yD = *yH;
    error = abs(blas::cDotProduct(*xD, *yD) - blas::cDotProduct(*xH, *yH)) / abs(blas::cDotProduct(*xH, *yH));
    break;

  case 25:
    *xD = *xH;
    *yD = *yH;
    *zD = *zH;
    {quda::Complex d = blas::caxpyDotzy(a, *xD, *yD, *zD);
      quda::Complex h = blas::caxpyDotzy(a, *xH, *yH, *zH);
    error = ERROR(y) + abs(d-h)/abs(h);}
    break;

  case 26:
    *xD = *xH;
    *yD = *yH;
    { double3 d = blas::cDotProductNormA(*xD, *yD);
      double3 h = blas::cDotProductNormA(*xH, *yH);
      error = abs(Complex(d.x - h.x, d.y - h.y)) / abs(Complex(h.x, h.y)) + fabs(d.z - h.z) / fabs(h.z);
    }
    break;

  case 27:
    *xD = *xH;
    *yD = *yH;
    { double3 d = blas::cDotProductNormB(*xD, *yD);
      double3 h = blas::cDotProductNormB(*xH, *yH);
      error = abs(Complex(d.x - h.x, d.y - h.y)) / abs(Complex(h.x, h.y)) + fabs(d.z - h.z) / fabs(h.z);
    }
    break;

  case 28:
    *xD = *xH;
    *yD = *yH;
    *zD = *zH;
    *wD = *wH;
    *vD = *vH;
    { double3 d = blas::caxpbypzYmbwcDotProductUYNormY(a2, *xD, b2, *yD, *zD, *wD, *vD);
      double3 h = blas::caxpbypzYmbwcDotProductUYNormY(a2, *xH, b2, *yH, *zH, *wH, *vH);
      error = ERROR(z) + ERROR(y) + abs(Complex(d.x - h.x, d.y - h.y)) / abs(Complex(h.x, h.y))
          + fabs(d.z - h.z) / fabs(h.z);
    }
    break;

  case 29:
    *xD = *xH;
    *yD = *yH;
    { double3 d = blas::HeavyQuarkResidualNorm(*xD, *yD);
      double3 h = blas::HeavyQuarkResidualNorm(*xH, *yH);
      error = fabs(d.x - h.x) / fabs(h.x) +
	fabs(d.y - h.y) / fabs(h.y) + fabs(d.z - h.z) / fabs(h.z); }
    break;

  case 30:
    *xD = *xH;
    *yD = *yH;
    *zD = *zH;
    { double3 d = blas::xpyHeavyQuarkResidualNorm(*xD, *yD, *zD);
      double3 h = blas::xpyHeavyQuarkResidualNorm(*xH, *yH, *zH);
      error = ERROR(y) + fabs(d.x - h.x) / fabs(h.x) +
	fabs(d.y - h.y) / fabs(h.y) + fabs(d.z - h.z) / fabs(h.z); }
    break;

  case 31:
    *xD = *xH;
    *yD = *yH;
    *zD = *zH;
    { double3 d = blas::tripleCGReduction(*xD, *yD, *zD);
      double3 h = make_double3(blas::norm2(*xH), blas::norm2(*yH), blas::reDotProduct(*yH, *zH));
      error = fabs(d.x - h.x) / fabs(h.x) +
	fabs(d.y - h.y) / fabs(h.y) + fabs(d.z - h.z) / fabs(h.z); }
    break;

  case 32:
    *xD = *xH;
    *yD = *yH;
    *zD = *zH;
    *wD = *wH;
    { blas::tripleCGUpdate(a, b, *xD, *yD, *zD, *wD);
      blas::tripleCGUpdate(a, b, *xH, *yH, *zH, *wH);
      error = ERROR(y) + ERROR(z) + ERROR(w); }
    break;

  case 33:
    *xD = *xH;
    *yD = *yH;
    { double d = blas::axpyReDot(a, *xD, *yD);
      double h = blas::axpyReDot(a, *xH, *yH);
      error = ERROR(y) + fabs(d-h)/fabs(h); }
    break;

  case 34:
    for (int i=0; i < Nsrc; i++) xmD->Component(i) = *(xmH[i]);
    for (int i=0; i < Msrc; i++) ymD->Component(i) = *(ymH[i]);

    blas::caxpy(A, *xmD, *ymD);
    for (int i=0; i < Nsrc; i++){
      for(int j=0; j < Msrc; j++){
	blas::caxpy(A[Msrc*i+j], *(xmH[i]), *(ymH[j]));
      }
    }
    error = 0;
    for (int i=0; i < Msrc; i++){
      error+= fabs(blas::norm2((ymD->Component(i))) - blas::norm2(*(ymH[i]))) / blas::norm2(*(ymH[i]));
    }
    error/= Msrc;
    break;

  case 35:
    for (int i=0; i < Nsrc; i++) {
      xmD->Component(i) = *(xmH[i]);
      zmD->Component(i) = *(zmH[i]);
    }
    *yD = *yH;

    blas::axpyBzpcx((double*)A, xmD->Components(), zmD->Components(), (double*)B, *yD, (const double*)C);

    for (int i=0; i<Nsrc; i++) {
      blas::axpyBzpcx(((double*)A)[i], *xmH[i], *zmH[i], ((double*)B)[i], *yH, ((double*)C)[i]);
    }

    error = 0;
    for (int i=0; i < Nsrc; i++){
      error+= fabs(blas::norm2((xmD->Component(i))) - blas::norm2(*(xmH[i]))) / blas::norm2(*(xmH[i]));
      //error+= fabs(blas::norm2((zmD->Component(i))) - blas::norm2(*(zmH[i]))) / blas::norm2(*(zmH[i]));
    }
    error/= Nsrc;
    break;

  case 36:
    *xD = *xH;
    *yD = *yH;
    *zD = *zH;
    {blas::caxpyBxpz(a, *xD, *yD, b2, *zD);
     blas::caxpyBxpz(a, *xH, *yH, b2, *zH);
     error = ERROR(x) + ERROR(z);}
    break;

  case 37:
    *xD = *xH;
    *yD = *yH;
    *zD = *zH;
    {blas::caxpyBzpx(a, *xD, *yD, b2, *zD);
     blas::caxpyBzpx(a, *xH, *yH, b2, *zH);
     error = ERROR(x) + ERROR(z);}
    break;

  case 38:
    for (int i=0; i < Nsrc; i++) xmD->Component(i) = *(xmH[i]);
    blas::cDotProduct(A2, xmD->Components(), xmD->Components());
    error = 0.0;
    for (int i = 0; i < Nsrc; i++) {
      for (int j = 0; j < Nsrc; j++) {
	B2[i*Nsrc+j] = blas::cDotProduct(xmD->Component(i), xmD->Component(j));
	error += std::abs(A2[i*Nsrc+j] - B2[i*Nsrc+j])/std::abs(B2[i*Nsrc+j]);
      }
    }
    error /= Nsrc*Nsrc;
    break;

  case 39:
    for (int i=0; i < Nsrc; i++) xmD->Component(i) = *(xmH[i]);
    for (int i=0; i < Msrc; i++) ymD->Component(i) = *(ymH[i]);
    blas::cDotProduct(A, xmD->Components(), ymD->Components());
    error = 0.0;
    for (int i = 0; i < Nsrc; i++) {
      for (int j = 0; j < Msrc; j++) {
	B[i*Msrc+j] = blas::cDotProduct(xmD->Component(i), ymD->Component(j));
	error += std::abs(A[i*Msrc+j] - B[i*Msrc+j])/std::abs(B[i*Msrc+j]);
      }
    }
    error /= Nsrc*Msrc;
    break;

  default:
    errorQuda("Undefined blas kernel %d\n", kernel);
  }
  delete[] A;
  delete[] B;
  delete[] C;
  delete[] A2;
  delete[] B2;
  return error;
}

const char *prec_str[] = {"quarter", "half", "single", "double"};


// For googletest names must be non-empty, unique, and may only contain ASCII
// alphanumeric characters or underscore
const char *names[] = {
  "copyHS",
  "copyMS",
  "copyLS",
  "axpby",
  "xpy",
  "axpy",
  "xpay",
  "mxpy",
  "ax",
  "caxpy",
  "caxpby",
  "cxpaypbz",
  "axpyBzpcx",
  "axpyZpbx",
  "caxpbypzYmbw",
  "cabxpyAx",
  "caxpyXmaz",
  "norm",
  "reDotProduct",
  "axpyNorm",
  "xmyNorm",
  "caxpyNorm",
  "caxpyXmazNormX",
  "cabxpyzAxNorm",
  "cDotProduct",
  "caxpyDotzy",
  "cDotProductNormA",
  "cDotProductNormB",
  "caxpbypzYmbwcDotProductUYNormY",
  "HeavyQuarkResidualNorm",
  "xpyHeavyQuarkResidualNorm",
  "tripleCGReduction",
  "tripleCGUpdate",
  "axpyReDot",
  "caxpy_block",
  "axpyBzpcx_block",
  "caxpyBxpz",
  "caxpyBzpx",
  "cDotProductNorm_block",
  "cDotProduct_block",
};

int main(int argc, char** argv)
{

  ::testing::InitGoogleTest(&argc, argv);
  int result = 0;

  prec = QUDA_INVALID_PRECISION;
  test_type = -1;

  for (int i = 1; i < argc; i++){
    if(process_command_line_option(argc, argv, &i) == 0){
      continue;
    }
    printfQuda("ERROR: Invalid option:%s\n", argv[i]);
    usage(argv);
  }

  // override spin setting if mg solver is set to test coarse grids
  if (inv_type == QUDA_MG_INVERTER) {
    Nspin = 2;
    Ncolor = nvec[0];
    if (Ncolor == 0) Ncolor = 24;
  } else {
    // set spin according to the type of dslash
    Nspin = (dslash_type == QUDA_ASQTAD_DSLASH ||
	     dslash_type == QUDA_STAGGERED_DSLASH) ? 1 : 4;
    Ncolor = 3;
  }

  setSpinorSiteSize(24);
  initComms(argc, argv, gridsize_from_cmdline);
  display_test_info();
  initQuda(device);

  setVerbosity(QUDA_SILENT);

  // clear the error state
  cudaGetLastError();

  // lastly check for correctness
  ::testing::TestEventListeners &listeners = ::testing::UnitTest::GetInstance()->listeners();
  if (comm_rank() != 0) { delete listeners.Release(listeners.default_result_printer()); }
  result = RUN_ALL_TESTS();

  endQuda();

  finalizeComms();
  return result;
}

// The following tests each kernel at each precision using the google testing framework

using ::testing::TestWithParam;
using ::testing::Bool;
using ::testing::Values;
using ::testing::Range;
using ::testing::Combine;

class BlasTest : public ::testing::TestWithParam<::testing::tuple<int, int>> {
protected:
  ::testing::tuple<int, int> param;

public:
  virtual ~BlasTest() { }
  virtual void SetUp() {
    param = GetParam();
    initFields(::testing::get<0>(GetParam()));
  }
  virtual void TearDown() { freeFields(); }

};


TEST_P(BlasTest, verify) {
  int prec = ::testing::get<0>(GetParam());
  int kernel = ::testing::get<1>(GetParam());
  if (skip_kernel(prec, kernel)) GTEST_SKIP();

  // certain tests will fail to run for coarse grids so mark these as
  // failed without running
  double deviation = test(kernel);
  // printfQuda("%-35s error = %e\n", names[kernel], deviation);
  double tol = (prec == 3 ? 1e-12 : (prec == 2 ? 1e-6 : (prec == 1 ? 1e-4 : 1e-2)));
  tol = (kernel < 4) ? 5e-2 : tol; // use different tolerance for copy
  EXPECT_LE(deviation, tol) << "CPU and CUDA implementations do not agree";
}

TEST_P(BlasTest, benchmark) {
  int prec = ::testing::get<0>(GetParam());
  int kernel = ::testing::get<1>(GetParam());
  if (skip_kernel(prec, kernel)) GTEST_SKIP();

  // do the initial tune
  benchmark(kernel, 1);

  // now rerun with more iterations to get accurate speed measurements
  quda::blas::flops = 0;
  quda::blas::bytes = 0;

  double secs = benchmark(kernel, niter);

  double gflops = (quda::blas::flops*1e-9)/(secs);
  double gbytes = quda::blas::bytes/(secs*1e9);
  RecordProperty("Gflops", std::to_string(gflops));
  RecordProperty("GBs", std::to_string(gbytes));
  printfQuda("%-31s: Gflop/s = %6.1f, GB/s = %6.1f\n", names[kernel], gflops, gbytes);
}

std::string getblasname(testing::TestParamInfo<::testing::tuple<int, int>> param){
  int prec = ::testing::get<0>(param.param);
  int kernel = ::testing::get<1>(param.param);
  std::string str(names[kernel]);
  str += std::string("_");
  str += std::string(prec_str[prec]);
  return str; // names[kernel] + "_" + prec_str[prec];
}

// instantiate all test cases
INSTANTIATE_TEST_SUITE_P(QUDA, BlasTest, Combine(Range(0, 4), Range(0, Nkernels)), getblasname);<|MERGE_RESOLUTION|>--- conflicted
+++ resolved
@@ -113,12 +113,6 @@
 
   switch (solve_type) {
   case QUDA_DIRECT_PC_SOLVE:
-<<<<<<< HEAD
-  case QUDA_NORMOP_PC_SOLVE: param.siteSubset = QUDA_PARITY_SITE_SUBSET; break;
-  case QUDA_DIRECT_SOLVE:
-  case QUDA_NORMOP_SOLVE: param.siteSubset = QUDA_FULL_SITE_SUBSET; break;
-  default: errorQuda("Unexpected solve_type=%d\n", solve_type);
-=======
   case QUDA_NORMOP_PC_SOLVE:
     param.siteSubset = QUDA_PARITY_SITE_SUBSET;
     break;
@@ -128,7 +122,6 @@
     break;
   default:
     errorQuda("Unexpected solve_type=%d\n", solve_type);
->>>>>>> acc4aef3
   }
 
   if (param.siteSubset == QUDA_PARITY_SITE_SUBSET) param.x[0] = xdim/2;
