#include <stdio.h>
#include <stdlib.h>
#include "quda.h"
#include <string.h>
#include "invert_quda.h"
#include "misc.h"
 #include <assert.h>
#include "util_quda.h"
#include <test_util.h>


#define stSpinorSiteSize 6
template<typename Float>
void display_spinor_internal(Float* spinor)
{
    printf("(%f,%f) (%f,%f) (%f,%f) \t", 
	   spinor[0], spinor[1], spinor[2], 
	   spinor[3], spinor[4], spinor[5]);
    
    printf("\n");
    return;
}



void display_spinor(void* spinor, int len, int precision)
{    
    int i;
    
    if (precision == QUDA_DOUBLE_PRECISION){
	double* myspinor = (double*)spinor;
	for (i = 0;i < len; i++){
	    display_spinor_internal(myspinor + stSpinorSiteSize*i);
	}
    }else if (precision == QUDA_SINGLE_PRECISION){
	float* myspinor = (float*)spinor;
	for (i=0;i < len ;i++){
	    display_spinor_internal(myspinor + stSpinorSiteSize*i);
	}
    }
    return;
}



template<typename Float>
void display_link_internal(Float* link)
{
    int i, j;
    
    for (i = 0;i < 3; i++){
	for(j=0;j < 3; j++){
	    printf("(%.10f,%.10f) \t", link[i*3*2 + j*2], link[i*3*2 + j*2 + 1]);
	}
	printf("\n");
    }
    printf("\n");
    return;
}



void display_link(void* link, int len, int precision)
{    
    int i;
    
    if (precision == QUDA_DOUBLE_PRECISION){
	double* mylink = (double*)link;
	for (i = 0;i < len; i++){
	    display_link_internal(mylink + gaugeSiteSize*i);
	}
    }else if (precision == QUDA_SINGLE_PRECISION){
	float* mylink = (float*)link;
	for (i=0;i < len ;i++){
	    display_link_internal(mylink + gaugeSiteSize*i);
	}
    }
    return;
}



template <typename Float>
void accumulateConjugateProduct(Float *a, Float *b, Float *c, int sign) {
  a[0] += sign * (b[0]*c[0] - b[1]*c[1]);
  a[1] -= sign * (b[0]*c[1] + b[1]*c[0]);
}


template<typename Float>
int link_sanity_check_internal_12(Float* link, int dir, int ga_idx, QudaGaugeParam* gaugeParam, int oddBit)
{
    //printf("link sanity check is called\n");
    
    int ret =0;
    
    Float refc_buf[6];
    Float* refc = &refc_buf[0];

    memset((void*)refc, 0, sizeof(refc_buf));

    Float* a = link;
    Float* b = link + 6;
    Float* c = link + 12;
    
    accumulateConjugateProduct(refc + 0*2, a + 1*2, b + 2*2, +1);
    accumulateConjugateProduct(refc + 0*2, a + 2*2, b + 1*2, -1);
    accumulateConjugateProduct(refc + 1*2, a + 2*2, b + 0*2, +1);
    accumulateConjugateProduct(refc + 1*2, a + 0*2, b + 2*2, -1);
    accumulateConjugateProduct(refc + 2*2, a + 0*2, b + 1*2, +1);
    accumulateConjugateProduct(refc + 2*2, a + 1*2, b + 0*2, -1);
    
    int X1h=gaugeParam->X[0]/2;
    int X1 =gaugeParam->X[0];    
    int X2 =gaugeParam->X[1];
    int X3 =gaugeParam->X[2];
    int X4 =gaugeParam->X[3];
    double t_boundary = (gaugeParam->t_boundary ==QUDA_ANTI_PERIODIC_T)? -1.0:1.0;

   double u0 = gaugeParam->tadpole_coeff;
   double coff= -u0*u0*24;
   //coff = (dir < 6) ? coff : ( (ga_idx >= (X4-3)*X1h*X2*X3 )? t_boundary : 1); 

   //float u0 = (dir < 6) ? gaugeParam->anisotropy : ( (ga_idx >= (X4-3)*X1h*X2*X3 )? t_boundary : 1); 

  
#if 1
   
   {
       int index = fullLatticeIndex(ga_idx, oddBit);
       int i4 = index /(X3*X2*X1);
       int i3 = (index - i4*(X3*X2*X1))/(X2*X1);
       int i2 = (index - i4*(X3*X2*X1) - i3*(X2*X1))/X1;
       int i1 = index - i4*(X3*X2*X1) - i3*(X2*X1) - i2*X1;
       
       if (dir == 0) {
           if (i4 % 2 == 1){
               coff *= -1;
           }
       }

       if (dir == 2){
           if ((i1+i4) % 2 == 1){
               coff *= -1;
           }
       }
       if (dir == 4){
           if ( (i4+i1+i2) % 2 == 1){
               coff *= -1;
           }
       }
       if (dir == 6){
           if (ga_idx >= (X4-3)*X1h*X2*X3 ){
               coff *= -1;
           } 
       }

       //printf("local ga_idx =%d, index=%d, i4,3,2,1 =%d %d %d %d\n", ga_idx, index, i4, i3, i2,i1);
 
   }
#endif
 

   refc[0]*=coff; refc[1]*=coff; refc[2]*=coff; refc[3]*=coff; refc[4]*=coff; refc[5]*=coff;
   
    
    double delta = 0.0001;
    int i;
    for (i =0;i < 6; i++){
	double diff =  refc[i] -  c[i];
	double absdiff = diff > 0? diff: (-diff);
	if (absdiff  > delta){
	    printf("ERROR: sanity check failed for link\n");
	    display_link_internal(link);
	    printf("refc = (%.10f,%.10f) (%.10f,%.10f) (%.10f,%.10f)\n", 
		   refc[0], refc[1], refc[2], refc[3], refc[4], refc[5]);
	    printf("dir=%d, ga_idx=%d, coff=%f, t_boundary=%f\n",dir, ga_idx,coff, t_boundary);
	    printf("X=%d %d %d %d, X1h=%d\n", gaugeParam->X[0], X2, X3, X4, X1h);
	    return -1;
	}
	
    }
    

    return ret;
}


template<typename Float>
int site_link_sanity_check_internal_12(Float* link, int dir, int ga_idx, QudaGaugeParam* gaugeParam, int oddBit)
{
    int ret = 0;
    
    Float refc_buf[6];
    Float* refc = &refc_buf[0];

    memset((void*)refc, 0, sizeof(refc_buf));

    Float* a = link;
    Float* b = link + 6;
    Float* c = link + 12;
    
    accumulateConjugateProduct(refc + 0*2, a + 1*2, b + 2*2, +1);
    accumulateConjugateProduct(refc + 0*2, a + 2*2, b + 1*2, -1);
    accumulateConjugateProduct(refc + 1*2, a + 2*2, b + 0*2, +1);
    accumulateConjugateProduct(refc + 1*2, a + 0*2, b + 2*2, -1);
    accumulateConjugateProduct(refc + 2*2, a + 0*2, b + 1*2, +1);
    accumulateConjugateProduct(refc + 2*2, a + 1*2, b + 0*2, -1);

    int X1h=gaugeParam->X[0]/2;
    int X1 =gaugeParam->X[0];    
    int X2 =gaugeParam->X[1];
    int X3 =gaugeParam->X[2];
    int X4 =gaugeParam->X[3];

#if 1        
    double coeff= 1.0;
   
   {
       int index = fullLatticeIndex(ga_idx, oddBit);
       int i4 = index /(X3*X2*X1);
       int i3 = (index - i4*(X3*X2*X1))/(X2*X1);
       int i2 = (index - i4*(X3*X2*X1) - i3*(X2*X1))/X1;
       int i1 = index - i4*(X3*X2*X1) - i3*(X2*X1) - i2*X1;
       
       if (dir == XUP) {
           if (i4 % 2 == 1){
               coeff *= -1;
           }
       }

       if (dir == YUP){
           if ((i1+i4) % 2 == 1){
               coeff *= -1;
           }
       }
       if (dir == ZUP){
           if ( (i4+i1+i2) % 2 == 1){
               coeff *= -1;
           }
       }
       if (dir == TUP){
         if (last_node_in_t() && i4 == (X4 - 1)) { coeff *= -1; }
       }       
   }
 
   
   refc[0]*=coeff; refc[1]*=coeff; refc[2]*=coeff; refc[3]*=coeff; refc[4]*=coeff; refc[5]*=coeff;
#endif
   
    
    double delta = 0.0001;
    int i;
    for (i =0;i < 6; i++){
	double diff =  refc[i] -  c[i];
	double absdiff = diff > 0? diff: (-diff);
	if (absdiff  > delta){
	    printf("ERROR: sanity check failed for site link\n");
	    display_link_internal(link);
	    printf("refc = (%.10f,%.10f) (%.10f,%.10f) (%.10f,%.10f)\n", 
		   refc[0], refc[1], refc[2], refc[3], refc[4], refc[5]);
	    printf("X=%d %d %d %d, X1h=%d\n", gaugeParam->X[0], X2, X3, X4, X1h);
	    return -1;
	}
	
    }
    

    return ret;
}






// a+=b
template <typename Float>
void complexAddTo(Float *a, Float *b) {
  a[0] += b[0];
  a[1] += b[1];
}

// a = b*c
template <typename Float>
void complexProduct(Float *a, Float *b, Float *c) {
    a[0] = b[0]*c[0] - b[1]*c[1];
    a[1] = b[0]*c[1] + b[1]*c[0];
}

// a = conj(b)*conj(c)
template <typename Float>
void complexConjugateProduct(Float *a, Float *b, Float *c) {
    a[0] = b[0]*c[0] - b[1]*c[1];
    a[1] = -b[0]*c[1] - b[1]*c[0];
}

// a = conj(b)*c
template <typename Float>
void complexDotProduct(Float *a, Float *b, Float *c) {
    a[0] = b[0]*c[0] + b[1]*c[1];
    a[1] = b[0]*c[1] - b[1]*c[0];
}

// a += b*c
template <typename Float>
void accumulateComplexProduct(Float *a, Float *b, Float *c, Float sign) {
  a[0] += sign*(b[0]*c[0] - b[1]*c[1]);
  a[1] += sign*(b[0]*c[1] + b[1]*c[0]);
}

// a += conj(b)*c)
template <typename Float>
void accumulateComplexDotProduct(Float *a, Float *b, Float *c) {
    a[0] += b[0]*c[0] + b[1]*c[1];
    a[1] += b[0]*c[1] - b[1]*c[0];
}


template<typename Float>
int link_sanity_check_internal_8(Float* link, int dir, int ga_idx, QudaGaugeParam* gaugeParam, int oddBit)
{
    int ret =0;
    
    Float ref_link_buf[18];
    Float* ref = & ref_link_buf[0];    
    memset(ref, 0, sizeof(ref_link_buf));
    
    ref[0] = atan2(link[1], link[0]);
    ref[1] = atan2(link[13], link[12]);
    for (int i=2; i<7; i++) {
	ref[i] = link[i];
    }

    int X1h=gaugeParam->X[0]/2;
    int X2 =gaugeParam->X[1];
    int X3 =gaugeParam->X[2];
    int X4 =gaugeParam->X[3];
    double t_boundary = (gaugeParam->t_boundary ==QUDA_ANTI_PERIODIC_T)? -1.0:1.0;
    
    
    // First reconstruct first row
    Float row_sum = 0.0;
    row_sum += ref[2]*ref[2];
    row_sum += ref[3]*ref[3];
    row_sum += ref[4]*ref[4];
    row_sum += ref[5]*ref[5];

#define SMALL_NUM 1e-24
    row_sum = (row_sum != 0)?row_sum: SMALL_NUM;
#if 1
    Float u0= -gaugeParam->tadpole_coeff*gaugeParam->tadpole_coeff*24;
    {
	int X1h=gaugeParam->X[0]/2;
	int X1 =gaugeParam->X[0];
	int X2 =gaugeParam->X[1];
	int X3 =gaugeParam->X[2];
	int X4 =gaugeParam->X[3];
      
	int index = fullLatticeIndex(ga_idx, oddBit);
	int i4 = index /(X3*X2*X1);
	int i3 = (index - i4*(X3*X2*X1))/(X2*X1);
	int i2 = (index - i4*(X3*X2*X1) - i3*(X2*X1))/X1;
	int i1 = index - i4*(X3*X2*X1) - i3*(X2*X1) - i2*X1;
      
	if (dir == 0) {
	    if (i4 % 2 == 1){
		u0 *= -1;
	    }
	}
      
	if (dir == 1){
	    if ((i1+i4) % 2 == 1){
		u0 *= -1;
	    }
	}
	if (dir == 2){
	    if ( (i4+i1+i2) % 2 == 1){
		u0 *= -1;
	    }
	}
	if (dir == 3){
	    if (ga_idx >= (X4-3)*X1h*X2*X3 ){
		u0 *= -1;
	    }
	}
       
	//printf("local ga_idx =%d, index=%d, i4,3,2,1 =%d %d %d %d\n", ga_idx, index, i4, i3, i2,i1);
       
    }
#endif
    

    Float U00_mag = sqrt( (1.f/(u0*u0) - row_sum)>0? (1.f/(u0*u0)-row_sum):0);
  
    ref[14] = ref[0];
    ref[15] = ref[1];

    ref[0] = U00_mag * cos(ref[14]);
    ref[1] = U00_mag * sin(ref[14]);

    Float column_sum = 0.0;
    for (int i=0; i<2; i++) column_sum += ref[i]*ref[i];
    for (int i=6; i<8; i++) column_sum += ref[i]*ref[i];
    Float U20_mag = sqrt( (1.f/(u0*u0) - column_sum) > 0? (1.f/(u0*u0)-column_sum) : 0);

    ref[12] = U20_mag * cos(ref[15]);
    ref[13] = U20_mag * sin(ref[15]);

    // First column now restored

    // finally reconstruct last elements from SU(2) rotation
    Float r_inv2 = 1.0/(u0*row_sum);

    // U11
    Float A[2];
    complexDotProduct(A, ref+0, ref+6);
    complexConjugateProduct(ref+8, ref+12, ref+4);
    accumulateComplexProduct(ref+8, A, ref+2, u0);
    ref[8] *= -r_inv2;
    ref[9] *= -r_inv2;

    // U12
    complexConjugateProduct(ref+10, ref+12, ref+2);
    accumulateComplexProduct(ref+10, A, ref+4, -u0);
    ref[10] *= r_inv2;
    ref[11] *= r_inv2;

    // U21
    complexDotProduct(A, ref+0, ref+12);
    complexConjugateProduct(ref+14, ref+6, ref+4);
    accumulateComplexProduct(ref+14, A, ref+2, -u0);
    ref[14] *= r_inv2;
    ref[15] *= r_inv2;

    // U12
    complexConjugateProduct(ref+16, ref+6, ref+2);
    accumulateComplexProduct(ref+16, A, ref+4, u0);
    ref[16] *= -r_inv2;
    ref[17] *= -r_inv2;

    double delta = 0.0001;
    int i;
    for (i =0;i < 18; i++){

	double diff =  ref[i] -  link[i];
	double absdiff = diff > 0? diff: (-diff);
	if ( (ref[i] !=  ref[i]) || (absdiff  > delta)){
	    printf("ERROR: sanity check failed for link\n");
	    display_link_internal(link);
	    printf("reconstructed link is\n");
	    display_link_internal(ref);
	    printf("dir=%d, ga_idx=%d, u0=%f, t_boundary=%f\n",dir, ga_idx, u0, t_boundary);
	    printf("X=%d %d %d %d, X1h=%d\n", gaugeParam->X[0], X2, X3, X4, X1h);
	    return -1;
	}
	
    }
    

    return ret;
}


//this len must be V
int
link_sanity_check(void* link, int len, int precision, int dir, QudaGaugeParam* gaugeParam)
{
    int i;
    int rc = 0;
    
    if (precision == QUDA_DOUBLE_PRECISION){
	double* mylink = (double*)link;
	//even
	for (i = 0;i < len/2; i++){
	    rc = link_sanity_check_internal_12(mylink + gaugeSiteSize*i, dir, i, gaugeParam, 0);
	    if (rc != 0){
		printf("ERROR: even link sanity check failed, i=%d\n",i);
		display_link_internal(mylink+gaugeSiteSize*i);
		exit(1);
	    }
	}
	
	mylink = mylink + gaugeSiteSize*len/2;
	//odd
	for (i = 0;i < len/2; i++){
	    rc = link_sanity_check_internal_12(mylink + gaugeSiteSize*i, dir, i, gaugeParam, 1);
	    if (rc != 0){
		printf("ERROR: odd link sanity check failed, i=%d\n",i);
		display_link_internal(mylink+gaugeSiteSize*i);
		exit(1);
	    }
	}	
	
    }else if (precision == QUDA_SINGLE_PRECISION){
	float* mylink = (float*)link;

	//even
	for (i=0;i < len/2 ;i++){
	    rc = link_sanity_check_internal_12(mylink + gaugeSiteSize*i, dir, i, gaugeParam, 0);
	    if (rc != 0){
		printf("ERROR: even link sanity check 12 failed, i=%d\n",i);
		exit(1);
	    }
	    /*
	    rc = link_sanity_check_internal_8(mylink + gaugeSiteSize*i, dir, i, gaugeParam, 0);
	    if (rc != 0){
		printf("ERROR: even link sanity check 8 failed, i=%d\n",i);
		exit(1);
	    }
	    */
	    
	}
	mylink = mylink + gaugeSiteSize*len/2;
	//odd
	for (i=0;i < len/2 ;i++){
	    rc = link_sanity_check_internal_12(mylink + gaugeSiteSize*i, dir, i, gaugeParam, 1);
	    if (rc != 0){
		printf("ERROR: odd link sanity check 12 failed, i=%d\n", i);
		exit(1);
	    }	
	    /*
	    rc = link_sanity_check_internal_8(mylink + gaugeSiteSize*i, dir, i, gaugeParam, 0);
	    if (rc != 0){
		printf("ERROR: even link sanity check 8 failed, i=%d\n",i);
		exit(1);
	    }
	    */
	}	

    }
    
    return rc;
}



//this len must be V
int
site_link_sanity_check(void* link, int len, int precision, QudaGaugeParam* gaugeParam)
{
    int i;
    int rc = 0;
    int dir;
    
    if (precision == QUDA_DOUBLE_PRECISION){
	double* mylink = (double*)link;
	//even	
	for (i = 0;i < len/2; i++){
	    for(dir=XUP;dir <= TUP; dir++){
		rc = site_link_sanity_check_internal_12(mylink + gaugeSiteSize*(4*i+dir), dir, i, gaugeParam, 0);
		if (rc != 0){
		    printf("ERROR: even link sanity check failed, i=%d, function %s\n",i, __FUNCTION__);
		    display_link_internal(mylink+gaugeSiteSize*i);
		    exit(1);
		}
	    }
	}
	
	mylink = mylink + 4*gaugeSiteSize*len/2;
	//odd
	for (i = 0;i < len/2; i++){
	    for(dir=XUP;dir <= TUP; dir++){	    
		rc = site_link_sanity_check_internal_12(mylink + gaugeSiteSize*(4*i+dir), dir, i, gaugeParam, 1);
		if (rc != 0){
		    printf("ERROR: odd link sanity check failed, i=%d, function %s\n",i, __FUNCTION__);
		    display_link_internal(mylink+gaugeSiteSize*i);
		    exit(1);
		}
	    }
	}	
	
    }else if (precision == QUDA_SINGLE_PRECISION){
	float* mylink = (float*)link;

	//even
	for (i=0;i < len/2 ;i++){
	    for(dir=XUP;dir <= TUP; dir++){
		rc = site_link_sanity_check_internal_12(mylink + gaugeSiteSize*(4*i+dir), dir, i, gaugeParam, 0);
		if (rc != 0){
		    printf("ERROR: even link sanity check 12 failed, i=%d, function %s\n",i, __FUNCTION__);
		    exit(1);
		}
	    }
	}
	mylink = mylink + 4*gaugeSiteSize*len/2;
	//odd
	for (i=0;i < len/2 ;i++){
	    for(dir=XUP;dir <= TUP; dir++){
		rc = site_link_sanity_check_internal_12(mylink + gaugeSiteSize*(4*i+dir), dir, i, gaugeParam, 1);
		if (rc != 0){
		    printf("ERROR: odd link sanity check 12 failed, i=%d, function %s\n", i, __FUNCTION__);
		    exit(1);
		}	
	    }
	}	

    }
    
    return rc;
}

const char *
get_verbosity_str(QudaVerbosity type)
{
  const char* ret;

  switch(type) {
  case QUDA_SILENT:
    ret = "silent";
    break;
  case QUDA_SUMMARIZE:
    ret = "summarize";
    break;
  case QUDA_VERBOSE:
    ret = "verbose";
    break;
  case QUDA_DEBUG_VERBOSE:
    ret = "debug";
    break;
  default:
    fprintf(stderr, "Error: invalid verbosity type %d\n", type);
    exit(1);
  }

  return ret;
}

const char*
get_prec_str(QudaPrecision prec)
{
  const char* ret;

  switch (prec) {
  case QUDA_DOUBLE_PRECISION:
    ret=  "double";
    break;
  case QUDA_SINGLE_PRECISION:
    ret= "single";
    break;
  case QUDA_HALF_PRECISION:
    ret= "half";
    break;
  case QUDA_QUARTER_PRECISION:
    ret= "quarter";
    break;
  default:
    ret = "unknown";
    break;
  }

  return ret;
}

const char* 
get_unitarization_str(bool svd_only)
{
  const char* ret;
 
  if(svd_only){
    ret = "SVD";
  }else{
    ret = "Cayley-Hamilton/SVD";
  }
  return ret;
}

const char* 
get_gauge_order_str(QudaGaugeFieldOrder order)
{
  const char* ret;

  switch(order){
    case QUDA_QDP_GAUGE_ORDER:
	ret = "qdp";
	break;

    case QUDA_MILC_GAUGE_ORDER:
	ret = "milc";
	break;

    case QUDA_CPS_WILSON_GAUGE_ORDER:
	ret = "cps_wilson";
	break;

    default:
	ret = "unknown";
	break;
  }	

  return ret;
}


const char* 
get_recon_str(QudaReconstructType recon)
{
    const char* ret;
    switch(recon){
    case QUDA_RECONSTRUCT_13:
        ret="13";
        break;
    case QUDA_RECONSTRUCT_12:
	ret= "12";
	break;
    case QUDA_RECONSTRUCT_9:
        ret="9";
        break;
    case QUDA_RECONSTRUCT_8:
	ret = "8";
	break;
    case QUDA_RECONSTRUCT_NO:
	ret = "18";
	break;
    default:
	ret="unknown";
	break;
    }
    
    return ret;
}

const char*
get_test_type(int t)
{
    const char* ret;
    switch(t){
    case 0:
	ret = "even";
	break;
    case 1:
	ret = "odd";
	break;
    case 2:
	ret = "full";
	break;
    case 3:
	ret = "mcg_even";
	break;	
    case 4:
	ret = "mcg_odd";
	break;	
    case 5:
	ret = "mcg_full";
	break;	
    default:
	ret = "unknown";
	break;
    }
    
    return ret;
}

const char*
get_staggered_test_type(int t)
{
    const char* ret;
    switch(t){
    case 0:
  ret = "full";
  break;
    case 1:
  ret = "full_ee_prec";
  break;
    case 2:
  ret = "full_oo_prec";
  break;
    case 3:
  ret = "even";
  break;
    case 4:
  ret = "odd";
  break;
    case 5:
  ret = "mcg_even";
  break;  
    case 6:
  ret = "mcg_odd";
  break;  
    default:
  ret = "unknown";
  break;
  }

  return ret;
}

<<<<<<< HEAD
QudaDslashType
get_dslash_type(char* s)
{
  QudaDslashType ret =  QUDA_INVALID_DSLASH;
  
  if (strcmp(s, "wilson") == 0){
    ret = QUDA_WILSON_DSLASH;
  }else if (strcmp(s, "clover") == 0){
    ret = QUDA_CLOVER_WILSON_DSLASH;
  }else if (strcmp(s, "twisted-mass") == 0){
    ret = QUDA_TWISTED_MASS_DSLASH;
  }else if (strcmp(s, "twisted-clover") == 0){
    ret = QUDA_TWISTED_CLOVER_DSLASH;
  }else if (strcmp(s, "staggered") == 0){
    ret =  QUDA_STAGGERED_DSLASH;
  }else if (strcmp(s, "asqtad") == 0){
    ret =  QUDA_ASQTAD_DSLASH;
  }else if (strcmp(s, "domain-wall") == 0){
    ret =  QUDA_DOMAIN_WALL_DSLASH;
  }else if (strcmp(s, "domain-wall-4d") == 0){
    ret =  QUDA_DOMAIN_WALL_4D_DSLASH;
  }else if (strcmp(s, "mobius") == 0){
    ret =  QUDA_MOBIUS_DWF_DSLASH;
  } else if (strcmp(s, "mobius-eofa") == 0) {
    ret = QUDA_MOBIUS_DWF_EOFA_DSLASH;
  } else if (strcmp(s, "laplace") == 0) {
    ret =  QUDA_LAPLACE_DSLASH;
  } else {
    fprintf(stderr, "Error: invalid dslash type\n");	
    exit(1);
  }

  return ret;
}

=======
>>>>>>> 2a4f0b51
const char* 
get_dslash_str(QudaDslashType type)
{
  const char* ret;
  
  switch( type){	
  case QUDA_WILSON_DSLASH:
    ret=  "wilson";
    break;
  case QUDA_CLOVER_WILSON_DSLASH:
    ret= "clover";
    break;
  case QUDA_CLOVER_HASENBUSCH_TWIST_DSLASH: ret = "clover-hasenbusch-twist"; break;
  case QUDA_TWISTED_MASS_DSLASH:
    ret= "twisted-mass";
    break;
  case QUDA_TWISTED_CLOVER_DSLASH:
    ret= "twisted-clover";
    break;
  case QUDA_STAGGERED_DSLASH:
    ret = "staggered";
    break;
  case QUDA_ASQTAD_DSLASH:
    ret = "asqtad";
    break;
  case QUDA_DOMAIN_WALL_DSLASH:
    ret = "domain-wall";
    break;
  case QUDA_DOMAIN_WALL_4D_DSLASH:
    ret = "domain_wall_4d";
    break;
  case QUDA_MOBIUS_DWF_DSLASH:
    ret = "mobius";
    break;
  case QUDA_MOBIUS_DWF_EOFA_DSLASH: ret = "mobius-eofa"; break;
  case QUDA_LAPLACE_DSLASH:
    ret = "laplace";
    break;
  default:
    ret = "unknown";	
    break;
  }
  
  
  return ret;
    
}

const char *get_contract_str(QudaContractType type)
{
  const char *ret;

  switch (type) {
  case QUDA_CONTRACT_TYPE_OPEN: ret = "open"; break;
  case QUDA_CONTRACT_TYPE_DR: ret = "Degrand-Rossi"; break;
  default: ret = "unknown"; break;
  }

  return ret;
}

const char *get_eig_spectrum_str(QudaEigSpectrumType type)
{
  const char *ret;

  switch (type) {
  case QUDA_SPECTRUM_SR_EIG: ret = "SR"; break;
  case QUDA_SPECTRUM_LR_EIG: ret = "LR"; break;
  case QUDA_SPECTRUM_SM_EIG: ret = "SM"; break;
  case QUDA_SPECTRUM_LM_EIG: ret = "LM"; break;
  case QUDA_SPECTRUM_SI_EIG: ret = "SI"; break;
  case QUDA_SPECTRUM_LI_EIG: ret = "LI"; break;
  default: ret = "unknown eigenspectrum"; break;
  }

  return ret;
}

const char *get_eig_type_str(QudaEigType type)
{
  const char *ret;

  switch (type) {
  case QUDA_EIG_TR_LANCZOS: ret = "trlm"; break;
  case QUDA_EIG_IR_LANCZOS: ret = "irlm"; break;
  case QUDA_EIG_IR_ARNOLDI: ret = "iram"; break;
  default: ret = "unknown eigensolver"; break;
  }

  return ret;
}

const char*
get_mass_normalization_str(QudaMassNormalization type)
{
  const char *s;

  switch (type) {
  case QUDA_KAPPA_NORMALIZATION:
    s = "kappa";
    break;
  case QUDA_MASS_NORMALIZATION:
    s = "mass";
    break;
  case QUDA_ASYMMETRIC_MASS_NORMALIZATION:
    s = "asym-mass";
    break;
  default:
    fprintf(stderr, "Error: invalid mass normalization\n");
    exit(1);
  }

  return s;
}

const char *
get_matpc_str(QudaMatPCType type)
{
  const char* ret;

  switch(type) {
  case QUDA_MATPC_EVEN_EVEN:
    ret = "even-even";
    break;
  case QUDA_MATPC_ODD_ODD:
    ret = "odd-odd";
    break;
  case QUDA_MATPC_EVEN_EVEN_ASYMMETRIC:
    ret = "even-even-asym";
    break;
  case QUDA_MATPC_ODD_ODD_ASYMMETRIC:
    ret = "odd-odd-asym";
    break;
  default:
    fprintf(stderr, "Error: invalid matpc type %d\n", type);
    exit(1);
  }

  return ret;
}

const char *
get_solve_str(QudaSolveType type)
{
  const char* ret;

  switch(type) {
  case QUDA_DIRECT_SOLVE:
    ret = "direct";
    break;
  case QUDA_DIRECT_PC_SOLVE:
    ret = "direct-pc";
    break;
  case QUDA_NORMOP_SOLVE:
    ret = "normop";
    break;
  case QUDA_NORMOP_PC_SOLVE:
    ret = "normop-pc";
    break;
  case QUDA_NORMERR_SOLVE:
    ret = "normerr";
    break;
  case QUDA_NORMERR_PC_SOLVE:
    ret = "normerr-pc";
    break;
  default:
    fprintf(stderr, "Error: invalid solve type %d\n", type);
    exit(1);
  }

  return ret;
}


const char*
get_flavor_str(QudaTwistFlavorType type)
{
  const char* ret;
  
  switch(type) {
  case QUDA_TWIST_SINGLET:
    ret = "singlet";
    break;
  case QUDA_TWIST_DEG_DOUBLET:
    ret = "deg-doublet";
    break;
  case QUDA_TWIST_NONDEG_DOUBLET:
    ret = "nondeg-doublet";
    break;
  case QUDA_TWIST_NO:
    ret = "no";
    break;
  default:
    ret = "unknown";
    break;
  }

  return ret;
}

<<<<<<< HEAD
QudaInverterType
get_solver_type(char* s)
{
  QudaInverterType ret =  QUDA_INVALID_INVERTER;
  
  if (strcmp(s, "cg") == 0){
    ret = QUDA_CG_INVERTER;
  } else if (strcmp(s, "bicgstab") == 0){
    ret = QUDA_BICGSTAB_INVERTER;
  } else if (strcmp(s, "gcr") == 0){
    ret = QUDA_GCR_INVERTER;
  } else if (strcmp(s, "pcg") == 0){
    ret = QUDA_PCG_INVERTER;
  } else if (strcmp(s, "mpcg") == 0){
    ret = QUDA_MPCG_INVERTER; 
  } else if (strcmp(s, "mpbicgstab") == 0){
    ret = QUDA_MPBICGSTAB_INVERTER;
  } else if (strcmp(s, "mr") == 0){
    ret = QUDA_MR_INVERTER;
  } else if (strcmp(s, "sd") == 0){
    ret = QUDA_SD_INVERTER;
  } else if (strcmp(s, "eigcg") == 0){
    ret = QUDA_EIGCG_INVERTER;
  } else if (strcmp(s, "inc-eigcg") == 0){
    ret = QUDA_INC_EIGCG_INVERTER;
  } else if (strcmp(s, "gmresdr") == 0){
    ret = QUDA_GMRESDR_INVERTER;
  } else if (strcmp(s, "gmresdr-proj") == 0){
    ret = QUDA_GMRESDR_PROJ_INVERTER;
  } else if (strcmp(s, "gmresdr-sh") == 0){
    ret = QUDA_GMRESDR_SH_INVERTER;
  } else if (strcmp(s, "fgmresdr") == 0){
    ret = QUDA_FGMRESDR_INVERTER;
  } else if (strcmp(s, "mg") == 0){
    ret = QUDA_MG_INVERTER;
  } else if (strcmp(s, "bicgstab-l") == 0){
    ret = QUDA_BICGSTABL_INVERTER;
  } else if (strcmp(s, "cgne") == 0){
    ret = QUDA_CGNE_INVERTER;
  } else if (strcmp(s, "cgnr") == 0){
    ret = QUDA_CGNR_INVERTER;
  } else if (strcmp(s, "mspcg") == 0) {
    ret = QUDA_MSPCG_INVERTER;
  } else if (strcmp(s, "cg3") == 0) {
    ret = QUDA_CG3_INVERTER;
  } else if (strcmp(s, "cg3ne") == 0) {
    ret = QUDA_CG3NE_INVERTER;
  } else if (strcmp(s, "cg3nr") == 0) {
    ret = QUDA_CG3NR_INVERTER;
  } else if (strcmp(s, "ca-cg") == 0) {
    ret = QUDA_CA_CG_INVERTER;
  } else if (strcmp(s, "ca-cgne") == 0) {
    ret = QUDA_CA_CGNE_INVERTER;
  } else if (strcmp(s, "ca-cgnr") == 0) {
    ret = QUDA_CA_CGNR_INVERTER;
  } else if (strcmp(s, "ca-gcr") == 0) {
    ret = QUDA_CA_GCR_INVERTER;
  } else {
    fprintf(stderr, "Error: invalid solver type %s\n", s);
    exit(1);
  }

  return ret;
}

=======
>>>>>>> 2a4f0b51
const char* 
get_solver_str(QudaInverterType type)
{
  const char* ret;
  
  switch(type){
  case QUDA_CG_INVERTER:
    ret = "cg";
    break;
  case QUDA_BICGSTAB_INVERTER:
    ret = "bicgstab";
    break;
  case QUDA_GCR_INVERTER:
    ret = "gcr";
    break;
  case QUDA_PCG_INVERTER:
    ret = "pcg";
    break;
  case QUDA_MPCG_INVERTER:
    ret = "mpcg";
    break;
  case QUDA_MPBICGSTAB_INVERTER:
    ret = "mpbicgstab";
    break;
  case QUDA_MR_INVERTER:
    ret = "mr";
    break;
  case QUDA_SD_INVERTER:
    ret = "sd";
    break;
  case QUDA_EIGCG_INVERTER:
    ret = "eigcg";
    break;
  case QUDA_INC_EIGCG_INVERTER:
    ret = "inc-eigcg";
    break;
  case QUDA_GMRESDR_INVERTER:
    ret = "gmresdr";
    break;
  case QUDA_GMRESDR_PROJ_INVERTER:
    ret = "gmresdr-proj";
    break;
  case QUDA_GMRESDR_SH_INVERTER:
    ret = "gmresdr-sh";
    break;
  case QUDA_FGMRESDR_INVERTER:
    ret = "fgmresdr";
    break;
  case QUDA_MG_INVERTER:
    ret= "mg";
    break;
  case QUDA_BICGSTABL_INVERTER:
    ret = "bicgstab-l";
    break;
  case QUDA_CGNE_INVERTER:
    ret = "cgne";
    break;
  case QUDA_CGNR_INVERTER:
    ret = "cgnr";
    break;
  case QUDA_CG3_INVERTER:
    ret = "cg3";
    break;
  case QUDA_CG3NE_INVERTER:
    ret = "cg3ne";
    break;
  case QUDA_CG3NR_INVERTER:
    ret = "cg3nr";
    break;
  case QUDA_CA_CG_INVERTER:
    ret = "ca-cg";
    break;
  case QUDA_CA_CGNE_INVERTER:
    ret = "ca-cgne";
    break;
  case QUDA_CA_CGNR_INVERTER:
    ret = "ca-cgnr";
    break;
  case QUDA_CA_GCR_INVERTER:
    ret = "ca-gcr";
    break;
  default:
    ret = "unknown";
    errorQuda("Error: invalid solver type %d\n", type);
    break;
  }

  return ret;
}

const char* 
get_quda_ver_str()
{
  static char vstr[32];
  int major_num = QUDA_VERSION_MAJOR;
  int minor_num = QUDA_VERSION_MINOR;
  int ext_num = QUDA_VERSION_SUBMINOR;
  sprintf(vstr, "%1d.%1d.%1d", 
	  major_num,
	  minor_num,
	  ext_num);
  return vstr;
}

const char *get_ritz_location_str(QudaFieldLocation type)
{
  const char *s;

  switch (type) {
  case QUDA_CPU_FIELD_LOCATION: s = "cpu"; break;
  case QUDA_CUDA_FIELD_LOCATION: s = "cuda"; break;
  default: fprintf(stderr, "Error: invalid location\n"); exit(1);
  }

  return s;
}

const char *get_memory_type_str(QudaMemoryType type)
{
  const char *s;

  switch (type) {
  case QUDA_MEMORY_DEVICE: s = "device"; break;
  case QUDA_MEMORY_PINNED: s = "pinned"; break;
  case QUDA_MEMORY_MAPPED: s = "mapped"; break;
  default: fprintf(stderr, "Error: invalid memory type\n"); exit(1);
  }

  return s;
}<|MERGE_RESOLUTION|>--- conflicted
+++ resolved
@@ -785,44 +785,6 @@
   return ret;
 }
 
-<<<<<<< HEAD
-QudaDslashType
-get_dslash_type(char* s)
-{
-  QudaDslashType ret =  QUDA_INVALID_DSLASH;
-  
-  if (strcmp(s, "wilson") == 0){
-    ret = QUDA_WILSON_DSLASH;
-  }else if (strcmp(s, "clover") == 0){
-    ret = QUDA_CLOVER_WILSON_DSLASH;
-  }else if (strcmp(s, "twisted-mass") == 0){
-    ret = QUDA_TWISTED_MASS_DSLASH;
-  }else if (strcmp(s, "twisted-clover") == 0){
-    ret = QUDA_TWISTED_CLOVER_DSLASH;
-  }else if (strcmp(s, "staggered") == 0){
-    ret =  QUDA_STAGGERED_DSLASH;
-  }else if (strcmp(s, "asqtad") == 0){
-    ret =  QUDA_ASQTAD_DSLASH;
-  }else if (strcmp(s, "domain-wall") == 0){
-    ret =  QUDA_DOMAIN_WALL_DSLASH;
-  }else if (strcmp(s, "domain-wall-4d") == 0){
-    ret =  QUDA_DOMAIN_WALL_4D_DSLASH;
-  }else if (strcmp(s, "mobius") == 0){
-    ret =  QUDA_MOBIUS_DWF_DSLASH;
-  } else if (strcmp(s, "mobius-eofa") == 0) {
-    ret = QUDA_MOBIUS_DWF_EOFA_DSLASH;
-  } else if (strcmp(s, "laplace") == 0) {
-    ret =  QUDA_LAPLACE_DSLASH;
-  } else {
-    fprintf(stderr, "Error: invalid dslash type\n");	
-    exit(1);
-  }
-
-  return ret;
-}
-
-=======
->>>>>>> 2a4f0b51
 const char* 
 get_dslash_str(QudaDslashType type)
 {
@@ -1023,74 +985,6 @@
   return ret;
 }
 
-<<<<<<< HEAD
-QudaInverterType
-get_solver_type(char* s)
-{
-  QudaInverterType ret =  QUDA_INVALID_INVERTER;
-  
-  if (strcmp(s, "cg") == 0){
-    ret = QUDA_CG_INVERTER;
-  } else if (strcmp(s, "bicgstab") == 0){
-    ret = QUDA_BICGSTAB_INVERTER;
-  } else if (strcmp(s, "gcr") == 0){
-    ret = QUDA_GCR_INVERTER;
-  } else if (strcmp(s, "pcg") == 0){
-    ret = QUDA_PCG_INVERTER;
-  } else if (strcmp(s, "mpcg") == 0){
-    ret = QUDA_MPCG_INVERTER; 
-  } else if (strcmp(s, "mpbicgstab") == 0){
-    ret = QUDA_MPBICGSTAB_INVERTER;
-  } else if (strcmp(s, "mr") == 0){
-    ret = QUDA_MR_INVERTER;
-  } else if (strcmp(s, "sd") == 0){
-    ret = QUDA_SD_INVERTER;
-  } else if (strcmp(s, "eigcg") == 0){
-    ret = QUDA_EIGCG_INVERTER;
-  } else if (strcmp(s, "inc-eigcg") == 0){
-    ret = QUDA_INC_EIGCG_INVERTER;
-  } else if (strcmp(s, "gmresdr") == 0){
-    ret = QUDA_GMRESDR_INVERTER;
-  } else if (strcmp(s, "gmresdr-proj") == 0){
-    ret = QUDA_GMRESDR_PROJ_INVERTER;
-  } else if (strcmp(s, "gmresdr-sh") == 0){
-    ret = QUDA_GMRESDR_SH_INVERTER;
-  } else if (strcmp(s, "fgmresdr") == 0){
-    ret = QUDA_FGMRESDR_INVERTER;
-  } else if (strcmp(s, "mg") == 0){
-    ret = QUDA_MG_INVERTER;
-  } else if (strcmp(s, "bicgstab-l") == 0){
-    ret = QUDA_BICGSTABL_INVERTER;
-  } else if (strcmp(s, "cgne") == 0){
-    ret = QUDA_CGNE_INVERTER;
-  } else if (strcmp(s, "cgnr") == 0){
-    ret = QUDA_CGNR_INVERTER;
-  } else if (strcmp(s, "mspcg") == 0) {
-    ret = QUDA_MSPCG_INVERTER;
-  } else if (strcmp(s, "cg3") == 0) {
-    ret = QUDA_CG3_INVERTER;
-  } else if (strcmp(s, "cg3ne") == 0) {
-    ret = QUDA_CG3NE_INVERTER;
-  } else if (strcmp(s, "cg3nr") == 0) {
-    ret = QUDA_CG3NR_INVERTER;
-  } else if (strcmp(s, "ca-cg") == 0) {
-    ret = QUDA_CA_CG_INVERTER;
-  } else if (strcmp(s, "ca-cgne") == 0) {
-    ret = QUDA_CA_CGNE_INVERTER;
-  } else if (strcmp(s, "ca-cgnr") == 0) {
-    ret = QUDA_CA_CGNR_INVERTER;
-  } else if (strcmp(s, "ca-gcr") == 0) {
-    ret = QUDA_CA_GCR_INVERTER;
-  } else {
-    fprintf(stderr, "Error: invalid solver type %s\n", s);
-    exit(1);
-  }
-
-  return ret;
-}
-
-=======
->>>>>>> 2a4f0b51
 const char* 
 get_solver_str(QudaInverterType type)
 {
