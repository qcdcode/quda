include ../make.inc

QUDA = ../lib/libquda.a

INC += -I../include -I. 

HDRS = blas_reference.h wilson_dslash_reference.h staggered_dslash_reference.h    \
	domain_wall_dslash_reference.h test_util.h dslash_util.h

ifeq ($(strip $(BUILD_WILSON_DIRAC)), yes)
  DIRAC_TEST = dslash_test invert_test
endif

ifeq ($(strip $(BUILD_DOMAIN_WALL_DIRAC)), yes)
  DIRAC_TEST = dslash_test invert_test
endif

ifeq ($(strip $(BUILD_STAGGERED_DIRAC)), yes)
  STAGGERED_DIRAC_TEST=staggered_dslash_test staggered_invert_test
endif

ifeq ($(strip $(BUILD_FATLINK)), yes)
  FATLINK_TEST=llfat_test
endif

ifeq ($(strip $(BUILD_HISQLINK)), yes)
  ifneq ($(strip $(BUILD_FATLINK)), yes) 
    FATLINK_TEST=llfat_test
  endif
  UNITARIZE_LINK_TEST=unitarize_link_test
endif

ifeq ($(strip $(BUILD_GAUGE_FORCE)), yes)
  GAUGE_FORCE_TEST=gauge_force_test
endif

ifeq ($(strip $(BUILD_HISQ_FORCE)), yes)
  HISQ_PATHS_FORCE_TEST=hisq_paths_force_test
  HISQ_UNITARIZE_FORCE_TEST=hisq_unitarize_force_test
endif

ifeq ($(strip $(BUILD_GAUGE_ALG)), yes)
  GAUGE_ALG_TEST= gauge_alg_test
endif

TESTS = su3_test pack_test blas_test copy_test dslash_test invert_test		\
	deflated_invert_test multigrid_invert_test multigrid_benchmark_test $(DIRAC_TEST)	\
	$(STAGGERED_DIRAC_TEST) $(FATLINK_TEST) $(GAUGE_FORCE_TEST)	\
	$(GAUGE_ALG_TEST) $(UNITARIZE_LINK_TEST)			\
	$(HISQ_PATHS_FORCE_TEST) $(HISQ_UNITARIZE_FORCE_TEST)		\

all: $(TESTS)

dslash_test: dslash_test.o test_util.o gtest-all.o wilson_dslash_reference.o clover_reference.o domain_wall_dslash_reference.o blas_reference.o misc.o $(QUDA)
	$(CXX) $(LDFLAGS) $^ -o $@ $(LDFLAGS)

invert_test: invert_test.o test_util.o wilson_dslash_reference.o clover_reference.o domain_wall_dslash_reference.o blas_reference.o misc.o $(QUDA)
	$(CXX) $(LDFLAGS) $^ -o $@ $(LDFLAGS)

multigrid_invert_test: multigrid_invert_test.o test_util.o wilson_dslash_reference.o clover_reference.o domain_wall_dslash_reference.o blas_reference.o misc.o $(QUDA)
	$(CXX) $(LDFLAGS) $^ -o $@ $(LDFLAGS)

multigrid_benchmark_test: multigrid_benchmark_test.o test_util.o misc.o $(QUDA)
	$(CXX) $(LDFLAGS) $^ -o $@ $(LDFLAGS)

deflated_invert_test: deflated_invert_test.o test_util.o wilson_dslash_reference.o domain_wall_dslash_reference.o blas_reference.o misc.o $(QUDA)
	$(CXX) $(LDFLAGS) $^ -o $@ $(LDFLAGS)

staggered_dslash_test: staggered_dslash_test.o gtest-all.o test_util.o staggered_dslash_reference.o misc.o blas_reference.o $(QUDA)
	$(CXX) $(LDFLAGS) $^ -o $@ $(LDFLAGS) 

staggered_invert_test: staggered_invert_test.o test_util.o staggered_dslash_reference.o misc.o blas_reference.o $(QUDA)
	$(CXX) $(LDFLAGS) $^ -o $@ $(LDFLAGS)

su3_test: su3_test.o test_util.o misc.o $(QUDA)
	$(CXX) $(LDFLAGS) $^ -o $@ $(LDFLAGS)

gauge_alg_test: gauge_alg_test.o test_util.o misc.o gtest-all.o $(QUDA)
	$(CXX) $(LDFLAGS) $^ -o $@ $(LDFLAGS)

pack_test: pack_test.o test_util.o misc.o $(QUDA)
	$(CXX) $(LDFLAGS) $^ -o $@ $(LDFLAGS)

blas_test: blas_test.o gtest-all.o test_util.o misc.o $(QUDA)
	$(CXX) $(LDFLAGS) $^ -o $@ $(LDFLAGS)

copy_test: copy_test.o gtest-all.o test_util.o misc.o $(QUDA)
	$(CXX) $(LDFLAGS) $^ -o $@ $(LDFLAGS)

llfat_test: llfat_test.o llfat_reference.o test_util.o misc.o face_gauge.o $(QUDA)
	$(CXX) $(LDFLAGS) $^  -o $@  $(LDFLAGS)

gauge_force_test: gauge_force_test.o gauge_force_reference.o test_util.o misc.o face_gauge.o $(QUDA)
	$(CXX) $(LDFLAGS) $^  -o $@  $(LDFLAGS)

unitarize_link_test: unitarize_link_test.o gtest-all.o test_util.o misc.o face_gauge.o $(QUDA)
	$(CXX) $(LDFLAGS) $^ -o $@ $(LDFLAGS)

hisq_paths_force_test: hisq_paths_force_test.o hisq_force_reference.o hisq_force_reference2.o test_util.o misc.o $(QUDA)
	$(CXX) $(LDFLAGS) $^  -o $@  $(LDFLAGS)

hisq_unitarize_force_test: hisq_unitarize_force_test.o hisq_force_reference.o test_util.o misc.o $(QUDA)
	$(CXX) $(LDFLAGS) $^  -o $@  $(LDFLAGS)

clean:
	-rm -f *.o dslash_test invert_test deflated_invert_test	\
	staggered_dslash_test staggered_invert_test su3_test	\
<<<<<<< HEAD
	pack_test blas_test copy_test llfat_test gauge_force_test		\
	fermion_force_test hisq_paths_force_test		\
=======
	pack_test blas_test llfat_test gauge_force_test		\
	hisq_paths_force_test					\
>>>>>>> ba1d9471
	hisq_unitarize_force_test unitarize_link_test		\
	multigrid_invert_test multigrid_benchmark_test

%.o: %.c $(HDRS)
	$(CC) $(CFLAGS) $< -c -o $@

%.o: %.cpp $(HDRS)
	$(CXX) $(CXXFLAGS) $< -c -o $@

%.o: %.cu $(HDRS)
	$(NVCC) $(NVCCFLAGS) $< -c -o $@

.PHONY: all clean<|MERGE_RESOLUTION|>--- conflicted
+++ resolved
@@ -105,13 +105,10 @@
 clean:
 	-rm -f *.o dslash_test invert_test deflated_invert_test	\
 	staggered_dslash_test staggered_invert_test su3_test	\
-<<<<<<< HEAD
-	pack_test blas_test copy_test llfat_test gauge_force_test		\
-	fermion_force_test hisq_paths_force_test		\
-=======
+	pack_test blas_test copy_test llfat_test \
+	gauge_force_test hisq_paths_force_test	\
 	pack_test blas_test llfat_test gauge_force_test		\
 	hisq_paths_force_test					\
->>>>>>> ba1d9471
 	hisq_unitarize_force_test unitarize_link_test		\
 	multigrid_invert_test multigrid_benchmark_test
 
