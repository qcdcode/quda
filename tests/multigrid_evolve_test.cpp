#include <stdlib.h>
#include <stdio.h>
#include <time.h>
#include <math.h>
#include <string.h>

#include <util_quda.h>
#include <test_util.h>
#include <test_params.h>
#include <dslash_util.h>
#include <blas_reference.h>
#include <wilson_dslash_reference.h>
#include <domain_wall_dslash_reference.h>
#include "misc.h"

#include <qio_field.h>
#include <color_spinor_field.h>

#include <gauge_field.h>
#include <gauge_tools.h>
#include <pgauge_monte.h>
#include <random_quda.h>
#include <unitarization_links.h>

#define MAX(a,b) ((a)>(b)?(a):(b))

// In a typical application, quda.h is the only QUDA header required.
#include <quda.h>

namespace quda {
  extern void setTransferGPU(bool);
}

void
display_test_info()
{
  printfQuda("running the following test:\n");
    
  printfQuda("prec    sloppy_prec    link_recon  sloppy_link_recon S_dimension T_dimension Ls_dimension\n");
  printfQuda("%s   %s             %s            %s            %d/%d/%d          %d         %d\n",
	     get_prec_str(prec),get_prec_str(prec_sloppy),
	     get_recon_str(link_recon), 
	     get_recon_str(link_recon_sloppy),  xdim, ydim, zdim, tdim, Lsdim);     

  printfQuda("MG parameters\n");
  printfQuda(" - number of levels %d\n", mg_levels);
  for (int i=0; i<mg_levels-1; i++) {
    printfQuda(" - level %d number of null-space vectors %d\n", i+1, nvec[i]);
    printfQuda(" - level %d number of pre-smoother applications %d\n", i+1, nu_pre[i]);
    printfQuda(" - level %d number of post-smoother applications %d\n", i+1, nu_post[i]);
  }

  printfQuda("Outer solver paramers\n");
  printfQuda(" - pipeline = %d\n", pipeline);

  printfQuda("Eigensolver parameters\n");
  for (int i = 0; i < mg_levels; i++) {
    if (low_mode_check || mg_eig[i]) {
      printfQuda(" - level %d solver mode %s\n", i + 1, get_eig_type_str(mg_eig_type[i]));
      printfQuda(" - level %d spectrum requested %s\n", i + 1, get_eig_spectrum_str(mg_eig_spectrum[i]));
      printfQuda(" - level %d number of eigenvectors requested nConv %d\n", i + 1, nvec[i]);
      printfQuda(" - level %d size of eigenvector search space %d\n", i + 1, mg_eig_nEv[i]);
      printfQuda(" - level %d size of Krylov space %d\n", i + 1, mg_eig_nKr[i]);
      printfQuda(" - level %d solver tolerance %e\n", i + 1, mg_eig_tol[i]);
      printfQuda(" - level %d convergence required (%s)\n", i + 1, mg_eig_require_convergence[i] ? "true" : "false");
      printfQuda(" - level %d Operator: daggered (%s) , norm-op (%s)\n", i + 1, mg_eig_use_dagger[i] ? "true" : "false",
                 mg_eig_use_normop[i] ? "true" : "false");
      if (mg_eig_use_poly_acc[i]) {
        printfQuda(" - level %d Chebyshev polynomial degree %d\n", i + 1, mg_eig_poly_deg[i]);
        printfQuda(" - level %d Chebyshev polynomial minumum %e\n", i + 1, mg_eig_amin[i]);
        if (mg_eig_amax[i] <= 0)
          printfQuda(" - level %d Chebyshev polynomial maximum will be computed\n", i + 1);
        else
          printfQuda(" - level %d Chebyshev polynomial maximum %e\n", i + 1, mg_eig_amax[i]);
      }
      printfQuda("\n");
    }
  }

  printfQuda("Grid partition info:     X  Y  Z  T\n");
  printfQuda("                         %d  %d  %d  %d\n", 
	     dimPartitioned(0),
	     dimPartitioned(1),
	     dimPartitioned(2),
	     dimPartitioned(3)); 
  
  return ;
  
}

QudaPrecision &cpu_prec = prec;
QudaPrecision &cuda_prec = prec;
QudaPrecision &cuda_prec_sloppy = prec_sloppy;
QudaPrecision &cuda_prec_precondition = prec_precondition;

void setGaugeParam(QudaGaugeParam &gauge_param)
{
  gauge_param.X[0] = xdim;
  gauge_param.X[1] = ydim;
  gauge_param.X[2] = zdim;
  gauge_param.X[3] = tdim;

  gauge_param.anisotropy = anisotropy;
  gauge_param.type = QUDA_WILSON_LINKS;
  gauge_param.gauge_order = QUDA_QDP_GAUGE_ORDER;
  gauge_param.t_boundary = QUDA_PERIODIC_T;
  
  gauge_param.cpu_prec = cpu_prec;

  gauge_param.cuda_prec = cuda_prec;
  gauge_param.reconstruct = link_recon;

  gauge_param.cuda_prec_sloppy = cuda_prec_sloppy;
  gauge_param.reconstruct_sloppy = link_recon_sloppy;

  gauge_param.cuda_prec_precondition = cuda_prec_precondition;
  gauge_param.reconstruct_precondition = link_recon_precondition;

  gauge_param.gauge_fix = QUDA_GAUGE_FIXED_NO;

  gauge_param.ga_pad = 0;
  // For multi-GPU, ga_pad must be large enough to store a time-slice
#ifdef MULTI_GPU
  int x_face_size = gauge_param.X[1]*gauge_param.X[2]*gauge_param.X[3]/2;
  int y_face_size = gauge_param.X[0]*gauge_param.X[2]*gauge_param.X[3]/2;
  int z_face_size = gauge_param.X[0]*gauge_param.X[1]*gauge_param.X[3]/2;
  int t_face_size = gauge_param.X[0]*gauge_param.X[1]*gauge_param.X[2]/2;
  int pad_size =MAX(x_face_size, y_face_size);
  pad_size = MAX(pad_size, z_face_size);
  pad_size = MAX(pad_size, t_face_size);
  gauge_param.ga_pad = pad_size;    
#endif
}

// Parameters defining the eigensolver
void setEigParam(QudaEigParam &mg_eig_param, int level)
{
  mg_eig_param.eig_type = mg_eig_type[level];
  mg_eig_param.spectrum = mg_eig_spectrum[level];
  if ((mg_eig_type[level] == QUDA_EIG_TR_LANCZOS || mg_eig_type[level] == QUDA_EIG_IR_LANCZOS)
      && !(mg_eig_spectrum[level] == QUDA_SPECTRUM_LR_EIG || mg_eig_spectrum[level] == QUDA_SPECTRUM_SR_EIG)) {
    errorQuda("Only real spectrum type (LR or SR) can be passed to the a Lanczos type solver");
  }

  mg_eig_param.nEv = mg_eig_nEv[level];
  mg_eig_param.nKr = mg_eig_nKr[level];
  mg_eig_param.nConv = nvec[level];
  mg_eig_param.batched_rotate = mg_eig_batched_rotate[level];
  mg_eig_param.require_convergence = mg_eig_require_convergence[level] ? QUDA_BOOLEAN_YES : QUDA_BOOLEAN_NO;

  mg_eig_param.tol = mg_eig_tol[level];
  mg_eig_param.check_interval = mg_eig_check_interval[level];
  mg_eig_param.max_restarts = mg_eig_max_restarts[level];
  mg_eig_param.cuda_prec_ritz = cuda_prec;

  mg_eig_param.compute_svd = QUDA_BOOLEAN_NO;
  mg_eig_param.use_norm_op = mg_eig_use_normop[level] ? QUDA_BOOLEAN_YES : QUDA_BOOLEAN_NO;
  mg_eig_param.use_dagger = mg_eig_use_dagger[level] ? QUDA_BOOLEAN_YES : QUDA_BOOLEAN_NO;

  mg_eig_param.use_poly_acc = mg_eig_use_poly_acc[level] ? QUDA_BOOLEAN_YES : QUDA_BOOLEAN_NO;
  mg_eig_param.poly_deg = mg_eig_poly_deg[level];
  mg_eig_param.a_min = mg_eig_amin[level];
  mg_eig_param.a_max = mg_eig_amax[level];

  // set file i/o parameters
  // Give empty strings, Multigrid will handle IO.
  strcpy(mg_eig_param.vec_infile, "");
  strcpy(mg_eig_param.vec_outfile, "");

  strcpy(mg_eig_param.QUDA_logfile, eig_QUDA_logfile);
}

void setMultigridParam(QudaMultigridParam &mg_param)
{
  QudaInvertParam &inv_param = *mg_param.invert_param;

  inv_param.Ls = 1;

  inv_param.sp_pad = 0;
  inv_param.cl_pad = 0;

  inv_param.cpu_prec = cpu_prec;
  inv_param.cuda_prec = cuda_prec;
  inv_param.cuda_prec_sloppy = cuda_prec_sloppy;
  inv_param.cuda_prec_precondition = cuda_prec_precondition;
  inv_param.preserve_source = QUDA_PRESERVE_SOURCE_NO;
  inv_param.gamma_basis = QUDA_DEGRAND_ROSSI_GAMMA_BASIS;
  inv_param.dirac_order = QUDA_DIRAC_ORDER;

  if (dslash_type == QUDA_CLOVER_WILSON_DSLASH || dslash_type == QUDA_TWISTED_CLOVER_DSLASH) {
    inv_param.clover_cpu_prec = cpu_prec;
    inv_param.clover_cuda_prec = cuda_prec;
    inv_param.clover_cuda_prec_sloppy = cuda_prec_sloppy;
    inv_param.clover_cuda_prec_precondition = cuda_prec_precondition;
    inv_param.clover_cuda_prec_refinement_sloppy = cuda_prec_sloppy;
    inv_param.clover_order = QUDA_PACKED_CLOVER_ORDER;
    inv_param.clover_coeff = clover_coeff;
  }

  inv_param.input_location = QUDA_CPU_FIELD_LOCATION;
  inv_param.output_location = QUDA_CPU_FIELD_LOCATION;

  inv_param.dslash_type = dslash_type;

  if (kappa == -1.0) {
    inv_param.mass = mass;
    inv_param.kappa = 1.0 / (2.0 * (1 + 3/anisotropy + mass));
  } else {
    inv_param.kappa = kappa;
    inv_param.mass = 0.5/kappa - (1 + 3/anisotropy);
  }

  if (dslash_type == QUDA_TWISTED_MASS_DSLASH || dslash_type == QUDA_TWISTED_CLOVER_DSLASH) {
    inv_param.mu = mu;
    inv_param.epsilon = epsilon;
    inv_param.twist_flavor = twist_flavor;
    inv_param.Ls = (inv_param.twist_flavor == QUDA_TWIST_NONDEG_DOUBLET) ? 2 : 1;

    if (twist_flavor == QUDA_TWIST_NONDEG_DOUBLET) {
      printfQuda("Twisted-mass doublet non supported (yet)\n");
      exit(0);
    }
  } else {
    inv_param.mu = 0.0;
  }

  inv_param.dagger = QUDA_DAG_NO;
  inv_param.mass_normalization = QUDA_KAPPA_NORMALIZATION;

  inv_param.matpc_type = matpc_type;
  inv_param.solution_type = QUDA_MAT_SOLUTION;

  inv_param.solve_type = QUDA_DIRECT_SOLVE;

  mg_param.invert_param = &inv_param;
  mg_param.n_level = mg_levels;
  for (int i=0; i<mg_param.n_level; i++) {
    for (int j = 0; j < 4; j++) {
      // if not defined use 4
      mg_param.geo_block_size[i][j] = geo_block_size[i][j] ? geo_block_size[i][j] : 4;
    }
    for (int j = 4; j < QUDA_MAX_DIM; j++) mg_param.geo_block_size[i][j] = 1;
    mg_param.use_eig_solver[i] = mg_eig[i] ? QUDA_BOOLEAN_YES : QUDA_BOOLEAN_NO;
    mg_param.spin_block_size[i] = 1;
    mg_param.verbosity[i] = mg_verbosity[i];
    mg_param.setup_inv_type[i] = setup_inv[i];
    mg_param.num_setup_iter[i] = num_setup_iter[i];
    mg_param.setup_tol[i] = setup_tol[i];
    mg_param.setup_maxiter[i] = setup_maxiter[i];

    // Basis to use for CA-CGN(E/R) setup
    mg_param.setup_ca_basis[i] = setup_ca_basis[i];

    // Basis size for CACG setup
    mg_param.setup_ca_basis_size[i] = setup_ca_basis_size[i];

    // Minimum and maximum eigenvalue for Chebyshev CA basis setup
    mg_param.setup_ca_lambda_min[i] = setup_ca_lambda_min[i];
    mg_param.setup_ca_lambda_max[i] = setup_ca_lambda_max[i];

    mg_param.setup_maxiter_refresh[i] = setup_maxiter_refresh[i];
    mg_param.n_vec[i] = nvec[i] == 0 ? 24 : nvec[i]; // default to 24 vectors if not set
    mg_param.n_block_ortho[i] = n_block_ortho[i];    // number of times to Gram-Schmidt
    mg_param.precision_null[i] = prec_null; // precision to store the null-space basis
    mg_param.smoother_halo_precision[i] = smoother_halo_prec; // precision of the halo exchange in the smoother
    mg_param.nu_pre[i] = nu_pre[i];
    mg_param.nu_post[i] = nu_post[i];
    mg_param.mu_factor[i] = mu_factor[i];

    mg_param.cycle_type[i] = QUDA_MG_CYCLE_RECURSIVE;

    // set the coarse solver wrappers including bottom solver
    mg_param.coarse_solver[i] = coarse_solver[i];
    mg_param.coarse_solver_tol[i] = coarse_solver_tol[i];
    mg_param.coarse_solver_maxiter[i] = coarse_solver_maxiter[i];

     // Basis to use for CA-CGN(E/R) coarse solver
    mg_param.coarse_solver_ca_basis[i] = coarse_solver_ca_basis[i];

    // Basis size for CACG coarse solver/
    mg_param.coarse_solver_ca_basis_size[i] = coarse_solver_ca_basis_size[i];

    // Minimum and maximum eigenvalue for Chebyshev CA basis
    mg_param.coarse_solver_ca_lambda_min[i] = coarse_solver_ca_lambda_min[i];
    mg_param.coarse_solver_ca_lambda_max[i] = coarse_solver_ca_lambda_max[i];

    mg_param.smoother[i] = smoother_type[i];

    // set the smoother / bottom solver tolerance (for MR smoothing this will be ignored)
    mg_param.smoother_tol[i] = smoother_tol[i];

    // set to QUDA_DIRECT_SOLVE for no even/odd preconditioning on the smoother
    // set to QUDA_DIRECT_PC_SOLVE for to enable even/odd preconditioning on the smoother
    mg_param.smoother_solve_type[i] = smoother_solve_type[i];

    // set to QUDA_ADDITIVE_SCHWARZ for Additive Schwarz precondioned smoother (presently only impelemented for MR)
    mg_param.smoother_schwarz_type[i] = schwarz_type[i];

    // if using Schwarz preconditioning then use local reductions only
    mg_param.global_reduction[i] = (schwarz_type[i] == QUDA_INVALID_SCHWARZ) ? QUDA_BOOLEAN_TRUE : QUDA_BOOLEAN_FALSE;

    // set number of Schwarz cycles to apply
    mg_param.smoother_schwarz_cycle[i] = schwarz_cycle[i];

    // Set set coarse_grid_solution_type: this defines which linear
    // system we are solving on a given level
    // * QUDA_MAT_SOLUTION - we are solving the full system and inject
    //   a full field into coarse grid
    // * QUDA_MATPC_SOLUTION - we are solving the e/o-preconditioned
    //   system, and only inject single parity field into coarse grid
    //
    // Multiple possible scenarios here
    //
    // 1. **Direct outer solver and direct smoother**: here we use
    // full-field residual coarsening, and everything involves the
    // full system so coarse_grid_solution_type = QUDA_MAT_SOLUTION
    //
    // 2. **Direct outer solver and preconditioned smoother**: here,
    // only the smoothing uses e/o preconditioning, so
    // coarse_grid_solution_type = QUDA_MAT_SOLUTION_TYPE.
    // We reconstruct the full residual prior to coarsening after the
    // pre-smoother, and then need to project the solution for post
    // smoothing.
    //
    // 3. **Preconditioned outer solver and preconditioned smoother**:
    // here we use single-parity residual coarsening throughout, so
    // coarse_grid_solution_type = QUDA_MATPC_SOLUTION.  This is a bit
    // questionable from a theoretical point of view, since we don't
    // coarsen the preconditioned operator directly, rather we coarsen
    // the full operator and preconditioned that, but it just works.
    // This is the optimal combination in general for Wilson-type
    // operators: although there is an occasional increase in
    // iteration or two), by working completely in the preconditioned
    // space, we save the cost of reconstructing the full residual
    // from the preconditioned smoother, and re-projecting for the
    // subsequent smoother, as well as reducing the cost of the
    // ancillary blas operations in the coarse-grid solve.
    //
    // Note, we cannot use preconditioned outer solve with direct
    // smoother
    //
    // Finally, we have to treat the top level carefully: for all
    // other levels the entry into and out of the grid will be a
    // full-field, which we can then work in Schur complement space or
    // not (e.g., freedom to choose coarse_grid_solution_type).  For
    // the top level, if the outer solver is for the preconditioned
    // system, then we must use preconditoning, e.g., option 3.) above.

    if (i == 0) { // top-level treatment
      if (coarse_solve_type[0] != solve_type)
        errorQuda("Mismatch between top-level MG solve type %d and outer solve type %d", coarse_solve_type[0], solve_type);

      if (solve_type == QUDA_DIRECT_SOLVE) {
        mg_param.coarse_grid_solution_type[i] = QUDA_MAT_SOLUTION;
      } else if (solve_type == QUDA_DIRECT_PC_SOLVE) {
        mg_param.coarse_grid_solution_type[i] = QUDA_MATPC_SOLUTION;
      } else {
        errorQuda("Unexpected solve_type = %d\n", solve_type);
      }

    } else {

      if (coarse_solve_type[i] == QUDA_DIRECT_SOLVE) {
        mg_param.coarse_grid_solution_type[i] = QUDA_MAT_SOLUTION;
      } else if (coarse_solve_type[i] == QUDA_DIRECT_PC_SOLVE) {
        mg_param.coarse_grid_solution_type[i] = QUDA_MATPC_SOLUTION;
      } else {
        errorQuda("Unexpected solve_type = %d\n", coarse_solve_type[i]);
      }

    }

    mg_param.omega[i] = omega; // over/under relaxation factor

    mg_param.location[i] = solver_location[i];
    mg_param.setup_location[i] = setup_location[i];
  }

  // whether to run GPU setup but putting temporaries into mapped (slow CPU) memory
  mg_param.setup_minimize_memory = QUDA_BOOLEAN_NO;

  // only coarsen the spin on the first restriction
  mg_param.spin_block_size[0] = 2;

  mg_param.setup_type = setup_type;
  mg_param.pre_orthonormalize = pre_orthonormalize ? QUDA_BOOLEAN_TRUE :  QUDA_BOOLEAN_FALSE;
  mg_param.post_orthonormalize = post_orthonormalize ? QUDA_BOOLEAN_TRUE :  QUDA_BOOLEAN_FALSE;

  mg_param.compute_null_vector = generate_nullspace ? QUDA_COMPUTE_NULL_VECTOR_YES
    : QUDA_COMPUTE_NULL_VECTOR_NO;

  mg_param.generate_all_levels = generate_all_levels ? QUDA_BOOLEAN_TRUE :  QUDA_BOOLEAN_FALSE;

<<<<<<< HEAD
  mg_param.run_verify = verify_results ? QUDA_BOOLEAN_YES : QUDA_BOOLEAN_NO;
  mg_param.run_low_mode_check = low_mode_check ? QUDA_BOOLEAN_YES : QUDA_BOOLEAN_NO;
  mg_param.run_oblique_proj_check = oblique_proj_check ? QUDA_BOOLEAN_YES : QUDA_BOOLEAN_NO;

  // Is NOT a staggered solve
  mg_param.is_staggered = QUDA_BOOLEAN_NO;
=======
  mg_param.run_verify = verify_results ? QUDA_BOOLEAN_TRUE : QUDA_BOOLEAN_FALSE;
>>>>>>> c71386da

  // set file i/o parameters
  for (int i = 0; i < mg_param.n_level; i++) {
    strcpy(mg_param.vec_infile[i], mg_vec_infile[i]);
    strcpy(mg_param.vec_outfile[i], mg_vec_outfile[i]);
    if (strcmp(mg_param.vec_infile[i], "") != 0) mg_param.vec_load[i] = QUDA_BOOLEAN_TRUE;
    if (strcmp(mg_param.vec_outfile[i], "") != 0) mg_param.vec_store[i] = QUDA_BOOLEAN_TRUE;
  }

  mg_param.coarse_guess = mg_eig_coarse_guess ? QUDA_BOOLEAN_YES : QUDA_BOOLEAN_NO;
  mg_param.preserve_deflation = QUDA_BOOLEAN_NO;

  // these need to tbe set for now but are actually ignored by the MG setup
  // needed to make it pass the initialization test
  inv_param.inv_type = QUDA_GCR_INVERTER;
  inv_param.tol = 1e-10;
  inv_param.maxiter = 1000;
  inv_param.reliable_delta = 1e-10;
  inv_param.gcrNkrylov = 10;

  inv_param.verbosity = verbosity;
  inv_param.verbosity_precondition = mg_verbosity[0];
}

void setInvertParam(QudaInvertParam &inv_param) {

  inv_param.Ls = 1;

  inv_param.sp_pad = 0;
  inv_param.cl_pad = 0;

  inv_param.cpu_prec = cpu_prec;
  inv_param.cuda_prec = cuda_prec;
  inv_param.cuda_prec_sloppy = cuda_prec_sloppy;

  inv_param.cuda_prec_precondition = cuda_prec_precondition;
  inv_param.preserve_source = QUDA_PRESERVE_SOURCE_NO;
  inv_param.gamma_basis = QUDA_DEGRAND_ROSSI_GAMMA_BASIS;
  inv_param.dirac_order = QUDA_DIRAC_ORDER;

  if (dslash_type == QUDA_CLOVER_WILSON_DSLASH || dslash_type == QUDA_TWISTED_CLOVER_DSLASH) {
    inv_param.clover_cpu_prec = cpu_prec;
    inv_param.clover_cuda_prec = cuda_prec;
    inv_param.clover_cuda_prec_sloppy = cuda_prec_sloppy;
    inv_param.clover_cuda_prec_precondition = cuda_prec_precondition;
    inv_param.clover_cuda_prec_refinement_sloppy = cuda_prec_sloppy;
    inv_param.clover_order = QUDA_PACKED_CLOVER_ORDER;
  }

  inv_param.input_location = QUDA_CPU_FIELD_LOCATION;
  inv_param.output_location = QUDA_CPU_FIELD_LOCATION;

  inv_param.dslash_type = dslash_type;

  if (kappa == -1.0) {
    inv_param.mass = mass;
    inv_param.kappa = 1.0 / (2.0 * (1 + 3/anisotropy + mass));
  } else {
    inv_param.kappa = kappa;
    inv_param.mass = 0.5/kappa - (1 + 3/anisotropy);
  }

  if (dslash_type == QUDA_TWISTED_MASS_DSLASH || dslash_type == QUDA_TWISTED_CLOVER_DSLASH) {
    inv_param.mu = mu;
    inv_param.epsilon = epsilon;
    inv_param.twist_flavor = twist_flavor;
    inv_param.Ls = (inv_param.twist_flavor == QUDA_TWIST_NONDEG_DOUBLET) ? 2 : 1;

    if (twist_flavor == QUDA_TWIST_NONDEG_DOUBLET) {
      printfQuda("Twisted-mass doublet non supported (yet)\n");
      exit(0);
    }
  } else {
    inv_param.mu = 0.0;
  }

  inv_param.clover_coeff = clover_coeff;

  inv_param.dagger = QUDA_DAG_NO;
  inv_param.mass_normalization = QUDA_KAPPA_NORMALIZATION;

  // do we want full solution or single-parity solution
  inv_param.solution_type = QUDA_MAT_SOLUTION;

  // do we want to use an even-odd preconditioned solve or not
  inv_param.solve_type = solve_type;
  inv_param.matpc_type = matpc_type;

  inv_param.inv_type = QUDA_GCR_INVERTER;

  inv_param.verbosity = verbosity;
  inv_param.verbosity_precondition = mg_verbosity[0];


  inv_param.inv_type_precondition = QUDA_MG_INVERTER;
  inv_param.pipeline = pipeline;
  inv_param.gcrNkrylov = gcrNkrylov;
  inv_param.tol = tol;

  // require both L2 relative and heavy quark residual to determine convergence
  inv_param.residual_type = static_cast<QudaResidualType>(QUDA_L2_RELATIVE_RESIDUAL);
  inv_param.tol_hq = tol_hq; // specify a tolerance for the residual for heavy quark residual

  // these can be set individually
  for (int i=0; i<inv_param.num_offset; i++) {
    inv_param.tol_offset[i] = inv_param.tol;
    inv_param.tol_hq_offset[i] = inv_param.tol_hq;
  }
  inv_param.maxiter = niter;
  inv_param.reliable_delta = reliable_delta;

  // domain decomposition preconditioner parameters
  inv_param.schwarz_type = QUDA_ADDITIVE_SCHWARZ;
  inv_param.precondition_cycle = 1;
  inv_param.tol_precondition = 1e-1;
  inv_param.maxiter_precondition = 1;
  inv_param.omega = 1.0;
}

 void setReunitarizationConsts(){
   using namespace quda;
    const double unitarize_eps = 1e-14;
    const double max_error = 1e-10;
    const int reunit_allow_svd = 1;
    const int reunit_svd_only  = 0;
    const double svd_rel_error = 1e-6;
    const double svd_abs_error = 1e-6;
    setUnitarizeLinksConstants(unitarize_eps, max_error,
                               reunit_allow_svd, reunit_svd_only,
                               svd_rel_error, svd_abs_error);

  }

void CallUnitarizeLinks(quda::cudaGaugeField *cudaInGauge){
   using namespace quda;
   int *num_failures_dev = (int*)device_malloc(sizeof(int));
   int num_failures;
   cudaMemset(num_failures_dev, 0, sizeof(int));
   unitarizeLinks(*cudaInGauge, num_failures_dev);

   cudaMemcpy(&num_failures, num_failures_dev, sizeof(int), cudaMemcpyDeviceToHost);
   if(num_failures>0) errorQuda("Error in the unitarization\n");
   device_free(num_failures_dev);
  }

int main(int argc, char **argv)
{
  // We give here the default values to some of the array
  solve_type = QUDA_DIRECT_PC_SOLVE;
  for (int i =0; i<QUDA_MAX_MG_LEVEL; i++) {
    mg_verbosity[i] = QUDA_SUMMARIZE;
    setup_inv[i] = QUDA_BICGSTAB_INVERTER;
    num_setup_iter[i] = 1;
    setup_tol[i] = 5e-6;
    setup_maxiter[i] = 500;
    setup_maxiter_refresh[i] = 100;
    mu_factor[i] = 1.;
    coarse_solve_type[i] = QUDA_INVALID_SOLVE;
    smoother_solve_type[i] = QUDA_INVALID_SOLVE;
    schwarz_type[i] = QUDA_INVALID_SCHWARZ;
    schwarz_cycle[i] = 1;
    smoother_type[i] = QUDA_MR_INVERTER;
    smoother_tol[i] = 0.25;
    coarse_solver[i] = QUDA_GCR_INVERTER;
    coarse_solver_tol[i] = 0.25;
    coarse_solver_maxiter[i] = 10;
    solver_location[i] = QUDA_CUDA_FIELD_LOCATION;
    setup_location[i] = QUDA_CUDA_FIELD_LOCATION;
    nu_pre[i] = 2;
    nu_post[i] = 2;
    n_block_ortho[i] = 1;

    // Default eigensolver params
    mg_eig[i] = false;
    mg_eig_tol[i] = 1e-3;
    mg_eig_nEv[i] = nvec[i];
    mg_eig_nKr[i] = 3 * nvec[i];
    mg_eig_require_convergence[i] = QUDA_BOOLEAN_YES;
    mg_eig_type[i] = QUDA_EIG_TR_LANCZOS;
    mg_eig_spectrum[i] = QUDA_SPECTRUM_SR_EIG;
    mg_eig_check_interval[i] = 5;
    mg_eig_max_restarts[i] = 100;
    mg_eig_use_normop[i] = QUDA_BOOLEAN_NO;
    mg_eig_use_dagger[i] = QUDA_BOOLEAN_NO;
    mg_eig_use_poly_acc[i] = QUDA_BOOLEAN_YES;
    mg_eig_poly_deg[i] = 100;
    mg_eig_amin[i] = 1.0;
    mg_eig_amax[i] = -1.0; // use power iterations

    setup_ca_basis[i] = QUDA_POWER_BASIS;
    setup_ca_basis_size[i] = 4;
    setup_ca_lambda_min[i] = 0.0;
    setup_ca_lambda_max[i] = -1.0; // use power iterations

    coarse_solver_ca_basis[i] = QUDA_POWER_BASIS;
    coarse_solver_ca_basis_size[i] = 4;
    coarse_solver_ca_lambda_min[i] = 0.0;
    coarse_solver_ca_lambda_max[i] = -1.0;

    strcpy(mg_vec_infile[i], "");
    strcpy(mg_vec_outfile[i], "");
  }
  reliable_delta = 1e-4;

  // command line options
  auto app = make_app();
  // add_eigen_option_group(app);
  // add_deflation_option_group(app);
  add_multigrid_option_group(app);
  try {
    app->parse(argc, argv);
  } catch (const CLI::ParseError &e) {
    return app->exit(e);
  }

  if (prec_sloppy == QUDA_INVALID_PRECISION) prec_sloppy = prec;
  if (prec_precondition == QUDA_INVALID_PRECISION) prec_precondition = prec_sloppy;
  if (prec_null == QUDA_INVALID_PRECISION) prec_null = prec_precondition;
  if (smoother_halo_prec == QUDA_INVALID_PRECISION) smoother_halo_prec = prec_null;
  if (link_recon_sloppy == QUDA_RECONSTRUCT_INVALID) link_recon_sloppy = link_recon;
  if (link_recon_precondition == QUDA_RECONSTRUCT_INVALID) link_recon_precondition = link_recon_sloppy;
  for (int i = 0; i < QUDA_MAX_MG_LEVEL; i++) {
    if (coarse_solve_type[i] == QUDA_INVALID_SOLVE) coarse_solve_type[i] = solve_type;
    if (smoother_solve_type[i] == QUDA_INVALID_SOLVE) smoother_solve_type[i] = QUDA_DIRECT_PC_SOLVE;
  }

  // initialize QMP/MPI, QUDA comms grid and RNG (test_util.cpp)
  initComms(argc, argv, gridsize_from_cmdline);

  // call srand() with a rank-dependent seed
  initRand();

  // *** QUDA parameters begin here.

  if (dslash_type != QUDA_WILSON_DSLASH &&
      dslash_type != QUDA_CLOVER_WILSON_DSLASH &&
      dslash_type != QUDA_TWISTED_MASS_DSLASH &&
      dslash_type != QUDA_TWISTED_CLOVER_DSLASH) {
    printfQuda("dslash_type %d not supported\n", dslash_type);
    exit(0);
  }

  QudaGaugeParam gauge_param = newQudaGaugeParam();
  setGaugeParam(gauge_param);

  QudaInvertParam inv_param = newQudaInvertParam();
  setInvertParam(inv_param);

  QudaMultigridParam mg_param = newQudaMultigridParam();
  // Set sub structures
  QudaInvertParam mg_inv_param = newQudaInvertParam();
  QudaEigParam mg_eig_param[mg_levels];
  for (int i = 0; i < mg_levels; i++) {
    if (mg_eig[i]) {
      mg_eig_param[i] = newQudaEigParam();
      setEigParam(mg_eig_param[i], i);
      mg_param.eig_param[i] = &mg_eig_param[i];
    } else {
      mg_param.eig_param[i] = nullptr;
    }
  }

  // Set MG
  mg_param.invert_param = &mg_inv_param;
  setMultigridParam(mg_param);

  display_test_info();

  // *** Everything between here and the call to initQuda() is
  // *** application-specific.

  setDims(gauge_param.X);

  setSpinorSiteSize(24);

  size_t gSize = (gauge_param.cpu_prec == QUDA_DOUBLE_PRECISION) ? sizeof(double) : sizeof(float);
  size_t sSize = (inv_param.cpu_prec == QUDA_DOUBLE_PRECISION) ? sizeof(double) : sizeof(float);

  void *gauge[4], *clover=0, *clover_inv=0;

  for (int dir = 0; dir < 4; dir++) {
    gauge[dir] = malloc(V*gaugeSiteSize*gSize);
  }

  if (strcmp(latfile,"")) {  // load in the command line supplied gauge field
    read_gauge_field(latfile, gauge, gauge_param.cpu_prec, gauge_param.X, argc, argv);
    construct_gauge_field(gauge, 2, gauge_param.cpu_prec, &gauge_param);
  } else { // else generate an SU(3) field
    if (unit_gauge) {
      // unit SU(3) field
      construct_gauge_field(gauge, 0, gauge_param.cpu_prec, &gauge_param);
    } else {
      // random SU(3) field
      construct_gauge_field(gauge, 1, gauge_param.cpu_prec, &gauge_param);
    }
  }

  if (dslash_type == QUDA_CLOVER_WILSON_DSLASH || dslash_type == QUDA_TWISTED_CLOVER_DSLASH) {
    double norm = 0.1; // clover components are random numbers in the range (-norm, norm)
    double diag = 1.0; // constant added to the diagonal

    size_t cSize = inv_param.clover_cpu_prec;
    clover = malloc(V*cloverSiteSize*cSize);
    clover_inv = malloc(V*cloverSiteSize*cSize);
    if (!compute_clover) construct_clover_field(clover, norm, diag, inv_param.clover_cpu_prec);

    inv_param.compute_clover = compute_clover;
    if (compute_clover) inv_param.return_clover = 1;
    inv_param.compute_clover_inverse = 1;
    inv_param.return_clover_inverse = 1;
  }

  void *spinorIn = malloc(V*spinorSiteSize*sSize*inv_param.Ls);
  void *spinorCheck = malloc(V*spinorSiteSize*sSize*inv_param.Ls);
  void *spinorOut = malloc(V * spinorSiteSize * sSize * inv_param.Ls);

  // start the timer
  double time0 = -((double)clock());

  // initialize the QUDA library
  initQuda(device);

  {
    using namespace quda;
    GaugeFieldParam gParam(0, gauge_param);
    gParam.pad = 0;
    gParam.ghostExchange = QUDA_GHOST_EXCHANGE_NO;
    gParam.create      = QUDA_NULL_FIELD_CREATE;
    gParam.link_type   = gauge_param.type;
    gParam.reconstruct = gauge_param.reconstruct;
    gParam.order       = (gauge_param.cuda_prec == QUDA_DOUBLE_PRECISION || gauge_param.reconstruct == QUDA_RECONSTRUCT_NO )
      ? QUDA_FLOAT2_GAUGE_ORDER : QUDA_FLOAT4_GAUGE_ORDER;
    cudaGaugeField *gauge = new cudaGaugeField(gParam);

    int pad = 0;
    int y[4];
    int R[4] = {0,0,0,0};
    for(int dir=0; dir<4; ++dir) if(comm_dim_partitioned(dir)) R[dir] = 2;
    for(int dir=0; dir<4; ++dir) y[dir] = gauge_param.X[dir] + 2 * R[dir];
    GaugeFieldParam gParamEx(y, prec, link_recon,
			     pad, QUDA_VECTOR_GEOMETRY, QUDA_GHOST_EXCHANGE_EXTENDED);
    gParamEx.create = QUDA_ZERO_FIELD_CREATE;
    gParamEx.order = gParam.order;
    gParamEx.siteSubset = QUDA_FULL_SITE_SUBSET;
    gParamEx.t_boundary = gParam.t_boundary;
    gParamEx.nFace = 1;
    for(int dir=0; dir<4; ++dir) gParamEx.r[dir] = R[dir];
    cudaGaugeField *gaugeEx = new cudaGaugeField(gParamEx);
    // CURAND random generator initialization
    RNG *randstates = new RNG(*gauge, 1234);
    randstates->Init();

    int nsteps = 10;
    int nhbsteps = 1;
    int novrsteps = 1;
    bool coldstart = false;
    double beta_value = 6.2;

    if(link_recon != QUDA_RECONSTRUCT_8 && coldstart) InitGaugeField( *gaugeEx);
    else{
      InitGaugeField( *gaugeEx, *randstates );
    }
    // Reunitarization setup
    setReunitarizationConsts();
    plaquette(*gaugeEx);

    Monte(*gaugeEx, *randstates, beta_value, 100 * nhbsteps, 100 * novrsteps);

    // copy into regular field
    copyExtendedGauge(*gauge, *gaugeEx, QUDA_CUDA_FIELD_LOCATION);

    // load the gauge field from gauge
    gauge_param.gauge_order = (gauge_param.cuda_prec == QUDA_DOUBLE_PRECISION || gauge_param.reconstruct == QUDA_RECONSTRUCT_NO )
      ? QUDA_FLOAT2_GAUGE_ORDER : QUDA_FLOAT4_GAUGE_ORDER;
    gauge_param.location = QUDA_CUDA_FIELD_LOCATION;

    loadGaugeQuda(gauge->Gauge_p(), &gauge_param);
    double3 plaq = plaquette(*gaugeEx);
    double charge = qChargeQuda();

    // Demonstrate MG evolution on an evolving gauge field
    //----------------------------------------------------
    printfQuda("\n======================================================\n");
    printfQuda("Running MG gauge evolution test at constant quark mass\n");
    printfQuda("======================================================\n");
    printfQuda("step=%d plaquette = %g topological charge = %g, mass = %g kappa = %g, mu = %g\n", 0, plaq.x, charge,
               inv_param.mass, inv_param.kappa, inv_param.mu);

    // this line ensure that if we need to construct the clover inverse (in either the smoother or the solver) we do so
    if (mg_param.smoother_solve_type[0] == QUDA_DIRECT_PC_SOLVE || solve_type == QUDA_DIRECT_PC_SOLVE)
      inv_param.solve_type = QUDA_DIRECT_PC_SOLVE;
    if (dslash_type == QUDA_CLOVER_WILSON_DSLASH || dslash_type == QUDA_TWISTED_CLOVER_DSLASH)
      loadCloverQuda(clover, clover_inv, &inv_param);

    inv_param.solve_type = solve_type; // restore actual solve_type we want to do

    // create a point source at 0 (in each subvolume...  FIXME)
    memset(spinorIn, 0, inv_param.Ls*V*spinorSiteSize*sSize);
    memset(spinorCheck, 0, inv_param.Ls*V*spinorSiteSize*sSize);
    memset(spinorOut, 0, inv_param.Ls*V*spinorSiteSize*sSize);

    if (inv_param.cpu_prec == QUDA_SINGLE_PRECISION) {
      for (int i=0; i<inv_param.Ls*V*spinorSiteSize; i++) ((float*)spinorIn)[i] = rand() / (float)RAND_MAX;
    } else {
      for (int i=0; i<inv_param.Ls*V*spinorSiteSize; i++) ((double*)spinorIn)[i] = rand() / (double)RAND_MAX;
    }

    // do reference BiCGStab solve
    QudaInvertParam inv_param2 = inv_param;
    inv_param2.inv_type = QUDA_BICGSTABL_INVERTER;
    inv_param2.gcrNkrylov = 4;
    inv_param2.inv_type_precondition = QUDA_INVALID_INVERTER;
    inv_param2.reliable_delta = 0.1;
    inv_param2.maxiter = 10000;
    inv_param2.chrono_use_resident = true;
    inv_param2.chrono_make_resident = true;
    inv_param2.chrono_index = 0 ;
    inv_param2.chrono_max_dim = 7;
    inv_param2.chrono_precision = inv_param2.cuda_prec_sloppy; // use sloppy precision for chrono basis
    inv_param2.use_init_guess = QUDA_USE_INIT_GUESS_YES;

    invertQuda(spinorOut, spinorIn, &inv_param2);

    // setup the multigrid solver
    void *mg_preconditioner = newMultigridQuda(&mg_param);
    inv_param.preconditioner = mg_preconditioner;
    invertQuda(spinorOut, spinorIn, &inv_param);

    for (int step = 1; step < nsteps; ++step) {
      freeGaugeQuda();
      Monte( *gaugeEx, *randstates, beta_value, nhbsteps, novrsteps);

      //Reunitarize gauge links...
      CallUnitarizeLinks(gaugeEx);

      // copy into regular field
      copyExtendedGauge(*gauge, *gaugeEx, QUDA_CUDA_FIELD_LOCATION);

      loadGaugeQuda(gauge->Gauge_p(), &gauge_param);
      plaq = plaquette(*gaugeEx);
      charge = qChargeQuda();
      printfQuda("step=%d plaquette = %g topological charge = %g, mass = %g kappa = %g, mu = %g\n", step, plaq.x,
                 charge, inv_param.mass, inv_param.kappa, inv_param.mu);

      // reference BiCGStab for comparison
      invertQuda(spinorOut, spinorIn, &inv_param2);

      updateMultigridQuda(mg_preconditioner, &mg_param); // update the multigrid operator for new gauge and clover fields
      invertQuda(spinorOut, spinorIn, &inv_param);

      if (inv_param.iter == inv_param.maxiter) {
        char vec_outfile[QUDA_MAX_MG_LEVEL][256];
        for (int i=0; i<mg_param.n_level; i++) {
          strcpy(vec_outfile[i], mg_param.vec_outfile[i]);
          sprintf(mg_param.vec_outfile[i], "dump_step_evolve_%d", step);
        }
        warningQuda("Solver failed to converge within max iteration count - dumping null vectors to %s",
                    mg_param.vec_outfile[0]);

        dumpMultigridQuda(mg_preconditioner, &mg_param);
        for (int i=0; i<mg_param.n_level; i++) {
          strcpy(mg_param.vec_outfile[i], vec_outfile[i]); // restore output file name
        }
      }
    }

    // free the multigrid solver
    destroyMultigridQuda(mg_preconditioner);

    // Demonstrate MG evolution on a fixed gauge field and different masses
    //---------------------------------------------------------------------
    // setup the multigrid solver
    printfQuda("\n====================================================\n");
    printfQuda("Running MG mass scaling test at constant gauge field\n");
    printfQuda("====================================================\n");

    invertQuda(spinorOut, spinorIn, &inv_param2);

    mg_param.preserve_deflation = mg_eig_preserve_deflation ? QUDA_BOOLEAN_YES : QUDA_BOOLEAN_NO;
    for (int i = 0; i < mg_param.n_level; i++) mg_param.setup_maxiter_refresh[i] = 0;

    mg_preconditioner = newMultigridQuda(&mg_param);
    inv_param.preconditioner = mg_preconditioner;
    invertQuda(spinorOut, spinorIn, &inv_param);

    freeGaugeQuda();

    // Reunitarize gauge links...
    CallUnitarizeLinks(gaugeEx);

    // copy into regular field
    copyExtendedGauge(*gauge, *gaugeEx, QUDA_CUDA_FIELD_LOCATION);

    loadGaugeQuda(gauge->Gauge_p(), &gauge_param);
    for (int step = 1; step < nsteps; ++step) {

      plaq = plaquette(*gaugeEx);
      charge = qChargeQuda();

      // Increment the mass/kappa and mu values to emulate heavy/light flavour updates
      if (kappa == -1.0) {
        inv_param.mass = mass + 0.01 * step;
        inv_param.kappa = 1.0 / (2.0 * (1 + 3 / anisotropy + mass + 0.01 * step));
        mg_param.invert_param->mass = inv_param.mass;
        mg_param.invert_param->kappa = inv_param.kappa;
        inv_param2.mass = mass + 0.01 * step;
        inv_param2.kappa = 1.0 / (2.0 * (1 + 3 / anisotropy + mass + 0.01 * step));
      } else {
        inv_param.kappa = kappa - 0.001 * step;
        inv_param.mass = 0.5 / (kappa - 0.001 * step) - (1 + 3 / anisotropy);
        mg_param.invert_param->mass = inv_param.mass;
        mg_param.invert_param->kappa = inv_param.kappa;
        inv_param2.kappa = kappa - 0.001 * step;
        inv_param2.mass = 0.5 / (kappa - 0.001 * step) - (1 + 3 / anisotropy);
      }
      if (dslash_type == QUDA_TWISTED_MASS_DSLASH || dslash_type == QUDA_TWISTED_CLOVER_DSLASH) {
        // Multiply by -1.0 to emulate twist switch
        inv_param.mu = -1.0 * mu + 0.01 * step;
        inv_param2.mu = -1.0 * mu + 0.01 * step;
        mg_param.invert_param->mu = inv_param.mu;
      }

      printfQuda("step=%d plaquette = %g topological charge = %g, mass = %g kappa = %g, mu = %g\n", step, plaq.x,
                 charge, inv_param.mass, inv_param.kappa, inv_param.mu);

      // reference BiCGStab for comparison
      invertQuda(spinorOut, spinorIn, &inv_param2);

      updateMultigridQuda(mg_preconditioner, &mg_param); // update the multigrid operator for new mass and mu values
      invertQuda(spinorOut, spinorIn, &inv_param);

      if (inv_param.iter == inv_param.maxiter) {
        char vec_outfile[QUDA_MAX_MG_LEVEL][256];
        for (int i = 0; i < mg_param.n_level; i++) {
          strcpy(vec_outfile[i], mg_param.vec_outfile[i]);
          sprintf(mg_param.vec_outfile[i], "dump_step_shift_%d", step);
        }
        warningQuda("Solver failed to converge within max iteration count - dumping null vectors to %s",
                    mg_param.vec_outfile[0]);

        dumpMultigridQuda(mg_preconditioner, &mg_param);
        for (int i = 0; i < mg_param.n_level; i++) {
          strcpy(mg_param.vec_outfile[i], vec_outfile[i]); // restore output file name
        }
      }
    }

    // free the multigrid solver
    destroyMultigridQuda(mg_preconditioner);

    delete gauge;
    delete gaugeEx;
    //Release all temporary memory used for data exchange between GPUs in multi-GPU mode
    PGaugeExchangeFree();
 
    randstates->Release();
    delete randstates;
  }

  // stop the timer
  time0 += clock();
  time0 /= CLOCKS_PER_SEC;
    
  //printfQuda("\nDone: %i iter / %g secs = %g Gflops, total time = %g secs\n", 
  //inv_param.iter, inv_param.secs, inv_param.gflops/inv_param.secs, time0);
  printfQuda("\nDone: %i iter / %g secs = %g Gflops, total time = %g secs\n", 
	 inv_param.iter, inv_param.secs, inv_param.gflops/inv_param.secs, 0.0);

  freeGaugeQuda();
  if (dslash_type == QUDA_CLOVER_WILSON_DSLASH || dslash_type == QUDA_TWISTED_CLOVER_DSLASH) freeCloverQuda();

  // finalize the QUDA library
  endQuda();

  // finalize the communications layer
  finalizeComms();

  if (dslash_type == QUDA_CLOVER_WILSON_DSLASH || dslash_type == QUDA_TWISTED_CLOVER_DSLASH) {
    if (clover) free(clover);
    if (clover_inv) free(clover_inv);
  }

  for (int dir = 0; dir<4; dir++) free(gauge[dir]);

  free(spinorIn);
  free(spinorCheck);
  free(spinorOut);

  return 0;
}<|MERGE_RESOLUTION|>--- conflicted
+++ resolved
@@ -391,16 +391,12 @@
 
   mg_param.generate_all_levels = generate_all_levels ? QUDA_BOOLEAN_TRUE :  QUDA_BOOLEAN_FALSE;
 
-<<<<<<< HEAD
-  mg_param.run_verify = verify_results ? QUDA_BOOLEAN_YES : QUDA_BOOLEAN_NO;
-  mg_param.run_low_mode_check = low_mode_check ? QUDA_BOOLEAN_YES : QUDA_BOOLEAN_NO;
-  mg_param.run_oblique_proj_check = oblique_proj_check ? QUDA_BOOLEAN_YES : QUDA_BOOLEAN_NO;
+  mg_param.run_verify = verify_results ? QUDA_BOOLEAN_TRUE : QUDA_BOOLEAN_FALSE;
+  mg_param.run_low_mode_check = low_mode_check ? QUDA_BOOLEAN_TRUE : QUDA_BOOLEAN_FALSE;
+  mg_param.run_oblique_proj_check = oblique_proj_check ? QUDA_BOOLEAN_TRUE : QUDA_BOOLEAN_FALSE;
 
   // Is NOT a staggered solve
-  mg_param.is_staggered = QUDA_BOOLEAN_NO;
-=======
-  mg_param.run_verify = verify_results ? QUDA_BOOLEAN_TRUE : QUDA_BOOLEAN_FALSE;
->>>>>>> c71386da
+  mg_param.is_staggered = QUDA_BOOLEAN_FALSE;
 
   // set file i/o parameters
   for (int i = 0; i < mg_param.n_level; i++) {
