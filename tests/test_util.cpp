--- conflicted
+++ resolved
@@ -1567,19 +1567,15 @@
 QudaInverterType inv_type;
 QudaInverterType precon_type = QUDA_INVALID_INVERTER;
 int multishift = 0;
-<<<<<<< HEAD
-double mass = 0.1;
-
-int gpu_prolongate = 0;
-int mg_levels = 2;
-=======
 bool verify_results = true;
 double mass = 0.1;
 QudaTwistFlavorType twist_flavor = QUDA_TWIST_MINUS;
 bool kernel_pack_t = false;
 QudaMassNormalization normalization = QUDA_KAPPA_NORMALIZATION;
 QudaMatPCType matpc_type = QUDA_MATPC_EVEN_EVEN;
->>>>>>> 794e10a3
+
+int gpu_prolongate = 0;
+int mg_levels = 2;
 
 static int dim_partitioned[4] = {0,0,0,0};
 
@@ -1628,15 +1624,11 @@
   printf("    --matpc                                   # Matrix preconditioning type (even-even, odd_odd, even_even_asym, odd_odd_asym) \n");
   printf("    --tune <true/false>                       # Whether to autotune or not (default true)\n");     
   printf("    --test                                    # Test method (different for each test)\n");
-<<<<<<< HEAD
+  printf("    --verify <true/false>                     # Verify the GPU results using CPU results (default true)\n");
   printf("    --nvec                                    # Number of vectors to load\n");
-  printf("    --mass                                    # Mass of Dirac operator\n");
   printf("    --gpu-prolongate <true/false>             # Whether to do the transfer operators on the GPU (default false)\n");
   printf("    --mg-levels <2+>                          # The number of multigrid levels to do (default 2)\n");
   printf("    --load-vec file                           # Load the vectors \"file\" for the multigrid_test (requires QIO)\n");
-=======
-  printf("    --verify <true/false>                     # Verify the GPU results using CPU results (default true)\n");
->>>>>>> 794e10a3
   printf("    --help                                    # Print out this message\n"); 
   usage_extra(argv); 
 #ifdef MULTI_GPU
