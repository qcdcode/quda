--- conflicted
+++ resolved
@@ -1275,15 +1275,8 @@
     break;
 
         case TUP:
-<<<<<<< HEAD
-    if (last_node_in_t && i4 == (X4-1)){
-      coeff *= -1;
-    }
-    break;
-=======
           if (last_node_in_t() && i4 == (X4 - 1)) { coeff *= -1; }
           break;
->>>>>>> bcc8216b
 
   default:
     printf("ERROR: wrong dir(%d)\n", dir);
