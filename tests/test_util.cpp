#include <complex>
#include <stdlib.h>
#include <stdio.h>
#include <string.h>
#include <short.h>

#if defined(QMP_COMMS)
#include <qmp.h>
#elif defined(MPI_COMMS)
#include <mpi.h>
#endif

#include <wilson_dslash_reference.h>
#include <test_util.h>

#include <dslash_quda.h>
#include "misc.h"

using namespace std;

#define XUP 0
#define YUP 1
#define ZUP 2
#define TUP 3


int Z[4];
int V;
int Vh;
int Vs_x, Vs_y, Vs_z, Vs_t;
int Vsh_x, Vsh_y, Vsh_z, Vsh_t;
int faceVolume[4];

//extended volume, +4
int E1, E1h, E2, E3, E4; 
int E[4];
int V_ex, Vh_ex;

int Ls;
int V5;
int V5h;

int mySpinorSiteSize;

extern float fat_link_max;

/**
 * For MPI, the default node mapping is lexicographical with t varying fastest.
 */
int gridsize_from_cmdline[4] = {1,1,1,1};

static int lex_rank_from_coords_t(const int *coords, void *fdata)
{
  int rank = coords[0];
  for (int i = 1; i < 4; i++) {
    rank = gridsize_from_cmdline[i] * rank + coords[i];
  }
  return rank;
}

static int lex_rank_from_coords_x(const int *coords, void *fdata)
{
  int rank = coords[3];
  for (int i = 2; i >= 0; i--) {
    rank = gridsize_from_cmdline[i] * rank + coords[i];
  }
  return rank;
}

static int rank_order = 0;

void initComms(int argc, char **argv, const int *commDims)
{
#if defined(QMP_COMMS)
  QMP_thread_level_t tl;
  QMP_init_msg_passing(&argc, &argv, QMP_THREAD_SINGLE, &tl);

  // FIXME? - tests crash without this
  QMP_declare_logical_topology(commDims, 4);

#elif defined(MPI_COMMS)
#ifdef PTHREADS
  int provided;
  MPI_Init_thread(&argc, &argv, MPI_THREAD_MULTIPLE, &provided);
#else
  MPI_Init(&argc, &argv);
#endif

#endif
  QudaCommsMap func = rank_order == 0 ? lex_rank_from_coords_t : lex_rank_from_coords_x;

  initCommsGridQuda(4, commDims, func, NULL);
  initRand();

  printfQuda("Rank order is %s major (%s running fastest)\n",
	     rank_order == 0 ? "column" : "row", rank_order == 0 ? "t" : "x");

#ifdef HAVE_QIO
  int partitioned = 0;
  for (int i=0; i<4; i++) if (comm_dim(i) > 1) partitioned++;
  if (rank_order == 0 && partitioned > 1)
    errorQuda("Use of QIO is not supported with column-major process ordering, use row-major instead (--rank-order row)");
#endif
}


void finalizeComms()
{
#if defined(QMP_COMMS)
  QMP_finalize_msg_passing();
#elif defined(MPI_COMMS)
  MPI_Finalize();
#endif
}


void initRand()
{
  int rank = 0;

#if defined(QMP_COMMS)
  rank = QMP_get_node_number();
#elif defined(MPI_COMMS)
  MPI_Comm_rank(MPI_COMM_WORLD, &rank);
#endif

  srand(17*rank + 137);
}

void setDims(int *X) {
  V = 1;
  for (int d=0; d< 4; d++) {
    V *= X[d];
    Z[d] = X[d];

    faceVolume[d] = 1;
    for (int i=0; i<4; i++) {
      if (i==d) continue;
      faceVolume[d] *= X[i];
    }
  }
  Vh = V/2;

  Vs_x = X[1]*X[2]*X[3];
  Vs_y = X[0]*X[2]*X[3];
  Vs_z = X[0]*X[1]*X[3];
  Vs_t = X[0]*X[1]*X[2];
  
  Vsh_x = Vs_x/2;
  Vsh_y = Vs_y/2;
  Vsh_z = Vs_z/2;
  Vsh_t = Vs_t/2;


  E1=X[0]+4; E2=X[1]+4; E3=X[2]+4; E4=X[3]+4;
  E1h=E1/2;
  E[0] = E1;
  E[1] = E2;
  E[2] = E3;
  E[3] = E4;
  V_ex = E1*E2*E3*E4;
  Vh_ex = V_ex/2;

}


void dw_setDims(int *X, const int L5) 
{
  V = 1;
  for (int d=0; d< 4; d++) 
  {
    V *= X[d];
    Z[d] = X[d];

    faceVolume[d] = 1;
    for (int i=0; i<4; i++) {
      if (i==d) continue;
      faceVolume[d] *= X[i];
    }
  }
  Vh = V/2;
  
  Ls = L5;
  V5 = V*Ls;
  V5h = Vh*Ls;

  Vs_t = Z[0]*Z[1]*Z[2]*Ls;//?
  Vsh_t = Vs_t/2;  //?
}


void setSpinorSiteSize(int n)
{
  mySpinorSiteSize = n;
}


template <typename Float>
static void printVector(Float *v) {
  printfQuda("{(%f %f) (%f %f) (%f %f)}\n", v[0], v[1], v[2], v[3], v[4], v[5]);
}

// X indexes the lattice site
void printSpinorElement(void *spinor, int X, QudaPrecision precision) {
  if (precision == QUDA_DOUBLE_PRECISION)
    for (int s=0; s<4; s++) printVector((double*)spinor+X*24+s*6);
  else
    for (int s=0; s<4; s++) printVector((float*)spinor+X*24+s*6);
}

// X indexes the full lattice
void printGaugeElement(void *gauge, int X, QudaPrecision precision) {
  if (getOddBit(X) == 0) {
    if (precision == QUDA_DOUBLE_PRECISION)
      for (int m=0; m<3; m++) printVector((double*)gauge +(X/2)*gaugeSiteSize + m*3*2);
    else
      for (int m=0; m<3; m++) printVector((float*)gauge +(X/2)*gaugeSiteSize + m*3*2);
      
  } else {
    if (precision == QUDA_DOUBLE_PRECISION)
      for (int m = 0; m < 3; m++) printVector((double*)gauge + (X/2+Vh)*gaugeSiteSize + m*3*2);
    else
      for (int m = 0; m < 3; m++) printVector((float*)gauge + (X/2+Vh)*gaugeSiteSize + m*3*2);
  }
}

// returns 0 or 1 if the full lattice index X is even or odd
int getOddBit(int Y) {
  int x4 = Y/(Z[2]*Z[1]*Z[0]);
  int x3 = (Y/(Z[1]*Z[0])) % Z[2];
  int x2 = (Y/Z[0]) % Z[1];
  int x1 = Y % Z[0];
  return (x4+x3+x2+x1) % 2;
}

// a+=b
template <typename Float>
inline void complexAddTo(Float *a, Float *b) {
  a[0] += b[0];
  a[1] += b[1];
}

// a = b*c
template <typename Float>
inline void complexProduct(Float *a, Float *b, Float *c) {
  a[0] = b[0]*c[0] - b[1]*c[1];
  a[1] = b[0]*c[1] + b[1]*c[0];
}

// a = conj(b)*conj(c)
template <typename Float>
inline void complexConjugateProduct(Float *a, Float *b, Float *c) {
  a[0] = b[0]*c[0] - b[1]*c[1];
  a[1] = -b[0]*c[1] - b[1]*c[0];
}

// a = conj(b)*c
template <typename Float>
inline void complexDotProduct(Float *a, Float *b, Float *c) {
  a[0] = b[0]*c[0] + b[1]*c[1];
  a[1] = b[0]*c[1] - b[1]*c[0];
}

// a += b*c
template <typename Float>
inline void accumulateComplexProduct(Float *a, Float *b, Float *c, Float sign) {
  a[0] += sign*(b[0]*c[0] - b[1]*c[1]);
  a[1] += sign*(b[0]*c[1] + b[1]*c[0]);
}

// a += conj(b)*c)
template <typename Float>
inline void accumulateComplexDotProduct(Float *a, Float *b, Float *c) {
  a[0] += b[0]*c[0] + b[1]*c[1];
  a[1] += b[0]*c[1] - b[1]*c[0];
}

template <typename Float>
inline void accumulateConjugateProduct(Float *a, Float *b, Float *c, int sign) {
  a[0] += sign * (b[0]*c[0] - b[1]*c[1]);
  a[1] -= sign * (b[0]*c[1] + b[1]*c[0]);
}

template <typename Float>
inline void su3Construct12(Float *mat) {
  Float *w = mat+12;
  w[0] = 0.0;
  w[1] = 0.0;
  w[2] = 0.0;
  w[3] = 0.0;
  w[4] = 0.0;
  w[5] = 0.0;
}

// Stabilized Bunk and Sommer
template <typename Float>
inline void su3Construct8(Float *mat) {
  mat[0] = atan2(mat[1], mat[0]);
  mat[1] = atan2(mat[13], mat[12]);
  for (int i=8; i<18; i++) mat[i] = 0.0;
}

void su3_construct(void *mat, QudaReconstructType reconstruct, QudaPrecision precision) {
  if (reconstruct == QUDA_RECONSTRUCT_12) {
    if (precision == QUDA_DOUBLE_PRECISION) su3Construct12((double*)mat);
    else su3Construct12((float*)mat);
  } else {
    if (precision == QUDA_DOUBLE_PRECISION) su3Construct8((double*)mat);
    else su3Construct8((float*)mat);
  }
}

// given first two rows (u,v) of SU(3) matrix mat, reconstruct the third row
// as the cross product of the conjugate vectors: w = u* x v*
// 
// 48 flops
template <typename Float>
static void su3Reconstruct12(Float *mat, int dir, int ga_idx, QudaGaugeParam *param) {
  Float *u = &mat[0*(3*2)];
  Float *v = &mat[1*(3*2)];
  Float *w = &mat[2*(3*2)];
  w[0] = 0.0; w[1] = 0.0; w[2] = 0.0; w[3] = 0.0; w[4] = 0.0; w[5] = 0.0;
  accumulateConjugateProduct(w+0*(2), u+1*(2), v+2*(2), +1);
  accumulateConjugateProduct(w+0*(2), u+2*(2), v+1*(2), -1);
  accumulateConjugateProduct(w+1*(2), u+2*(2), v+0*(2), +1);
  accumulateConjugateProduct(w+1*(2), u+0*(2), v+2*(2), -1);
  accumulateConjugateProduct(w+2*(2), u+0*(2), v+1*(2), +1);
  accumulateConjugateProduct(w+2*(2), u+1*(2), v+0*(2), -1);
  Float u0 = (dir < 3 ? param->anisotropy :
	      (ga_idx >= (Z[3]-1)*Z[0]*Z[1]*Z[2]/2 ? param->t_boundary : 1));
  w[0]*=u0; w[1]*=u0; w[2]*=u0; w[3]*=u0; w[4]*=u0; w[5]*=u0;
}

template <typename Float>
static void su3Reconstruct8(Float *mat, int dir, int ga_idx, QudaGaugeParam *param) {
  // First reconstruct first row
  Float row_sum = 0.0;
  row_sum += mat[2]*mat[2];
  row_sum += mat[3]*mat[3];
  row_sum += mat[4]*mat[4];
  row_sum += mat[5]*mat[5];
  Float u0 = (dir < 3 ? param->anisotropy :
	      (ga_idx >= (Z[3]-1)*Z[0]*Z[1]*Z[2]/2 ? param->t_boundary : 1));
  Float U00_mag = sqrt(1.f/(u0*u0) - row_sum);

  mat[14] = mat[0];
  mat[15] = mat[1];

  mat[0] = U00_mag * cos(mat[14]);
  mat[1] = U00_mag * sin(mat[14]);

  Float column_sum = 0.0;
  for (int i=0; i<2; i++) column_sum += mat[i]*mat[i];
  for (int i=6; i<8; i++) column_sum += mat[i]*mat[i];
  Float U20_mag = sqrt(1.f/(u0*u0) - column_sum);

  mat[12] = U20_mag * cos(mat[15]);
  mat[13] = U20_mag * sin(mat[15]);

  // First column now restored

  // finally reconstruct last elements from SU(2) rotation
  Float r_inv2 = 1.0/(u0*row_sum);

  // U11
  Float A[2];
  complexDotProduct(A, mat+0, mat+6);
  complexConjugateProduct(mat+8, mat+12, mat+4);
  accumulateComplexProduct(mat+8, A, mat+2, u0);
  mat[8] *= -r_inv2;
  mat[9] *= -r_inv2;

  // U12
  complexConjugateProduct(mat+10, mat+12, mat+2);
  accumulateComplexProduct(mat+10, A, mat+4, -u0);
  mat[10] *= r_inv2;
  mat[11] *= r_inv2;

  // U21
  complexDotProduct(A, mat+0, mat+12);
  complexConjugateProduct(mat+14, mat+6, mat+4);
  accumulateComplexProduct(mat+14, A, mat+2, -u0);
  mat[14] *= r_inv2;
  mat[15] *= r_inv2;

  // U12
  complexConjugateProduct(mat+16, mat+6, mat+2);
  accumulateComplexProduct(mat+16, A, mat+4, u0);
  mat[16] *= -r_inv2;
  mat[17] *= -r_inv2;
}

void su3_reconstruct(void *mat, int dir, int ga_idx, QudaReconstructType reconstruct, QudaPrecision precision, QudaGaugeParam *param) {
  if (reconstruct == QUDA_RECONSTRUCT_12) {
    if (precision == QUDA_DOUBLE_PRECISION) su3Reconstruct12((double*)mat, dir, ga_idx, param);
    else su3Reconstruct12((float*)mat, dir, ga_idx, param);
  } else {
    if (precision == QUDA_DOUBLE_PRECISION) su3Reconstruct8((double*)mat, dir, ga_idx, param);
    else su3Reconstruct8((float*)mat, dir, ga_idx, param);
  }
}

/*
  void su3_construct_8_half(float *mat, short *mat_half) {
  su3Construct8(mat);

  mat_half[0] = floatToShort(mat[0] / M_PI);
  mat_half[1] = floatToShort(mat[1] / M_PI);
  for (int i=2; i<18; i++) {
  mat_half[i] = floatToShort(mat[i]);
  }
  }

  void su3_reconstruct_8_half(float *mat, short *mat_half, int dir, int ga_idx, QudaGaugeParam *param) {

  for (int i=0; i<18; i++) {
  mat[i] = shortToFloat(mat_half[i]);
  }
  mat[0] *= M_PI;
  mat[1] *= M_PI;

  su3Reconstruct8(mat, dir, ga_idx, param);
  }*/

template <typename Float>
static int compareFloats(Float *a, Float *b, int len, double epsilon) {
  for (int i = 0; i < len; i++) {
    double diff = fabs(a[i] - b[i]);
    if (diff > epsilon) {
      printfQuda("ERROR: i=%d, a[%d]=%f, b[%d]=%f\n", i, i, a[i], i, b[i]);
      return 0;
    }
  }
  return 1;
}

int compare_floats(void *a, void *b, int len, double epsilon, QudaPrecision precision) {
  if  (precision == QUDA_DOUBLE_PRECISION) return compareFloats((double*)a, (double*)b, len, epsilon);
  else return compareFloats((float*)a, (float*)b, len, epsilon);
}

int fullLatticeIndex(int dim[4], int index, int oddBit){

  int za = index/(dim[0]>>1);
  int zb = za/dim[1];
  int x2 = za - zb*dim[1];
  int x4 = zb/dim[2];
  int x3 = zb - x4*dim[2];
  
  return  2*index + ((x2 + x3 + x4 + oddBit) & 1);
}

// given a "half index" i into either an even or odd half lattice (corresponding
// to oddBit = {0, 1}), returns the corresponding full lattice index.
int fullLatticeIndex(int i, int oddBit) {
  /*
    int boundaryCrossings = i/(Z[0]/2) + i/(Z[1]*Z[0]/2) + i/(Z[2]*Z[1]*Z[0]/2);
    return 2*i + (boundaryCrossings + oddBit) % 2;
  */

  int X1 = Z[0];  
  int X2 = Z[1];
  int X3 = Z[2];
  //int X4 = Z[3];
  int X1h =X1/2;

  int sid =i;
  int za = sid/X1h;
  //int x1h = sid - za*X1h;
  int zb = za/X2;
  int x2 = za - zb*X2;
  int x4 = zb/X3;
  int x3 = zb - x4*X3;
  int x1odd = (x2 + x3 + x4 + oddBit) & 1;
  //int x1 = 2*x1h + x1odd;
  int X = 2*sid + x1odd; 

  return X;
}


// i represents a "half index" into an even or odd "half lattice".
// when oddBit={0,1} the half lattice is {even,odd}.
// 
// the displacements, such as dx, refer to the full lattice coordinates. 
//
// neighborIndex() takes a "half index", displaces it, and returns the
// new "half index", which can be an index into either the even or odd lattices.
// displacements of magnitude one always interchange odd and even lattices.
//

int neighborIndex(int i, int oddBit, int dx4, int dx3, int dx2, int dx1) {
  int Y = fullLatticeIndex(i, oddBit);
  int x4 = Y/(Z[2]*Z[1]*Z[0]);
  int x3 = (Y/(Z[1]*Z[0])) % Z[2];
  int x2 = (Y/Z[0]) % Z[1];
  int x1 = Y % Z[0];
  
  // assert (oddBit == (x+y+z+t)%2);
  
  x4 = (x4+dx4+Z[3]) % Z[3];
  x3 = (x3+dx3+Z[2]) % Z[2];
  x2 = (x2+dx2+Z[1]) % Z[1];
  x1 = (x1+dx1+Z[0]) % Z[0];
  
  return (x4*(Z[2]*Z[1]*Z[0]) + x3*(Z[1]*Z[0]) + x2*(Z[0]) + x1) / 2;
}


int neighborIndex(int dim[4], int index, int oddBit, int dx[4]){

  const int fullIndex = fullLatticeIndex(dim, index, oddBit);

  int x[4];
  x[3] = fullIndex/(dim[2]*dim[1]*dim[0]);
  x[2] = (fullIndex/(dim[1]*dim[0])) % dim[2];
  x[1] = (fullIndex/dim[0]) % dim[1];
  x[0] = fullIndex % dim[0];

  for(int dir=0; dir<4; ++dir)
    x[dir] = (x[dir]+dx[dir]+dim[dir]) % dim[dir];

  return (((x[3]*dim[2] + x[2])*dim[1] + x[1])*dim[0] + x[0])/2;
}

int
neighborIndex_mg(int i, int oddBit, int dx4, int dx3, int dx2, int dx1)
{
  int ret;
  
  int Y = fullLatticeIndex(i, oddBit);
  int x4 = Y/(Z[2]*Z[1]*Z[0]);
  int x3 = (Y/(Z[1]*Z[0])) % Z[2];
  int x2 = (Y/Z[0]) % Z[1];
  int x1 = Y % Z[0];
  
  int ghost_x4 = x4+ dx4;
  
  // assert (oddBit == (x+y+z+t)%2);
  
  x4 = (x4+dx4+Z[3]) % Z[3];
  x3 = (x3+dx3+Z[2]) % Z[2];
  x2 = (x2+dx2+Z[1]) % Z[1];
  x1 = (x1+dx1+Z[0]) % Z[0];
  
  if ( (ghost_x4 >= 0 && ghost_x4 < Z[3]) || !comm_dim_partitioned(3)){
    ret = (x4*(Z[2]*Z[1]*Z[0]) + x3*(Z[1]*Z[0]) + x2*(Z[0]) + x1) / 2;
  }else{
    ret = (x3*(Z[1]*Z[0]) + x2*(Z[0]) + x1) / 2;    
  }

  
  return ret;
}


/*  
 * This is a computation of neighbor using the full index and the displacement in each direction
 *
 */

int
neighborIndexFullLattice(int i, int dx4, int dx3, int dx2, int dx1) 
{
  int oddBit = 0;
  int half_idx = i;
  if (i >= Vh){
    oddBit =1;
    half_idx = i - Vh;
  }
    
  int nbr_half_idx = neighborIndex(half_idx, oddBit, dx4,dx3,dx2,dx1);
  int oddBitChanged = (dx4+dx3+dx2+dx1)%2;
  if (oddBitChanged){
    oddBit = 1 - oddBit;
  }
  int ret = nbr_half_idx;
  if (oddBit){
    ret = Vh + nbr_half_idx;
  }
    
  return ret;
}

int
neighborIndexFullLattice(int dim[4], int index, int dx[4])
{
  const int volume = dim[0]*dim[1]*dim[2]*dim[3];
  const int halfVolume = volume/2;
  int oddBit = 0;
  int halfIndex = index;

  if(index >= halfVolume){
    oddBit = 1;
    halfIndex = index - halfVolume;
  }

  int neighborHalfIndex = neighborIndex(dim, halfIndex, oddBit, dx);

  int oddBitChanged = (dx[0]+dx[1]+dx[2]+dx[3])%2;
  if(oddBitChanged){
    oddBit = 1 - oddBit;
  }

  return neighborHalfIndex + oddBit*halfVolume;
}



int
neighborIndexFullLattice_mg(int i, int dx4, int dx3, int dx2, int dx1) 
{
  int ret;
  int oddBit = 0;
  int half_idx = i;
  if (i >= Vh){
    oddBit =1;
    half_idx = i - Vh;
  }
    
  int Y = fullLatticeIndex(half_idx, oddBit);
  int x4 = Y/(Z[2]*Z[1]*Z[0]);
  int x3 = (Y/(Z[1]*Z[0])) % Z[2];
  int x2 = (Y/Z[0]) % Z[1];
  int x1 = Y % Z[0];
  int ghost_x4 = x4+ dx4;
    
  x4 = (x4+dx4+Z[3]) % Z[3];
  x3 = (x3+dx3+Z[2]) % Z[2];
  x2 = (x2+dx2+Z[1]) % Z[1];
  x1 = (x1+dx1+Z[0]) % Z[0];

  if ( ghost_x4 >= 0 && ghost_x4 < Z[3]){
    ret = (x4*(Z[2]*Z[1]*Z[0]) + x3*(Z[1]*Z[0]) + x2*(Z[0]) + x1) / 2;
  }else{
    ret = (x3*(Z[1]*Z[0]) + x2*(Z[0]) + x1) / 2;    
    return ret;
  }

  int oddBitChanged = (dx4+dx3+dx2+dx1)%2;
  if (oddBitChanged){
    oddBit = 1 - oddBit;
  }
    
  if (oddBit){
    ret += Vh;
  }
    
  return ret;
}


// 4d checkerboard.
// given a "half index" i into either an even or odd half lattice (corresponding
// to oddBit = {0, 1}), returns the corresponding full lattice index.
// Cf. GPGPU code in dslash_core_ante.h.
// There, i is the thread index.
int fullLatticeIndex_4d(int i, int oddBit) {
  if (i >= Vh || i < 0) {printf("i out of range in fullLatticeIndex_4d"); exit(-1);}
  /*
    int boundaryCrossings = i/(Z[0]/2) + i/(Z[1]*Z[0]/2) + i/(Z[2]*Z[1]*Z[0]/2);
    return 2*i + (boundaryCrossings + oddBit) % 2;
  */

  int X1 = Z[0];  
  int X2 = Z[1];
  int X3 = Z[2];
  //int X4 = Z[3];
  int X1h =X1/2;

  int sid =i;
  int za = sid/X1h;
  //int x1h = sid - za*X1h;
  int zb = za/X2;
  int x2 = za - zb*X2;
  int x4 = zb/X3;
  int x3 = zb - x4*X3;
  int x1odd = (x2 + x3 + x4 + oddBit) & 1;
  //int x1 = 2*x1h + x1odd;
  int X = 2*sid + x1odd; 

  return X;
}

// 5d checkerboard.
// given a "half index" i into either an even or odd half lattice (corresponding
// to oddBit = {0, 1}), returns the corresponding full lattice index.
// Cf. GPGPU code in dslash_core_ante.h.
// There, i is the thread index sid.
// This function is used by neighborIndex_5d in dslash_reference.cpp.
//ok
int fullLatticeIndex_5d(int i, int oddBit) {
  int boundaryCrossings = i/(Z[0]/2) + i/(Z[1]*Z[0]/2) + i/(Z[2]*Z[1]*Z[0]/2) + i/(Z[3]*Z[2]*Z[1]*Z[0]/2);
  return 2*i + (boundaryCrossings + oddBit) % 2;
}

int fullLatticeIndex_5d_4dpc(int i, int oddBit) {
  int boundaryCrossings = i/(Z[0]/2) + i/(Z[1]*Z[0]/2) + i/(Z[2]*Z[1]*Z[0]/2);
  return 2*i + (boundaryCrossings + oddBit) % 2;
}

int 
x4_from_full_index(int i)
{
  int oddBit = 0;
  int half_idx = i;
  if (i >= Vh){
    oddBit =1;
    half_idx = i - Vh;
  }
  
  int Y = fullLatticeIndex(half_idx, oddBit);
  int x4 = Y/(Z[2]*Z[1]*Z[0]);
  
  return x4;
}

template <typename Float>
static void applyGaugeFieldScaling(Float **gauge, int Vh, QudaGaugeParam *param) {
  // Apply spatial scaling factor (u0) to spatial links
  for (int d = 0; d < 3; d++) {
    for (int i = 0; i < gaugeSiteSize*Vh*2; i++) {
      gauge[d][i] /= param->anisotropy;
    }
  }
    
  // only apply T-boundary at edge nodes
#ifdef MULTI_GPU
  bool last_node_in_t = (commCoords(3) == commDim(3)-1) ? true : false;
#else
  bool last_node_in_t = true;
#endif

  // Apply boundary conditions to temporal links
  if (param->t_boundary == QUDA_ANTI_PERIODIC_T && last_node_in_t) {
    for (int j = (Z[0]/2)*Z[1]*Z[2]*(Z[3]-1); j < Vh; j++) {
      for (int i = 0; i < gaugeSiteSize; i++) {
	gauge[3][j*gaugeSiteSize+i] *= -1.0;
	gauge[3][(Vh+j)*gaugeSiteSize+i] *= -1.0;
      }
    }
  }
    
  if (param->gauge_fix) {
    // set all gauge links (except for the last Z[0]*Z[1]*Z[2]/2) to the identity,
    // to simulate fixing to the temporal gauge.
    int iMax = ( last_node_in_t ? (Z[0]/2)*Z[1]*Z[2]*(Z[3]-1) : Vh );
    int dir = 3; // time direction only
    Float *even = gauge[dir];
    Float *odd  = gauge[dir]+Vh*gaugeSiteSize;
    for (int i = 0; i< iMax; i++) {
      for (int m = 0; m < 3; m++) {
	for (int n = 0; n < 3; n++) {
	  even[i*(3*3*2) + m*(3*2) + n*(2) + 0] = (m==n) ? 1 : 0;
	  even[i*(3*3*2) + m*(3*2) + n*(2) + 1] = 0.0;
	  odd [i*(3*3*2) + m*(3*2) + n*(2) + 0] = (m==n) ? 1 : 0;
	  odd [i*(3*3*2) + m*(3*2) + n*(2) + 1] = 0.0;
	}
      }
    }
  }
}

template <typename Float>
void applyGaugeFieldScaling_long(Float **gauge, int Vh, QudaGaugeParam *param, QudaDslashType dslash_type)
{

  int X1h=param->X[0]/2;
  int X1 =param->X[0];
  int X2 =param->X[1];
  int X3 =param->X[2];
  int X4 =param->X[3];

  // rescale long links by the appropriate coefficient
  if (dslash_type == QUDA_ASQTAD_DSLASH) {
    for(int d=0; d<4; d++){
      for(int i=0; i < V*gaugeSiteSize; i++){
	gauge[d][i] /= (-24*param->tadpole_coeff*param->tadpole_coeff);
      }
    }
  }

  // apply the staggered phases
  for (int d = 0; d < 3; d++) {

    //even
    for (int i = 0; i < Vh; i++) {

      int index = fullLatticeIndex(i, 0);
      int i4 = index /(X3*X2*X1);
      int i3 = (index - i4*(X3*X2*X1))/(X2*X1);
      int i2 = (index - i4*(X3*X2*X1) - i3*(X2*X1))/X1;
      int i1 = index - i4*(X3*X2*X1) - i3*(X2*X1) - i2*X1;
      int sign = 1;

      if (d == 0) {
	if (i4 % 2 == 1){
	  sign= -1;
	}
      }

      if (d == 1){
	if ((i4+i1) % 2 == 1){
	  sign= -1;
	}
      }
      if (d == 2){
	if ( (i4+i1+i2) % 2 == 1){
	  sign= -1;
	}
      }

      for (int j=0; j < 18; j++) {
	gauge[d][i*gaugeSiteSize + j] *= sign;
      }
    }
    //odd
    for (int i = 0; i < Vh; i++) {
      int index = fullLatticeIndex(i, 1);
      int i4 = index /(X3*X2*X1);
      int i3 = (index - i4*(X3*X2*X1))/(X2*X1);
      int i2 = (index - i4*(X3*X2*X1) - i3*(X2*X1))/X1;
      int i1 = index - i4*(X3*X2*X1) - i3*(X2*X1) - i2*X1;
      int sign = 1;

      if (d == 0) {
	if (i4 % 2 == 1){
	  sign = -1;
	}
      }

      if (d == 1){
	if ((i4+i1) % 2 == 1){
	  sign = -1;
	}
      }
      if (d == 2){
	if ( (i4+i1+i2) % 2 == 1){
	  sign = -1;
	}
      }

      for (int j=0; j<18; j++){
	gauge[d][(Vh+i)*gaugeSiteSize + j] *= sign;
      }
    }

  }

  // Apply boundary conditions to temporal links
  if (param->t_boundary == QUDA_ANTI_PERIODIC_T) {
    for (int j = 0; j < Vh; j++) {
      int sign =1;
      if (dslash_type == QUDA_ASQTAD_DSLASH) {
	if (j >= (X4-3)*X1h*X2*X3 ){
	  sign = -1;
	}
      } else {
	if (j >= (X4-1)*X1h*X2*X3 ){
	  sign = -1;
	}
      }

      for (int i=0; i<18; i++) {
	gauge[3][j*gaugeSiteSize + i] *= sign;
	gauge[3][(Vh+j)*gaugeSiteSize + i] *= sign;
      }
    }
  }

}



template <typename Float>
static void constructUnitGaugeField(Float **res, QudaGaugeParam *param) {
  Float *resOdd[4], *resEven[4];
  for (int dir = 0; dir < 4; dir++) {  
    resEven[dir] = res[dir];
    resOdd[dir]  = res[dir]+Vh*gaugeSiteSize;
  }
    
  for (int dir = 0; dir < 4; dir++) {
    for (int i = 0; i < Vh; i++) {
      for (int m = 0; m < 3; m++) {
	for (int n = 0; n < 3; n++) {
	  resEven[dir][i*(3*3*2) + m*(3*2) + n*(2) + 0] = (m==n) ? 1 : 0;
	  resEven[dir][i*(3*3*2) + m*(3*2) + n*(2) + 1] = 0.0;
	  resOdd[dir][i*(3*3*2) + m*(3*2) + n*(2) + 0] = (m==n) ? 1 : 0;
	  resOdd[dir][i*(3*3*2) + m*(3*2) + n*(2) + 1] = 0.0;
	}
      }
    }
  }
    
  applyGaugeFieldScaling(res, Vh, param);
}

// normalize the vector a
template <typename Float>
static void normalize(complex<Float> *a, int len) {
  double sum = 0.0;
  for (int i=0; i<len; i++) sum += norm(a[i]);
  for (int i=0; i<len; i++) a[i] /= sqrt(sum);
}

// orthogonalize vector b to vector a
template <typename Float>
static void orthogonalize(complex<Float> *a, complex<Float> *b, int len) {
  complex<double> dot = 0.0;
  for (int i=0; i<len; i++) dot += conj(a[i])*b[i];
  for (int i=0; i<len; i++) b[i] -= (complex<Float>)dot*a[i];
}

template <typename Float> 
static void constructGaugeField(Float **res, QudaGaugeParam *param, QudaDslashType dslash_type=QUDA_WILSON_DSLASH) {
  Float *resOdd[4], *resEven[4];
  for (int dir = 0; dir < 4; dir++) {  
    resEven[dir] = res[dir];
    resOdd[dir]  = res[dir]+Vh*gaugeSiteSize;
  }
    
  for (int dir = 0; dir < 4; dir++) {
    for (int i = 0; i < Vh; i++) {
      for (int m = 1; m < 3; m++) { // last 2 rows
	for (int n = 0; n < 3; n++) { // 3 columns
	  resEven[dir][i*(3*3*2) + m*(3*2) + n*(2) + 0] = rand() / (Float)RAND_MAX;
	  resEven[dir][i*(3*3*2) + m*(3*2) + n*(2) + 1] = rand() / (Float)RAND_MAX;
	  resOdd[dir][i*(3*3*2) + m*(3*2) + n*(2) + 0] = rand() / (Float)RAND_MAX;
	  resOdd[dir][i*(3*3*2) + m*(3*2) + n*(2) + 1] = rand() / (Float)RAND_MAX;                    
	}
      }
      normalize((complex<Float>*)(resEven[dir] + (i*3+1)*3*2), 3);
      orthogonalize((complex<Float>*)(resEven[dir] + (i*3+1)*3*2), (complex<Float>*)(resEven[dir] + (i*3+2)*3*2), 3);
      normalize((complex<Float>*)(resEven[dir] + (i*3 + 2)*3*2), 3);
      
      normalize((complex<Float>*)(resOdd[dir] + (i*3+1)*3*2), 3);
      orthogonalize((complex<Float>*)(resOdd[dir] + (i*3+1)*3*2), (complex<Float>*)(resOdd[dir] + (i*3+2)*3*2), 3);
      normalize((complex<Float>*)(resOdd[dir] + (i*3 + 2)*3*2), 3);

      {
	Float *w = resEven[dir]+(i*3+0)*3*2;
	Float *u = resEven[dir]+(i*3+1)*3*2;
	Float *v = resEven[dir]+(i*3+2)*3*2;
	
	for (int n = 0; n < 6; n++) w[n] = 0.0;
	accumulateConjugateProduct(w+0*(2), u+1*(2), v+2*(2), +1);
	accumulateConjugateProduct(w+0*(2), u+2*(2), v+1*(2), -1);
	accumulateConjugateProduct(w+1*(2), u+2*(2), v+0*(2), +1);
	accumulateConjugateProduct(w+1*(2), u+0*(2), v+2*(2), -1);
	accumulateConjugateProduct(w+2*(2), u+0*(2), v+1*(2), +1);
	accumulateConjugateProduct(w+2*(2), u+1*(2), v+0*(2), -1);
      }

      {
	Float *w = resOdd[dir]+(i*3+0)*3*2;
	Float *u = resOdd[dir]+(i*3+1)*3*2;
	Float *v = resOdd[dir]+(i*3+2)*3*2;
	
	for (int n = 0; n < 6; n++) w[n] = 0.0;
	accumulateConjugateProduct(w+0*(2), u+1*(2), v+2*(2), +1);
	accumulateConjugateProduct(w+0*(2), u+2*(2), v+1*(2), -1);
	accumulateConjugateProduct(w+1*(2), u+2*(2), v+0*(2), +1);
	accumulateConjugateProduct(w+1*(2), u+0*(2), v+2*(2), -1);
	accumulateConjugateProduct(w+2*(2), u+0*(2), v+1*(2), +1);
	accumulateConjugateProduct(w+2*(2), u+1*(2), v+0*(2), -1);
      }

    }
  }

  if (param->type == QUDA_WILSON_LINKS){  
    applyGaugeFieldScaling(res, Vh, param);
  } else if (param->type == QUDA_ASQTAD_LONG_LINKS){
    applyGaugeFieldScaling_long(res, Vh, param, dslash_type);
  } else if (param->type == QUDA_ASQTAD_FAT_LINKS){
    for (int dir = 0; dir < 4; dir++){ 
      for (int i = 0; i < Vh; i++) {
	for (int m = 0; m < 3; m++) { // last 2 rows
	  for (int n = 0; n < 3; n++) { // 3 columns
	    resEven[dir][i*(3*3*2) + m*(3*2) + n*(2) + 0] =1.0* rand() / (Float)RAND_MAX;
	    resEven[dir][i*(3*3*2) + m*(3*2) + n*(2) + 1] = 2.0* rand() / (Float)RAND_MAX;
	    resOdd[dir][i*(3*3*2) + m*(3*2) + n*(2) + 0] = 3.0*rand() / (Float)RAND_MAX;
	    resOdd[dir][i*(3*3*2) + m*(3*2) + n*(2) + 1] = 4.0*rand() / (Float)RAND_MAX;
	  }
	}
      }
    }
    
  }

}

template <typename Float> 
void constructUnitaryGaugeField(Float **res) 
{
  Float *resOdd[4], *resEven[4];
  for (int dir = 0; dir < 4; dir++) {  
    resEven[dir] = res[dir];
    resOdd[dir]  = res[dir]+Vh*gaugeSiteSize;
  }
  
  for (int dir = 0; dir < 4; dir++) {
    for (int i = 0; i < Vh; i++) {
      for (int m = 1; m < 3; m++) { // last 2 rows
	for (int n = 0; n < 3; n++) { // 3 columns
	  resEven[dir][i*(3*3*2) + m*(3*2) + n*(2) + 0] = rand() / (Float)RAND_MAX;
	  resEven[dir][i*(3*3*2) + m*(3*2) + n*(2) + 1] = rand() / (Float)RAND_MAX;
	  resOdd[dir][i*(3*3*2) + m*(3*2) + n*(2) + 0] = rand() / (Float)RAND_MAX;
	  resOdd[dir][i*(3*3*2) + m*(3*2) + n*(2) + 1] = rand() / (Float)RAND_MAX;                    
	}
      }
      normalize((complex<Float>*)(resEven[dir] + (i*3+1)*3*2), 3);
      orthogonalize((complex<Float>*)(resEven[dir] + (i*3+1)*3*2), (complex<Float>*)(resEven[dir] + (i*3+2)*3*2), 3);
      normalize((complex<Float>*)(resEven[dir] + (i*3 + 2)*3*2), 3);
      
      normalize((complex<Float>*)(resOdd[dir] + (i*3+1)*3*2), 3);
      orthogonalize((complex<Float>*)(resOdd[dir] + (i*3+1)*3*2), (complex<Float>*)(resOdd[dir] + (i*3+2)*3*2), 3);
      normalize((complex<Float>*)(resOdd[dir] + (i*3 + 2)*3*2), 3);

      {
	Float *w = resEven[dir]+(i*3+0)*3*2;
	Float *u = resEven[dir]+(i*3+1)*3*2;
	Float *v = resEven[dir]+(i*3+2)*3*2;
	
	for (int n = 0; n < 6; n++) w[n] = 0.0;
	accumulateConjugateProduct(w+0*(2), u+1*(2), v+2*(2), +1);
	accumulateConjugateProduct(w+0*(2), u+2*(2), v+1*(2), -1);
	accumulateConjugateProduct(w+1*(2), u+2*(2), v+0*(2), +1);
	accumulateConjugateProduct(w+1*(2), u+0*(2), v+2*(2), -1);
	accumulateConjugateProduct(w+2*(2), u+0*(2), v+1*(2), +1);
	accumulateConjugateProduct(w+2*(2), u+1*(2), v+0*(2), -1);
      }
      
      {
	Float *w = resOdd[dir]+(i*3+0)*3*2;
	Float *u = resOdd[dir]+(i*3+1)*3*2;
	Float *v = resOdd[dir]+(i*3+2)*3*2;
	
	for (int n = 0; n < 6; n++) w[n] = 0.0;
	accumulateConjugateProduct(w+0*(2), u+1*(2), v+2*(2), +1);
	accumulateConjugateProduct(w+0*(2), u+2*(2), v+1*(2), -1);
	accumulateConjugateProduct(w+1*(2), u+2*(2), v+0*(2), +1);
	accumulateConjugateProduct(w+1*(2), u+0*(2), v+2*(2), -1);
	accumulateConjugateProduct(w+2*(2), u+0*(2), v+1*(2), +1);
	accumulateConjugateProduct(w+2*(2), u+1*(2), v+0*(2), -1);
      }
      
    }
  }
}


void construct_gauge_field(void **gauge, int type, QudaPrecision precision, QudaGaugeParam *param) {
  if (type == 0) {
    if (precision == QUDA_DOUBLE_PRECISION) constructUnitGaugeField((double**)gauge, param);
    else constructUnitGaugeField((float**)gauge, param);
  } else if (type == 1) {
    if (precision == QUDA_DOUBLE_PRECISION) constructGaugeField((double**)gauge, param);
    else constructGaugeField((float**)gauge, param);
  } else {
    if (precision == QUDA_DOUBLE_PRECISION) applyGaugeFieldScaling((double**)gauge, Vh, param);
    else applyGaugeFieldScaling((float**)gauge, Vh, param);    
  }

}

void
construct_fat_long_gauge_field(void **fatlink, void** longlink, int type, 
			       QudaPrecision precision, QudaGaugeParam* param,
			       QudaDslashType dslash_type)
{
  if (type == 0) {
    if (precision == QUDA_DOUBLE_PRECISION) {
      constructUnitGaugeField((double**)fatlink, param);
      constructUnitGaugeField((double**)longlink, param);
    }else {
      constructUnitGaugeField((float**)fatlink, param);
      constructUnitGaugeField((float**)longlink, param);
    }
  } else {
    if (precision == QUDA_DOUBLE_PRECISION) {
      // if doing naive staggered then set to long links so that the staggered phase is applied
      param->type = dslash_type == QUDA_ASQTAD_DSLASH ? QUDA_ASQTAD_FAT_LINKS : QUDA_ASQTAD_LONG_LINKS;
      constructGaugeField((double**)fatlink, param, dslash_type);
      param->type = QUDA_ASQTAD_LONG_LINKS;
      if (dslash_type == QUDA_ASQTAD_DSLASH) constructGaugeField((double**)longlink, param, dslash_type);
    }else {
      param->type = dslash_type == QUDA_ASQTAD_DSLASH ? QUDA_ASQTAD_FAT_LINKS : QUDA_ASQTAD_LONG_LINKS;
      constructGaugeField((float**)fatlink, param, dslash_type);
      param->type = QUDA_ASQTAD_LONG_LINKS;
      if (dslash_type == QUDA_ASQTAD_DSLASH) constructGaugeField((float**)longlink, param, dslash_type);
    }
  }

  if (param->reconstruct == QUDA_RECONSTRUCT_9 || param->reconstruct == QUDA_RECONSTRUCT_13) {
    // incorporate non-trivial phase into long links

    const double phase = (M_PI * rand())/RAND_MAX;
    const complex<double> z = polar(1.0, phase);
    for (int dir=0; dir<4; ++dir) {
      for (int i=0; i<V; ++i) {
        for (int j=0; j<gaugeSiteSize; j+=2) {
          if (precision == QUDA_DOUBLE_PRECISION) {
            complex<double> *l = (complex<double>*)( &(((double*)longlink[dir])[i*gaugeSiteSize + j]) );
	    *l *= z;
          } else {
            complex<float> *l = (complex<float>*)( &(((float*)longlink[dir])[i*gaugeSiteSize + j]) );
	    *l *= z;
          }
        } 
      }
    }
  }

  // set all links to zero to emulate the 1-link operator (needed for host comparison)
  if (dslash_type == QUDA_STAGGERED_DSLASH) { 
    for(int dir=0; dir<4; ++dir){
      for(int i=0; i<V; ++i){
	for(int j=0; j<gaugeSiteSize; j+=2){
	  if(precision == QUDA_DOUBLE_PRECISION){
	    ((double*)longlink[dir])[i*gaugeSiteSize + j] = 0.0;
	    ((double*)longlink[dir])[i*gaugeSiteSize + j + 1] = 0.0;
	  }else{
	    ((float*)longlink[dir])[i*gaugeSiteSize + j] = 0.0;
	    ((float*)longlink[dir])[i*gaugeSiteSize + j + 1] = 0.0;
	  }
	} 
      }
    }
  }

}


template <typename Float>
static void constructCloverField(Float *res, double norm, double diag) {

  Float c = 2.0 * norm / RAND_MAX;

  for(int i = 0; i < V; i++) {
    for (int j = 0; j < 72; j++) {
      res[i*72 + j] = c*rand() - norm;
    }

    //impose clover symmetry on each chiral block
    for (int ch=0; ch<2; ch++) {
      res[i*72 + 3 + 36*ch] = -res[i*72 + 0 + 36*ch];
      res[i*72 + 4 + 36*ch] = -res[i*72 + 1 + 36*ch];
      res[i*72 + 5 + 36*ch] = -res[i*72 + 2 + 36*ch];
      res[i*72 + 30 + 36*ch] = -res[i*72 + 6 + 36*ch];
      res[i*72 + 31 + 36*ch] = -res[i*72 + 7 + 36*ch];
      res[i*72 + 32 + 36*ch] = -res[i*72 + 8 + 36*ch];
      res[i*72 + 33 + 36*ch] = -res[i*72 + 9 + 36*ch];
      res[i*72 + 34 + 36*ch] = -res[i*72 + 16 + 36*ch];
      res[i*72 + 35 + 36*ch] = -res[i*72 + 17 + 36*ch];
    }

    for (int j = 0; j<6; j++) {
      res[i*72 + j] += diag;
      res[i*72 + j+36] += diag;
    }
  }
}

void construct_clover_field(void *clover, double norm, double diag, QudaPrecision precision) {

  if (precision == QUDA_DOUBLE_PRECISION) constructCloverField((double *)clover, norm, diag);
  else constructCloverField((float *)clover, norm, diag);
}

/*void strong_check(void *spinorRef, void *spinorGPU, int len, QudaPrecision prec) {
  printf("Reference:\n");
  printSpinorElement(spinorRef, 0, prec); printf("...\n");
  printSpinorElement(spinorRef, len-1, prec); printf("\n");    
    
  printf("\nCUDA:\n");
  printSpinorElement(spinorGPU, 0, prec); printf("...\n");
  printSpinorElement(spinorGPU, len-1, prec); printf("\n");

  compare_spinor(spinorRef, spinorGPU, len, prec);
  }*/

template <typename Float>
static void checkGauge(Float **oldG, Float **newG, double epsilon) {

  const int fail_check = 17;
  int fail[4][fail_check];
  int iter[4][18];
  for (int d=0; d<4; d++) for (int i=0; i<fail_check; i++) fail[d][i] = 0;
  for (int d=0; d<4; d++) for (int i=0; i<18; i++) iter[d][i] = 0;

  for (int d=0; d<4; d++) {
    for (int eo=0; eo<2; eo++) {
      for (int i=0; i<Vh; i++) {
	int ga_idx = (eo*Vh+i);
	for (int j=0; j<18; j++) {
	  double diff = fabs(newG[d][ga_idx*18+j] - oldG[d][ga_idx*18+j]);/// fabs(oldG[d][ga_idx*18+j]);

	  for (int f=0; f<fail_check; f++) if (diff > pow(10.0,-(f+1))) fail[d][f]++;
	  if (diff > epsilon) iter[d][j]++;
	}
      }
    }
  }

  printf("Component fails (X, Y, Z, T)\n");
  for (int i=0; i<18; i++) printf("%d fails = (%8d, %8d, %8d, %8d)\n", i, iter[0][i], iter[1][i], iter[2][i], iter[3][i]);

  printf("\nDeviation Failures = (X, Y, Z, T)\n");
  for (int f=0; f<fail_check; f++) {
    printf("%e Failures = (%9d, %9d, %9d, %9d) = (%6.5f, %6.5f, %6.5f, %6.5f)\n", pow(10.0,-(f+1)), 
	   fail[0][f], fail[1][f], fail[2][f], fail[3][f],
	   fail[0][f]/(double)(V*18), fail[1][f]/(double)(V*18), fail[2][f]/(double)(V*18), fail[3][f]/(double)(V*18));
  }

}

void check_gauge(void **oldG, void **newG, double epsilon, QudaPrecision precision) {
  if (precision == QUDA_DOUBLE_PRECISION) 
    checkGauge((double**)oldG, (double**)newG, epsilon);
  else 
    checkGauge((float**)oldG, (float**)newG, epsilon);
}



void 
createSiteLinkCPU(void** link,  QudaPrecision precision, int phase) 
{
    
  if (precision == QUDA_DOUBLE_PRECISION) {
    constructUnitaryGaugeField((double**)link);
  }else {
    constructUnitaryGaugeField((float**)link);
  }

  // only apply temporal boundary condition if I'm the last node in T
#ifdef MULTI_GPU
  bool last_node_in_t = (commCoords(3) == commDim(3)-1) ? true : false;
#else
  bool last_node_in_t = true;
#endif

  if(phase){
	
    for(int i=0;i < V;i++){
      for(int dir =XUP; dir <= TUP; dir++){
	int idx = i;
	int oddBit =0;
	if (i >= Vh) {
	  idx = i - Vh;
	  oddBit = 1;
	}

	int X1 = Z[0];
	int X2 = Z[1];
	int X3 = Z[2];
	int X4 = Z[3];

	int full_idx = fullLatticeIndex(idx, oddBit);
	int i4 = full_idx /(X3*X2*X1);
	int i3 = (full_idx - i4*(X3*X2*X1))/(X2*X1);
	int i2 = (full_idx - i4*(X3*X2*X1) - i3*(X2*X1))/X1;
	int i1 = full_idx - i4*(X3*X2*X1) - i3*(X2*X1) - i2*X1;	    

	double coeff= 1.0;
	switch(dir){
	case XUP:
	  if ( (i4 & 1) != 0){
	    coeff *= -1;
	  }
	  break;

	case YUP:
	  if ( ((i4+i1) & 1) != 0){
	    coeff *= -1;
	  }
	  break;

	case ZUP:
	  if ( ((i4+i1+i2) & 1) != 0){
	    coeff *= -1;
	  }
	  break;
		
	case TUP:
	  if (last_node_in_t && i4 == (X4-1)){
	    coeff *= -1;
	  }
	  break;

	default:
	  printf("ERROR: wrong dir(%d)\n", dir);
	  exit(1);
	}
	
	if (precision == QUDA_DOUBLE_PRECISION){
	  //double* mylink = (double*)link;
	  //mylink = mylink + (4*i + dir)*gaugeSiteSize;
	  double* mylink = (double*)link[dir];
	  mylink = mylink + i*gaugeSiteSize;

	  mylink[12] *= coeff;
	  mylink[13] *= coeff;
	  mylink[14] *= coeff;
	  mylink[15] *= coeff;
	  mylink[16] *= coeff;
	  mylink[17] *= coeff;
		
	}else{
	  //float* mylink = (float*)link;
	  //mylink = mylink + (4*i + dir)*gaugeSiteSize;
	  float* mylink = (float*)link[dir];
	  mylink = mylink + i*gaugeSiteSize;
		  
	  mylink[12] *= coeff;
	  mylink[13] *= coeff;
	  mylink[14] *= coeff;
	  mylink[15] *= coeff;
	  mylink[16] *= coeff;
	  mylink[17] *= coeff;
		
	}
      }
    }
  }    

    
#if 1
  for(int dir= 0;dir < 4;dir++){
    for(int i=0;i< V*gaugeSiteSize;i++){
      if (precision ==QUDA_SINGLE_PRECISION){
	float* f = (float*)link[dir];
	if (f[i] != f[i] || (fabsf(f[i]) > 1.e+3) ){
	  fprintf(stderr, "ERROR:  %dth: bad number(%f) in function %s \n",i, f[i], __FUNCTION__);
	  exit(1);
	}
      }else{
	double* f = (double*)link[dir];
	if (f[i] != f[i] || (fabs(f[i]) > 1.e+3)){
	  fprintf(stderr, "ERROR:  %dth: bad number(%f) in function %s \n",i, f[i], __FUNCTION__);
	  exit(1);
	}
	  
      }
	
    }
  }
#endif

  return;
}




template <typename Float>
int compareLink(Float **linkA, Float **linkB, int len) {
  const int fail_check = 16;
  int fail[fail_check];
  for (int f=0; f<fail_check; f++) fail[f] = 0;

  int iter[18];
  for (int i=0; i<18; i++) iter[i] = 0;
  
  for(int dir=0;dir < 4; dir++){
    for (int i=0; i<len; i++) {
      for (int j=0; j<18; j++) {
	int is = i*18+j;
	double diff = fabs(linkA[dir][is]-linkB[dir][is]);
	for (int f=0; f<fail_check; f++)
	  if (diff > pow(10.0,-(f+1))) fail[f]++;
	//if (diff > 1e-1) printf("%d %d %e\n", i, j, diff);
	if (diff > 1e-3) iter[j]++;
      }
    }
  }
  
  for (int i=0; i<18; i++) printfQuda("%d fails = %d\n", i, iter[i]);
  
  int accuracy_level = 0;
  for(int f =0; f < fail_check; f++){
    if(fail[f] == 0){
      accuracy_level =f;
    }
  }

  for (int f=0; f<fail_check; f++) {
    printfQuda("%e Failures: %d / %d  = %e\n", pow(10.0,-(f+1)), fail[f], 4*len*18, fail[f] / (double)(4*len*18));
  }
  
  return accuracy_level;
}

static int
compare_link(void **linkA, void **linkB, int len, QudaPrecision precision)
{
  int ret;

  if (precision == QUDA_DOUBLE_PRECISION){    
    ret = compareLink((double**)linkA, (double**)linkB, len);
  }else {
    ret = compareLink((float**)linkA, (float**)linkB, len);
  }    

  return ret;
}


// X indexes the lattice site
static void 
printLinkElement(void *link, int X, QudaPrecision precision) 
{
  if (precision == QUDA_DOUBLE_PRECISION){
    for(int i=0; i < 3;i++){
      printVector((double*)link+ X*gaugeSiteSize + i*6);
    }
	
  }
  else{
    for(int i=0;i < 3;i++){
      printVector((float*)link+X*gaugeSiteSize + i*6);
    }
  }
}

int strong_check_link(void** linkA, const char* msgA, 
		      void **linkB, const char* msgB, 
		      int len, QudaPrecision prec) 
{
  printfQuda("%s\n", msgA);
  printLinkElement(linkA[0], 0, prec); 
  printfQuda("\n");
  printLinkElement(linkA[0], 1, prec); 
  printfQuda("...\n");
  printLinkElement(linkA[3], len-1, prec); 
  printfQuda("\n");    
    
  printfQuda("\n%s\n", msgB);
  printLinkElement(linkB[0], 0, prec); 
  printfQuda("\n");
  printLinkElement(linkB[0], 1, prec); 
  printfQuda("...\n");
  printLinkElement(linkB[3], len-1, prec); 
  printfQuda("\n");
    
  int ret = compare_link(linkA, linkB, len, prec);
  return ret;
}


void 
createMomCPU(void* mom,  QudaPrecision precision) 
{
  void* temp;
    
  size_t gSize = (precision == QUDA_DOUBLE_PRECISION) ? sizeof(double) : sizeof(float);
  temp = malloc(4*V*gaugeSiteSize*gSize);
  if (temp == NULL){
    fprintf(stderr, "Error: malloc failed for temp in function %s\n", __FUNCTION__);
    exit(1);
  }
    
    
    
  for(int i=0;i < V;i++){
    if (precision == QUDA_DOUBLE_PRECISION){
      for(int dir=0;dir < 4;dir++){
	double* thismom = (double*)mom;	    
	for(int k=0; k < momSiteSize; k++){
	  thismom[ (4*i+dir)*momSiteSize + k ]= 1.0* rand() /RAND_MAX;				
	  if (k==momSiteSize-1) thismom[ (4*i+dir)*momSiteSize + k ]= 0.0;
	}	    
      }	    
    }else{
      for(int dir=0;dir < 4;dir++){
	float* thismom=(float*)mom;
	for(int k=0; k < momSiteSize; k++){
	  thismom[ (4*i+dir)*momSiteSize + k ]= 1.0* rand() /RAND_MAX;		
	  if (k==momSiteSize-1) thismom[ (4*i+dir)*momSiteSize + k ]= 0.0;
	}	    
      }
    }
  }
    
  free(temp);
  return;
}

void
createHwCPU(void* hw,  QudaPrecision precision)
{
  for(int i=0;i < V;i++){
    if (precision == QUDA_DOUBLE_PRECISION){
      for(int dir=0;dir < 4;dir++){
	double* thishw = (double*)hw;
	for(int k=0; k < hwSiteSize; k++){
	  thishw[ (4*i+dir)*hwSiteSize + k ]= 1.0* rand() /RAND_MAX;
	}
      }
    }else{
      for(int dir=0;dir < 4;dir++){
	float* thishw=(float*)hw;
	for(int k=0; k < hwSiteSize; k++){
	  thishw[ (4*i+dir)*hwSiteSize + k ]= 1.0* rand() /RAND_MAX;
	}
      }
    }
  }

  return;
}


template <typename Float>
int compare_mom(Float *momA, Float *momB, int len) {
  const int fail_check = 16;
  int fail[fail_check];
  for (int f=0; f<fail_check; f++) fail[f] = 0;

  int iter[momSiteSize];
  for (int i=0; i<momSiteSize; i++) iter[i] = 0;
  
  for (int i=0; i<len; i++) {
    for (int j=0; j<momSiteSize-1; j++) {
      int is = i*momSiteSize+j;
      double diff = fabs(momA[is]-momB[is]);
      for (int f=0; f<fail_check; f++)
	if (diff > pow(10.0,-(f+1))) fail[f]++;
      //if (diff > 1e-1) printf("%d %d %e\n", i, j, diff);
      if (diff > 1e-3) iter[j]++;
    }
  }
  
  int accuracy_level = 0;
  for(int f =0; f < fail_check; f++){
    if(fail[f] == 0){
      accuracy_level =f+1;
    }
  }

  for (int i=0; i<momSiteSize; i++) printfQuda("%d fails = %d\n", i, iter[i]);
  
  for (int f=0; f<fail_check; f++) {
    printfQuda("%e Failures: %d / %d  = %e\n", pow(10.0,-(f+1)), fail[f], len*9, fail[f]/(double)(len*9));
  }
  
  return accuracy_level;
}

static void 
printMomElement(void *mom, int X, QudaPrecision precision) 
{
  if (precision == QUDA_DOUBLE_PRECISION){
    double* thismom = ((double*)mom)+ X*momSiteSize;
    printVector(thismom);
    printfQuda("(%9f,%9f) (%9f,%9f)\n", thismom[6], thismom[7], thismom[8], thismom[9]);
  }else{
    float* thismom = ((float*)mom)+ X*momSiteSize;
    printVector(thismom);
    printfQuda("(%9f,%9f) (%9f,%9f)\n", thismom[6], thismom[7], thismom[8], thismom[9]);	
  }
}
int strong_check_mom(void * momA, void *momB, int len, QudaPrecision prec) 
{    
  printfQuda("mom:\n");
  printMomElement(momA, 0, prec); 
  printfQuda("\n");
  printMomElement(momA, 1, prec); 
  printfQuda("\n");
  printMomElement(momA, 2, prec); 
  printfQuda("\n");
  printMomElement(momA, 3, prec); 
  printfQuda("...\n");
  
  printfQuda("\nreference mom:\n");
  printMomElement(momB, 0, prec); 
  printfQuda("\n");
  printMomElement(momB, 1, prec); 
  printfQuda("\n");
  printMomElement(momB, 2, prec); 
  printfQuda("\n");
  printMomElement(momB, 3, prec); 
  printfQuda("\n");
  
  int ret;
  if (prec == QUDA_DOUBLE_PRECISION){
    ret = compare_mom((double*)momA, (double*)momB, len);
  }else{
    ret = compare_mom((float*)momA, (float*)momB, len);
  }
  
  return ret;
}


/************
 * return value
 *
 * 0: command line option matched and processed sucessfully
 * non-zero: command line option does not match
 *
 */

#ifdef MULTI_GPU
int device = -1;
#else
int device = 0;
#endif

QudaReconstructType link_recon = QUDA_RECONSTRUCT_NO;
QudaReconstructType link_recon_sloppy = QUDA_RECONSTRUCT_INVALID;
QudaReconstructType link_recon_precondition = QUDA_RECONSTRUCT_INVALID;
QudaPrecision prec = QUDA_SINGLE_PRECISION;
QudaPrecision prec_sloppy = QUDA_INVALID_PRECISION;
<<<<<<< HEAD
=======
QudaPrecision prec_refinement_sloppy = QUDA_INVALID_PRECISION;
>>>>>>> d008878f
QudaPrecision prec_precondition = QUDA_INVALID_PRECISION;
QudaPrecision prec_null = QUDA_INVALID_PRECISION;
QudaPrecision  prec_ritz = QUDA_INVALID_PRECISION;
QudaVerbosity verbosity = QUDA_SUMMARIZE;
int xdim = 24;
int ydim = 24;
int zdim = 24;
int tdim = 24;
int Lsdim = 16;
QudaDagType dagger = QUDA_DAG_NO;
QudaDslashType dslash_type = QUDA_WILSON_DSLASH;
char latfile[256] = "";
char gauge_outfile[256] = "";
int Nsrc = 1;
int Msrc = 1;
int niter = 100;
int gcrNkrylov = 10;
int pipeline = 0;
int solution_accumulator_pipeline = 0;
int test_type = 0;
int nvec[QUDA_MAX_MG_LEVEL] = { };
char vec_infile[256] = "";
char vec_outfile[256] = "";
QudaInverterType inv_type;
QudaInverterType precon_type = QUDA_INVALID_INVERTER;
int multishift = 0;
bool verify_results = true;
double mass = 0.1;
double kappa = -1.0;
double mu = 0.1;
double anisotropy = 1.0;
double eps_naik = 0.0;
double clover_coeff = 0.1;
bool compute_clover = false;
double tol = 1e-7;
double tol_hq = 0.;
double reliable_delta = 0.1;
QudaTwistFlavorType twist_flavor = QUDA_TWIST_SINGLET;
bool kernel_pack_t = false;
QudaMassNormalization normalization = QUDA_KAPPA_NORMALIZATION;
QudaMatPCType matpc_type = QUDA_MATPC_EVEN_EVEN;
QudaSolveType solve_type = QUDA_DIRECT_PC_SOLVE;

int mg_levels = 2;

QudaFieldLocation solver_location[QUDA_MAX_MG_LEVEL] = { };
QudaFieldLocation setup_location[QUDA_MAX_MG_LEVEL] = { };

int nu_pre[QUDA_MAX_MG_LEVEL] = { };
int nu_post[QUDA_MAX_MG_LEVEL] = { };
double mu_factor[QUDA_MAX_MG_LEVEL] = { };
QudaVerbosity mg_verbosity[QUDA_MAX_MG_LEVEL] = { };
QudaInverterType setup_inv[QUDA_MAX_MG_LEVEL] = { };
QudaSolveType coarse_solve_type[QUDA_MAX_MG_LEVEL] = { };
QudaSolveType smoother_solve_type[QUDA_MAX_MG_LEVEL] = { };
int num_setup_iter[QUDA_MAX_MG_LEVEL] = { };
double setup_tol[QUDA_MAX_MG_LEVEL] = { };
int setup_maxiter[QUDA_MAX_MG_LEVEL] = { };
int setup_maxiter_refresh[QUDA_MAX_MG_LEVEL] = { };
QudaSetupType setup_type = QUDA_NULL_VECTOR_SETUP;
bool pre_orthonormalize = false;
bool post_orthonormalize = true;
double omega = 0.85;
QudaInverterType coarse_solver[QUDA_MAX_MG_LEVEL] = { };
double coarse_solver_tol[QUDA_MAX_MG_LEVEL] = { };
QudaInverterType smoother_type[QUDA_MAX_MG_LEVEL] = { };
QudaPrecision smoother_halo_prec = QUDA_INVALID_PRECISION;
double smoother_tol[QUDA_MAX_MG_LEVEL] = { };
int coarse_solver_maxiter[QUDA_MAX_MG_LEVEL] = { };
bool generate_nullspace = true;
bool generate_all_levels = true;
QudaSchwarzType schwarz_type[QUDA_MAX_MG_LEVEL] = { };
int schwarz_cycle[QUDA_MAX_MG_LEVEL] = { };

int geo_block_size[QUDA_MAX_MG_LEVEL][QUDA_MAX_DIM] = { };
int nev = 8;
int max_search_dim = 64;
int deflation_grid = 16;
double tol_restart = 5e+3*tol;

int eigcg_max_restarts = 3;
int max_restart_num = 3;
double inc_tol = 1e-2;
double eigenval_tol = 1e-1;

QudaExtLibType solver_ext_lib     = QUDA_EIGEN_EXTLIB;
QudaExtLibType deflation_ext_lib  = QUDA_EIGEN_EXTLIB;
QudaFieldLocation location_ritz   = QUDA_CUDA_FIELD_LOCATION;
QudaMemoryType    mem_type_ritz   = QUDA_MEMORY_DEVICE;

double heatbath_beta_value = 6.2;
int heatbath_warmup_steps = 10;
int heatbath_num_steps = 10;
int heatbath_num_heatbath_per_step = 5;
int heatbath_num_overrelax_per_step = 5;
bool heatbath_coldstart = false;


static int dim_partitioned[4] = {0,0,0,0};

int dimPartitioned(int dim)
{
  return ((gridsize_from_cmdline[dim] > 1) || dim_partitioned[dim]);
}

void __attribute__((weak)) usage_extra(char** argv){};

void usage(char** argv )
{
  printf("Usage: %s [options]\n", argv[0]);
  printf("Common options: \n");
#ifndef MULTI_GPU
  printf("    --device <n>                              # Set the CUDA device to use (default 0, single GPU only)\n");     
#endif
  printf("    --verbosity <silent/summurize/verbose>    # The the verbosity on the top level of QUDA( default summarize)\n");
  printf("    --prec <double/single/half>               # Precision in GPU\n");
  printf("    --prec-sloppy <double/single/half>        # Sloppy precision in GPU\n");
  printf("    --prec-refine <double/single/half>        # Sloppy precision for refinement in GPU\n");
  printf("    --prec-precondition <double/single/half>  # Preconditioner precision in GPU\n");
  printf("    --prec-ritz <double/single/half>  # Eigenvector precision in GPU\n");
  printf("    --recon <8/9/12/13/18>                    # Link reconstruction type\n");
  printf("    --recon-sloppy <8/9/12/13/18>             # Sloppy link reconstruction type\n");
  printf("    --recon-precondition <8/9/12/13/18>       # Preconditioner link reconstruction type\n");
  printf("    --dagger                                  # Set the dagger to 1 (default 0)\n"); 
  printf("    --dim <n>                                 # Set space-time dimension (X Y Z T)\n"); 
  printf("    --sdim <n>                                # Set space dimension(X/Y/Z) size\n"); 
  printf("    --xdim <n>                                # Set X dimension size(default 24)\n");     
  printf("    --ydim <n>                                # Set X dimension size(default 24)\n");     
  printf("    --zdim <n>                                # Set X dimension size(default 24)\n");     
  printf("    --tdim <n>                                # Set T dimension size(default 24)\n");  
  printf("    --Lsdim <n>                               # Set Ls dimension size(default 16)\n");  
  printf("    --gridsize <x y z t>                      # Set the grid size in all four dimension (default 1 1 1 1)\n");
  printf("    --xgridsize <n>                           # Set grid size in X dimension (default 1)\n");
  printf("    --ygridsize <n>                           # Set grid size in Y dimension (default 1)\n");
  printf("    --zgridsize <n>                           # Set grid size in Z dimension (default 1)\n");
  printf("    --tgridsize <n>                           # Set grid size in T dimension (default 1)\n");
  printf("    --partition <mask>                        # Set the communication topology (X=1, Y=2, Z=4, T=8, and combinations of these)\n");
  printf("    --rank-order <col/row>                    # Set the [t][z][y][x] rank order as either column major (t fastest, default) or row major (x fastest)\n");
  printf("    --kernel-pack-t                           # Set T dimension kernel packing to be true (default false)\n");
  printf("    --dslash-type <type>                      # Set the dslash type, the following values are valid\n"
	 "                                                  wilson/clover/twisted-mass/twisted-clover/staggered\n"
         "                                                  /asqtad/domain-wall/domain-wall-4d/mobius/laplace\n");
  printf("    --flavor <type>                           # Set the twisted mass flavor type (singlet (default), deg-doublet, nondeg-doublet)\n");
  printf("    --load-gauge file                         # Load gauge field \"file\" for the test (requires QIO)\n");
  printf("    --save-gauge file                         # Save gauge field \"file\" for the test (requires QIO, heatbath test only)\n");
  printf("    --niter <n>                               # The number of iterations to perform (default 10)\n");
  printf("    --ngcrkrylov <n>                          # The number of inner iterations to use for GCR, BiCGstab-l (default 10)\n");
  printf("    --pipeline <n>                            # The pipeline length for fused operations in GCR, BiCGstab-l (default 0, no pipelining)\n");
  printf("    --solution-pipeline <n>                   # The pipeline length for fused solution accumulation (default 0, no pipelining)\n");
  printf("    --inv-type <cg/bicgstab/gcr>              # The type of solver to use (default cg)\n");
  printf("    --precon-type <mr/ (unspecified)>         # The type of solver to use (default none (=unspecified)).\n");
  printf("    --multishift <true/false>                 # Whether to do a multi-shift solver test or not (default false)\n");
  printf("    --mass                                    # Mass of Dirac operator (default 0.1)\n");
  printf("    --kappa                                   # Kappa of Dirac operator (default 0.12195122... [equiv to mass])\n");
  printf("    --mu                                      # Twisted-Mass of Dirac operator (default 0.1)\n");
  printf("    --epsilon-naik                            # Epsilon factor on Naik term (default 0.0, suggested non-zero -0.1)\n");
  printf("    --compute-clover                          # Compute the clover field or use random numbers (default false)\n");
  printf("    --clover-coeff                            # Clover coefficient (default 1.0)\n");
  printf("    --anisotropy                              # Temporal anisotropy factor (default 1.0)\n");
  printf("    --mass-normalization                      # Mass normalization (kappa (default) / mass / asym-mass)\n");
  printf("    --matpc                                   # Matrix preconditioning type (even-even, odd-odd, even-even-asym, odd-odd-asym) \n");
  printf("    --solve-type                              # The type of solve to do (direct, direct-pc, normop, normop-pc, normerr, normerr-pc) \n");
  printf("    --tol  <resid_tol>                        # Set L2 residual tolerance\n");
  printf("    --tolhq  <resid_hq_tol>                   # Set heavy-quark residual tolerance\n");
  printf("    --reliable-delta <delta>                  # Set reliable update delta factor\n");
  printf("    --test                                    # Test method (different for each test)\n");
  printf("    --verify <true/false>                     # Verify the GPU results using CPU results (default true)\n");
  printf("    --mg-nvec <level nvec>                    # Number of null-space vectors to define the multigrid transfer operator on a given level\n");
  printf("    --mg-gpu-prolongate <true/false>          # Whether to do the multigrid transfer operators on the GPU (default false)\n");
  printf("    --mg-levels <2+>                          # The number of multigrid levels to do (default 2)\n");
  printf("    --mg-nu-pre <level 1-20>                  # The number of pre-smoother applications to do at a given multigrid level (default 2)\n");
  printf("    --mg-nu-post <level 1-20>                 # The number of post-smoother applications to do at a given multigrid level (default 2)\n");
  printf("    --mg-coarse-solve-type <level solve>      # The type of solve to do on each level (direct, direct-pc) (default = solve_type)\n");
  printf("    --mg-smoother-solve-type <level solve>    # The type of solve to do in smoother (direct, direct-pc (default) )\n");
  printf("    --mg-solve-location <level cpu/cuda>      # The location where the multigrid solver will run (default cuda)\n");
  printf("    --mg-setup-location <level cpu/cuda>      # The location where the multigrid setup will be computed (default cuda)\n");
  printf("    --mg-setup-inv <level inv>                # The inverter to use for the setup of multigrid (default bicgstab)\n");
  printf("    --mg-setup-maxiter <level iter>           # The maximum number of solver iterations to use when relaxing on a null space vector (default 500)\n");
  printf("    --mg-setup-maxiter-refresh <level iter>   # The maximum number of solver iterations to use when refreshing the pre-existing null space vectors (default 100)\n");
  printf("    --mg-setup-iters <level iter>             # The number of setup iterations to use for the multigrid (default 1)\n");
  printf("    --mg-setup-tol <level tol>                # The tolerance to use for the setup of multigrid (default 5e-6)\n");
  printf("    --mg-setup-type <null/test>               # The type of setup to use for the multigrid (default null)\n");
  printf("    --mg-pre-orth <true/false>                # If orthonormalize the vector before inverting in the setup of multigrid (default false)\n");
  printf("    --mg-post-orth <true/false>               # If orthonormalize the vector after inverting in the setup of multigrid (default true)\n");
  printf("    --mg-omega                                # The over/under relaxation factor for the smoother of multigrid (default 0.85)\n");
  printf("    --mg-coarse-solver <level gcr/etc.>       # The solver to wrap the V cycle on each level (default gcr, only for levels 1+)\n");
  printf("    --mg-coarse-solver-tol <level gcr/etc.>   # The coarse solver tolerance for each level (default 0.25, only for levels 1+)\n");
  printf("    --mg-coarse-solver-maxiter <level n>      # The coarse solver maxiter for each level (default 100)\n");
  printf("    --mg-smoother <level mr/etc.>             # The smoother to use for multigrid (default mr)\n");
  printf("    --mg-smoother-tol <level resid_tol>       # The smoother tolerance to use for each multigrid (default 0.25)\n");
  printf("    --mg-smoother-halo-prec                   # The smoother halo precision (applies to all levels - defaults to null_precision)\n");
  printf("    --mg-schwarz-type <level false/add/mul>   # Whether to use Schwarz preconditioning (requires MR smoother and GCR setup solver) (default false)\n");
  printf("    --mg-schwarz-cycle <level cycle>          # The number of Schwarz cycles to apply per smoother application (default=1)\n");
  printf("    --mg-block-size <level x y z t>           # Set the geometric block size for the each multigrid level's transfer operator (default 4 4 4 4)\n");
  printf("    --mg-mu-factor <level factor>             # Set the multiplicative factor for the twisted mass mu parameter on each level (default 1)\n");
  printf("    --mg-generate-nullspace <true/false>      # Generate the null-space vector dynamically (default true, if set false and mg-load-vec isn't set, creates free-field null vectors)\n");
  printf("    --mg-generate-all-levels <true/talse>     # true=generate null-space on all levels, false=generate on level 0 and create other levels from that (default true)\n");
  printf("    --mg-load-vec file                        # Load the vectors \"file\" for the multigrid_test (requires QIO)\n");
  printf("    --mg-save-vec file                        # Save the generated null-space vectors \"file\" from the multigrid_test (requires QIO)\n");
  printf("    --mg-verbosity <level verb>                # The verbosity to use on each level of the multigrid (default summarize)\n");
  printf("    --df-nev <nev>                            # Set number of eigenvectors computed within a single solve cycle (default 8)\n");
  printf("    --df-max-search-dim <dim>                 # Set the size of eigenvector search space (default 64)\n");
  printf("    --df-deflation-grid <n>                   # Set maximum number of cycles needed to compute eigenvectors(default 1)\n");
  printf("    --df-eigcg-max-restarts <n>               # Set how many iterative refinement cycles will be solved with eigCG within a single physical right hand site solve (default 4)\n");
  printf("    --df-tol-restart <tol>                    # Set tolerance for the first restart in the initCG solver(default 5e-5)\n");
  printf("    --df-tol-inc <tol>                        # Set tolerance for the subsequent restarts in the initCG solver  (default 1e-2)\n");
  printf("    --df-max-restart-num <n>                  # Set maximum number of the initCG restarts in the deflation stage (default 3)\n");
  printf("    --df-tol-eigenval <tol>                   # Set maximum eigenvalue residual norm (default 1e-1)\n");


  printf("    --solver-ext-lib-type <eigen/magma>       # Set external library for the solvers  (default Eigen library)\n");
  printf("    --df-ext-lib-type <eigen/magma>           # Set external library for the deflation methods  (default Eigen library)\n");
  printf("    --df-location-ritz <host/cuda>            # Set memory location for the ritz vectors  (default cuda memory location)\n");
  printf("    --df-mem-type-ritz <device/pinned/mapped> # Set memory type for the ritz vectors  (default device memory type)\n");

  printf("    --nsrc <n>                                # How many spinors to apply the dslash to simultaneusly (experimental for staggered only)\n");

  printf("    --msrc <n>                                # Used for testing non-square block blas routines where nsrc defines the other dimension\n");
  printf("    --heatbath-beta <beta>                    # Beta value used in heatbath test (default 6.2)\n");
  printf("    --heatbath-warmup-steps <n>               # Number of warmup steps in heatbath test (default 10)\n");
  printf("    --heatbath-num-steps <n>                  # Number of measurement steps in heatbath test (default 10)\n");
  printf("    --heatbath-num-hb-per-step <n>            # Number of heatbath hits per heatbath step (default 5)\n");
  printf("    --heatbath-num-or-per-step <n>            # Number of overrelaxation hits per heatbath step (default 5)\n");
  printf("    --heatbath-coldstart <true/false>         # Whether to use a cold or hot start in heatbath test (default false)\n");
  printf("    --help                                    # Print out this message\n");

  usage_extra(argv); 
#ifdef MULTI_GPU
  char msg[]="multi";
#else
  char msg[]="single";
#endif  
  printf("Note: this program is %s GPU build\n", msg);
  exit(1);
  return ;
}

int process_command_line_option(int argc, char** argv, int* idx)
{
#ifdef MULTI_GPU
  char msg[]="multi";
#else
  char msg[]="single";
#endif

  int ret = -1;
  
  int i = *idx;

  if( strcmp(argv[i], "--help")== 0){
    usage(argv);
  }

  if( strcmp(argv[i], "--verify") == 0){
    if (i+1 >= argc){
      usage(argv);
    }	    

    if (strcmp(argv[i+1], "true") == 0){
      verify_results = true;
    }else if (strcmp(argv[i+1], "false") == 0){
      verify_results = false;
    }else{
      fprintf(stderr, "ERROR: invalid verify type\n");	
      exit(1);
    }

    i++;
    ret = 0;
    goto out;
  }
  
  if( strcmp(argv[i], "--device") == 0){
    if (i+1 >= argc){
      usage(argv);
    }
    device = atoi(argv[i+1]);
    if (device < 0 || device > 16){
      printf("ERROR: Invalid CUDA device number (%d)\n", device);
      usage(argv);
    }
    i++;
    ret = 0;
    goto out;
  }

  if( strcmp(argv[i], "--verbosity") == 0){
    if (i+1 >= argc){
      usage(argv);
    }
    verbosity =  get_verbosity_type(argv[i+1]);
    i++;
    ret = 0;
    goto out;
  }

  if( strcmp(argv[i], "--prec") == 0){
    if (i+1 >= argc){
      usage(argv);
    }	    
    prec =  get_prec(argv[i+1]);
    i++;
    ret = 0;
    goto out;
  }

  if( strcmp(argv[i], "--prec-sloppy") == 0){
    if (i+1 >= argc){
      usage(argv);
    }	    
    prec_sloppy =  get_prec(argv[i+1]);
    i++;
    ret = 0;
    goto out;
  }
  
  if( strcmp(argv[i], "--prec-refine") == 0){
    if (i+1 >= argc){
      usage(argv);
    }     
    prec_refinement_sloppy =  get_prec(argv[i+1]);
    i++;
    ret = 0;
    goto out;
  }

  if( strcmp(argv[i], "--prec-precondition") == 0){
    if (i+1 >= argc){
      usage(argv);
    }
    prec_precondition =  get_prec(argv[i+1]);
    i++;
    ret = 0;
    goto out;
  }

  if( strcmp(argv[i], "--prec-null") == 0){
    if (i+1 >= argc){
      usage(argv);
    }
    prec_null =  get_prec(argv[i+1]);
    i++;
    ret = 0;
    goto out;
  }

  if( strcmp(argv[i], "--prec-ritz") == 0){
    if (i+1 >= argc){
      usage(argv);
    }
    prec_ritz =  get_prec(argv[i+1]);
    i++;
    ret = 0;
    goto out;
  }

  if( strcmp(argv[i], "--recon") == 0){
    if (i+1 >= argc){
      usage(argv);
    }
    link_recon =  get_recon(argv[i+1]);
    i++;
    ret = 0;
    goto out;
  }

  if( strcmp(argv[i], "--recon-sloppy") == 0){
    if (i+1 >= argc){
      usage(argv);
    }
    link_recon_sloppy =  get_recon(argv[i+1]);
    i++;
    ret = 0;
    goto out;
  }
  
  if( strcmp(argv[i], "--recon-precondition") == 0){
    if (i+1 >= argc){
      usage(argv);
    }
    link_recon_precondition =  get_recon(argv[i+1]);
    i++;
    ret = 0;
    goto out;
  }

  if( strcmp(argv[i], "--dim") == 0){
    if (i+4 >= argc){
      usage(argv);
    }
    xdim= atoi(argv[i+1]);
    if (xdim < 0 || xdim > 512){
      printf("ERROR: invalid X dimension (%d)\n", xdim);
      usage(argv);
    }
    i++;

    if (i+1 >= argc){
      usage(argv);
    }
    ydim= atoi(argv[i+1]);
    if (ydim < 0 || ydim > 512){
      printf("ERROR: invalid Y dimension (%d)\n", ydim);
      usage(argv);
    }
    i++;

    if (i+1 >= argc){
      usage(argv);
    }
    zdim= atoi(argv[i+1]);
    if (zdim < 0 || zdim > 512){
      printf("ERROR: invalid Z dimension (%d)\n", zdim);
      usage(argv);
    }
    i++;

    if (i+1 >= argc){
      usage(argv);
    }
    tdim= atoi(argv[i+1]);
    if (tdim < 0 || tdim > 512){
      printf("ERROR: invalid T dimension (%d)\n", tdim);
      usage(argv);
    }
    i++;

    ret = 0;
    goto out;
  }

  if( strcmp(argv[i], "--xdim") == 0){
    if (i+1 >= argc){
      usage(argv);
    }
    xdim= atoi(argv[i+1]);
    if (xdim < 0 || xdim > 512){
      printf("ERROR: invalid X dimension (%d)\n", xdim);
      usage(argv);
    }
    i++;
    ret = 0;
    goto out;
  }

  if( strcmp(argv[i], "--ydim") == 0){
    if (i+1 >= argc){
      usage(argv);
    }
    ydim= atoi(argv[i+1]);
    if (ydim < 0 || ydim > 512){
      printf("ERROR: invalid T dimension (%d)\n", ydim);
      usage(argv);
    }
    i++;
    ret = 0;
    goto out;
  }


  if( strcmp(argv[i], "--zdim") == 0){
    if (i+1 >= argc){
      usage(argv);
    }
    zdim= atoi(argv[i+1]);
    if (zdim < 0 || zdim > 512){
      printf("ERROR: invalid T dimension (%d)\n", zdim);
      usage(argv);
    }
    i++;
    ret = 0;
    goto out;
  }

  if( strcmp(argv[i], "--tdim") == 0){
    if (i+1 >= argc){
      usage(argv);
    }	    
    tdim =  atoi(argv[i+1]);
    if (tdim < 0 || tdim > 512){
      printf("Error: invalid t dimension");
      usage(argv);
    }
    i++;
    ret = 0;
    goto out;
  }

  if( strcmp(argv[i], "--sdim") == 0){
    if (i+1 >= argc){
      usage(argv);
    }	    
    int sdim =  atoi(argv[i+1]);
    if (sdim < 0 || sdim > 512){
      printf("ERROR: invalid S dimension\n");
      usage(argv);
    }
    xdim=ydim=zdim=sdim;
    i++;
    ret = 0;
    goto out;
  }
  
  if( strcmp(argv[i], "--Lsdim") == 0){
    if (i+1 >= argc){
      usage(argv);
    }	    
    int Ls =  atoi(argv[i+1]);
    if (Ls < 0 || Ls > 128){
      printf("ERROR: invalid Ls dimension\n");
      usage(argv);
    }
    Lsdim=Ls;
    i++;
    ret = 0;
    goto out;
  }
  
  if( strcmp(argv[i], "--dagger") == 0){
    dagger = QUDA_DAG_YES;
    ret = 0;
    goto out;
  }	
  
  if( strcmp(argv[i], "--partition") == 0){
    if (i+1 >= argc){
      usage(argv);
    }
#ifdef MULTI_GPU
    int value  =  atoi(argv[i+1]);
    for(int j=0; j < 4;j++){
      if (value &  (1 << j)){
	commDimPartitionedSet(j);
	dim_partitioned[j] = 1;
      }
    }
#else
    printfQuda("WARNING: Ignoring --partition option since this is a single-GPU build.\n");
#endif
    i++;
    ret = 0;
    goto out;
  }
  
  if( strcmp(argv[i], "--kernel-pack-t") == 0){
    kernel_pack_t = true;
    ret= 0;
    goto out;
  }


  if( strcmp(argv[i], "--multishift") == 0){
    if (i+1 >= argc){
      usage(argv);
    }	    

    if (strcmp(argv[i+1], "true") == 0){
      multishift = true;
    }else if (strcmp(argv[i+1], "false") == 0){
      multishift = false;
    }else{
      fprintf(stderr, "ERROR: invalid multishift boolean\n");	
      exit(1);
    }

    i++;
    ret = 0;
    goto out;
  }

  if( strcmp(argv[i], "--gridsize") == 0){
    if (i+4 >= argc){
      usage(argv);
    }     
    int xsize =  atoi(argv[i+1]);
    if (xsize <= 0 ){
      printf("ERROR: invalid X grid size");
      usage(argv);
    }
    gridsize_from_cmdline[0] = xsize;
    i++;

    int ysize =  atoi(argv[i+1]);
    if (ysize <= 0 ){
      printf("ERROR: invalid Y grid size");
      usage(argv);
    }
    gridsize_from_cmdline[1] = ysize;
    i++;

    int zsize =  atoi(argv[i+1]);
    if (zsize <= 0 ){
      printf("ERROR: invalid Z grid size");
      usage(argv);
    }
    gridsize_from_cmdline[2] = zsize;
    i++;

    int tsize =  atoi(argv[i+1]);
    if (tsize <= 0 ){
      printf("ERROR: invalid T grid size");
      usage(argv);
    }
    gridsize_from_cmdline[3] = tsize;
    i++;

    ret = 0;
    goto out;
  }

  if( strcmp(argv[i], "--xgridsize") == 0){
    if (i+1 >= argc){ 
      usage(argv);
    }     
    int xsize =  atoi(argv[i+1]);
    if (xsize <= 0 ){
      printf("ERROR: invalid X grid size");
      usage(argv);
    }
    gridsize_from_cmdline[0] = xsize;
    i++;
    ret = 0;
    goto out;
  }

  if( strcmp(argv[i], "--ygridsize") == 0){
    if (i+1 >= argc){
      usage(argv);
    }     
    int ysize =  atoi(argv[i+1]);
    if (ysize <= 0 ){
      printf("ERROR: invalid Y grid size");
      usage(argv);
    }
    gridsize_from_cmdline[1] = ysize;
    i++;
    ret = 0;
    goto out;
  }

  if( strcmp(argv[i], "--zgridsize") == 0){
    if (i+1 >= argc){
      usage(argv);
    }     
    int zsize =  atoi(argv[i+1]);
    if (zsize <= 0 ){
      printf("ERROR: invalid Z grid size");
      usage(argv);
    }
    gridsize_from_cmdline[2] = zsize;
    i++;
    ret = 0;
    goto out;
  }
  
  if( strcmp(argv[i], "--tgridsize") == 0){
    if (i+1 >= argc){
      usage(argv);
    }     
    int tsize =  atoi(argv[i+1]);
    if (tsize <= 0 ){
      printf("ERROR: invalid T grid size");
      usage(argv);
    }
    gridsize_from_cmdline[3] = tsize;
    i++;
    ret = 0;
    goto out;
  }
  
  if( strcmp(argv[i], "--rank-order") == 0){
    if (i+1 >= argc){
      usage(argv);
    }
    rank_order = get_rank_order(argv[i+1]);
    i++;
    ret = 0;
    goto out;
  }

  if( strcmp(argv[i], "--dslash-type") == 0){
    if (i+1 >= argc){
      usage(argv);
    }     
    dslash_type = get_dslash_type(argv[i+1]);
    i++;
    ret = 0;
    goto out;
  }

  if( strcmp(argv[i], "--flavor") == 0){
    if (i+1 >= argc){
      usage(argv);
    }     
    twist_flavor = get_flavor_type(argv[i+1]);
    i++;
    ret = 0;
    goto out;
  }

  if( strcmp(argv[i], "--inv-type") == 0){
    if (i+1 >= argc){
      usage(argv);
    }     
    inv_type = get_solver_type(argv[i+1]);
    i++;
    ret = 0;
    goto out;
  }
  
  if( strcmp(argv[i], "--precon-type") == 0){
    if (i+1 >= argc){
      usage(argv);
    }
    precon_type = get_solver_type(argv[i+1]);
    i++;
    ret = 0;
    goto out;
  }

  if( strcmp(argv[i], "--mass") == 0){
    if (i+1 >= argc){
      usage(argv);
    }
    mass = atof(argv[i+1]);
    i++;
    ret = 0;
    goto out;
  }

  if( strcmp(argv[i], "--kappa") == 0){
    if (i+1 >= argc){
      usage(argv);
    }
    kappa = atof(argv[i+1]);
    i++;
    ret = 0;
    goto out;
  }

  if( strcmp(argv[i], "--compute-clover") == 0){
    if (i+1 >= argc){
      usage(argv);
    }
    if (strcmp(argv[i+1], "true") == 0){
      compute_clover = true;
    }else if (strcmp(argv[i+1], "false") == 0){
      compute_clover = false;
    }else{
      fprintf(stderr, "ERROR: invalid compute_clover type\n");
      exit(1);
    }

    i++;
    ret = 0;
    goto out;
  }

  if( strcmp(argv[i], "--clover-coeff") == 0){
    if (i+1 >= argc){
      usage(argv);
    }
    clover_coeff = atof(argv[i+1]);
    i++;
    ret = 0;
    goto out;
  }

  if( strcmp(argv[i], "--mu") == 0){
    if (i+1 >= argc){
      usage(argv);
    }
    mu = atof(argv[i+1]);
    i++;
    ret = 0;
    goto out;
  }

  if( strcmp(argv[i], "--epsilon-naik") == 0){
    if (i+1 >= argc){
      usage(argv);
    }
    eps_naik = atof(argv[i+1]);
    i++;
    ret = 0;
    goto out;
  }

  if( strcmp(argv[i], "--anisotropy") == 0){
    if (i+1 >= argc){
      usage(argv);
    }
    anisotropy = atof(argv[i+1]);
    i++;
    ret = 0;
    goto out;
  }

  if( strcmp(argv[i], "--tol") == 0){
    if (i+1 >= argc){
      usage(argv);
    }
    tol= atof(argv[i+1]);
    i++;
    ret = 0;
    goto out;
  }

  if( strcmp(argv[i], "--tolhq") == 0){
    if (i+1 >= argc){
      usage(argv);
    }
    tol_hq= atof(argv[i+1]);
    i++;
    ret = 0;
    goto out;
  }

  if( strcmp(argv[i], "--reliable-delta") == 0){
    if (i+1 >= argc){
      usage(argv);
    }
    reliable_delta = atof(argv[i+1]);
    i++;
    ret = 0;
    goto out;
  }

  if( strcmp(argv[i], "--mass-normalization") == 0){
    if (i+1 >= argc){
      usage(argv);
    }
    normalization = get_mass_normalization_type(argv[i+1]);
    i++;
    ret = 0;
    goto out;
  }

  if( strcmp(argv[i], "--matpc") == 0){
    if (i+1 >= argc){
      usage(argv);
    }
    matpc_type = get_matpc_type(argv[i+1]);
    i++;
    ret = 0;
    goto out;
  }

  if( strcmp(argv[i], "--solve-type") == 0){
    if (i+1 >= argc){
      usage(argv);
    }
    solve_type = get_solve_type(argv[i+1]);
    i++;
    ret = 0;
    goto out;
  }

  if( strcmp(argv[i], "--load-gauge") == 0){
    if (i+1 >= argc){
      usage(argv);
    }     
    strcpy(latfile, argv[i+1]);
    i++;
    ret = 0;
    goto out;
  }

  if( strcmp(argv[i], "--save-gauge") == 0){
    if (i+1 >= argc){
      usage(argv);
    }     
    strcpy(gauge_outfile, argv[i+1]);
    i++;
    ret = 0;
    goto out;
  }
  
  if( strcmp(argv[i], "--nsrc") == 0){
    if (i+1 >= argc){
      usage(argv);
    }
    Nsrc = atoi(argv[i+1]);
    if (Nsrc < 0 || Nsrc > 128){ // allow 0 for testing setup in isolation
      printf("ERROR: invalid number of sources (Nsrc=%d)\n", Nsrc);
      usage(argv);
    }
    i++;
    ret = 0;
    goto out;
  }

  if( strcmp(argv[i], "--msrc") == 0){
    if (i+1 >= argc){
      usage(argv);
    }
    Msrc = atoi(argv[i+1]);
    if (Msrc < 1 || Msrc > 128){
      printf("ERROR: invalid number of sources (Msrc=%d)\n", Msrc);
      usage(argv);
    }
    i++;
    ret = 0;
    goto out;
  }

  if( strcmp(argv[i], "--test") == 0){
    if (i+1 >= argc){
      usage(argv);
    }	    
    test_type = atoi(argv[i+1]);
    i++;
    ret = 0;
    goto out;	    
  }
    
  if( strcmp(argv[i], "--mg-nvec") == 0){
    if (i+2 >= argc){
      usage(argv);
    }
    int level = atoi(argv[i+1]);
    if (level < 0 || level >= QUDA_MAX_MG_LEVEL) {
      printf("ERROR: invalid multigrid level %d", level);
      usage(argv);
    }
    i++;

    nvec[level] = atoi(argv[i+1]);
    if (nvec[level] < 0 || nvec[level] > 128){
      printf("ERROR: invalid number of vectors (%d)\n", nvec[level]);
      usage(argv);
    }
    i++;
    ret = 0;
    goto out;
  }

  if( strcmp(argv[i], "--mg-levels") == 0){
    if (i+1 >= argc){
      usage(argv);
    }
    mg_levels= atoi(argv[i+1]);
    if (mg_levels < 2 || mg_levels > QUDA_MAX_MG_LEVEL){
      printf("ERROR: invalid number of multigrid levels (%d)\n", mg_levels);
      usage(argv);
    }
    i++;
    ret = 0;
    goto out;
  }

  if( strcmp(argv[i], "--mg-nu-pre") == 0){
    if (i+1 >= argc){
      usage(argv);
    }
    int level = atoi(argv[i+1]);
    if (level < 0 || level >= QUDA_MAX_MG_LEVEL) {
      printf("ERROR: invalid multigrid level %d", level);
      usage(argv);
    }
    i++;

    nu_pre[level] = atoi(argv[i+1]);
    if (nu_pre[level] < 0 || nu_pre[level] > 20){
      printf("ERROR: invalid pre-smoother applications value (nu_pre=%d)\n", nu_pre[level]);
      usage(argv);
    }
    i++;
    ret = 0;
    goto out;
  }

  if( strcmp(argv[i], "--mg-nu-post") == 0){
    if (i+1 >= argc){
      usage(argv);
    }
    int level = atoi(argv[i+1]);
    if (level < 0 || level >= QUDA_MAX_MG_LEVEL) {
      printf("ERROR: invalid multigrid level %d", level);
      usage(argv);
    }
    i++;

    nu_post[level] = atoi(argv[i+1]);
    if (nu_post[level] < 0 || nu_post[level] > 20){
      printf("ERROR: invalid pre-smoother applications value (nu_post=%d)\n", nu_post[level]);
<<<<<<< HEAD
=======
      usage(argv);
    }
    i++;
    ret = 0;
    goto out;
  }

  if( strcmp(argv[i], "--mg-coarse-solve-type") == 0){
    if (i+1 >= argc){
      usage(argv);
    }
    int level = atoi(argv[i+1]);
    if (level < 0 || level >= QUDA_MAX_MG_LEVEL) {
      printf("ERROR: invalid multigrid level %d", level);
>>>>>>> d008878f
      usage(argv);
    }
    i++;

    coarse_solve_type[level] = get_solve_type(argv[i+1]);
    i++;
    ret = 0;
    goto out;
  }

<<<<<<< HEAD
  if( strcmp(argv[i], "--mg-coarse-solve-type") == 0){
=======
  if( strcmp(argv[i], "--mg-smoother-solve-type") == 0){
>>>>>>> d008878f
    if (i+1 >= argc){
      usage(argv);
    }
    int level = atoi(argv[i+1]);
    if (level < 0 || level >= QUDA_MAX_MG_LEVEL) {
      printf("ERROR: invalid multigrid level %d", level);
      usage(argv);
    }
    i++;

<<<<<<< HEAD
    coarse_solve_type[level] = get_solve_type(argv[i+1]);
    i++;
    ret = 0;
    goto out;
  }

  if( strcmp(argv[i], "--mg-smoother-solve-type") == 0){
    if (i+1 >= argc){
      usage(argv);
    }
    int level = atoi(argv[i+1]);
    if (level < 0 || level >= QUDA_MAX_MG_LEVEL) {
      printf("ERROR: invalid multigrid level %d", level);
      usage(argv);
    }
    i++;

=======
>>>>>>> d008878f
    smoother_solve_type[level] = get_solve_type(argv[i+1]);
    i++;
    ret = 0;
    goto out;
  }

  if( strcmp(argv[i], "--mg-solver-location") == 0){
    if (i+2 >= argc){
      usage(argv);
    }
    int level = atoi(argv[i+1]);

    if (level < 0 || level >= QUDA_MAX_MG_LEVEL) {
      printf("ERROR: invalid multigrid level %d", level);
      usage(argv);
    }
    i++;

    solver_location[level] = get_location(argv[i+1]);
    i++;
    ret = 0;
    goto out;
  }

  if( strcmp(argv[i], "--mg-setup-location") == 0){
    if (i+2 >= argc){
      usage(argv);
    }
    int level = atoi(argv[i+1]);

    if (level < 0 || level >= QUDA_MAX_MG_LEVEL) {
      printf("ERROR: invalid multigrid level %d", level);
      usage(argv);
    }
    i++;

    setup_location[level] = get_location(argv[i+1]);
    i++;
    ret = 0;
    goto out;
  }

  if( strcmp(argv[i], "--mg-setup-inv") == 0){
    if (i+2 >= argc){
      usage(argv);
    }
    int level = atoi(argv[i+1]);
    if (level < 0 || level >= QUDA_MAX_MG_LEVEL) {
      printf("ERROR: invalid multigrid level %d", level);
      usage(argv);
    }
    i++;

    setup_inv[level] = get_solver_type(argv[i+1]);
    i++;
    ret = 0;
    goto out;
  }

  if( strcmp(argv[i], "--mg-setup-iters") == 0){
    if (i+2 >= argc){
      usage(argv);
    }
    int level = atoi(argv[i+1]);
    if (level < 0 || level >= QUDA_MAX_MG_LEVEL) {
      printf("ERROR: invalid multigrid level %d", level);
      usage(argv);
    }
    i++;

    num_setup_iter[level] = atoi(argv[i+1]);
    i++;
    ret = 0;
    goto out;
  }

  if( strcmp(argv[i], "--mg-setup-tol") == 0){
    if (i+1 >= argc){
      usage(argv);
    }
    int level = atoi(argv[i+1]);
    if (level < 0 || level >= QUDA_MAX_MG_LEVEL) {
      printf("ERROR: invalid multigrid level %d", level);
      usage(argv);
    }
    i++;

    setup_tol[level] = atof(argv[i+1]);
    i++;
    ret = 0;
    goto out;
  }


  if( strcmp(argv[i], "--mg-setup-maxiter") == 0){
    if (i+2 >= argc){
      usage(argv);
    }
    int level = atoi(argv[i+1]);
    if (level < 0 || level >= QUDA_MAX_MG_LEVEL) {
      printf("ERROR: invalid multigrid level %d", level);
      usage(argv);
    }
    i++;

    setup_maxiter[level] = atoi(argv[i+1]);
    i++;
    ret = 0;
    goto out;
  }

  if( strcmp(argv[i], "--mg-setup-maxiter-refresh") == 0){
    if (i+2 >= argc){
      usage(argv);
    }
    int level = atoi(argv[i+1]);
    if (level < 0 || level >= QUDA_MAX_MG_LEVEL) {
      printf("ERROR: invalid multigrid level %d", level);
      usage(argv);
    }
    i++;

    setup_maxiter_refresh[level] = atoi(argv[i+1]);
    i++;
    ret = 0;
    goto out;
  }

  if( strcmp(argv[i], "--mg-setup-type") == 0){
    if (i+1 >= argc){
      usage(argv);
    }

    if( strcmp(argv[i+1], "test") == 0)
      setup_type = QUDA_TEST_VECTOR_SETUP;
    else if( strcmp(argv[i+1], "null")==0)
      setup_type = QUDA_NULL_VECTOR_SETUP;
    else {
      fprintf(stderr, "ERROR: invalid setup type\n");
      exit(1);
    }

    i++;
    ret = 0;
    goto out;
  }

  if( strcmp(argv[i], "--mg-pre-orth") == 0){
    if (i+1 >= argc){
      usage(argv);
    }

    if (strcmp(argv[i+1], "true") == 0){
      pre_orthonormalize = true;
    }else if (strcmp(argv[i+1], "false") == 0){
      pre_orthonormalize = false;
    }else{
      fprintf(stderr, "ERROR: invalid pre orthogonalize type\n");
      exit(1);
    }

    i++;
    ret = 0;
    goto out;
  }

  if( strcmp(argv[i], "--mg-post-orth") == 0){
    if (i+1 >= argc){
      usage(argv);
    }

    if (strcmp(argv[i+1], "true") == 0){
      post_orthonormalize = true;
    }else if (strcmp(argv[i+1], "false") == 0){
      post_orthonormalize = false;
    }else{
      fprintf(stderr, "ERROR: invalid post orthogonalize type\n");
      exit(1);
    }

    i++;
    ret = 0;
    goto out;
  }

  if( strcmp(argv[i], "--mg-omega") == 0){
    if (i+1 >= argc){
      usage(argv);
    }

    omega = atof(argv[i+1]);
    i++;
    ret = 0;
    goto out;
  }

  if( strcmp(argv[i], "--mg-verbosity") == 0){
    if (i+2 >= argc){
      usage(argv);
    }
    int level = atoi(argv[i+1]);
    if (level < 0 || level >= QUDA_MAX_MG_LEVEL) {
      printf("ERROR: invalid multigrid level %d", level);
      usage(argv);
    }
    i++;

    mg_verbosity[level] = get_verbosity_type(argv[i+1]);
    i++;
    ret = 0;
    goto out;
  }

  if( strcmp(argv[i], "--mg-coarse-solver") == 0){
    if (i+2 >= argc){
      usage(argv);
    }
    int level = atoi(argv[i+1]);
    if (level < 1 || level >= QUDA_MAX_MG_LEVEL) {
      printf("ERROR: invalid multigrid level %d for coarse solver", level);
      usage(argv);
    }
    i++;

    coarse_solver[level] = get_solver_type(argv[i+1]);
    i++;
    ret = 0;
    goto out;
  }

  if( strcmp(argv[i], "--mg-smoother") == 0){
    if (i+2 >= argc){
      usage(argv);
    }
    int level = atoi(argv[i+1]);
    if (level < 0 || level >= QUDA_MAX_MG_LEVEL) {
      printf("ERROR: invalid multigrid level %d", level);
      usage(argv);
    }
    i++;

    smoother_type[level] = get_solver_type(argv[i+1]);
    i++;
    ret = 0;
    goto out;
  }

  if( strcmp(argv[i], "--mg-smoother-tol") == 0){
    if (i+2 >= argc){
      usage(argv);
    }
    int level = atoi(argv[i+1]);
    if (level < 0 || level >= QUDA_MAX_MG_LEVEL) {
      printf("ERROR: invalid multigrid level %d", level);
      usage(argv);
    }
    i++;

    smoother_tol[level] = atof(argv[i+1]);

    i++;
    ret = 0;
    goto out;
  }

  if( strcmp(argv[i], "--mg-coarse-solver-tol") == 0){
    if (i+2 >= argc){
      usage(argv);
    }
    int level = atoi(argv[i+1]);
    if (level < 1 || level >= QUDA_MAX_MG_LEVEL) {
      printf("ERROR: invalid multigrid level %d for coarse solver", level);
      usage(argv);
    }
    i++;

    coarse_solver_tol[level] = atof(argv[i+1]);
    i++;
    ret = 0;
    goto out;
  }

  if( strcmp(argv[i], "--mg-coarse-solver-maxiter") == 0){
    if (i+2 >= argc){
      usage(argv);
    }

    int level = atoi(argv[i+1]);
    if (level < 1 || level >= QUDA_MAX_MG_LEVEL) {
      printf("ERROR: invalid multigrid level %d for coarse solver", level);
      usage(argv);
    }
    i++;

    coarse_solver_maxiter[level] = atoi(argv[i+1]);
    i++;
    ret = 0;
    goto out;
  }


  if( strcmp(argv[i], "--mg-smoother-halo-prec") == 0){
    if (i+1 >= argc){
      usage(argv);
    }
    smoother_halo_prec =  get_prec(argv[i+1]);
    i++;
    ret = 0;
    goto out;
  }


  if( strcmp(argv[i], "--mg-schwarz-type") == 0){
    if (i+2 >= argc){
      usage(argv);
    }
    int level = atoi(argv[i+1]);
    if (level < 0 || level >= QUDA_MAX_MG_LEVEL) {
      printf("ERROR: invalid multigrid level %d", level);
      usage(argv);
    }
    i++;

    schwarz_type[level] = get_schwarz_type(argv[i+1]);
    i++;
    ret = 0;
    goto out;
  }

  if( strcmp(argv[i], "--mg-schwarz-cycle") == 0){
    if (i+2 >= argc){
      usage(argv);
    }
    int level = atoi(argv[i+1]);
    if (level < 0 || level >= QUDA_MAX_MG_LEVEL) {
      printf("ERROR: invalid multigrid level %d", level);
      usage(argv);
    }
    i++;

    schwarz_cycle[level] = atoi(argv[i+1]);
    if (schwarz_cycle[level] < 0 || schwarz_cycle[level] >= 128) {
      printf("ERROR: invalid Schwarz cycle value requested %d for level %d",
	     level, schwarz_cycle[level]);
      usage(argv);
    }
    i++;
    ret = 0;
    goto out;
  }

  if( strcmp(argv[i], "--mg-block-size") == 0){
    if (i+5 >= argc){
      usage(argv);
    }     
    int level = atoi(argv[i+1]);
    if (level < 0 || level >= QUDA_MAX_MG_LEVEL) {
      printf("ERROR: invalid multigrid level %d", level);
      usage(argv);
    }
    i++;

    int xsize =  atoi(argv[i+1]);
    if (xsize <= 0 ){
      printf("ERROR: invalid X block size");
      usage(argv);
    }
    geo_block_size[level][0] = xsize;
    i++;

    int ysize =  atoi(argv[i+1]);
    if (ysize <= 0 ){
      printf("ERROR: invalid Y block size");
      usage(argv);
    }
    geo_block_size[level][1] = ysize;
    i++;

    int zsize =  atoi(argv[i+1]);
    if (zsize <= 0 ){
      printf("ERROR: invalid Z block size");
      usage(argv);
    }
    geo_block_size[level][2] = zsize;
    i++;

    int tsize =  atoi(argv[i+1]);
    if (tsize <= 0 ){
      printf("ERROR: invalid T block size");
      usage(argv);
    }
    geo_block_size[level][3] = tsize;
    i++;

    ret = 0;
    goto out;
  }

  if( strcmp(argv[i], "--mg-mu-factor") == 0){
    if (i+2 >= argc){
      usage(argv);
    }
    int level = atoi(argv[i+1]);
    if (level < 0 || level >= QUDA_MAX_MG_LEVEL) {
      printf("ERROR: invalid multigrid level %d", level);
      usage(argv);
    }
    i++;

    double factor =  atof(argv[i+1]);
    mu_factor[level] = factor;
    i++;
    ret=0;
    goto out;
  }

  if( strcmp(argv[i], "--mg-generate-nullspace") == 0){
    if (i+1 >= argc){
      usage(argv);
    }

    if (strcmp(argv[i+1], "true") == 0){
      generate_nullspace = true;
    }else if (strcmp(argv[i+1], "false") == 0){
      generate_nullspace = false;
    }else{
      fprintf(stderr, "ERROR: invalid generate nullspace type\n");
      exit(1);
    }

    i++;
    ret = 0;
    goto out;
  }

  if( strcmp(argv[i], "--mg-generate-all-levels") == 0){
    if (i+1 >= argc){
      usage(argv);
    }

    if (strcmp(argv[i+1], "true") == 0){
      generate_all_levels = true;
    }else if (strcmp(argv[i+1], "false") == 0){
      generate_all_levels = false;
    }else{
      fprintf(stderr, "ERROR: invalid value for generate_all_levels type\n");
      exit(1);
    }

    i++;
    ret = 0;
    goto out;
  }

  if( strcmp(argv[i], "--mg-load-vec") == 0){
    if (i+1 >= argc){
      usage(argv);
    }
    strcpy(vec_infile, argv[i+1]);
    i++;
    ret = 0;
    goto out;
  }

  if( strcmp(argv[i], "--mg-save-vec") == 0){
    if (i+1 >= argc){
      usage(argv);
    }
    strcpy(vec_outfile, argv[i+1]);
    i++;
    ret = 0;
    goto out;
  }

  if( strcmp(argv[i], "--df-nev") == 0){
    if (i+1 >= argc){
      usage(argv);
    }

    nev = atoi(argv[i+1]);
    i++;
    ret = 0;
    goto out;
  }

  if( strcmp(argv[i], "--df-max-search-dim") == 0){
    if (i+1 >= argc){
      usage(argv);
    }

    max_search_dim = atoi(argv[i+1]);
    i++;
    ret = 0;
    goto out;
  }

  if( strcmp(argv[i], "--df-deflation-grid") == 0){
    if (i+1 >= argc){
      usage(argv);
    }

    deflation_grid = atoi(argv[i+1]);
    i++;
    ret = 0;
    goto out;
  }


  if( strcmp(argv[i], "--df-eigcg-max-restarts") == 0){
    if (i+1 >= argc){
      usage(argv);
    }

    eigcg_max_restarts = atoi(argv[i+1]);
    i++;
    ret = 0;
    goto out;
  } 

  if( strcmp(argv[i], "--df-max-restart-num") == 0){
    if (i+1 >= argc){
      usage(argv);
    }

    max_restart_num = atoi(argv[i+1]);
    i++;
    ret = 0;
    goto out;
  } 


  if( strcmp(argv[i], "--df-tol-restart") == 0){
    if (i+1 >= argc){
      usage(argv);
    }

    tol_restart = atof(argv[i+1]);
    i++;
    ret = 0;
    goto out;
  } 


  if( strcmp(argv[i], "--df-tol-eigenval") == 0){
    if (i+1 >= argc){
      usage(argv);
    }

    eigenval_tol = atof(argv[i+1]);
    i++;
    ret = 0;
    goto out;
  } 

  if( strcmp(argv[i], "--df-tol-inc") == 0){
    if (i+1 >= argc){
      usage(argv);
    }

    inc_tol = atof(argv[i+1]);
    i++;
    ret = 0;
    goto out;
  } 

  if( strcmp(argv[i], "--solver-ext-lib-type") == 0){
    if (i+1 >= argc){
      usage(argv);
    }
    solver_ext_lib = get_solve_ext_lib_type(argv[i+1]);
    i++;
    ret = 0;
    goto out;
  }

  if( strcmp(argv[i], "--df-ext-lib-type") == 0){
    if (i+1 >= argc){
      usage(argv);
    }
    deflation_ext_lib = get_solve_ext_lib_type(argv[i+1]);
    i++;
    ret = 0;
    goto out;
  }

  if( strcmp(argv[i], "--df-location-ritz") == 0){
    if (i+1 >= argc){
      usage(argv);
    }
    location_ritz = get_location(argv[i+1]);
    i++;
    ret = 0;
    goto out;
  }

  if( strcmp(argv[i], "--df-mem-type-ritz") == 0){
    if (i+1 >= argc){
      usage(argv);
    }
    mem_type_ritz = get_df_mem_type_ritz(argv[i+1]);
    i++;
    ret = 0;
    goto out;
  }

  if( strcmp(argv[i], "--niter") == 0){
    if (i+1 >= argc){
      usage(argv);
    }
    niter= atoi(argv[i+1]);
    if (niter < 1 || niter > 1e6){
      printf("ERROR: invalid number of iterations (%d)\n", niter);
      usage(argv);
    }
    i++;
    ret = 0;
    goto out;
  }
  
  if( strcmp(argv[i], "--ngcrkrylov") == 0){
    if (i+1 >= argc){
      usage(argv);
    }
    gcrNkrylov = atoi(argv[i+1]);
    if (gcrNkrylov < 1 || gcrNkrylov > 1e6){
      printf("ERROR: invalid number of gcrkrylov iterations (%d)\n", gcrNkrylov);
      usage(argv);
    }
    i++;
    ret = 0;
    goto out;
  }
  
  if( strcmp(argv[i], "--pipeline") == 0){
    if (i+1 >= argc){
      usage(argv);
    }
    pipeline = atoi(argv[i+1]);
    if (pipeline < 0 || pipeline > 16){
      printf("ERROR: invalid pipeline length (%d)\n", pipeline);
      usage(argv);
    }
    i++;
    ret = 0;
    goto out;
  }

  if( strcmp(argv[i], "--solution-pipeline") == 0){
    if (i+1 >= argc){
      usage(argv);
    }
    solution_accumulator_pipeline = atoi(argv[i+1]);
    if (solution_accumulator_pipeline < 0 || solution_accumulator_pipeline > 16){
      printf("ERROR: invalid solution pipeline length (%d)\n", solution_accumulator_pipeline);
      usage(argv);
    }
    i++;
    ret = 0;
    goto out;
  }

  if( strcmp(argv[i], "--heatbath-beta") == 0){
    if (i+1 >= argc){
      usage(argv);
    }
    heatbath_beta_value = atof(argv[i+1]);
    if (heatbath_beta_value <= 0.0){
      printf("ERROR: invalid beta (%f)\n", heatbath_beta_value);
      usage(argv);
    }
    i++;
    ret = 0;
    goto out;
  }

  if( strcmp(argv[i], "--heatbath-warmup-steps") == 0){
    if (i+1 >= argc){
      usage(argv);
    }
    heatbath_warmup_steps = atoi(argv[i+1]);
    if (heatbath_warmup_steps < 0){
      printf("ERROR: invalid number of warmup steps (%d)\n", heatbath_warmup_steps);
      usage(argv);
    }
    i++;
    ret = 0;
    goto out;
  }

  if( strcmp(argv[i], "--heatbath-num-steps") == 0){
    if (i+1 >= argc){
      usage(argv);
    }
    heatbath_num_steps = atoi(argv[i+1]);
    if (heatbath_num_steps < 0){
      printf("ERROR: invalid number of heatbath steps (%d)\n", heatbath_num_steps);
      usage(argv);
    }
    i++;
    ret = 0;
    goto out;
  }

  if( strcmp(argv[i], "--heatbath-num-hb-per-step") == 0){
    if (i+1 >= argc){
      usage(argv);
    }
    heatbath_num_heatbath_per_step = atoi(argv[i+1]);
    if (heatbath_num_heatbath_per_step <= 0){
      printf("ERROR: invalid number of heatbath hits per step (%d)\n", heatbath_num_heatbath_per_step);
      usage(argv);
    }
    i++;
    ret = 0;
    goto out;
  }

  if( strcmp(argv[i], "--heatbath-num-or-per-step") == 0){
    if (i+1 >= argc){
      usage(argv);
    }
    heatbath_num_overrelax_per_step = atoi(argv[i+1]);
    if (heatbath_num_overrelax_per_step <= 0){
      printf("ERROR: invalid number of overrelaxation hits per step (%d)\n", heatbath_num_overrelax_per_step);
      usage(argv);
    }
    i++;
    ret = 0;
    goto out;
  }

  if( strcmp(argv[i], "--heatbath-coldstart") == 0){
    if (i+1 >= argc){
      usage(argv);
    }

    if (strcmp(argv[i+1], "true") == 0){
      heatbath_coldstart = true;
    }else if (strcmp(argv[i+1], "false") == 0){
      heatbath_coldstart = false;
    }else{
      fprintf(stderr, "ERROR: invalid value for heatbath_coldstart type\n");
      usage(argv);
    }

    i++;
    ret = 0;
    goto out;
  }

  if( strcmp(argv[i], "--version") == 0){
    printf("This program is linked with QUDA library, version %s,", 
	   get_quda_ver_str());
    printf(" %s GPU build\n", msg);
    exit(0);
  }

 out:
  *idx = i;
  return ret ;

}


static struct timeval startTime;

void stopwatchStart() {
  gettimeofday(&startTime, NULL);
}

double stopwatchReadSeconds() {
  struct timeval endTime;
  gettimeofday(&endTime, NULL);

  long ds = endTime.tv_sec - startTime.tv_sec;
  long dus = endTime.tv_usec - startTime.tv_usec;
  return ds + 0.000001*dus;
}

<|MERGE_RESOLUTION|>--- conflicted
+++ resolved
@@ -1614,10 +1614,7 @@
 QudaReconstructType link_recon_precondition = QUDA_RECONSTRUCT_INVALID;
 QudaPrecision prec = QUDA_SINGLE_PRECISION;
 QudaPrecision prec_sloppy = QUDA_INVALID_PRECISION;
-<<<<<<< HEAD
-=======
 QudaPrecision prec_refinement_sloppy = QUDA_INVALID_PRECISION;
->>>>>>> d008878f
 QudaPrecision prec_precondition = QUDA_INVALID_PRECISION;
 QudaPrecision prec_null = QUDA_INVALID_PRECISION;
 QudaPrecision  prec_ritz = QUDA_INVALID_PRECISION;
@@ -2604,8 +2601,6 @@
     nu_post[level] = atoi(argv[i+1]);
     if (nu_post[level] < 0 || nu_post[level] > 20){
       printf("ERROR: invalid pre-smoother applications value (nu_post=%d)\n", nu_post[level]);
-<<<<<<< HEAD
-=======
       usage(argv);
     }
     i++;
@@ -2620,7 +2615,6 @@
     int level = atoi(argv[i+1]);
     if (level < 0 || level >= QUDA_MAX_MG_LEVEL) {
       printf("ERROR: invalid multigrid level %d", level);
->>>>>>> d008878f
       usage(argv);
     }
     i++;
@@ -2631,11 +2625,7 @@
     goto out;
   }
 
-<<<<<<< HEAD
-  if( strcmp(argv[i], "--mg-coarse-solve-type") == 0){
-=======
   if( strcmp(argv[i], "--mg-smoother-solve-type") == 0){
->>>>>>> d008878f
     if (i+1 >= argc){
       usage(argv);
     }
@@ -2646,26 +2636,6 @@
     }
     i++;
 
-<<<<<<< HEAD
-    coarse_solve_type[level] = get_solve_type(argv[i+1]);
-    i++;
-    ret = 0;
-    goto out;
-  }
-
-  if( strcmp(argv[i], "--mg-smoother-solve-type") == 0){
-    if (i+1 >= argc){
-      usage(argv);
-    }
-    int level = atoi(argv[i+1]);
-    if (level < 0 || level >= QUDA_MAX_MG_LEVEL) {
-      printf("ERROR: invalid multigrid level %d", level);
-      usage(argv);
-    }
-    i++;
-
-=======
->>>>>>> d008878f
     smoother_solve_type[level] = get_solve_type(argv[i+1]);
     i++;
     ret = 0;
