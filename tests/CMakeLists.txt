--- conflicted
+++ resolved
@@ -724,60 +724,46 @@
     endif()
 
     # MdagM local operator
-    add_test(NAME dslash_${DIRAC_NAME}_local_policy${pol2}
-             COMMAND ${QUDA_CTEST_LAUNCH} $<TARGET_FILE:dslash_ctest> ${MPIEXEC_POSTFLAGS}
-                     --dslash-type ${DIRAC_NAME}
-                     --test MatPCDagMatPCLocal
-                     --matpc even-even
-                     --dim 2 4 6 8
-                     --Lsdim 4
-                     --gtest_output=xml:dslash_${DIRAC_NAME}_local{pol2}.xml)
-
-    # Mobius-EOFA fermions
-    set(DIRAC_NAME mobius-eofa)
-
-    add_test(NAME dslash_${DIRAC_NAME}_sym_policy${pol2}
-             COMMAND ${QUDA_CTEST_LAUNCH} $<TARGET_FILE:dslash_ctest> ${MPIEXEC_POSTFLAGS}
-                     --dslash-type ${DIRAC_NAME}
-                     --test MatPCDagMatPC
-                     --matpc even-even
-                     --dim 2 4 6 8
-                     --Lsdim 4
-        --gtest_output=xml:dslash_${DIRAC_NAME}_sym_test_pol${pol2}.xml)
-    if(polenv)
-      set_tests_properties(dslash_${DIRAC_NAME}_sym_policy${pol2} PROPERTIES ENVIRONMENT QUDA_ENABLE_DSLASH_POLICY=${pol})
-    endif()
-
-    add_test(NAME dslash_${DIRAC_NAME}_asym_policy${pol2}
-             COMMAND ${QUDA_CTEST_LAUNCH} $<TARGET_FILE:dslash_ctest> ${MPIEXEC_POSTFLAGS}
-                     --dslash-type ${DIRAC_NAME}
-                     --test MatPCDagMatPC
-                     --matpc even-even-asym
-                     --dim 2 4 6 8
-                     --Lsdim 4
-<<<<<<< HEAD
-        --gtest_output=xml:dslash_${DIRAC_NAME}_asym_test_pol${pol2}.xml)
-=======
-        --gtest_output=xml:dslash_mobius_eofa_test_pol${pol2}.xml)
-
-    # MdagM local operator
     # This requires tensor cores so only enable NVIDIA targets
     # FIXME: Ideally we should have a more sensitive guard -- e.g. QUDA_TENSOR_CORE_AVAILABLE 
     # or some such so that this would not be an architecture specific guard, but a feature
     # specific guard
     # 
     if( QUDA_TARGET_CUDA )
-	    add_test(NAME dslash_mobius_local-policy${pol2}
-		     COMMAND ${QUDA_CTEST_LAUNCH} $<TARGET_FILE:dslash_ctest> ${MPIEXEC_POSTFLAGS}
-			     --dslash-type mobius
-			     --test MatPCDagMatPCLocal
-			     --matpc even-even
-			     --dim 2 4 6 8
-			     --Lsdim 4
-			     --gtest_output=xml:dslash_mobius_local{pol2}.xml)
-    endif()
-
->>>>>>> ad018cba
+      add_test(NAME dslash_${DIRAC_NAME}_local_policy${pol2}
+               COMMAND ${QUDA_CTEST_LAUNCH} $<TARGET_FILE:dslash_ctest> ${MPIEXEC_POSTFLAGS}
+                       --dslash-type ${DIRAC_NAME}
+                       --test MatPCDagMatPCLocal
+                       --matpc even-even
+                       --dim 2 4 6 8
+                       --Lsdim 4
+                       --gtest_output=xml:dslash_${DIRAC_NAME}_local{pol2}.xml)
+    endif()
+
+    # Mobius-EOFA fermions
+    set(DIRAC_NAME mobius-eofa)
+
+    add_test(NAME dslash_${DIRAC_NAME}_sym_policy${pol2}
+             COMMAND ${QUDA_CTEST_LAUNCH} $<TARGET_FILE:dslash_ctest> ${MPIEXEC_POSTFLAGS}
+                     --dslash-type ${DIRAC_NAME}
+                     --test MatPCDagMatPC
+                     --matpc even-even
+                     --dim 2 4 6 8
+                     --Lsdim 4
+        --gtest_output=xml:dslash_${DIRAC_NAME}_sym_test_pol${pol2}.xml)
+    if(polenv)
+      set_tests_properties(dslash_${DIRAC_NAME}_sym_policy${pol2} PROPERTIES ENVIRONMENT QUDA_ENABLE_DSLASH_POLICY=${pol})
+    endif()
+
+    add_test(NAME dslash_${DIRAC_NAME}_asym_policy${pol2}
+             COMMAND ${QUDA_CTEST_LAUNCH} $<TARGET_FILE:dslash_ctest> ${MPIEXEC_POSTFLAGS}
+                     --dslash-type ${DIRAC_NAME}
+                     --test MatPCDagMatPC
+                     --matpc even-even-asym
+                     --dim 2 4 6 8
+                     --Lsdim 4
+                     --gtest_output=xml:dslash_${DIRAC_NAME}_asym_test_pol${pol2}.xml)
+ 
     if(polenv)
       set_tests_properties(dslash_${DIRAC_NAME}_asym_policy${pol2} PROPERTIES ENVIRONMENT QUDA_ENABLE_DSLASH_POLICY=${pol})
     endif()
