--- conflicted
+++ resolved
@@ -1360,27 +1360,19 @@
         #ifdef GPU_COMMS
           for ( int d = 0; d < 4; d++ ) {
             if ( !commDimPartitioned(d)) continue;
-            qudaStreamSynchronizeDriver(GFStream[d]);
+            qudaStreamSynchronize(GFStream[d]);
             comm_start(mh_send_fwd[d]);
-            qudaStreamSynchronizeDriver(GFStream[4 + d]);
+            qudaStreamSynchronize(GFStream[4 + d]);
             comm_start(mh_send_back[d]);
           }
         #else
           for ( int d = 0; d < 4; d++ ) {
             if ( !commDimPartitioned(d)) continue;
-<<<<<<< HEAD
-            qudaMemcpyAsync(send[d], send_d[d], bytes[d], qudaMemcpyDeviceToHost, GFStream[d]);
-          }
-          for ( int d = 0; d < 4; d++ ) {
-            if ( !commDimPartitioned(d)) continue;
-            qudaMemcpyAsync(sendg[d], sendg_d[d], bytes[d], qudaMemcpyDeviceToHost, GFStream[4 + d]);
-=======
             qudaMemcpyAsyncNoTune(send[d], send_d[d], bytes[d], qudaMemcpyDeviceToHost, GFStream[d]);
           }
           for ( int d = 0; d < 4; d++ ) {
             if ( !commDimPartitioned(d)) continue;
             qudaMemcpyAsyncNoTune(sendg[d], sendg_d[d], bytes[d], qudaMemcpyDeviceToHost, GFStream[4 + d]);
->>>>>>> a2543a25
           }
         #endif
           //compute interior points
@@ -1389,28 +1381,20 @@
         #ifndef GPU_COMMS
           for ( int d = 0; d < 4; d++ ) {
             if ( !commDimPartitioned(d)) continue;
-            qudaStreamSynchronizeDriver(GFStream[d]);
+            qudaStreamSynchronize(GFStream[d]);
             comm_start(mh_send_fwd[d]);
-            qudaStreamSynchronizeDriver(GFStream[4 + d]);
+            qudaStreamSynchronize(GFStream[4 + d]);
             comm_start(mh_send_back[d]);
           }
           for ( int d = 0; d < 4; d++ ) {
             if ( !commDimPartitioned(d)) continue;
             comm_wait(mh_recv_back[d]);
-<<<<<<< HEAD
-            qudaMemcpyAsync(recv_d[d], recv[d], bytes[d], qudaMemcpyHostToDevice, GFStream[d]);
-=======
             qudaMemcpyAsyncNoTune(recv_d[d], recv[d], bytes[d], qudaMemcpyHostToDevice, GFStream[d]);
->>>>>>> a2543a25
           }
           for ( int d = 0; d < 4; d++ ) {
             if ( !commDimPartitioned(d)) continue;
             comm_wait(mh_recv_fwd[d]);
-<<<<<<< HEAD
-            qudaMemcpyAsync(recvg_d[d], recvg[d], bytes[d], qudaMemcpyHostToDevice, GFStream[4 + d]);
-=======
             qudaMemcpyAsyncNoTune(recvg_d[d], recvg[d], bytes[d], qudaMemcpyHostToDevice, GFStream[4 + d]);
->>>>>>> a2543a25
           }
         #endif
           for ( int d = 0; d < 4; d++ ) {
@@ -1431,10 +1415,10 @@
             if ( !commDimPartitioned(d)) continue;
             comm_wait(mh_send_back[d]);
             comm_wait(mh_send_fwd[d]);
-            qudaStreamSynchronizeDriver(GFStream[d]);
-            qudaStreamSynchronizeDriver(GFStream[4 + d]);
+            qudaStreamSynchronize(GFStream[d]);
+            qudaStreamSynchronize(GFStream[4 + d]);
           }
-          qudaStreamSynchronizeDriver(GFStream[8]);
+          qudaStreamSynchronize(GFStream[8]);
         }
       #endif
         /*gaugeFix.setParity(p);
@@ -1546,7 +1530,7 @@
       cudaStreamDestroy(GFStream[8]);
     }
   #endif
-    checkQudaError();
+    checkCudaError();
     qudaDeviceSynchronize();
     profileInternalGaugeFixOVR.TPSTOP(QUDA_PROFILE_COMPUTE);
     if (getVerbosity() > QUDA_SUMMARIZE){
