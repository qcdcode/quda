#include "hip/hip_runtime.h"
#include <quda_internal.h>
#include <quda_matrix.h>
#include <tune_quda.h>
#include <gauge_field.h>
#include <gauge_field_order.h>
#include <launch_kernel.cuh>
#include <unitarization_links.h>
#include <comm_quda.h>
#include <gauge_fix_ovr_extra.h>
#include <gauge_fix_ovr_hit_devf.cuh>
#include <reduce_helper.h>
#include <index_helper.cuh>

namespace quda {

#ifdef GPU_GAUGE_ALG

  static int numParams = 18;

#define LAUNCH_KERNEL_GAUGEFIX(kernel, tp, stream, arg, parity, ...)                                                   \
  if (tp.aux.x == 0) {                                                                                                 \
    switch (tp.block.x) {                                                                                              \
    case 256: kernel<0, 32, __VA_ARGS__><<<tp.grid.x, tp.block.x, tp.shared_bytes, stream>>>(arg, parity); break;      \
    case 512: kernel<0, 64, __VA_ARGS__><<<tp.grid.x, tp.block.x, tp.shared_bytes, stream>>>(arg, parity); break;      \
    case 768: kernel<0, 96, __VA_ARGS__><<<tp.grid.x, tp.block.x, tp.shared_bytes, stream>>>(arg, parity); break;      \
    case 1024: kernel<0, 128, __VA_ARGS__><<<tp.grid.x, tp.block.x, tp.shared_bytes, stream>>>(arg, parity); break;    \
    default: errorQuda("%s not implemented for %d threads", #kernel, tp.block.x);                                      \
    }                                                                                                                  \
  } else if (tp.aux.x == 1) {                                                                                          \
    switch (tp.block.x) {                                                                                              \
    case 256: kernel<1, 32, __VA_ARGS__><<<tp.grid.x, tp.block.x, tp.shared_bytes, stream>>>(arg, parity); break;      \
    case 512: kernel<1, 64, __VA_ARGS__><<<tp.grid.x, tp.block.x, tp.shared_bytes, stream>>>(arg, parity); break;      \
    case 768: kernel<1, 96, __VA_ARGS__><<<tp.grid.x, tp.block.x, tp.shared_bytes, stream>>>(arg, parity); break;      \
    case 1024: kernel<1, 128, __VA_ARGS__><<<tp.grid.x, tp.block.x, tp.shared_bytes, stream>>>(arg, parity); break;    \
    default: errorQuda("%s not implemented for %d threads", #kernel, tp.block.x);                                      \
    }                                                                                                                  \
  } else if (tp.aux.x == 2) {                                                                                          \
    switch (tp.block.x) {                                                                                              \
    case 256: kernel<2, 32, __VA_ARGS__><<<tp.grid.x, tp.block.x, tp.shared_bytes, stream>>>(arg, parity); break;      \
    case 512: kernel<2, 64, __VA_ARGS__><<<tp.grid.x, tp.block.x, tp.shared_bytes, stream>>>(arg, parity); break;      \
    case 768: kernel<2, 96, __VA_ARGS__><<<tp.grid.x, tp.block.x, tp.shared_bytes, stream>>>(arg, parity); break;      \
    case 1024: kernel<2, 128, __VA_ARGS__><<<tp.grid.x, tp.block.x, tp.shared_bytes, stream>>>(arg, parity); break;    \
    default: errorQuda("%s not implemented for %d threads", #kernel, tp.block.x);                                      \
    }                                                                                                                  \
  } else if (tp.aux.x == 3) {                                                                                          \
    switch (tp.block.x) {                                                                                              \
    case 128: kernel<3, 32, __VA_ARGS__><<<tp.grid.x, tp.block.x, tp.shared_bytes, stream>>>(arg, parity); break;      \
    case 256: kernel<3, 64, __VA_ARGS__><<<tp.grid.x, tp.block.x, tp.shared_bytes, stream>>>(arg, parity); break;      \
    case 384: kernel<3, 96, __VA_ARGS__><<<tp.grid.x, tp.block.x, tp.shared_bytes, stream>>>(arg, parity); break;      \
    case 512: kernel<3, 128, __VA_ARGS__><<<tp.grid.x, tp.block.x, tp.shared_bytes, stream>>>(arg, parity); break;     \
    case 640: kernel<3, 160, __VA_ARGS__><<<tp.grid.x, tp.block.x, tp.shared_bytes, stream>>>(arg, parity); break;     \
    case 768: kernel<3, 192, __VA_ARGS__><<<tp.grid.x, tp.block.x, tp.shared_bytes, stream>>>(arg, parity); break;     \
    case 896: kernel<3, 224, __VA_ARGS__><<<tp.grid.x, tp.block.x, tp.shared_bytes, stream>>>(arg, parity); break;     \
    case 1024: kernel<3, 256, __VA_ARGS__><<<tp.grid.x, tp.block.x, tp.shared_bytes, stream>>>(arg, parity); break;    \
    default: errorQuda("%s not implemented for %d threads", #kernel, tp.block.x);                                      \
    }                                                                                                                  \
  } else if (tp.aux.x == 4) {                                                                                          \
    switch (tp.block.x) {                                                                                              \
    case 128: kernel<4, 32, __VA_ARGS__><<<tp.grid.x, tp.block.x, tp.shared_bytes, stream>>>(arg, parity); break;      \
    case 256: kernel<4, 64, __VA_ARGS__><<<tp.grid.x, tp.block.x, tp.shared_bytes, stream>>>(arg, parity); break;      \
    case 384: kernel<4, 96, __VA_ARGS__><<<tp.grid.x, tp.block.x, tp.shared_bytes, stream>>>(arg, parity); break;      \
    case 512: kernel<4, 128, __VA_ARGS__><<<tp.grid.x, tp.block.x, tp.shared_bytes, stream>>>(arg, parity); break;     \
    case 640: kernel<4, 160, __VA_ARGS__><<<tp.grid.x, tp.block.x, tp.shared_bytes, stream>>>(arg, parity); break;     \
    case 768: kernel<4, 192, __VA_ARGS__><<<tp.grid.x, tp.block.x, tp.shared_bytes, stream>>>(arg, parity); break;     \
    case 896: kernel<4, 224, __VA_ARGS__><<<tp.grid.x, tp.block.x, tp.shared_bytes, stream>>>(arg, parity); break;     \
    case 1024: kernel<4, 256, __VA_ARGS__><<<tp.grid.x, tp.block.x, tp.shared_bytes, stream>>>(arg, parity); break;    \
    default: errorQuda("%s not implemented for %d threads", #kernel, tp.block.x);                                      \
    }                                                                                                                  \
  } else if (tp.aux.x == 5) {                                                                                          \
    switch (tp.block.x) {                                                                                              \
    case 128: kernel<5, 32, __VA_ARGS__><<<tp.grid.x, tp.block.x, tp.shared_bytes, stream>>>(arg, parity); break;      \
    case 256: kernel<5, 64, __VA_ARGS__><<<tp.grid.x, tp.block.x, tp.shared_bytes, stream>>>(arg, parity); break;      \
    case 384: kernel<5, 96, __VA_ARGS__><<<tp.grid.x, tp.block.x, tp.shared_bytes, stream>>>(arg, parity); break;      \
    case 512: kernel<5, 128, __VA_ARGS__><<<tp.grid.x, tp.block.x, tp.shared_bytes, stream>>>(arg, parity); break;     \
    case 640: kernel<5, 160, __VA_ARGS__><<<tp.grid.x, tp.block.x, tp.shared_bytes, stream>>>(arg, parity); break;     \
    case 768: kernel<5, 192, __VA_ARGS__><<<tp.grid.x, tp.block.x, tp.shared_bytes, stream>>>(arg, parity); break;     \
    case 896: kernel<5, 224, __VA_ARGS__><<<tp.grid.x, tp.block.x, tp.shared_bytes, stream>>>(arg, parity); break;     \
    case 1024: kernel<5, 256, __VA_ARGS__><<<tp.grid.x, tp.block.x, tp.shared_bytes, stream>>>(arg, parity); break;    \
    default: errorQuda("%s not implemented for %d threads", #kernel, tp.block.x);                                      \
    }                                                                                                                  \
  } else {                                                                                                             \
    errorQuda("Not implemented for %d", tp.aux.x);                                                                     \
  }

  /**
   * @brief container to pass parameters for the gauge fixing quality kernel
   */
  template <typename Gauge>
  struct GaugeFixQualityArg : public ReduceArg<double2> {
    int threads; // number of active threads required
    int X[4]; // grid dimensions
#ifdef MULTI_GPU
    int border[4];
#endif
    Gauge dataOr;
    double2 result;
    GaugeFixQualityArg(const Gauge &dataOr, const cudaGaugeField &data)
      : ReduceArg<double2>(), dataOr(dataOr) {

      for ( int dir = 0; dir < 4; ++dir ) {
        X[dir] = data.X()[dir] - data.R()[dir] * 2;
      #ifdef MULTI_GPU
        border[dir] = data.R()[dir];
      #endif
      }
      threads = X[0]*X[1]*X[2]*X[3]/2;
    }
    double getAction(){ return result.x; }
    double getTheta(){ return result.y; }
  };


  /**
   * @brief Measure gauge fixing quality
   */
  template<int blockSize, typename Float, typename Gauge, int gauge_dir>
  __global__ void computeFix_quality(GaugeFixQualityArg<Gauge> argQ){
    typedef complex<Float> Cmplx;

    int idx_cb = threadIdx.x + blockIdx.x * blockDim.x;
    int parity = threadIdx.y;

    double2 data = make_double2(0.0,0.0);
    while (idx_cb < argQ.threads) {
      int X[4];
    #pragma unroll
      for ( int dr = 0; dr < 4; ++dr ) X[dr] = argQ.X[dr];

      int x[4];
      getCoords(x, idx_cb, X, parity);
#ifdef MULTI_GPU
    #pragma unroll
      for ( int dr = 0; dr < 4; ++dr ) {
        x[dr] += argQ.border[dr];
        X[dr] += 2 * argQ.border[dr];
      }
#endif
      Matrix<Cmplx,3> delta;
      setZero(&delta);
      //load upward links
      for ( int mu = 0; mu < gauge_dir; mu++ ) {
        Matrix<Cmplx,3> U = argQ.dataOr(mu, linkIndex(x, X), parity);
        delta -= U;
      }
      //18*gauge_dir
      data.x += -delta(0, 0).x - delta(1, 1).x - delta(2, 2).x;
      //2
      //load downward links
      for ( int mu = 0; mu < gauge_dir; mu++ ) {
        Matrix<Cmplx,3> U = argQ.dataOr(mu, linkIndexM1(x,X,mu), 1 - parity);
        delta += U;
      }
      //18*gauge_dir
      delta -= conj(delta);
      //18
      SubTraceUnit(delta);
      //12
      data.y += getRealTraceUVdagger(delta, delta);
      //35
      //T=36*gauge_dir+65

      idx_cb += blockDim.x * gridDim.x;
    }
    reduce2d<blockSize,2>(argQ, data);
  }

  /**
   * @brief Tunable object for the gauge fixing quality kernel
   */
  template<typename Float, typename Gauge, int gauge_dir>
  class GaugeFixQuality : TunableLocalParity {
    GaugeFixQualityArg<Gauge> argQ;
    mutable char aux_string[128]; // used as a label in the autotuner
    bool tuneGridDim() const { return true; }

  public:
    GaugeFixQuality(GaugeFixQualityArg<Gauge> &argQ) : argQ(argQ) { }

<<<<<<< HEAD
    void apply(const hipStream_t &stream){
=======
    void apply(const qudaStream_t &stream)
    {
>>>>>>> 4f390279
      TuneParam tp = tuneLaunch(*this, getTuning(), getVerbosity());
      LAUNCH_KERNEL_LOCAL_PARITY(computeFix_quality, (*this), tp, stream, argQ, Float, Gauge, gauge_dir);
      argQ.complete(&argQ.result, stream);
      comm_allreduce_array((double*)&argQ.result, 2);
      argQ.result.x /= (double)(3 * gauge_dir * 2 * argQ.threads * comm_size());
      argQ.result.y /= (double)(3 * 2 * argQ.threads * comm_size());
    }

    TuneKey tuneKey() const {
      std::stringstream vol;
      vol << argQ.X[0] << "x";
      vol << argQ.X[1] << "x";
      vol << argQ.X[2] << "x";
      vol << argQ.X[3];
      sprintf(aux_string,"threads=%d,prec=%lu,gaugedir=%d",argQ.threads, sizeof(Float),gauge_dir);
      return TuneKey(vol.str().c_str(), typeid(*this).name(), aux_string);
    }

    long long flops() const {
      return (36LL * gauge_dir + 65LL) * 2 * argQ.threads;
    }                                                                   // Only correct if there is no link reconstruction, no cub reduction accounted also
    //long long bytes() const { return (1)*2*gauge_dir*argQ.dataOr.Bytes(); }//no accounting the reduction!!!! argQ.dataOr.Bytes() return 0....
    long long bytes() const {
      return 2LL * gauge_dir * 2 * argQ.threads * numParams * sizeof(Float);
    }                                                                                   //no accounting the reduction!!!!

  };

  /**
   * @brief container to pass parameters for the gauge fixing kernel
   */
  template <typename Float, typename Gauge>
  struct GaugeFixArg {
    int threads; // number of active threads required
    int X[4]; // grid dimensions
#ifdef MULTI_GPU
    int border[4];
#endif
    Gauge dataOr;
    cudaGaugeField &data;
    const Float relax_boost;

    GaugeFixArg(Gauge & dataOr, cudaGaugeField & data, const Float relax_boost)
      : dataOr(dataOr), data(data), relax_boost(relax_boost) {

      for ( int dir = 0; dir < 4; ++dir ) {
        X[dir] = data.X()[dir] - data.R()[dir] * 2;
      #ifdef MULTI_GPU
        border[dir] = data.R()[dir];
      #endif
      }
      threads = X[0] * X[1] * X[2] * X[3] >> 1;
    }
  };




  /**
   * @brief Kernel to perform gauge fixing with overrelaxation for single-GPU
   */
  template<int ImplementationType, int blockSize, typename Float, typename Gauge, int gauge_dir>
  __global__ void computeFix(GaugeFixArg<Float, Gauge> arg, int parity){
    typedef complex<Float> Cmplx;

    int tid = (threadIdx.x + blockSize) % blockSize;
    int idx = blockIdx.x * blockSize + tid;

    if ( idx >= arg.threads ) return;

    // 8 threads per lattice site
    if ( ImplementationType < 3 ) {
      int X[4];
    #pragma unroll
      for ( int dr = 0; dr < 4; ++dr ) X[dr] = arg.X[dr];

      int x[4];
      getCoords(x, idx, X, parity);
  #ifdef MULTI_GPU
    #pragma unroll
      for ( int dr = 0; dr < 4; ++dr ) {
        x[dr] += arg.border[dr];
        X[dr] += 2 * arg.border[dr];
      }
  #endif
      int mu = (threadIdx.x / blockSize);
      int oddbit = parity;
      if ( threadIdx.x >= blockSize * 4 ) {
        mu -= 4;
        x[mu] = (x[mu] - 1 + X[mu]) % X[mu];
        oddbit = 1 - parity;
      }
      idx = (((x[3] * X[2] + x[2]) * X[1] + x[1]) * X[0] + x[0]) >> 1;
      Matrix<Cmplx,3> link = arg.dataOr(mu, idx, oddbit);
      // 8 treads per lattice site, the reduction is performed by shared memory without using atomicadd.
      // this implementation needs 8x more shared memory than the implementation using atomicadd
      if ( ImplementationType == 0 ) GaugeFixHit_NoAtomicAdd<blockSize, Float, gauge_dir, 3>(link, arg.relax_boost, tid);
      // 8 treads per lattice site, the reduction is performed by shared memory using atomicadd
      if ( ImplementationType == 1 ) GaugeFixHit_AtomicAdd<blockSize, Float, gauge_dir, 3>(link, arg.relax_boost, tid);
      // 8 treads per lattice site, the reduction is performed by shared memory without using atomicadd.
      // uses the same amount of shared memory as the atomicadd implementation with more thread block synchronization
      if ( ImplementationType == 2 ) GaugeFixHit_NoAtomicAdd_LessSM<blockSize, Float, gauge_dir, 3>(link, arg.relax_boost, tid);
      arg.dataOr(mu, idx, oddbit) = link;
    }
    // 4 threads per lattice site
    else{
      int X[4];
    #pragma unroll
      for ( int dr = 0; dr < 4; ++dr ) X[dr] = arg.X[dr];

      int x[4];
      getCoords(x, idx, X, parity);
  #ifdef MULTI_GPU
    #pragma unroll
      for ( int dr = 0; dr < 4; ++dr ) {
        x[dr] += arg.border[dr];
        X[dr] += 2 * arg.border[dr];
      }
  #endif
      int mu = (threadIdx.x / blockSize);
      idx = (((x[3] * X[2] + x[2]) * X[1] + x[1]) * X[0] + x[0]) >> 1;
      //load upward link
      Matrix<Cmplx,3> link = arg.dataOr(mu, idx, parity);

      x[mu] = (x[mu] - 1 + X[mu]) % X[mu];
      int idx1 = (((x[3] * X[2] + x[2]) * X[1] + x[1]) * X[0] + x[0]) >> 1;
      //load downward link
      Matrix<Cmplx,3> link1 = arg.dataOr(mu, idx1, 1 - parity);

      // 4 treads per lattice site, the reduction is performed by shared memory without using atomicadd.
      // this implementation needs 4x more shared memory than the implementation using atomicadd
      if ( ImplementationType == 3 ) GaugeFixHit_NoAtomicAdd<blockSize, Float, gauge_dir, 3>(link, link1, arg.relax_boost, tid);
      // 4 treads per lattice site, the reduction is performed by shared memory using atomicadd
      if ( ImplementationType == 4 ) GaugeFixHit_AtomicAdd<blockSize, Float, gauge_dir, 3>(link, link1, arg.relax_boost, tid);
      // 4 treads per lattice site, the reduction is performed by shared memory without using atomicadd.
      // uses the same amount of shared memory as the atomicadd implementation with more thread block synchronization
      if ( ImplementationType == 5 ) GaugeFixHit_NoAtomicAdd_LessSM<blockSize, Float, gauge_dir, 3>(link, link1, arg.relax_boost, tid);

      arg.dataOr(mu, idx, parity) = link;
      arg.dataOr(mu, idx1, 1 - parity) = link1;

    }
  }


  /**
   * @brief Tunable object for the gauge fixing kernel
   */
  template<typename Float, typename Gauge, int gauge_dir>
  class GaugeFix : Tunable {
    GaugeFixArg<Float, Gauge> arg;
    int parity;
    mutable char aux_string[128]; // used as a label in the autotuner
protected:
    dim3 createGrid(const TuneParam &param) const
    {
      unsigned int blockx = param.block.x / 8;
      if (param.aux.x > 2) blockx = param.block.x / 4;
      unsigned int gx  = (arg.threads + blockx - 1) / blockx;
      return dim3(gx, 1, 1);
    }

    bool advanceBlockDim  (TuneParam &param) const {
      // Use param.aux.x to tune and save state for best kernel option
      // to make use or not of atomicAdd operations and 4 or 8 threads per lattice site!!!
      const unsigned int min_threads0 = 32 * 8;
      const unsigned int min_threads1 = 32 * 4;
      const unsigned int max_threads = 1024; // FIXME: use deviceProp.maxThreadsDim[0];
      const unsigned int atmadd = 0;
      unsigned int min_threads = min_threads0;
      param.aux.x += atmadd; // USE TO SELECT BEST KERNEL OPTION WITH/WITHOUT USING ATOMICADD
      if (param.aux.x > 2) min_threads = 32 * 4;
      param.block.x += min_threads;
      param.block.y = 1;
      param.grid = createGrid(param);

      if ((param.block.x >= min_threads) && (param.block.x <= max_threads)) {
        param.shared_bytes = sharedBytesPerBlock(param);
        return true;
      } else if (param.aux.x == 0) {
        param.block.x = min_threads0;
        param.block.y = 1;
        param.aux.x = 1; // USE FOR ATOMIC ADD
        param.grid = createGrid(param);
        param.shared_bytes = param.block.x * 4 * sizeof(Float) / 8;
        return true;
      } else if (param.aux.x == 1) {
        param.block.x = min_threads0;
        param.block.y = 1;
        param.aux.x = 2; // USE FOR NO ATOMIC ADD and LESS SHARED MEM
        param.grid = createGrid(param);
        param.shared_bytes = param.block.x * 4 * sizeof(Float) / 8;
        return true;
      } else if (param.aux.x == 2) {
        param.block.x = min_threads1;
        param.block.y = 1;
        param.aux.x = 3; // USE FOR NO ATOMIC ADD
        param.grid = createGrid(param);
        param.shared_bytes = param.block.x * 4 * sizeof(Float);
        return true;
      } else if (param.aux.x == 3) {
        param.block.x = min_threads1;
        param.block.y = 1;
        param.aux.x = 4;
        param.grid = createGrid(param);
        param.shared_bytes = param.block.x * sizeof(Float);
        return true;
      } else if (param.aux.x == 4) {
        param.block.x = min_threads1;
        param.block.y = 1;
        param.aux.x = 5;
        param.grid = createGrid(param);
        param.shared_bytes = param.block.x * sizeof(Float);
        return true;
      } else {
        return false;
      }
    }

private:
    unsigned int sharedBytesPerThread() const {
      return 0;
    }
    unsigned int sharedBytesPerBlock(const TuneParam &param) const {
      switch (param.aux.x) {
      case 0: return param.block.x * 4 * sizeof(Float);
      case 1: return param.block.x * 4 * sizeof(Float) / 8;
      case 2: return param.block.x * 4 * sizeof(Float) / 8;
      case 3: return param.block.x * 4 * sizeof(Float);
      default: return param.block.x * sizeof(Float);
      }
    }

    bool tuneSharedBytes() const {
      return false;
    }                                            // Don't tune shared memory
    bool tuneGridDim() const {
      return false;
    }                                        // Don't tune the grid dimensions.
    unsigned int minThreads() const {
      return arg.threads;
    }

public:
    GaugeFix(GaugeFixArg<Float, Gauge> &arg) : arg(arg), parity(0) { }
    ~GaugeFix () { }

    void setParity(const int par){
      parity = par;
    }

<<<<<<< HEAD
    void apply(const hipStream_t &stream){
=======
    void apply(const qudaStream_t &stream){
>>>>>>> 4f390279
      TuneParam tp = tuneLaunch(*this, getTuning(), getVerbosity());
      LAUNCH_KERNEL_GAUGEFIX(computeFix, tp, stream, arg, parity, Float, Gauge, gauge_dir);
    }

    virtual void initTuneParam(TuneParam &param) const
    {
      param.block = dim3(256, 1, 1);
      param.aux.x = 0;
      param.grid = createGrid(param);
      param.shared_bytes = sharedBytesPerBlock(param);
    }

    virtual void defaultTuneParam(TuneParam &param) const {
      initTuneParam(param);
    }

    TuneKey tuneKey() const {
      std::stringstream vol;
      vol << arg.X[0] << "x";
      vol << arg.X[1] << "x";
      vol << arg.X[2] << "x";
      vol << arg.X[3];
      sprintf(aux_string,"threads=%d,prec=%lu,gaugedir=%d",arg.threads,sizeof(Float),gauge_dir);
      return TuneKey(vol.str().c_str(), typeid(*this).name(), aux_string);
    }

    std::string paramString(const TuneParam &param) const {
      std::stringstream ps(Tunable::paramString(param));
      ps << ", atomicadd=" << param.aux.x;
      return ps.str();
    }

    //need this
    void preTune() {
      arg.data.backup();
    }
    void postTune() {
      arg.data.restore();
    }
    long long flops() const {
      return 3LL * (22 + 28 * gauge_dir + 224 * 3) * arg.threads;
    }                                                                                  // Only correct if there is no link reconstruction
    //long long bytes() const { return (1)*8*2*arg.dataOr.Bytes(); } // Only correct if there is no link reconstruction load+save
    long long bytes() const {
      return 8LL * 2 * arg.threads * numParams * sizeof(Float);
    }                                                                          //no accounting the reduction!!!!
  };




#ifdef MULTI_GPU
  template <typename Float, typename Gauge>
  struct GaugeFixInteriorPointsArg {
    int threads; // number of active threads required
    int X[4]; // grid dimensions
#ifdef MULTI_GPU
    int border[4];
#endif
    Gauge dataOr;
    cudaGaugeField &data;
    const Float relax_boost;
    GaugeFixInteriorPointsArg(Gauge & dataOr, cudaGaugeField & data, const Float relax_boost)
      : dataOr(dataOr), data(data), relax_boost(relax_boost) {

#ifdef MULTI_GPU
      for ( int dir = 0; dir < 4; ++dir ) {
        if ( comm_dim_partitioned(dir)) border[dir] = data.R()[dir] + 1;  //skip BORDER_RADIUS + face border point
        else border[dir] = 0;
      }
      for ( int dir = 0; dir < 4; ++dir ) X[dir] = data.X()[dir] - border[dir] * 2;
#else
      for ( int dir = 0; dir < 4; ++dir ) X[dir] = data.X()[dir];
#endif
      threads = X[0] * X[1] * X[2] * X[3] >> 1;
    }
  };




  /**
   * @brief Kernel to perform gauge fixing with overrelaxation in the interior points for multi-GPU implementation
   */
  template<int ImplementationType, int blockSize, typename Float, typename Gauge, int gauge_dir>
  __global__ void computeFixInteriorPoints(GaugeFixInteriorPointsArg<Float, Gauge> arg, int parity){
    int tid = (threadIdx.x + blockSize) % blockSize;
    int idx = blockIdx.x * blockSize + tid;
    if ( idx >= arg.threads ) return;
    typedef complex<Float> Complex;
    int X[4];
#pragma unroll
    for ( int dr = 0; dr < 4; ++dr ) X[dr] = arg.X[dr];
    int x[4];
#ifdef MULTI_GPU
    int za = (idx / (X[0] / 2));
    int zb =  (za / X[1]);
    x[1] = za - zb * X[1];
    x[3] = (zb / X[2]);
    x[2] = zb - x[3] * X[2];
    int p = 0; for ( int dr = 0; dr < 4; ++dr ) p += arg.border[dr];
    p = p & 1;
    int x1odd = (x[1] + x[2] + x[3] + parity + p) & 1;
    //int x1odd = (x[1] + x[2] + x[3] + parity) & 1;
    x[0] = (2 * idx + x1odd)  - za * X[0];
    for ( int dr = 0; dr < 4; ++dr ) {
      x[dr] += arg.border[dr];
      X[dr] += 2 * arg.border[dr];
    }
#else
    getCoords(x, idx, X, parity);
#endif
    int mu = (threadIdx.x / blockSize);

    // 8 threads per lattice site
    if ( ImplementationType < 3 ) {
      if ( threadIdx.x >= blockSize * 4 ) {
        mu -= 4;
        x[mu] = (x[mu] - 1 + X[mu]) % X[mu];
        parity = 1 - parity;
      }
      idx = (((x[3] * X[2] + x[2]) * X[1] + x[1]) * X[0] + x[0]) >> 1;
      Matrix<Complex,3> link = arg.dataOr(mu, idx, parity);
      // 8 treads per lattice site, the reduction is performed by shared memory without using atomicadd.
      // this implementation needs 8x more shared memory than the implementation using atomicadd
      if ( ImplementationType == 0 ) GaugeFixHit_NoAtomicAdd<blockSize, Float, gauge_dir, 3>(link, arg.relax_boost, tid);
      // 8 treads per lattice site, the reduction is performed by shared memory using atomicadd
      if ( ImplementationType == 1 ) GaugeFixHit_AtomicAdd<blockSize, Float, gauge_dir, 3>(link, arg.relax_boost, tid);
      // 8 treads per lattice site, the reduction is performed by shared memory without using atomicadd.
      // uses the same amount of shared memory as the atomicadd implementation with more thread block synchronization
      if ( ImplementationType == 2 ) GaugeFixHit_NoAtomicAdd_LessSM<blockSize, Float, gauge_dir, 3>(link, arg.relax_boost, tid);
      arg.dataOr(mu, idx, parity) = link;
    }
    // 4 threads per lattice site
    else{
      idx = (((x[3] * X[2] + x[2]) * X[1] + x[1]) * X[0] + x[0]) >> 1;
      Matrix<Complex,3> link = arg.dataOr(mu, idx, parity);


      x[mu] = (x[mu] - 1 + X[mu]) % X[mu];
      int idx1 = (((x[3] * X[2] + x[2]) * X[1] + x[1]) * X[0] + x[0]) >> 1;
      Matrix<Complex,3> link1 = arg.dataOr(mu, idx1, 1 - parity);

      // 4 treads per lattice site, the reduction is performed by shared memory without using atomicadd.
      // this implementation needs 4x more shared memory than the implementation using atomicadd
      if ( ImplementationType == 3 ) GaugeFixHit_NoAtomicAdd<blockSize, Float, gauge_dir, 3>(link, link1, arg.relax_boost, tid);
      // 4 treads per lattice site, the reduction is performed by shared memory using atomicadd
      if ( ImplementationType == 4 ) GaugeFixHit_AtomicAdd<blockSize, Float, gauge_dir, 3>(link, link1, arg.relax_boost, tid);
      // 4 treads per lattice site, the reduction is performed by shared memory without using atomicadd.
      // uses the same amount of shared memory as the atomicadd implementation with more thread block synchronization
      if ( ImplementationType == 5 ) GaugeFixHit_NoAtomicAdd_LessSM<blockSize, Float, gauge_dir, 3>(link, link1, arg.relax_boost, tid);

      arg.dataOr(mu, idx, parity) = link;
      arg.dataOr(mu, idx1, 1 - parity) = link1;
    }
  }

  /**
   * @brief Tunable object for the interior points of the gauge fixing
   * kernel in multi-GPU implementation
   */
  template<typename Float, typename Gauge, int gauge_dir>
  class GaugeFixInteriorPoints : Tunable {
    GaugeFixInteriorPointsArg<Float, Gauge> arg;
    int parity;
    mutable char aux_string[128]; // used as a label in the autotuner
protected:
    dim3 createGrid(const TuneParam &param) const
    {
      unsigned int blockx = param.block.x / 8;
      if (param.aux.x > 2) blockx = param.block.x / 4;
      unsigned int gx  = (arg.threads + blockx - 1) / blockx;
      return dim3(gx, 1, 1);
    }

    bool advanceBlockDim  (TuneParam &param) const {
      // Use param.aux.x to tune and save state for best kernel option
      // to make use or not of atomicAdd operations and 4 or 8 threads per lattice site!!!
      const unsigned int min_threads0 = 32 * 8;
      const unsigned int min_threads1 = 32 * 4;
      const unsigned int max_threads = 1024; // FIXME: use deviceProp.maxThreadsDim[0];
      const unsigned int atmadd = 0;
      unsigned int min_threads = min_threads0;
      param.aux.x += atmadd; // USE TO SELECT BEST KERNEL OPTION WITH/WITHOUT USING ATOMICADD
      if (param.aux.x > 2) min_threads = 32 * 4;
      param.block.x += min_threads;
      param.block.y = 1;
      param.grid = createGrid(param);

      if ((param.block.x >= min_threads) && (param.block.x <= max_threads)) {
        param.shared_bytes = sharedBytesPerBlock(param);
        return true;
      } else if (param.aux.x == 0) {
        param.block.x = min_threads0;
        param.block.y = 1;
        param.aux.x = 1; // USE FOR ATOMIC ADD
        param.grid = createGrid(param);
        param.shared_bytes = param.block.x * 4 * sizeof(Float) / 8;
        return true;
      } else if (param.aux.x == 1) {
        param.block.x = min_threads0;
        param.block.y = 1;
        param.aux.x = 2; // USE FOR NO ATOMIC ADD and LESS SHARED MEM
        param.grid = createGrid(param);
        param.shared_bytes = param.block.x * 4 * sizeof(Float) / 8;
        return true;
      } else if (param.aux.x == 2) {
        param.block.x = min_threads1;
        param.block.y = 1;
        param.aux.x = 3; // USE FOR NO ATOMIC ADD
        param.grid = createGrid(param);
        param.shared_bytes = param.block.x * 4 * sizeof(Float);
        return true;
      } else if (param.aux.x == 3) {
        param.block.x = min_threads1;
        param.block.y = 1;
        param.aux.x = 4;
        param.grid = createGrid(param);
        param.shared_bytes = param.block.x * sizeof(Float);
        return true;
      } else if (param.aux.x == 4) {
        param.block.x = min_threads1;
        param.block.y = 1;
        param.aux.x = 5;
        param.grid = createGrid(param);
        param.shared_bytes = param.block.x * sizeof(Float);
        return true;
      } else {
        return false;
      }
    }

private:
    unsigned int sharedBytesPerThread() const {
      return 0;
    }
    unsigned int sharedBytesPerBlock(const TuneParam &param) const {
      switch (param.aux.x) {
      case 0: return param.block.x * 4 * sizeof(Float);
      case 1: return param.block.x * 4 * sizeof(Float) / 8;
      case 2: return param.block.x * 4 * sizeof(Float) / 8;
      case 3: return param.block.x * 4 * sizeof(Float);
      default: return param.block.x * sizeof(Float);
      }
    }

    bool tuneSharedBytes() const {
      return false;
    }                                            // Don't tune shared memory
    bool tuneGridDim() const {
      return false;
    }                                        // Don't tune the grid dimensions.
    unsigned int minThreads() const {
      return arg.threads;
    }

public:
    GaugeFixInteriorPoints(GaugeFixInteriorPointsArg<Float, Gauge> &arg) : arg(arg), parity(0) {}

    ~GaugeFixInteriorPoints () { }

    void setParity(const int par) { parity = par; }

<<<<<<< HEAD
    void apply(const hipStream_t &stream)
=======
    void apply(const qudaStream_t &stream)
>>>>>>> 4f390279
    {
      TuneParam tp = tuneLaunch(*this, getTuning(), getVerbosity());
      LAUNCH_KERNEL_GAUGEFIX(computeFixInteriorPoints, tp, stream, arg, parity, Float, Gauge, gauge_dir);
    }

    virtual void initTuneParam(TuneParam &param) const
    {
      param.block = dim3(256, 1, 1);
      param.aux.x = 0;
      param.grid = createGrid(param);
      param.shared_bytes = sharedBytesPerBlock(param);
    }

    virtual void defaultTuneParam(TuneParam &param) const { initTuneParam(param); }

    TuneKey tuneKey() const {
      std::stringstream vol;
      vol << arg.X[0] << "x";
      vol << arg.X[1] << "x";
      vol << arg.X[2] << "x";
      vol << arg.X[3];
      sprintf(aux_string,"threads=%d,prec=%lu,gaugedir=%d",arg.threads,sizeof(Float),gauge_dir);
      return TuneKey(vol.str().c_str(), typeid(*this).name(), aux_string);
    }

    std::string paramString(const TuneParam &param) const {
      std::stringstream ps(Tunable::paramString(param));
      ps << ", atomicadd=" << param.aux.x;
      return ps.str();
    }

    //need this
    void preTune() {
      arg.data.backup();
    }
    void postTune() {
      arg.data.restore();
    }
    long long flops() const {
      return 3LL * (22 + 28 * gauge_dir + 224 * 3) * arg.threads;
    }                                                                                  // Only correct if there is no link reconstruction
    //long long bytes() const { return (1)*8*2*arg.dataOr.Bytes(); } // Only correct if there is no link reconstruction load+save
    long long bytes() const {
      return 8LL * 2 * arg.threads * numParams * sizeof(Float);
    }                                                                           // Only correct if there is no link reconstruction load+save
  };


  template <typename Float, typename Gauge>
  struct GaugeFixBorderPointsArg {
    int threads; // number of active threads required
    int X[4]; // grid dimensions
    int border[4];
    int *borderpoints[2];
    int *faceindicessize[2];
    size_t faceVolume[4];
    size_t faceVolumeCB[4];
    Gauge dataOr;
    cudaGaugeField &data;
    const Float relax_boost;

    GaugeFixBorderPointsArg(Gauge & dataOr, cudaGaugeField & data, const Float relax_boost, size_t faceVolume_[4], size_t faceVolumeCB_[4])
      : dataOr(dataOr), data(data), relax_boost(relax_boost) {


      for ( int dir = 0; dir < 4; ++dir ) {
        X[dir] = data.X()[dir] - data.R()[dir] * 2;
        border[dir] = data.R()[dir];
      }

      /*for(int dir=0; dir<4; ++dir){
         if(comm_dim_partitioned(dir)) border[dir] = BORDER_RADIUS;
         else border[dir] = 0;
         }
         for(int dir=0; dir<4; ++dir) X[dir] = data.X()[dir] - border[dir]*2;*/
      for ( int dir = 0; dir < 4; ++dir ) {
        faceVolume[dir] = faceVolume_[dir];
        faceVolumeCB[dir] = faceVolumeCB_[dir];
      }
      if ( comm_partitioned() ) PreCalculateLatticeIndices(faceVolume, faceVolumeCB, X, border, threads, borderpoints);
    }
  };

  /**
   * @brief Kernel to perform gauge fixing with overrelaxation in the border points for multi-GPU implementation
  */
  template<int ImplementationType, int blockSize, typename Float, typename Gauge, int gauge_dir>
  __global__ void computeFixBorderPoints(GaugeFixBorderPointsArg<Float, Gauge> arg, int parity){
    typedef complex<Float> Cmplx;

    int tid = (threadIdx.x + blockSize) % blockSize;
    int idx = blockIdx.x * blockSize + tid;
    if ( idx >= arg.threads ) return;
    int mu = (threadIdx.x / blockSize);
    idx = arg.borderpoints[parity][idx];
    int X[4], x[4];
    x[3] = idx / (arg.X[0] * arg.X[1]  * arg.X[2]);
    x[2] = (idx / (arg.X[0] * arg.X[1])) % arg.X[2];
    x[1] = (idx / arg.X[0]) % arg.X[1];
    x[0] = idx % arg.X[0];
  #pragma unroll
    for ( int dr = 0; dr < 4; ++dr ) x[dr] += arg.border[dr];
  #pragma unroll
    for ( int dr = 0; dr < 4; ++dr ) X[dr] = arg.X[dr] + 2 * arg.border[dr];

    // 8 threads per lattice site
    if ( ImplementationType < 3 ) {
      if ( threadIdx.x >= blockSize * 4 ) {
        mu -= 4;
        x[mu] = (x[mu] - 1 + X[mu]) % X[mu];
        parity = 1 - parity;
      }
      idx = (((x[3] * X[2] + x[2]) * X[1] + x[1]) * X[0] + x[0]) >> 1;
      Matrix<Cmplx,3> link = arg.dataOr(mu, idx, parity);
      // 8 treads per lattice site, the reduction is performed by shared memory without using atomicadd.
      // this implementation needs 8x more shared memory than the implementation using atomicadd
      if ( ImplementationType == 0 ) GaugeFixHit_NoAtomicAdd<blockSize, Float, gauge_dir, 3>(link, arg.relax_boost, tid);
      // 8 treads per lattice site, the reduction is performed by shared memory using atomicadd
      if ( ImplementationType == 1 ) GaugeFixHit_AtomicAdd<blockSize, Float, gauge_dir, 3>(link, arg.relax_boost, tid);
      // 8 treads per lattice site, the reduction is performed by shared memory without using atomicadd.
      // uses the same amount of shared memory as the atomicadd implementation with more thread block synchronization
      if ( ImplementationType == 2 ) GaugeFixHit_NoAtomicAdd_LessSM<blockSize, Float, gauge_dir, 3>(link, arg.relax_boost, tid);
      arg.dataOr(mu, idx, parity) = link;
    }
    // 4 threads per lattice site
    else{
      idx = (((x[3] * X[2] + x[2]) * X[1] + x[1]) * X[0] + x[0]) >> 1;
      Matrix<Cmplx,3> link = arg.dataOr(mu, idx, parity);


      x[mu] = (x[mu] - 1 + X[mu]) % X[mu];
      int idx1 = (((x[3] * X[2] + x[2]) * X[1] + x[1]) * X[0] + x[0]) >> 1;
      Matrix<Cmplx,3> link1 = arg.dataOr(mu, idx1, 1 - parity);

      // 4 treads per lattice site, the reduction is performed by shared memory without using atomicadd.
      // this implementation needs 4x more shared memory than the implementation using atomicadd
      if ( ImplementationType == 3 ) GaugeFixHit_NoAtomicAdd<blockSize, Float, gauge_dir, 3>(link, link1, arg.relax_boost, tid);
      // 4 treads per lattice site, the reduction is performed by shared memory using atomicadd
      if ( ImplementationType == 4 ) GaugeFixHit_AtomicAdd<blockSize, Float, gauge_dir, 3>(link, link1, arg.relax_boost, tid);
      // 4 treads per lattice site, the reduction is performed by shared memory without using atomicadd.
      // uses the same amount of shared memory as the atomicadd implementation with more thread block synchronization
      if ( ImplementationType == 5 ) GaugeFixHit_NoAtomicAdd_LessSM<blockSize, Float, gauge_dir, 3>(link, link1, arg.relax_boost, tid);

      arg.dataOr(mu, idx, parity) = link;
      arg.dataOr(mu, idx1, 1 - parity) = link1;
    }
  }




  /**
   * @brief Tunable object for the border points of the gauge fixing kernel in multi-GPU implementation
   */
  template<typename Float, typename Gauge, int gauge_dir>
  class GaugeFixBorderPoints : Tunable {
    GaugeFixBorderPointsArg<Float, Gauge> arg;
    int parity;
    mutable char aux_string[128]; // used as a label in the autotuner
    protected:
        dim3 createGrid(const TuneParam &param) const
        {
          unsigned int blockx = param.block.x / 8;
          if (param.aux.x > 2) blockx = param.block.x / 4;
          unsigned int gx = (arg.threads + blockx - 1) / blockx;
          return dim3(gx, 1, 1);
        }

        bool advanceBlockDim(TuneParam &param) const
        {
          // Use param.aux.x to tune and save state for best kernel option
          // to make use or not of atomicAdd operations and 4 or 8 threads per lattice site!!!
          const unsigned int min_threads0 = 32 * 8;
          const unsigned int min_threads1 = 32 * 4;
          const unsigned int max_threads = 1024; // FIXME: use deviceProp.maxThreadsDim[0];
          const unsigned int atmadd = 0;
          unsigned int min_threads = min_threads0;
          param.aux.x += atmadd; // USE TO SELECT BEST KERNEL OPTION WITH/WITHOUT USING ATOMICADD
          if (param.aux.x > 2) min_threads = 32 * 4;
          param.block.x += min_threads;
          param.block.y = 1;
          param.grid = createGrid(param);

          if ((param.block.x >= min_threads) && (param.block.x <= max_threads)) {
            param.shared_bytes = sharedBytesPerBlock(param);
            return true;
          } else if (param.aux.x == 0) {
            param.block.x = min_threads0;
            param.block.y = 1;
            param.aux.x = 1; // USE FOR ATOMIC ADD
            param.grid = createGrid(param);
            param.shared_bytes = param.block.x * 4 * sizeof(Float) / 8;
            return true;
          } else if (param.aux.x == 1) {
            param.block.x = min_threads0;
            param.block.y = 1;
            param.aux.x = 2; // USE FOR NO ATOMIC ADD and LESS SHARED MEM
            param.grid = createGrid(param);
            param.shared_bytes = param.block.x * 4 * sizeof(Float) / 8;
            return true;
          } else if (param.aux.x == 2) {
            param.block.x = min_threads1;
            param.block.y = 1;
            param.aux.x = 3; // USE FOR NO ATOMIC ADD
            param.grid = createGrid(param);
            param.shared_bytes = param.block.x * 4 * sizeof(Float);
            return true;
          } else if (param.aux.x == 3) {
            param.block.x = min_threads1;
            param.block.y = 1;
            param.aux.x = 4;
            param.grid = createGrid(param);
            param.shared_bytes = param.block.x * sizeof(Float);
            return true;
          } else if (param.aux.x == 4) {
            param.block.x = min_threads1;
            param.block.y = 1;
            param.aux.x = 5;
            param.grid = createGrid(param);
            param.shared_bytes = param.block.x * sizeof(Float);
            return true;
          } else {
            return false;
          }
        }

    private:
    unsigned int sharedBytesPerThread() const {
      return 0;
    }
    unsigned int sharedBytesPerBlock(const TuneParam &param) const {
      switch (param.aux.x) {
      case 0: return param.block.x * 4 * sizeof(Float);
      case 1: return param.block.x * 4 * sizeof(Float) / 8;
      case 2: return param.block.x * 4 * sizeof(Float) / 8;
      case 3: return param.block.x * 4 * sizeof(Float);
      default: return param.block.x * sizeof(Float);
      }
    }

    bool tuneSharedBytes() const {
      return false;
    }                                            // Don't tune shared memory
    bool tuneGridDim() const {
      return false;
    }                                        // Don't tune the grid dimensions.
    unsigned int minThreads() const {
      return arg.threads;
    }

public:
    GaugeFixBorderPoints(GaugeFixBorderPointsArg<Float, Gauge> &arg) : arg(arg), parity(0) { }
    ~GaugeFixBorderPoints () {
      if ( comm_partitioned() ) for ( int i = 0; i < 2; i++ ) pool_device_free(arg.borderpoints[i]);
    }
    void setParity(const int par){
      parity = par;
    }

<<<<<<< HEAD
    void apply(const hipStream_t &stream){
=======
    void apply(const qudaStream_t &stream){
>>>>>>> 4f390279
      TuneParam tp = tuneLaunch(*this, getTuning(), getVerbosity());
      LAUNCH_KERNEL_GAUGEFIX(computeFixBorderPoints, tp, stream, arg, parity, Float, Gauge, gauge_dir);
    }

    virtual void initTuneParam(TuneParam &param) const
    {
      param.block = dim3(256, 1, 1);
      param.aux.x = 0;
      param.grid = createGrid(param);
      param.shared_bytes = sharedBytesPerBlock(param);
    }

    virtual void defaultTuneParam(TuneParam &param) const {
      initTuneParam(param);
    }

    TuneKey tuneKey() const {
      std::stringstream vol;
      vol << arg.X[0] << "x";
      vol << arg.X[1] << "x";
      vol << arg.X[2] << "x";
      vol << arg.X[3];
      sprintf(aux_string,"threads=%d,prec=%lu,gaugedir=%d",arg.threads,sizeof(Float),gauge_dir);
      return TuneKey(vol.str().c_str(), typeid(*this).name(), aux_string);
    }

    std::string paramString(const TuneParam &param) const {
      std::stringstream ps(Tunable::paramString(param));
      ps << ", atomicadd=" << param.aux.x;
      return ps.str();
    }

    //need this
    void preTune() {
      arg.data.backup();
    }
    void postTune() {
      arg.data.restore();
    }
    long long flops() const {
      return 3LL * (22 + 28 * gauge_dir + 224 * 3) * arg.threads;
    }                                                                                  // Only correct if there is no link reconstruction
    //long long bytes() const { return (1)*8*2*arg.dataOr.Bytes(); } // Only correct if there is no link reconstruction load+save
    long long bytes() const {
      return 8LL * 2 * arg.threads * numParams * sizeof(Float);
    }                                                                           // Only correct if there is no link reconstruction load+save

  };














  template <typename Gauge>
  struct GaugeFixUnPackArg {
    int X[4]; // grid dimensions
#ifdef MULTI_GPU
    int border[4];
#endif
    Gauge dataOr;
    GaugeFixUnPackArg(Gauge & dataOr, cudaGaugeField & data)
      : dataOr(dataOr) {
      for ( int dir = 0; dir < 4; ++dir ) {
        X[dir] = data.X()[dir] - data.R()[dir] * 2;
      #ifdef MULTI_GPU
        border[dir] = data.R()[dir];
      #endif
      }
    }
  };


  template<int NElems, typename Float, typename Gauge, bool pack>
  __global__ void Kernel_UnPackGhost(int size, GaugeFixUnPackArg<Gauge> arg, complex<Float> *array, int parity, int face, int dir){
    int idx = blockIdx.x * blockDim.x + threadIdx.x;
    if ( idx >= size ) return;
    int X[4];
    for ( int dr = 0; dr < 4; ++dr ) X[dr] = arg.X[dr];
    int x[4];
    int za, xodd;
    int borderid = 0;
    parity = 1 - parity;
    switch ( face ) {
    case 0: //X FACE
      za = idx / ( X[1] / 2);
      x[3] = za / X[2];
      x[2] = za - x[3] * X[2];
      x[0] = borderid;
      xodd = (borderid + x[2] + x[3] + parity) & 1;
      x[1] = (2 * idx + xodd)  - za * X[1];
      break;
    case 1: //Y FACE
      za = idx / ( X[0] / 2);
      x[3] = za / X[2];
      x[2] = za - x[3] * X[2];
      x[1] = borderid;
      xodd = (borderid  + x[2] + x[3] + parity) & 1;
      x[0] = (2 * idx + xodd)  - za * X[0];
      break;
    case 2: //Z FACE
      za = idx / ( X[0] / 2);
      x[3] = za / X[1];
      x[1] = za - x[3] * X[1];
      x[2] = borderid;
      xodd = (borderid  + x[1] + x[3] + parity) & 1;
      x[0] = (2 * idx + xodd)  - za * X[0];
      break;
    case 3: //T FACE
      za = idx / ( X[0] / 2);
      x[2] = za / X[1];
      x[1] = za - x[2] * X[1];
      x[3] = borderid;
      xodd = (borderid  + x[1] + x[2] + parity) & 1;
      x[0] = (2 * idx + xodd)  - za * X[0];
      break;
    }
    for ( int dr = 0; dr < 4; ++dr ) {
      x[dr] += arg.border[dr];
      X[dr] += 2 * arg.border[dr];
    }
    x[face] -= 1;
    parity = 1 - parity;
    int id = (((x[3] * X[2] + x[2]) * X[1] + x[1]) * X[0] + x[0]) >> 1;
    typedef complex<Float> Cmplx;
    typedef typename mapper<Float>::type RegType;
    RegType tmp[NElems];
    Cmplx data[9];
    if ( pack ) {
      arg.dataOr.load(data, id, dir, parity);
      arg.dataOr.reconstruct.Pack(tmp, data, id);
      for ( int i = 0; i < NElems / 2; ++i ) {
        array[idx + size * i] = Cmplx(tmp[2*i+0], tmp[2*i+1]);
      }
    } else {
      for ( int i = 0; i < NElems / 2; ++i ) {
        tmp[2*i+0] = array[idx + size * i].real();
        tmp[2*i+1] = array[idx + size * i].imag();
      }
      arg.dataOr.reconstruct.Unpack(data, tmp, id, dir, 0, arg.dataOr.X, arg.dataOr.R);
      arg.dataOr.save(data, id, dir, parity);
    }
  }


  template<int NElems, typename Float, typename Gauge, bool pack>
  __global__ void Kernel_UnPackTop(int size, GaugeFixUnPackArg<Gauge> arg, complex<Float> *array, int parity, int face, int dir){
    int idx = blockIdx.x * blockDim.x + threadIdx.x;
    if ( idx >= size ) return;
    int X[4];
    for ( int dr = 0; dr < 4; ++dr ) X[dr] = arg.X[dr];
    int x[4];
    int za, xodd;
    int borderid = arg.X[face] - 1;
    switch ( face ) {
    case 0: //X FACE
      za = idx / ( X[1] / 2);
      x[3] = za / X[2];
      x[2] = za - x[3] * X[2];
      x[0] = borderid;
      xodd = (borderid + x[2] + x[3] + parity) & 1;
      x[1] = (2 * idx + xodd)  - za * X[1];
      break;
    case 1: //Y FACE
      za = idx / ( X[0] / 2);
      x[3] = za / X[2];
      x[2] = za - x[3] * X[2];
      x[1] = borderid;
      xodd = (borderid  + x[2] + x[3] + parity) & 1;
      x[0] = (2 * idx + xodd)  - za * X[0];
      break;
    case 2: //Z FACE
      za = idx / ( X[0] / 2);
      x[3] = za / X[1];
      x[1] = za - x[3] * X[1];
      x[2] = borderid;
      xodd = (borderid  + x[1] + x[3] + parity) & 1;
      x[0] = (2 * idx + xodd)  - za * X[0];
      break;
    case 3: //T FACE
      za = idx / ( X[0] / 2);
      x[2] = za / X[1];
      x[1] = za - x[2] * X[1];
      x[3] = borderid;
      xodd = (borderid  + x[1] + x[2] + parity) & 1;
      x[0] = (2 * idx + xodd)  - za * X[0];
      break;
    }
    for ( int dr = 0; dr < 4; ++dr ) {
      x[dr] += arg.border[dr];
      X[dr] += 2 * arg.border[dr];
    }
    int id = (((x[3] * X[2] + x[2]) * X[1] + x[1]) * X[0] + x[0]) >> 1;
    typedef complex<Float> Cmplx;
    typedef typename mapper<Float>::type RegType;
    RegType tmp[NElems];
    Cmplx data[9];
    if ( pack ) {
      arg.dataOr.load(data, id, dir, parity);
      arg.dataOr.reconstruct.Pack(tmp, data, id);
      for ( int i = 0; i < NElems / 2; ++i ) array[idx + size * i] = Cmplx(tmp[2*i+0], tmp[2*i+1]);
    }
    else{
      for ( int i = 0; i < NElems / 2; ++i ) {
        tmp[2*i+0] = array[idx + size * i].real();
        tmp[2*i+1] = array[idx + size * i].imag();
      }
      arg.dataOr.reconstruct.Unpack(data, tmp, id, dir, 0, arg.dataOr.X, arg.dataOr.R);
      arg.dataOr.save(data, id, dir, parity);
    }
  }
#endif


  template<typename Float, typename Gauge, int NElems, int gauge_dir>
  void gaugefixingOVR( Gauge dataOr,  cudaGaugeField& data,
		       const int Nsteps, const int verbose_interval,
		       const Float relax_boost, const double tolerance,
		       const int reunit_interval, const int stopWtheta) {


    TimeProfile profileInternalGaugeFixOVR("InternalGaugeFixQudaOVR", false);

    profileInternalGaugeFixOVR.TPSTART(QUDA_PROFILE_COMPUTE);
    double flop = 0;
    double byte = 0;

    printfQuda("\tOverrelaxation boost parameter: %lf\n", (double)relax_boost);
    printfQuda("\tStop criterium: %lf\n", tolerance);
    if ( stopWtheta ) printfQuda("\tStop criterium method: theta\n");
    else printfQuda("\tStop criterium method: Delta\n");
    printfQuda("\tMaximum number of iterations: %d\n", Nsteps);
    printfQuda("\tReunitarize at every %d steps\n", reunit_interval);
    printfQuda("\tPrint convergence results at every %d steps\n", verbose_interval);


    const double unitarize_eps = 1e-14;
    const double max_error = 1e-10;
    const int reunit_allow_svd = 1;
    const int reunit_svd_only  = 0;
    const double svd_rel_error = 1e-6;
    const double svd_abs_error = 1e-6;
    setUnitarizeLinksConstants(unitarize_eps, max_error,
                               reunit_allow_svd, reunit_svd_only,
                               svd_rel_error, svd_abs_error);
    int num_failures = 0;
    int* num_failures_dev = static_cast<int*>(pool_device_malloc(sizeof(int)));
    hipMemset(num_failures_dev, 0, sizeof(int));

    GaugeFixQualityArg<Gauge> argQ(dataOr, data);
    GaugeFixQuality<Float,Gauge, gauge_dir> GaugeFixQuality(argQ);

    GaugeFixArg<Float, Gauge> arg(dataOr, data, relax_boost);
    GaugeFix<Float,Gauge, gauge_dir> gaugeFix(arg);

#ifdef MULTI_GPU
    void *send[4];
    void *recv[4];
    void *sendg[4];
    void *recvg[4];
    void *send_d[4];
    void *recv_d[4];
    void *sendg_d[4];
    void *recvg_d[4];
    void *hostbuffer_h[4];
<<<<<<< HEAD
    hipStream_t GFStream[9];
=======
    qudaStream_t GFStream[9];
>>>>>>> 4f390279
    size_t offset[4];
    size_t bytes[4];
    size_t faceVolume[4];
    size_t faceVolumeCB[4];
    // do the exchange
    MsgHandle *mh_recv_back[4];
    MsgHandle *mh_recv_fwd[4];
    MsgHandle *mh_send_fwd[4];
    MsgHandle *mh_send_back[4];
    int X[4];
    dim3 block[4];
    dim3 grid[4];

    if ( comm_partitioned() ) {

      for ( int dir = 0; dir < 4; ++dir ) {
        X[dir] = data.X()[dir] - data.R()[dir] * 2;
        if ( !commDimPartitioned(dir) && data.R()[dir] != 0 ) errorQuda("Not supported!\n");
      }
      for ( int i = 0; i < 4; i++ ) {
        faceVolume[i] = 1;
        for ( int j = 0; j < 4; j++ ) {
          if ( i == j ) continue;
          faceVolume[i] *= X[j];
        }
        faceVolumeCB[i] = faceVolume[i] / 2;
      }

      for ( int d = 0; d < 4; d++ ) {
        if ( !commDimPartitioned(d)) continue;
        offset[d] = faceVolumeCB[d] * NElems;
        bytes[d] =  sizeof(Float) * offset[d];
        send_d[d] = device_malloc(bytes[d]);
        recv_d[d] = device_malloc(bytes[d]);
        sendg_d[d] = device_malloc(bytes[d]);
        recvg_d[d] = device_malloc(bytes[d]);
        hipStreamCreate(&GFStream[d]);
        hipStreamCreate(&GFStream[4 + d]);
      #ifndef GPU_COMMS
        hostbuffer_h[d] = (void*)pinned_malloc(4 * bytes[d]);
      #endif
        block[d] = dim3(128, 1, 1);
        grid[d] = dim3((faceVolumeCB[d] + block[d].x - 1) / block[d].x, 1, 1);
      }
      hipStreamCreate(&GFStream[8]);
      for ( int d = 0; d < 4; d++ ) {
        if ( !commDimPartitioned(d)) continue;
      #ifdef GPU_COMMS
        recv[d] = recv_d[d];
        send[d] = send_d[d];
        recvg[d] = recvg_d[d];
        sendg[d] = sendg_d[d];
      #else
        recv[d] = hostbuffer_h[d];
        send[d] = static_cast<char*>(hostbuffer_h[d]) + bytes[d];
        recvg[d] = static_cast<char*>(hostbuffer_h[d]) + 3 * bytes[d];
        sendg[d] = static_cast<char*>(hostbuffer_h[d]) + 2 * bytes[d];
      #endif
        mh_recv_back[d] = comm_declare_receive_relative(recv[d], d, -1, bytes[d]);
        mh_recv_fwd[d]  = comm_declare_receive_relative(recvg[d], d, +1, bytes[d]);
        mh_send_back[d] = comm_declare_send_relative(sendg[d], d, -1, bytes[d]);
        mh_send_fwd[d]  = comm_declare_send_relative(send[d], d, +1, bytes[d]);
      }
    }
    GaugeFixUnPackArg<Gauge> dataexarg(dataOr, data);
    GaugeFixBorderPointsArg<Float, Gauge> argBorder(dataOr, data, relax_boost, faceVolume, faceVolumeCB);
    GaugeFixBorderPoints<Float,Gauge, gauge_dir> gfixBorderPoints(argBorder);
    GaugeFixInteriorPointsArg<Float, Gauge> argInt(dataOr, data, relax_boost);
    GaugeFixInteriorPoints<Float,Gauge, gauge_dir> gfixIntPoints(argInt);
  #endif

    GaugeFixQuality.apply(0);
    flop += (double)GaugeFixQuality.flops();
    byte += (double)GaugeFixQuality.bytes();
    double action0 = argQ.getAction();
    printfQuda("Step: %d\tAction: %.16e\ttheta: %.16e\n", 0, argQ.getAction(), argQ.getTheta());


    unitarizeLinks(data, data, num_failures_dev);
    qudaMemcpy(&num_failures, num_failures_dev, sizeof(int), hipMemcpyDeviceToHost);
    if ( num_failures > 0 ) {
      pool_device_free(num_failures_dev);
      errorQuda("Error in the unitarization\n");
      exit(1);
    }
    hipMemset(num_failures_dev, 0, sizeof(int));

    int iter = 0;
    for ( iter = 0; iter < Nsteps; iter++ ) {
      for ( int p = 0; p < 2; p++ ) {
      #ifndef MULTI_GPU
        gaugeFix.setParity(p);
        gaugeFix.apply(0);
        flop += (double)gaugeFix.flops();
        byte += (double)gaugeFix.bytes();
      #else
        if ( !comm_partitioned() ) {
          gaugeFix.setParity(p);
          gaugeFix.apply(0);
          flop += (double)gaugeFix.flops();
          byte += (double)gaugeFix.bytes();
        }
        else{
          gfixIntPoints.setParity(p);
          gfixBorderPoints.setParity(p); //compute border points
          gfixBorderPoints.apply(0);
          flop += (double)gfixBorderPoints.flops();
          byte += (double)gfixBorderPoints.bytes();
          flop += (double)gfixIntPoints.flops();
          byte += (double)gfixIntPoints.bytes();
          for ( int d = 0; d < 4; d++ ) {
            if ( !commDimPartitioned(d)) continue;
            comm_start(mh_recv_back[d]);
            comm_start(mh_recv_fwd[d]);
          }
          //wait for the update to the halo points before start packing...
          qudaDeviceSynchronize();
          for ( int d = 0; d < 4; d++ ) {
            if ( !commDimPartitioned(d)) continue;
            //extract top face
            Kernel_UnPackTop<NElems, Float, Gauge, true> <<< grid[d], block[d], 0, GFStream[d] >>> (faceVolumeCB[d], dataexarg, reinterpret_cast<complex<Float>*>(send_d[d]), p, d, d);
            //extract bottom ghost
            Kernel_UnPackGhost<NElems, Float, Gauge, true> <<< grid[d], block[d], 0, GFStream[4 + d] >>> (faceVolumeCB[d], dataexarg, reinterpret_cast<complex<Float>*>(sendg_d[d]), 1 - p, d, d);
          }
        #ifdef GPU_COMMS
          for ( int d = 0; d < 4; d++ ) {
            if ( !commDimPartitioned(d)) continue;
            qudaStreamSynchronize(GFStream[d]);
            comm_start(mh_send_fwd[d]);
            qudaStreamSynchronize(GFStream[4 + d]);
            comm_start(mh_send_back[d]);
          }
        #else
          for ( int d = 0; d < 4; d++ ) {
            if ( !commDimPartitioned(d)) continue;
            hipMemcpyAsync(send[d], send_d[d], bytes[d], hipMemcpyDeviceToHost, GFStream[d]);
          }
          for ( int d = 0; d < 4; d++ ) {
            if ( !commDimPartitioned(d)) continue;
            hipMemcpyAsync(sendg[d], sendg_d[d], bytes[d], hipMemcpyDeviceToHost, GFStream[4 + d]);
          }
        #endif
          //compute interior points
          gfixIntPoints.apply(GFStream[8]);

        #ifndef GPU_COMMS
          for ( int d = 0; d < 4; d++ ) {
            if ( !commDimPartitioned(d)) continue;
            qudaStreamSynchronize(GFStream[d]);
            comm_start(mh_send_fwd[d]);
            qudaStreamSynchronize(GFStream[4 + d]);
            comm_start(mh_send_back[d]);
          }
          for ( int d = 0; d < 4; d++ ) {
            if ( !commDimPartitioned(d)) continue;
            comm_wait(mh_recv_back[d]);
            hipMemcpyAsync(recv_d[d], recv[d], bytes[d], hipMemcpyHostToDevice, GFStream[d]);
          }
          for ( int d = 0; d < 4; d++ ) {
            if ( !commDimPartitioned(d)) continue;
            comm_wait(mh_recv_fwd[d]);
            hipMemcpyAsync(recvg_d[d], recvg[d], bytes[d], hipMemcpyHostToDevice, GFStream[4 + d]);
          }
        #endif
          for ( int d = 0; d < 4; d++ ) {
            if ( !commDimPartitioned(d)) continue;
          #ifdef GPU_COMMS
            comm_wait(mh_recv_back[d]);
          #endif
            Kernel_UnPackGhost<NElems, Float, Gauge, false> <<< grid[d], block[d], 0, GFStream[d] >>> (faceVolumeCB[d], dataexarg, reinterpret_cast<complex<Float>*>(recv_d[d]), p, d, d);
          }
          for ( int d = 0; d < 4; d++ ) {
            if ( !commDimPartitioned(d)) continue;
          #ifdef GPU_COMMS
            comm_wait(mh_recv_fwd[d]);
          #endif
            Kernel_UnPackTop<NElems, Float, Gauge, false> <<< grid[d], block[d], 0, GFStream[4 + d] >>> (faceVolumeCB[d], dataexarg, reinterpret_cast<complex<Float>*>(recvg_d[d]), 1 - p, d, d);
          }
          for ( int d = 0; d < 4; d++ ) {
            if ( !commDimPartitioned(d)) continue;
            comm_wait(mh_send_back[d]);
            comm_wait(mh_send_fwd[d]);
            qudaStreamSynchronize(GFStream[d]);
            qudaStreamSynchronize(GFStream[4 + d]);
          }
          qudaStreamSynchronize(GFStream[8]);
        }
      #endif
        /*gaugeFix.setParity(p);
           gaugeFix.apply(0);
           flop += (double)gaugeFix.flops();
           byte += (double)gaugeFix.bytes();
           #ifdef MULTI_GPU
           if(comm_partitioned()){//exchange updated top face links in current parity
           for (int d=0; d<4; d++) {
            if (!commDimPartitioned(d)) continue;
            comm_start(mh_recv_back[d]);
            //extract top face
            Kernel_UnPackTop<NElems, Float, Gauge><<<grid[d], block[d]>>>(faceVolumeCB[d], dataexarg, reinterpret_cast<Float*>(send_d[d]), p, d, d, true);
           #ifndef GPU_COMMS
            hipMemcpy(send[d], send_d[d], bytes[d], hipMemcpyDeviceToHost);
           #else
            qudaDeviceSynchronize();
           #endif
            comm_start(mh_send_fwd[d]);
            comm_wait(mh_recv_back[d]);
            comm_wait(mh_send_fwd[d]);
           #ifndef GPU_COMMS
            hipMemcpy(recv_d[d], recv[d], bytes[d], hipMemcpyHostToDevice);
           #endif
            //inject top face in ghost
            Kernel_UnPackGhost<NElems, Float, Gauge><<<grid[d], block[d]>>>(faceVolumeCB[d], dataexarg, reinterpret_cast<Float*>(recv_d[d]), p, d, d, false);
           }
           //exchange updated ghost links in opposite parity
           for (int d=0; d<4; d++) {
            if (!commDimPartitioned(d)) continue;
            comm_start(mh_recv_fwd[d]);
            Kernel_UnPackGhost<NElems, Float, Gauge><<<grid[d], block[d]>>>(faceVolumeCB[d], dataexarg, reinterpret_cast<Float*>(sendg_d[d]), 1-p, d, d, true);
           #ifndef GPU_COMMS
            hipMemcpy(sendg[d], sendg_d[d], bytes[d], hipMemcpyDeviceToHost);
           #else
            qudaDeviceSynchronize();
           #endif
            comm_start(mh_send_back[d]);
            comm_wait(mh_recv_fwd[d]);
            comm_wait(mh_send_back[d]);
           #ifndef GPU_COMMS
            hipMemcpy(recvg_d[d], recvg[d], bytes[d], hipMemcpyHostToDevice);
           #endif
            Kernel_UnPackTop<NElems, Float, Gauge><<<grid[d], block[d]>>>(faceVolumeCB[d], dataexarg, reinterpret_cast<Float*>(recvg_d[d]), 1-p, d, d, false);
           }
           }
         #endif*/
      }
      if ((iter % reunit_interval) == (reunit_interval - 1)) {
        unitarizeLinks(data, data, num_failures_dev);
        qudaMemcpy(&num_failures, num_failures_dev, sizeof(int), hipMemcpyDeviceToHost);
        if ( num_failures > 0 ) errorQuda("Error in the unitarization\n");
        hipMemset(num_failures_dev, 0, sizeof(int));
        flop += 4588.0 * data.X()[0]*data.X()[1]*data.X()[2]*data.X()[3];
        byte += 8.0 * data.X()[0]*data.X()[1]*data.X()[2]*data.X()[3] * dataOr.Bytes();
      }
      GaugeFixQuality.apply(0);
      flop += (double)GaugeFixQuality.flops();
      byte += (double)GaugeFixQuality.bytes();
      double action = argQ.getAction();
      double diff = abs(action0 - action);
      if ((iter % verbose_interval) == (verbose_interval - 1))
        printfQuda("Step: %d\tAction: %.16e\ttheta: %.16e\tDelta: %.16e\n", iter + 1, argQ.getAction(), argQ.getTheta(), diff);
      if ( stopWtheta ) {
        if ( argQ.getTheta() < tolerance ) break;
      }
      else{
        if ( diff < tolerance ) break;
      }
      action0 = action;
    }
    if ((iter % reunit_interval) != 0 )  {
      unitarizeLinks(data, data, num_failures_dev);
      qudaMemcpy(&num_failures, num_failures_dev, sizeof(int), hipMemcpyDeviceToHost);
      if ( num_failures > 0 ) errorQuda("Error in the unitarization\n");
      hipMemset(num_failures_dev, 0, sizeof(int));
      flop += 4588.0 * data.X()[0]*data.X()[1]*data.X()[2]*data.X()[3];
      byte += 8.0 * data.X()[0]*data.X()[1]*data.X()[2]*data.X()[3] * dataOr.Bytes();
    }
    if ((iter % verbose_interval) != 0 ) {
      GaugeFixQuality.apply(0);
      flop += (double)GaugeFixQuality.flops();
      byte += (double)GaugeFixQuality.bytes();
      double action = argQ.getAction();
      double diff = abs(action0 - action);
      printfQuda("Step: %d\tAction: %.16e\ttheta: %.16e\tDelta: %.16e\n", iter + 1, argQ.getAction(), argQ.getTheta(), diff);
    }
    pool_device_free(num_failures_dev);
  #ifdef MULTI_GPU
    if ( comm_partitioned() ) {
      data.exchangeExtendedGhost(data.R(),false);
      for ( int d = 0; d < 4; d++ ) {
        if ( commDimPartitioned(d)) {
          comm_free(mh_send_fwd[d]);
          comm_free(mh_send_back[d]);
          comm_free(mh_recv_back[d]);
          comm_free(mh_recv_fwd[d]);
          device_free(send_d[d]);
          device_free(recv_d[d]);
          device_free(sendg_d[d]);
          device_free(recvg_d[d]);
          hipStreamDestroy(GFStream[d]);
          hipStreamDestroy(GFStream[4 + d]);
        #ifndef GPU_COMMS
          host_free(hostbuffer_h[d]);
        #endif
        }
      }
      hipStreamDestroy(GFStream[8]);
    }
  #endif
    checkCudaError();
    qudaDeviceSynchronize();
    profileInternalGaugeFixOVR.TPSTOP(QUDA_PROFILE_COMPUTE);
    if (getVerbosity() > QUDA_SUMMARIZE){
      double secs = profileInternalGaugeFixOVR.Last(QUDA_PROFILE_COMPUTE);
	  double gflops = (flop * 1e-9) / (secs);
	  double gbytes = byte / (secs * 1e9);
	  #ifdef MULTI_GPU
	  printfQuda("Time: %6.6f s, Gflop/s = %6.1f, GB/s = %6.1f\n", secs, gflops * comm_size(), gbytes * comm_size());
	  #else
	  printfQuda("Time: %6.6f s, Gflop/s = %6.1f, GB/s = %6.1f\n", secs, gflops, gbytes);
	  #endif
	}
  }

  template<typename Float, int NElems, typename Gauge>
  void gaugefixingOVR( Gauge dataOr,  cudaGaugeField& data, const int gauge_dir, const int Nsteps, const int verbose_interval,
                       const Float relax_boost, const double tolerance, const int reunit_interval, const int stopWtheta) {
    if ( gauge_dir != 3 ) {
      printfQuda("Starting Landau gauge fixing...\n");
      gaugefixingOVR<Float, Gauge, NElems, 4>(dataOr, data, Nsteps, verbose_interval, relax_boost, tolerance, reunit_interval, stopWtheta);
    }
    else {
      printfQuda("Starting Coulomb gauge fixing...\n");
      gaugefixingOVR<Float, Gauge, NElems, 3>(dataOr, data, Nsteps, verbose_interval, relax_boost, tolerance, reunit_interval, stopWtheta);
    }
  }



  template<typename Float>
  void gaugefixingOVR( cudaGaugeField& data, const int gauge_dir, const int Nsteps, const int verbose_interval,
		       const Float relax_boost, const double tolerance, const int reunit_interval, const int stopWtheta) {

    // Switching to FloatNOrder for the gauge field in order to support RECONSTRUCT_12
    if ( data.isNative() ) {
      if ( data.Reconstruct() == QUDA_RECONSTRUCT_NO ) {
        //printfQuda("QUDA_RECONSTRUCT_NO\n");
        numParams = 18;
	typedef typename gauge_mapper<Float,QUDA_RECONSTRUCT_NO>::type Gauge;
        gaugefixingOVR<Float, 18>(Gauge(data), data, gauge_dir, Nsteps, verbose_interval, relax_boost, tolerance, reunit_interval, stopWtheta);
      } else if ( data.Reconstruct() == QUDA_RECONSTRUCT_12 ) {
        //printfQuda("QUDA_RECONSTRUCT_12\n");
        numParams = 12;
	typedef typename gauge_mapper<Float,QUDA_RECONSTRUCT_12>::type Gauge;
        gaugefixingOVR<Float, 12>(Gauge(data), data, gauge_dir, Nsteps, verbose_interval, relax_boost, tolerance, reunit_interval, stopWtheta);
      } else if ( data.Reconstruct() == QUDA_RECONSTRUCT_8 ) {
        //printfQuda("QUDA_RECONSTRUCT_8\n");
        numParams = 8;
	typedef typename gauge_mapper<Float,QUDA_RECONSTRUCT_8>::type Gauge;
        gaugefixingOVR<Float, 8>(Gauge(data), data, gauge_dir, Nsteps, verbose_interval, relax_boost, tolerance, reunit_interval, stopWtheta);
      } else {
        errorQuda("Reconstruction type %d of gauge field not supported", data.Reconstruct());
      }
    } else {
      errorQuda("Invalid Gauge Order\n");
    }
  }

#endif // GPU_GAUGE_ALG


  /**
   * @brief Gauge fixing with overrelaxation with support for single and multi GPU.
   * @param[in,out] data, quda gauge field
   * @param[in] gauge_dir, 3 for Coulomb gauge fixing, other for Landau gauge fixing
   * @param[in] Nsteps, maximum number of steps to perform gauge fixing
   * @param[in] verbose_interval, print gauge fixing info when iteration count is a multiple of this
   * @param[in] relax_boost, gauge fixing parameter of the overrelaxation method, most common value is 1.5 or 1.7.
   * @param[in] tolerance, torelance value to stop the method, if this value is zero then the method stops when iteration reachs the maximum number of steps defined by Nsteps
   * @param[in] reunit_interval, reunitarize gauge field when iteration count is a multiple of this
   * @param[in] stopWtheta, 0 for MILC criterium and 1 to use the theta value
   */
  void gaugefixingOVR( cudaGaugeField& data, const int gauge_dir, const int Nsteps, const int verbose_interval, const double relax_boost,
                       const double tolerance, const int reunit_interval, const int stopWtheta) {
#ifdef GPU_GAUGE_ALG
    if ( data.Precision() == QUDA_HALF_PRECISION ) {
      errorQuda("Half precision not supported\n");
    }
    if ( data.Precision() == QUDA_SINGLE_PRECISION ) {
      gaugefixingOVR<float> (data, gauge_dir, Nsteps, verbose_interval, (float)relax_boost, tolerance, reunit_interval, stopWtheta);
    } else if ( data.Precision() == QUDA_DOUBLE_PRECISION ) {
      gaugefixingOVR<double>(data, gauge_dir, Nsteps, verbose_interval, relax_boost, tolerance, reunit_interval, stopWtheta);
    } else {
      errorQuda("Precision %d not supported", data.Precision());
    }
#else
    errorQuda("Gauge fixing has not been built");
#endif // GPU_GAUGE_ALG
  }


}   //namespace quda<|MERGE_RESOLUTION|>--- conflicted
+++ resolved
@@ -1,4 +1,3 @@
-#include "hip/hip_runtime.h"
 #include <quda_internal.h>
 #include <quda_matrix.h>
 #include <tune_quda.h>
@@ -177,12 +176,8 @@
   public:
     GaugeFixQuality(GaugeFixQualityArg<Gauge> &argQ) : argQ(argQ) { }
 
-<<<<<<< HEAD
-    void apply(const hipStream_t &stream){
-=======
     void apply(const qudaStream_t &stream)
     {
->>>>>>> 4f390279
       TuneParam tp = tuneLaunch(*this, getTuning(), getVerbosity());
       LAUNCH_KERNEL_LOCAL_PARITY(computeFix_quality, (*this), tp, stream, argQ, Float, Gauge, gauge_dir);
       argQ.complete(&argQ.result, stream);
@@ -434,11 +429,7 @@
       parity = par;
     }
 
-<<<<<<< HEAD
-    void apply(const hipStream_t &stream){
-=======
     void apply(const qudaStream_t &stream){
->>>>>>> 4f390279
       TuneParam tp = tuneLaunch(*this, getTuning(), getVerbosity());
       LAUNCH_KERNEL_GAUGEFIX(computeFix, tp, stream, arg, parity, Float, Gauge, gauge_dir);
     }
@@ -702,11 +693,7 @@
 
     void setParity(const int par) { parity = par; }
 
-<<<<<<< HEAD
-    void apply(const hipStream_t &stream)
-=======
     void apply(const qudaStream_t &stream)
->>>>>>> 4f390279
     {
       TuneParam tp = tuneLaunch(*this, getTuning(), getVerbosity());
       LAUNCH_KERNEL_GAUGEFIX(computeFixInteriorPoints, tp, stream, arg, parity, Float, Gauge, gauge_dir);
@@ -966,11 +953,7 @@
       parity = par;
     }
 
-<<<<<<< HEAD
-    void apply(const hipStream_t &stream){
-=======
     void apply(const qudaStream_t &stream){
->>>>>>> 4f390279
       TuneParam tp = tuneLaunch(*this, getTuning(), getVerbosity());
       LAUNCH_KERNEL_GAUGEFIX(computeFixBorderPoints, tp, stream, arg, parity, Float, Gauge, gauge_dir);
     }
@@ -1226,7 +1209,7 @@
                                svd_rel_error, svd_abs_error);
     int num_failures = 0;
     int* num_failures_dev = static_cast<int*>(pool_device_malloc(sizeof(int)));
-    hipMemset(num_failures_dev, 0, sizeof(int));
+    qudaMemset(num_failures_dev, 0, sizeof(int));
 
     GaugeFixQualityArg<Gauge> argQ(dataOr, data);
     GaugeFixQuality<Float,Gauge, gauge_dir> GaugeFixQuality(argQ);
@@ -1244,11 +1227,7 @@
     void *sendg_d[4];
     void *recvg_d[4];
     void *hostbuffer_h[4];
-<<<<<<< HEAD
-    hipStream_t GFStream[9];
-=======
     qudaStream_t GFStream[9];
->>>>>>> 4f390279
     size_t offset[4];
     size_t bytes[4];
     size_t faceVolume[4];
@@ -1285,15 +1264,15 @@
         recv_d[d] = device_malloc(bytes[d]);
         sendg_d[d] = device_malloc(bytes[d]);
         recvg_d[d] = device_malloc(bytes[d]);
-        hipStreamCreate(&GFStream[d]);
-        hipStreamCreate(&GFStream[4 + d]);
+        qudaStreamCreate(&GFStream[d]);
+        qudaStreamCreate(&GFStream[4 + d]);
       #ifndef GPU_COMMS
         hostbuffer_h[d] = (void*)pinned_malloc(4 * bytes[d]);
       #endif
         block[d] = dim3(128, 1, 1);
         grid[d] = dim3((faceVolumeCB[d] + block[d].x - 1) / block[d].x, 1, 1);
       }
-      hipStreamCreate(&GFStream[8]);
+      qudaStreamCreate(&GFStream[8]);
       for ( int d = 0; d < 4; d++ ) {
         if ( !commDimPartitioned(d)) continue;
       #ifdef GPU_COMMS
@@ -1328,13 +1307,13 @@
 
 
     unitarizeLinks(data, data, num_failures_dev);
-    qudaMemcpy(&num_failures, num_failures_dev, sizeof(int), hipMemcpyDeviceToHost);
+    qudaMemcpy(&num_failures, num_failures_dev, sizeof(int), qudaMemcpyDeviceToHost);
     if ( num_failures > 0 ) {
       pool_device_free(num_failures_dev);
       errorQuda("Error in the unitarization\n");
       exit(1);
     }
-    hipMemset(num_failures_dev, 0, sizeof(int));
+    qudaMemset(num_failures_dev, 0, sizeof(int));
 
     int iter = 0;
     for ( iter = 0; iter < Nsteps; iter++ ) {
@@ -1384,11 +1363,11 @@
         #else
           for ( int d = 0; d < 4; d++ ) {
             if ( !commDimPartitioned(d)) continue;
-            hipMemcpyAsync(send[d], send_d[d], bytes[d], hipMemcpyDeviceToHost, GFStream[d]);
+            qudaMemcpyAsync(send[d], send_d[d], bytes[d], qudaMemcpyDeviceToHost, GFStream[d]);
           }
           for ( int d = 0; d < 4; d++ ) {
             if ( !commDimPartitioned(d)) continue;
-            hipMemcpyAsync(sendg[d], sendg_d[d], bytes[d], hipMemcpyDeviceToHost, GFStream[4 + d]);
+            qudaMemcpyAsync(sendg[d], sendg_d[d], bytes[d], qudaMemcpyDeviceToHost, GFStream[4 + d]);
           }
         #endif
           //compute interior points
@@ -1405,12 +1384,12 @@
           for ( int d = 0; d < 4; d++ ) {
             if ( !commDimPartitioned(d)) continue;
             comm_wait(mh_recv_back[d]);
-            hipMemcpyAsync(recv_d[d], recv[d], bytes[d], hipMemcpyHostToDevice, GFStream[d]);
+            qudaMemcpyAsync(recv_d[d], recv[d], bytes[d], qudaMemcpyHostToDevice, GFStream[d]);
           }
           for ( int d = 0; d < 4; d++ ) {
             if ( !commDimPartitioned(d)) continue;
             comm_wait(mh_recv_fwd[d]);
-            hipMemcpyAsync(recvg_d[d], recvg[d], bytes[d], hipMemcpyHostToDevice, GFStream[4 + d]);
+            qudaMemcpyAsync(recvg_d[d], recvg[d], bytes[d], qudaMemcpyHostToDevice, GFStream[4 + d]);
           }
         #endif
           for ( int d = 0; d < 4; d++ ) {
@@ -1449,7 +1428,7 @@
             //extract top face
             Kernel_UnPackTop<NElems, Float, Gauge><<<grid[d], block[d]>>>(faceVolumeCB[d], dataexarg, reinterpret_cast<Float*>(send_d[d]), p, d, d, true);
            #ifndef GPU_COMMS
-            hipMemcpy(send[d], send_d[d], bytes[d], hipMemcpyDeviceToHost);
+            qudaMemcpy(send[d], send_d[d], bytes[d], qudaMemcpyDeviceToHost);
            #else
             qudaDeviceSynchronize();
            #endif
@@ -1457,7 +1436,7 @@
             comm_wait(mh_recv_back[d]);
             comm_wait(mh_send_fwd[d]);
            #ifndef GPU_COMMS
-            hipMemcpy(recv_d[d], recv[d], bytes[d], hipMemcpyHostToDevice);
+            qudaMemcpy(recv_d[d], recv[d], bytes[d], qudaMemcpyHostToDevice);
            #endif
             //inject top face in ghost
             Kernel_UnPackGhost<NElems, Float, Gauge><<<grid[d], block[d]>>>(faceVolumeCB[d], dataexarg, reinterpret_cast<Float*>(recv_d[d]), p, d, d, false);
@@ -1468,7 +1447,7 @@
             comm_start(mh_recv_fwd[d]);
             Kernel_UnPackGhost<NElems, Float, Gauge><<<grid[d], block[d]>>>(faceVolumeCB[d], dataexarg, reinterpret_cast<Float*>(sendg_d[d]), 1-p, d, d, true);
            #ifndef GPU_COMMS
-            hipMemcpy(sendg[d], sendg_d[d], bytes[d], hipMemcpyDeviceToHost);
+            qudaMemcpy(sendg[d], sendg_d[d], bytes[d], qudaMemcpyDeviceToHost);
            #else
             qudaDeviceSynchronize();
            #endif
@@ -1476,7 +1455,7 @@
             comm_wait(mh_recv_fwd[d]);
             comm_wait(mh_send_back[d]);
            #ifndef GPU_COMMS
-            hipMemcpy(recvg_d[d], recvg[d], bytes[d], hipMemcpyHostToDevice);
+            qudaMemcpy(recvg_d[d], recvg[d], bytes[d], qudaMemcpyHostToDevice);
            #endif
             Kernel_UnPackTop<NElems, Float, Gauge><<<grid[d], block[d]>>>(faceVolumeCB[d], dataexarg, reinterpret_cast<Float*>(recvg_d[d]), 1-p, d, d, false);
            }
@@ -1485,9 +1464,9 @@
       }
       if ((iter % reunit_interval) == (reunit_interval - 1)) {
         unitarizeLinks(data, data, num_failures_dev);
-        qudaMemcpy(&num_failures, num_failures_dev, sizeof(int), hipMemcpyDeviceToHost);
+        qudaMemcpy(&num_failures, num_failures_dev, sizeof(int), qudaMemcpyDeviceToHost);
         if ( num_failures > 0 ) errorQuda("Error in the unitarization\n");
-        hipMemset(num_failures_dev, 0, sizeof(int));
+        qudaMemset(num_failures_dev, 0, sizeof(int));
         flop += 4588.0 * data.X()[0]*data.X()[1]*data.X()[2]*data.X()[3];
         byte += 8.0 * data.X()[0]*data.X()[1]*data.X()[2]*data.X()[3] * dataOr.Bytes();
       }
@@ -1508,9 +1487,9 @@
     }
     if ((iter % reunit_interval) != 0 )  {
       unitarizeLinks(data, data, num_failures_dev);
-      qudaMemcpy(&num_failures, num_failures_dev, sizeof(int), hipMemcpyDeviceToHost);
+      qudaMemcpy(&num_failures, num_failures_dev, sizeof(int), qudaMemcpyDeviceToHost);
       if ( num_failures > 0 ) errorQuda("Error in the unitarization\n");
-      hipMemset(num_failures_dev, 0, sizeof(int));
+      qudaMemset(num_failures_dev, 0, sizeof(int));
       flop += 4588.0 * data.X()[0]*data.X()[1]*data.X()[2]*data.X()[3];
       byte += 8.0 * data.X()[0]*data.X()[1]*data.X()[2]*data.X()[3] * dataOr.Bytes();
     }
@@ -1536,14 +1515,14 @@
           device_free(recv_d[d]);
           device_free(sendg_d[d]);
           device_free(recvg_d[d]);
-          hipStreamDestroy(GFStream[d]);
-          hipStreamDestroy(GFStream[4 + d]);
+          qudaStreamDestroy(GFStream[d]);
+          qudaStreamDestroy(GFStream[4 + d]);
         #ifndef GPU_COMMS
           host_free(hostbuffer_h[d]);
         #endif
         }
       }
-      hipStreamDestroy(GFStream[8]);
+      qudaStreamDestroy(GFStream[8]);
     }
   #endif
     checkCudaError();
