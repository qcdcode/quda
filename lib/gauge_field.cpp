#include <gauge_field.h>
#include <typeinfo>
#include <blas_quda.h>

namespace quda {

  GaugeFieldParam::GaugeFieldParam(const GaugeField &u) : LatticeFieldParam(u),
    nColor(3),
    nFace(u.Nface()),
    reconstruct(u.Reconstruct()),
    order(u.Order()),
    fixed(u.GaugeFixed()),
    link_type(u.LinkType()),
    t_boundary(u.TBoundary()),
    anisotropy(u.Anisotropy()),
    tadpole(u.Tadpole()),
    scale(u.Scale()),
    gauge(NULL),
    create(QUDA_NULL_FIELD_CREATE),
    geometry(u.Geometry()),
    compute_fat_link_max(false),
    staggeredPhaseType(u.StaggeredPhase()),
    staggeredPhaseApplied(u.StaggeredPhaseApplied()),
<<<<<<< HEAD
    staggered_u1_emulation(u.StaggeredU1Emulation()),
    staggered_2link_term(u.Staggered2LinkTerm()),
    i_mu(u.iMu())
      {
	precision = u.Precision();
	nDim = u.Ndim();
	pad = u.Pad();
	siteSubset = QUDA_FULL_SITE_SUBSET;

	for(int dir=0; dir<nDim; ++dir) {
	  x[dir] = u.X()[dir];
	  r[dir] = u.R()[dir];
	}
      }
=======
    i_mu(u.iMu()) { }
>>>>>>> a11b2cc8


  GaugeField::GaugeField(const GaugeFieldParam &param) :
    LatticeField(param), bytes(0), phase_offset(0), phase_bytes(0), nColor(param.nColor), nFace(param.nFace),
    geometry(param.geometry), reconstruct(param.reconstruct), 
    nInternal(reconstruct != QUDA_RECONSTRUCT_NO ? reconstruct : nColor * nColor * 2),
    order(param.order), fixed(param.fixed), link_type(param.link_type), t_boundary(param.t_boundary), 
    anisotropy(param.anisotropy), tadpole(param.tadpole), fat_link_max(0.0), scale(param.scale),  
<<<<<<< HEAD
    create(param.create), ghostExchange(param.ghostExchange), 
    staggeredPhaseType(param.staggeredPhaseType), staggeredPhaseApplied(param.staggeredPhaseApplied), staggered_u1_emulation(param.staggered_u1_emulation), staggered_2link_term(param.staggered_2link_term), i_mu(param.i_mu)
=======
    create(param.create),
    staggeredPhaseType(param.staggeredPhaseType), staggeredPhaseApplied(param.staggeredPhaseApplied), i_mu(param.i_mu)
>>>>>>> a11b2cc8
  {
    if (link_type != QUDA_COARSE_LINKS && nColor != 3)
      errorQuda("nColor must be 3, not %d for this link type", nColor);
    if (nDim != 4)
      errorQuda("Number of dimensions must be 4 not %d", nDim);
    if (link_type != QUDA_WILSON_LINKS && anisotropy != 1.0)
      errorQuda("Anisotropy only supported for Wilson links");
    if (link_type != QUDA_WILSON_LINKS && fixed == QUDA_GAUGE_FIXED_YES)
      errorQuda("Temporal gauge fixing only supported for Wilson links");

    if(link_type != QUDA_ASQTAD_LONG_LINKS && (reconstruct ==  QUDA_RECONSTRUCT_13 || reconstruct == QUDA_RECONSTRUCT_9))
      errorQuda("reconstruct %d only supported for staggered long links\n", reconstruct);
       
    if (link_type == QUDA_ASQTAD_MOM_LINKS) scale = 1.0;

    if(geometry == QUDA_SCALAR_GEOMETRY) {
      real_length = volume*nInternal;
      length = 2*stride*nInternal; // two comes from being full lattice
    } else if (geometry == QUDA_VECTOR_GEOMETRY) {
      real_length = nDim*volume*nInternal;
      length = 2*nDim*stride*nInternal; // two comes from being full lattice
    } else if(geometry == QUDA_TENSOR_GEOMETRY){
      real_length = (nDim*(nDim-1)/2)*volume*nInternal;
      length = 2*(nDim*(nDim-1)/2)*stride*nInternal; // two comes from being full lattice
    } else if(geometry == QUDA_COARSE_GEOMETRY){
      real_length = 2*nDim*volume*nInternal;
      length = 2*2*nDim*stride*nInternal;  //two comes from being full lattice
    }

    if (reconstruct == QUDA_RECONSTRUCT_9 || reconstruct == QUDA_RECONSTRUCT_13) {
      // Need to adjust the phase alignment as well.  
      int half_phase_bytes = ((size_t)length/(2*reconstruct))*precision; // number of bytes needed to store phases for a single parity
      int half_gauge_bytes = ((size_t)length/2)*precision - half_phase_bytes; // number of bytes needed to store the gauge field for a single parity excluding the phases
      // Adjust the alignments for the gauge and phase separately
      half_phase_bytes = ((half_phase_bytes + (512-1))/512)*512;
      half_gauge_bytes = ((half_gauge_bytes + (512-1))/512)*512;
    
      phase_offset = half_gauge_bytes;
      phase_bytes = half_phase_bytes*2;
      bytes = (half_gauge_bytes + half_phase_bytes)*2;      
    } else {
      bytes = (size_t)length*precision;
      if (isNative()) bytes = 2*ALIGNMENT_ADJUST(bytes/2);
    }
    total_bytes = bytes;
  }

  GaugeField::~GaugeField() {

  }

  void GaugeField::applyStaggeredPhase() {
    if (staggeredPhaseApplied) errorQuda("Staggered phases already applied");
    applyGaugePhase(*this);
    if (ghostExchange==QUDA_GHOST_EXCHANGE_PAD) {
      if (typeid(*this)==typeid(cudaGaugeField)) {
	static_cast<cudaGaugeField&>(*this).exchangeGhost();
      } else {
	static_cast<cpuGaugeField&>(*this).exchangeGhost();
      }
    }
    staggeredPhaseApplied = true;
  }

  void GaugeField::removeStaggeredPhase() {
    if (!staggeredPhaseApplied) errorQuda("No staggered phases to remove");
    applyGaugePhase(*this);
    if (ghostExchange==QUDA_GHOST_EXCHANGE_PAD) {
      if (typeid(*this)==typeid(cudaGaugeField)) {
	static_cast<cudaGaugeField&>(*this).exchangeGhost();
      } else {
	static_cast<cpuGaugeField&>(*this).exchangeGhost();
      }
    }
    staggeredPhaseApplied = false;
  }

  bool GaugeField::isNative() const {
    if (precision == QUDA_DOUBLE_PRECISION) {
      if (order  == QUDA_FLOAT2_GAUGE_ORDER) return true;
    } else if (precision == QUDA_SINGLE_PRECISION || 
	       precision == QUDA_HALF_PRECISION) {
      if (reconstruct == QUDA_RECONSTRUCT_NO) {
	if (order == QUDA_FLOAT2_GAUGE_ORDER) return true;
      } else if (reconstruct == QUDA_RECONSTRUCT_12 || reconstruct == QUDA_RECONSTRUCT_13) {
	if (order == QUDA_FLOAT4_GAUGE_ORDER) return true;
      } else if (reconstruct == QUDA_RECONSTRUCT_8 || reconstruct == QUDA_RECONSTRUCT_9) {
	if (order == QUDA_FLOAT4_GAUGE_ORDER) return true;
      } else if (reconstruct == QUDA_RECONSTRUCT_10) {
	if (order == QUDA_FLOAT2_GAUGE_ORDER) return true;
      }
    }
    return false;
  }

  void GaugeField::exchange(void **ghost_link, void **link_sendbuf, QudaDirection dir) const {
    MsgHandle *mh_send[4];
    MsgHandle *mh_recv[4];
    size_t bytes[4];

    for (int i=0; i<nDimComms; i++) bytes[i] = 2*nFace*surfaceCB[i]*nInternal*precision;

    // in general (standard ghost exchange) we always do the exchange
    // even if a dimension isn't partitioned.  However, this breaks
    // GaugeField::injectGhost(), so when transferring backwards we
    // only exchange if a dimension is partitioned.  FIXME: this
    // should probably be cleaned up.
    bool no_comms_fill = (dir == QUDA_BACKWARDS) ? false : true;

    void *send[4];
    void *receive[4];
    if (Location() == QUDA_CPU_FIELD_LOCATION) {
      for (int i=0; i<nDimComms; i++) {
	if (comm_dim_partitioned(i)) {
	  send[i] = link_sendbuf[i];
	  receive[i] = ghost_link[i];
	} else {
	  if (no_comms_fill) memcpy(ghost_link[i], link_sendbuf[i], bytes[i]);
	}
      }
    } else { // FIXME for CUDA field copy back to the CPU
      for (int i=0; i<nDimComms; i++) {
	if (comm_dim_partitioned(i)) {
	  send[i] = pool_pinned_malloc(bytes[i]);
	  receive[i] = pool_pinned_malloc(bytes[i]);
	  qudaMemcpy(send[i], link_sendbuf[i], bytes[i], cudaMemcpyDeviceToHost);
	} else {
	  if (no_comms_fill) qudaMemcpy(ghost_link[i], link_sendbuf[i], bytes[i], cudaMemcpyDeviceToDevice);
	}
      }
    }

    for (int i=0; i<nDimComms; i++) {
      if (!comm_dim_partitioned(i)) continue;
      if (dir == QUDA_FORWARDS) {
	mh_send[i] = comm_declare_send_relative(send[i], i, +1, bytes[i]);
	mh_recv[i] = comm_declare_receive_relative(receive[i], i, -1, bytes[i]);
      } else if (dir == QUDA_BACKWARDS) {
	mh_send[i] = comm_declare_send_relative(send[i], i, -1, bytes[i]);
	mh_recv[i] = comm_declare_receive_relative(receive[i], i, +1, bytes[i]);
      } else {
	errorQuda("Unsuported dir=%d", dir);
      }

    }

    for (int i=0; i<nDimComms; i++) {
      if (!comm_dim_partitioned(i)) continue;
      comm_start(mh_send[i]);
      comm_start(mh_recv[i]);
    }

    for (int i=0; i<nDimComms; i++) {
      if (!comm_dim_partitioned(i)) continue;
      comm_wait(mh_send[i]);
      comm_wait(mh_recv[i]);
    }

    if (Location() == QUDA_CUDA_FIELD_LOCATION) {
      for (int i=0; i<nDimComms; i++) {
	if (!comm_dim_partitioned(i)) continue;
	qudaMemcpy(ghost_link[i], receive[i], bytes[i], cudaMemcpyHostToDevice);
	pool_pinned_free(send[i]);
	pool_pinned_free(receive[i]);
      }
    }

    for (int i=0; i<nDimComms; i++) {
      if (!comm_dim_partitioned(i)) continue;
      comm_free(mh_send[i]);
      comm_free(mh_recv[i]);
    }

  }

  void GaugeField::checkField(const LatticeField &l) const {
    LatticeField::checkField(l);
    try {
      const GaugeField &g = dynamic_cast<const GaugeField&>(l);
      if (g.link_type != link_type) errorQuda("link_type does not match %d %d", link_type, g.link_type);
      if (g.nColor != nColor) errorQuda("nColor does not match %d %d", nColor, g.nColor);
      if (g.nFace != nFace) errorQuda("nFace does not match %d %d", nFace, g.nFace);
      if (g.fixed != fixed) errorQuda("fixed does not match %d %d", fixed, g.fixed);
      if (g.t_boundary != t_boundary) errorQuda("t_boundary does not match %d %d", t_boundary, g.t_boundary);
      if (g.anisotropy != anisotropy) errorQuda("anisotropy does not match %e %e", anisotropy, g.anisotropy);
      if (g.tadpole != tadpole) errorQuda("tadpole does not match %e %e", tadpole, g.tadpole);
      //if (a.scale != scale) errorQuda("scale does not match %e %e", scale, a.scale);
    }
    catch(std::bad_cast &e) {
      errorQuda("Failed to cast reference to GaugeField");
    }
  }

  std::ostream& operator<<(std::ostream& output, const GaugeFieldParam& param) {
    output << static_cast<const LatticeFieldParam &>(param);
    output << "nColor = " << param.nColor << std::endl;
    output << "nFace = " << param.nFace << std::endl;
    output << "reconstruct = " << param.reconstruct << std::endl;
    int nInternal = (param.reconstruct != QUDA_RECONSTRUCT_NO ? 
		     param.reconstruct : param.nColor * param.nColor * 2);
    output << "nInternal = " << nInternal << std::endl;
    output << "order = " << param.order << std::endl;
    output << "fixed = " << param.fixed << std::endl;
    output << "link_type = " << param.link_type << std::endl;
    output << "t_boundary = " << param.t_boundary << std::endl;
    output << "anisotropy = " << param.anisotropy << std::endl;
    output << "tadpole = " << param.tadpole << std::endl;
    output << "scale = " << param.scale << std::endl;
    output << "create = " << param.create << std::endl;
    output << "geometry = " << param.geometry << std::endl;
    output << "staggeredPhaseType = " << param.staggeredPhaseType << std::endl;
    output << "staggeredPhaseApplied = " << param.staggeredPhaseApplied << std::endl;

    return output;  // for multiple << operators.
  }

  ColorSpinorParam colorSpinorParam(const GaugeField &a) {
   if (a.FieldOrder() == QUDA_QDP_GAUGE_ORDER || a.FieldOrder() == QUDA_QDPJIT_GAUGE_ORDER)
     errorQuda("Not implemented for this order %d", a.FieldOrder());

    if (a.LinkType() == QUDA_COARSE_LINKS) errorQuda("Not implemented for coarse-link type");
    if (a.Ncolor() != 3) errorQuda("Not implemented for Ncolor = %d", a.Ncolor());

    if (a.Precision() == QUDA_HALF_PRECISION)
      errorQuda("Casting a GaugeField into ColorSpinorField not possible in half precision");

    ColorSpinorParam spinor_param;
    spinor_param.nColor = (a.Geometry()*a.Reconstruct())/2;
    spinor_param.nSpin = 1;
    spinor_param.nDim = a.Ndim();
    for (int d=0; d<a.Ndim(); d++) spinor_param.x[d] = a.X()[d];
    spinor_param.precision = a.Precision();
    spinor_param.pad = a.Pad();
    spinor_param.siteSubset = QUDA_FULL_SITE_SUBSET;
    spinor_param.siteOrder = QUDA_EVEN_ODD_SITE_ORDER;
    spinor_param.fieldOrder = (a.Precision() == QUDA_DOUBLE_PRECISION || spinor_param.nSpin == 1) ?
      QUDA_FLOAT2_FIELD_ORDER : QUDA_FLOAT4_FIELD_ORDER;
    spinor_param.gammaBasis = QUDA_UKQCD_GAMMA_BASIS;
    spinor_param.create = QUDA_REFERENCE_FIELD_CREATE;
    spinor_param.v = (void*)a.Gauge_p();
    spinor_param.location = a.Location();
    return spinor_param;
  }

  // Return the L2 norm squared of the gauge field
  double norm2(const GaugeField &a) {
    ColorSpinorField *b = ColorSpinorField::Create(colorSpinorParam(a));
    double nrm2 = blas::norm2(*b);
    delete b;
    return nrm2;
  }

  // Return the L1 norm of the gauge field
  double norm1(const GaugeField &a) {
    ColorSpinorField *b = ColorSpinorField::Create(colorSpinorParam(a));
    double nrm1 = blas::norm1(*b);
    delete b;
    return nrm1;
  }

} // namespace quda<|MERGE_RESOLUTION|>--- conflicted
+++ resolved
@@ -21,25 +21,9 @@
     compute_fat_link_max(false),
     staggeredPhaseType(u.StaggeredPhase()),
     staggeredPhaseApplied(u.StaggeredPhaseApplied()),
-<<<<<<< HEAD
     staggered_u1_emulation(u.StaggeredU1Emulation()),
     staggered_2link_term(u.Staggered2LinkTerm()),
-    i_mu(u.iMu())
-      {
-	precision = u.Precision();
-	nDim = u.Ndim();
-	pad = u.Pad();
-	siteSubset = QUDA_FULL_SITE_SUBSET;
-
-	for(int dir=0; dir<nDim; ++dir) {
-	  x[dir] = u.X()[dir];
-	  r[dir] = u.R()[dir];
-	}
-      }
-=======
     i_mu(u.iMu()) { }
->>>>>>> a11b2cc8
-
 
   GaugeField::GaugeField(const GaugeFieldParam &param) :
     LatticeField(param), bytes(0), phase_offset(0), phase_bytes(0), nColor(param.nColor), nFace(param.nFace),
@@ -47,13 +31,8 @@
     nInternal(reconstruct != QUDA_RECONSTRUCT_NO ? reconstruct : nColor * nColor * 2),
     order(param.order), fixed(param.fixed), link_type(param.link_type), t_boundary(param.t_boundary), 
     anisotropy(param.anisotropy), tadpole(param.tadpole), fat_link_max(0.0), scale(param.scale),  
-<<<<<<< HEAD
-    create(param.create), ghostExchange(param.ghostExchange), 
+    create(param.create),  
     staggeredPhaseType(param.staggeredPhaseType), staggeredPhaseApplied(param.staggeredPhaseApplied), staggered_u1_emulation(param.staggered_u1_emulation), staggered_2link_term(param.staggered_2link_term), i_mu(param.i_mu)
-=======
-    create(param.create),
-    staggeredPhaseType(param.staggeredPhaseType), staggeredPhaseApplied(param.staggeredPhaseApplied), i_mu(param.i_mu)
->>>>>>> a11b2cc8
   {
     if (link_type != QUDA_COARSE_LINKS && nColor != 3)
       errorQuda("nColor must be 3, not %d for this link type", nColor);
