--- conflicted
+++ resolved
@@ -82,12 +82,8 @@
     
     // note that we can't set the stream parameter here so it is
     // ignored.  This is more of a future design direction to consider
-<<<<<<< HEAD
-    void apply(const hipStream_t &stream) {      
-=======
     void apply(const qudaStream_t &stream)
     {
->>>>>>> 4f390279
       static int count = 0;
 
 #if 0
