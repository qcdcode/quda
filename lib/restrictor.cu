--- conflicted
+++ resolved
@@ -376,48 +376,12 @@
     const int coarseSpin = 2;
 
     // first check that the spin_map matches the spin_mapper
-<<<<<<< HEAD
     if(spin_map != NULL) //spin_map is undefined for the top level staggered fermions.
     {
       spin_mapper<fineSpin,coarseSpin> mapper;
-      for (int s=0; s<fineSpin; s++) 
+      for (int s=0; s<fineSpin; s++)
         if (mapper(s) != spin_map[s]) errorQuda("Spin map does not match spin_mapper");
     }
- 
-    if (nVec == 2) {
-      Restrict<Float,fineSpin,fineColor,coarseSpin,2,order>(out, in, v, fine_to_coarse, coarse_to_fine, parity);
-    } else if (nVec == 4) {
-      Restrict<Float,fineSpin,fineColor,coarseSpin,4,order>(out, in, v, fine_to_coarse, coarse_to_fine, parity);
-    } else if (nVec == 8) {
-      Restrict<Float,fineSpin,fineColor,coarseSpin,8,order>(out, in, v, fine_to_coarse, coarse_to_fine, parity);
-    } else if (nVec == 12) {
-      Restrict<Float,fineSpin,fineColor,coarseSpin,12,order>(out, in, v, fine_to_coarse, coarse_to_fine, parity);
-    } else if (nVec == 16) {
-      Restrict<Float,fineSpin,fineColor,coarseSpin,16,order>(out, in, v, fine_to_coarse, coarse_to_fine, parity);
-    } else if (nVec == 20) {
-      Restrict<Float,fineSpin,fineColor,coarseSpin,20,order>(out, in, v, fine_to_coarse, coarse_to_fine, parity);
-    } else if (nVec == 24) {
-      Restrict<Float,fineSpin,fineColor,coarseSpin,24,order>(out, in, v, fine_to_coarse, coarse_to_fine, parity);
-    } else if (nVec == 48) {
-      Restrict<Float,fineSpin,fineColor,coarseSpin,48,order>(out, in, v, fine_to_coarse, coarse_to_fine, parity);
-    } else if (nVec == 96) {
-      Restrict<Float,fineSpin,fineColor,coarseSpin,96,order>(out, in, v, fine_to_coarse, coarse_to_fine, parity);
-    } else {
-      errorQuda("Unsupported nVec %d", nVec);
-    }
-  }
-
-  template <typename Float, int fineSpin, QudaFieldOrder order>
-  void Restrict(ColorSpinorField &out, const ColorSpinorField &in, const ColorSpinorField &v,
-		int Nvec, const int *fine_to_coarse, const int *coarse_to_fine, const int *spin_map, int parity) {
-
-    if (out.Nspin() != 2) errorQuda("Unsupported nSpin %d", out.Nspin());
-=======
-    spin_mapper<fineSpin,coarseSpin> mapper;
-    for (int s=0; s<fineSpin; s++) 
-      if (mapper(s) != spin_map[s]) errorQuda("Spin map does not match spin_mapper");
-
->>>>>>> 4f32a88d
 
     // Template over fine color
     if (in.Ncolor() == 3) { // standard QCD
@@ -430,6 +394,10 @@
 	Restrict<Float,fineSpin,fineColor,coarseSpin,24,order>(out, in, v, fine_to_coarse, coarse_to_fine, parity);
       } else if (nVec == 32) {
 	Restrict<Float,fineSpin,fineColor,coarseSpin,32,order>(out, in, v, fine_to_coarse, coarse_to_fine, parity);
+      } else if (nVec == 48) {
+        Restrict<Float,fineSpin,fineColor,coarseSpin,48,order>(out, in, v, fine_to_coarse, coarse_to_fine, parity);
+      } else if (nVec == 96) {
+        Restrict<Float,fineSpin,fineColor,coarseSpin,96,order>(out, in, v, fine_to_coarse, coarse_to_fine, parity);
       } else {
 	errorQuda("Unsupported nVec %d", nVec);
       }
