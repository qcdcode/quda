--- conflicted
+++ resolved
@@ -313,15 +313,6 @@
     if (out.Nspin() != 2) errorQuda("Unsupported nSpin %d", out.Nspin());
 
     if (in.Ncolor() == 3) {
-<<<<<<< HEAD
-      Restrict<Float,fineSpin,3,2,order>(out, in, v, Nvec, fine_to_coarse, coarse_to_fine, spin_map);
-    } else if (in.Ncolor() == 2) {
-      Restrict<Float,fineSpin,2,2,order>(out, in, v, Nvec, fine_to_coarse, coarse_to_fine, spin_map);
-    } else if (in.Ncolor() == 24) {
-      Restrict<Float,fineSpin,24,2,order>(out, in, v, Nvec, fine_to_coarse, coarse_to_fine, spin_map);
-    } else if (in.Ncolor() == 48) {
-      Restrict<Float,fineSpin,48,2,order>(out, in, v, Nvec, fine_to_coarse, coarse_to_fine, spin_map);
-=======
       Restrict<Float,fineSpin,3, 2,order>(out, in, v, Nvec, fine_to_coarse, coarse_to_fine, spin_map);
     } else if (in.Ncolor() == 2) {
       Restrict<Float,fineSpin,2, 2,order>(out, in, v, Nvec, fine_to_coarse, coarse_to_fine, spin_map);
@@ -331,7 +322,6 @@
       Restrict<Float,fineSpin,24, 2,order>(out, in, v, Nvec, fine_to_coarse, coarse_to_fine, spin_map);
     } else if (in.Ncolor() == 48) {
       Restrict<Float,fineSpin,48, 2,order>(out, in, v, Nvec, fine_to_coarse, coarse_to_fine, spin_map);
->>>>>>> 6422c3b8
     } else {
       errorQuda("Unsupported nColor %d", in.Ncolor());
     }
