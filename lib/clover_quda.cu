--- conflicted
+++ resolved
@@ -14,12 +14,6 @@
   struct CloverArg {
     int threads; // number of active threads required
     int X[4]; // grid dimensions
-<<<<<<< HEAD
-#ifdef MULTI_GPU
-    int border[4]; 
-#endif
-=======
->>>>>>> 0dd4f753
     Float cloverCoeff;
 
     Clover clover;
