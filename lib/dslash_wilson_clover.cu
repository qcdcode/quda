--- conflicted
+++ resolved
@@ -7,117 +7,19 @@
 namespace quda
 {
 
-<<<<<<< HEAD
-  template <typename Arg> class WilsonClover : public Dslash<wilsonClover, Arg>
-  {
-    using Dslash = Dslash<wilsonClover, Arg>;
-    using Dslash::arg;
-    using Dslash::in;
-    using Dslash::halo;
-    const CloverField &A;
-
-  public:
-    WilsonClover(Arg &arg, cvector_ref<ColorSpinorField> &out, cvector_ref<const ColorSpinorField> &in,
-                 const ColorSpinorField &halo, const CloverField &A) :
-      Dslash(arg, out, in, halo), A(A)
-    {
-    }
-
-    void apply(const qudaStream_t &stream)
-    {
-      TuneParam tp = tuneLaunch(*this, getTuning(), getVerbosity());
-      Dslash::setParam(tp);
-      if (arg.xpay)
-        Dslash::template instantiate<packShmem, true>(tp, stream);
-      else
-        errorQuda("Wilson-clover operator only defined for xpay=true");
-    }
-
-    long long flops() const
-    {
-      int n = (in.Nspin() / 2) * in.Ncolor();
-      int mv_flops = 8 * n * n - 2 * n;
-      long long flops = Dslash::flops();
-
-      switch (arg.kernel_type) {
-      case INTERIOR_KERNEL:
-      case UBER_KERNEL:
-      case KERNEL_POLICY: flops += 2 * mv_flops * halo.Volume(); break;
-      default: break; // all clover flops are in the interior kernel
-      }
-      return flops;
-    }
-
-    long long bytes() const
-    {
-      long long bytes = Dslash::bytes();
-
-      switch (arg.kernel_type) {
-      case INTERIOR_KERNEL:
-      case KERNEL_POLICY: bytes += in.size() * A.Bytes(); break;
-      default: break;
-      }
-
-      return bytes;
-    }
-  };
-
-  template <typename Float, int nColor, QudaReconstructType recon> struct WilsonCloverApply {
-
-    WilsonCloverApply(cvector_ref<ColorSpinorField> &out, cvector_ref<const ColorSpinorField> &in, const GaugeField &U,
-                      const CloverField &A, double a, cvector_ref<const ColorSpinorField> &x, int parity, bool dagger,
-                      const int *comm_override, TimeProfile &profile)
-    {
-      constexpr int nDim = 4;
-      auto halo = ColorSpinorField::create_comms_batch(in);
-      WilsonCloverArg<Float, nColor, nDim, recon> arg(out, in, halo, U, A, a, 0.0, x, parity, dagger, comm_override);
-      WilsonClover<decltype(arg)> wilson(arg, out, in, halo, A);
-
-      dslash::DslashPolicyTune<decltype(wilson)> policy(wilson, in, halo, profile);
-    }
-  };
-
-=======
->>>>>>> f8855bbe
-  template <typename Float, int nColor, QudaReconstructType recon> struct WilsonCloverWithTwistApply {
-
-    WilsonCloverWithTwistApply(cvector_ref<ColorSpinorField> &out, cvector_ref<const ColorSpinorField> &in,
-                               const GaugeField &U, const CloverField &A, double a, double b,
-                               cvector_ref<const ColorSpinorField> &x, int parity, bool dagger,
-                               const int *comm_override, TimeProfile &profile)
-    {
-      constexpr int nDim = 4;
-      auto halo = ColorSpinorField::create_comms_batch(in);
-      WilsonCloverArg<Float, nColor, nDim, recon, true> arg(out, in, halo, U, A, a, b, x, parity, dagger, comm_override);
-      WilsonClover<decltype(arg)> wilson(arg, out, in, halo, A);
-
-      dslash::DslashPolicyTune<decltype(wilson)> policy(wilson, in, halo, profile);
-    }
-  };
-
   // Apply the Wilson-clover operator
   // out(x) = M*in = (A(x)*in(x) + a * \sum_mu U_{-\mu}(x)in(x+mu) + U^\dagger_mu(x-mu)in(x-mu))
   // Uses the kappa normalization for the Wilson operator.
-<<<<<<< HEAD
   void ApplyWilsonClover(cvector_ref<ColorSpinorField> &out, cvector_ref<const ColorSpinorField> &in,
                          const GaugeField &U, const CloverField &A, double a, cvector_ref<const ColorSpinorField> &x,
                          int parity, bool dagger, const int *comm_override, TimeProfile &profile)
-=======
-#ifdef GPU_CLOVER_DIRAC
-  void ApplyWilsonClover(ColorSpinorField &out, const ColorSpinorField &in, const GaugeField &U, const CloverField &A,
-                         double a, const ColorSpinorField &x, int parity, bool dagger, const int *comm_override,
-                         TimeProfile &profile)
   {
-    auto dummy = DistanceType<false>();
-    instantiate<WilsonCloverApply>(out, in, U, A, a, 0, -1, x, parity, dagger, comm_override, dummy, profile);
-  }
-#else
-  void ApplyWilsonClover(ColorSpinorField &, const ColorSpinorField &, const GaugeField &, const CloverField &, double,
-                         const ColorSpinorField &, int, bool, const int *, TimeProfile &)
->>>>>>> f8855bbe
-  {
-    if constexpr (is_enabled<QUDA_CLOVER_WILSON_DSLASH>())
-      instantiate<WilsonCloverApply>(out, in, U, A, a, x, parity, dagger, comm_override, profile);
+    if constexpr (is_enabled<QUDA_CLOVER_WILSON_DSLASH>()) {
+      auto dummy = DistanceType<false>();
+      instantiate<WilsonCloverApply>(out, in, U, A, a, 0, -1, x, parity, dagger, comm_override, dummy, profile);
+    } else {
+      errorQuda("Wilson-clover operator has not been built");
+    }
   }
 
 } // namespace quda