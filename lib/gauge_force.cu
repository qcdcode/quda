--- conflicted
+++ resolved
@@ -4,100 +4,7 @@
 
 namespace quda {
 
-<<<<<<< HEAD
-  struct paths {
-    const int num_paths;
-    const int max_length;
-    int *input_path[4];
-    const int *length;
-    const double *path_coeff;
-    int count;
-
-    paths(void *buffer, size_t bytes, int ***input_path, int *length_h, double *path_coeff_h, int num_paths, int max_length) :
-      num_paths(num_paths),
-      max_length(max_length),
-      count(0)
-    {
-      void *path_h = safe_malloc(bytes);
-      memset(path_h, 0, bytes);
-
-      int *input_path_h = (int*)path_h;
-      for (int dir=0; dir<4; dir++) {
-        // flatten the input_path array for copying to the device
-        for (int i=0; i < num_paths; i++) {
-          for (int j=0; j < length_h[i]; j++) {
-            input_path_h[dir*num_paths*max_length + i*max_length + j] = input_path[dir][i][j];
-            if (dir==0) count++;
-          }
-        }
-      }
-
-      // length array
-      memcpy((char*)path_h + 4 * num_paths * max_length * sizeof(int), length_h, num_paths*sizeof(int));
-
-      // path_coeff array
-      memcpy((char*)path_h + 4 * num_paths * max_length * sizeof(int) + num_paths*sizeof(int), path_coeff_h, num_paths*sizeof(double));
-
-      qudaMemcpy(buffer, path_h, bytes, qudaMemcpyHostToDevice);
-      host_free(path_h);
-
-      // finally set the pointers to the correct offsets in the buffer
-      for (int d=0; d < 4; d++) this->input_path[d] = (int*)((char*)buffer + d*num_paths*max_length*sizeof(int));
-      length = (int*)((char*)buffer + 4*num_paths*max_length*sizeof(int));
-      path_coeff = (double*)((char*)buffer + 4 * num_paths * max_length * sizeof(int) + num_paths*sizeof(int));
-    }
-  };
-
-  template <typename Float_, int nColor_, QudaReconstructType recon_u, QudaReconstructType recon_m>
-  struct GaugeForceArg {
-    using Float = Float_;
-    static constexpr int nColor = nColor_;
-    static_assert(nColor == 3, "Only nColor=3 enabled at this time");
-    typedef typename gauge_mapper<Float,recon_u>::type Gauge;
-    typedef typename gauge_mapper<Float,recon_m>::type Mom;
-
-    Mom mom;
-    const Gauge u;
-
-    int threads;
-    int X[4]; // the regular volume parameters
-    int E[4]; // the extended volume parameters
-    int border[4]; // radius of border
-
-    Float epsilon; // stepsize and any other overall scaling factor
-    const paths p;
-
-    GaugeForceArg(GaugeField &mom, const GaugeField &u, double epsilon, const paths &p)
-      : mom(mom), u(u),
-        threads(mom.VolumeCB()),
-	epsilon(epsilon),
-        p(p)
-    {
-      for (int i=0; i<4; i++) {
-	X[i] = mom.X()[i];
-	E[i] = u.X()[i];
-	border[i] = (E[i] - X[i])/2;
-      }
-    }
-  };
-
-  constexpr int flipDir(int dir) { return (7-dir); }
-  constexpr bool isForwards(int dir) { return (dir <= 3); }
-
-  // this ensures that array elements are held in cache
-  template <typename T> constexpr T cache(const T *ptr, int idx) {
-#ifdef __CUDA_ARCH__
-    return __ldg(ptr+idx);
-#else
-    return ptr[idx];
-#endif
-  }
-
-  template <typename Arg, int dir>
-  __device__ __host__ inline void GaugeForceKernel(Arg &arg, int idx, int parity)
-=======
   template <typename Float, int nColor, QudaReconstructType recon_u> class ForceGauge : public TunableKernel3D
->>>>>>> 134d4007
   {
     GaugeForceArg<Float, nColor, recon_u, QUDA_RECONSTRUCT_10> arg;
     const GaugeField &meta;
