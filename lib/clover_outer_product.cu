#include "hip/hip_runtime.h"
#include <cstdio>
#include <cstdlib>

#include <tune_quda.h>
#include <gauge_field_order.h>
#include <color_spinor_field_order.h>
#include <quda_matrix.h>
#include <color_spinor.h>
#include <dslash_quda.h>

namespace quda {

<<<<<<< HEAD
#ifdef GPU_CLOVER_DIRAC

  namespace { // anonymous
#include <texture.h>
  }

  template<int N>
  void createEventArray(hipEvent_t (&event)[N], unsigned int flags=hipEventDefault)
  {
    for(int i=0; i<N; ++i)
      hipEventCreateWithFlags(&event[i],flags);
    return;
  }

  template<int N>
  void destroyEventArray(hipEvent_t (&event)[N])
  {
    for(int i=0; i<N; ++i)
      hipEventDestroy(event[i]);
  }


  static hipEvent_t packEnd;
  static hipEvent_t gatherEnd[4];
  static hipEvent_t scatterEnd[4];
  static hipEvent_t oprodStart;
  static hipEvent_t oprodEnd;


  void createCloverForceEvents(){
    hipEventCreateWithFlags(&packEnd, hipEventDisableTiming);
    createEventArray(gatherEnd, hipEventDisableTiming);
    createEventArray(scatterEnd, hipEventDisableTiming);
    hipEventCreateWithFlags(&oprodStart, hipEventDisableTiming);
    hipEventCreateWithFlags(&oprodEnd, hipEventDisableTiming);
    return;
  }

  void destroyCloverForceEvents(){
    destroyEventArray(gatherEnd);
    destroyEventArray(scatterEnd);
    hipEventDestroy(packEnd);
    hipEventDestroy(oprodStart);
    hipEventDestroy(oprodEnd);
    return;
  }

=======
>>>>>>> 4f390279
  enum OprodKernelType { OPROD_INTERIOR_KERNEL, OPROD_EXTERIOR_KERNEL };

  template<typename Float, int nColor_, QudaReconstructType recon>
  struct CloverForceArg {
    typedef typename mapper<Float>::type real;
    static constexpr int nColor = nColor_;
    static constexpr int nSpin = 4;
    static constexpr int spin_project = true;
    using F = typename colorspinor_mapper<Float, nSpin, nColor, spin_project>::type;
    using Gauge = typename gauge_mapper<Float, recon, 18>::type;
    using Force = typename gauge_mapper<Float, QUDA_RECONSTRUCT_NO, 18>::type;

    const F inA;
    const F inB;
    const F inC;
    const F inD;
    Gauge  gauge;
    Force force;
    unsigned int length;
    int X[4];
    unsigned int parity;
    unsigned int dir;
    unsigned int displacement;
    OprodKernelType kernelType;
    bool partitioned[4];
    Float coeff;

    CloverForceArg(GaugeField &force, const GaugeField &gauge, const ColorSpinorField &inA, const ColorSpinorField &inB,
                   const ColorSpinorField &inC, const ColorSpinorField &inD, const unsigned int parity, const double coeff) :
      inA(inA),
      inB(inB),
      inC(inC),
      inD(inD),
      gauge(gauge),
      force(force),
      length(gauge.VolumeCB()),
      parity(parity),
      dir(5),
      displacement(1),
      kernelType(OPROD_INTERIOR_KERNEL),
      coeff(coeff)
    {
      for (int i=0; i<4; ++i) this->X[i] = gauge.X()[i];
      for (int i=0; i<4; ++i) this->partitioned[i] = commDimPartitioned(i) ? true : false;
    }
  };

  template<typename real, typename Arg> __global__ void interiorOprodKernel(Arg arg)
  {
    typedef complex<real> Complex;
    int idx = blockIdx.x*blockDim.x + threadIdx.x;

    ColorSpinor<real, Arg::nColor, 4> A, B_shift, C, D_shift;
    Matrix<Complex, Arg::nColor> U, result, temp;

    while (idx<arg.length) {
      A = arg.inA(idx, 0);
      C = arg.inC(idx, 0);

#pragma unroll
      for (int dim=0; dim<4; ++dim) {
	int shift[4] = {0,0,0,0};
	shift[dim] = 1;
	const int nbr_idx = neighborIndex(idx, shift, arg.partitioned, arg.parity, arg.X);

	if (nbr_idx >= 0) {
	  B_shift = arg.inB(nbr_idx, 0);
	  D_shift = arg.inD(nbr_idx, 0);

	  B_shift = (B_shift.project(dim,1)).reconstruct(dim,1);
	  result = outerProdSpinTrace(B_shift,A);

	  D_shift = (D_shift.project(dim,-1)).reconstruct(dim,-1);
	  result += outerProdSpinTrace(D_shift,C);

	  temp = arg.force(dim, idx, arg.parity);
	  U = arg.gauge(dim, idx, arg.parity);
	  result = temp + U*result*arg.coeff;
	  arg.force(dim, idx, arg.parity) = result;
	}
      } // dim

      idx += gridDim.x*blockDim.x;
    }
  } // interiorOprodKernel

  template<int dim, typename real, typename Arg> __global__ void exteriorOprodKernel(Arg arg)
  {
    typedef complex<real> Complex;
    int cb_idx = blockIdx.x*blockDim.x + threadIdx.x;

    ColorSpinor<real, Arg::nColor, 4> A, B_shift, C, D_shift;
    ColorSpinor<real, Arg::nColor, 2> projected_tmp;
    Matrix<Complex, Arg::nColor> U, result, temp;

    int x[4];
    while (cb_idx<arg.length) {
      coordsFromIndexExterior(x, cb_idx, arg.X, dim, arg.displacement, arg.parity);
      const unsigned int bulk_cb_idx = ((((x[3]*arg.X[2] + x[2])*arg.X[1] + x[1])*arg.X[0] + x[0]) >> 1);
      A = arg.inA(bulk_cb_idx, 0);
      C = arg.inC(bulk_cb_idx, 0);

      projected_tmp = arg.inB.Ghost(dim, 1, cb_idx, 0);
      B_shift = projected_tmp.reconstruct(dim, 1);
      result = outerProdSpinTrace(B_shift,A);

      projected_tmp = arg.inD.Ghost(dim, 1, cb_idx, 0);
      D_shift = projected_tmp.reconstruct(dim,-1);
      result += outerProdSpinTrace(D_shift,C);

      temp = arg.force(dim, bulk_cb_idx, arg.parity);
      U = arg.gauge(dim, bulk_cb_idx, arg.parity);
      result = temp + U*result*arg.coeff;
      arg.force(dim, bulk_cb_idx, arg.parity) = result;

      cb_idx += gridDim.x*blockDim.x;
    }
  } // exteriorOprodKernel

  template<typename Float, typename Arg>
  class CloverForce : public Tunable {
    Arg &arg;
    const GaugeField &meta;

    unsigned int sharedBytesPerThread() const { return 0; }
    unsigned int sharedBytesPerBlock(const TuneParam &) const { return 0; }

    unsigned int minThreads() const { return arg.length; }
    bool tuneGridDim() const { return false; }

  public:
    CloverForce(Arg &arg, GaugeField &meta) :
      arg(arg), meta(meta) {
      writeAuxString(meta.AuxString());
      // this sets the communications pattern for the packing kernel
      int comms[QUDA_MAX_DIM] = { commDimPartitioned(0), commDimPartitioned(1), commDimPartitioned(2), commDimPartitioned(3) };
      setPackComms(comms);
    }

<<<<<<< HEAD
    virtual ~CloverForce() {}

    void apply(const hipStream_t &stream){
      if(location == QUDA_CUDA_FIELD_LOCATION){
=======
    void apply(const qudaStream_t &stream) {
      if (meta.Location() == QUDA_CUDA_FIELD_LOCATION) {
>>>>>>> 4f390279
	// Disable tuning for the time being
	TuneParam tp = tuneLaunch(*this,getTuning(),getVerbosity());

	if (arg.kernelType == OPROD_INTERIOR_KERNEL) {
	  interiorOprodKernel<Float><<<tp.grid,tp.block,tp.shared_bytes,stream>>>(arg);
        } else if (arg.kernelType == OPROD_EXTERIOR_KERNEL) {
          if (arg.dir == 0)
            exteriorOprodKernel<0,Float><<<tp.grid, tp.block, tp.shared_bytes, stream>>>(arg);
	  else if (arg.dir == 1) exteriorOprodKernel<1,Float><<<tp.grid,tp.block,tp.shared_bytes, stream>>>(arg);
	  else if (arg.dir == 2) exteriorOprodKernel<2,Float><<<tp.grid,tp.block,tp.shared_bytes, stream>>>(arg);
	  else if (arg.dir == 3) exteriorOprodKernel<3,Float><<<tp.grid,tp.block,tp.shared_bytes, stream>>>(arg);
        } else {
          errorQuda("Kernel type not supported\n");
        }
      }else{ // run the CPU code
	errorQuda("No CPU support for staggered outer-product calculation\n");
      }
    } // apply

    void preTune() {
      this->arg.force.save();
    }
    void postTune() {
      this->arg.force.load();
    }

    long long flops() const {
      if (arg.kernelType == OPROD_INTERIOR_KERNEL) {
	return ((long long)arg.length)*4*(24 + 144 + 234); // spin project + spin trace + multiply-add
      } else {
	return ((long long)arg.length)*(144 + 234); // spin trace + multiply-add
      }
    }
    long long bytes() const {
      if (arg.kernelType == OPROD_INTERIOR_KERNEL) {
	return arg.length*(arg.inA.Bytes() + arg.inC.Bytes() + 4*(arg.inB.Bytes() + arg.inD.Bytes() + 2*arg.force.Bytes() + arg.gauge.Bytes()));
      } else {
	return arg.length*(arg.inA.Bytes() + arg.inB.Bytes()/2 + arg.inC.Bytes() + arg.inD.Bytes()/2 + 2*arg.force.Bytes() + arg.gauge.Bytes());
      }
    }

    TuneKey tuneKey() const {
      char new_aux[TuneKey::aux_n];
      strcpy(new_aux, aux);
      if (arg.kernelType == OPROD_INTERIOR_KERNEL) {
	strcat(new_aux, ",interior");
      } else {
	strcat(new_aux, ",exterior");
	if (arg.dir==0) strcat(new_aux, ",dir=0");
	else if (arg.dir==1) strcat(new_aux, ",dir=1");
	else if (arg.dir==2) strcat(new_aux, ",dir=2");
	else if (arg.dir==3) strcat(new_aux, ",dir=3");
      }
      return TuneKey(meta.VolString(), "CloverForce", new_aux);
    }
  }; // CloverForce

  void exchangeGhost(cudaColorSpinorField &a, int parity, int dag) {
    // need to enable packing in temporal direction to get spin-projector correct
    pushKernelPackT(true);

    // first transfer src1
    qudaDeviceSynchronize();

    MemoryLocation location[2*QUDA_MAX_DIM] = {Device, Device, Device, Device, Device, Device, Device, Device};
    a.pack(1, 1-parity, dag, Nstream-1, location, Device);

    qudaDeviceSynchronize();

    for (int i=3; i>=0; i--) {
      if (commDimPartitioned(i)) {
	// Initialize the host transfer from the source spinor
	a.gather(1, dag, 2*i);
      } // commDim(i)
    } // i=3,..,0

    qudaDeviceSynchronize(); comm_barrier();

    for (int i=3; i>=0; i--) {
      if (commDimPartitioned(i)) {
	a.commsStart(1, 2*i, dag);
      }
    }

    for (int i=3; i>=0; i--) {
      if (commDimPartitioned(i)) {
	a.commsWait(1, 2*i, dag);
	a.scatter(1, dag, 2*i);
      }
    }

    qudaDeviceSynchronize();
    popKernelPackT(); // restore packing state

    a.bufferIndex = (1 - a.bufferIndex);
    comm_barrier();
  }

  template <typename Float, QudaReconstructType recon>
  void computeCloverForce(GaugeField &force, const GaugeField &gauge, const ColorSpinorField& inA, const ColorSpinorField& inB,
                          const ColorSpinorField& inC, const ColorSpinorField& inD, int parity, const double coeff)
  {
    // Create the arguments for the interior kernel
    CloverForceArg<Float, 3, recon> arg(force, gauge, inA, inB, inC, inD, parity, coeff);
    CloverForce<Float,decltype(arg)> oprod(arg, force);

    arg.kernelType = OPROD_INTERIOR_KERNEL;
    arg.length = inA.VolumeCB();
    oprod.apply(0);

    for (int i=3; i>=0; i--) {
      if (commDimPartitioned(i)) {
        // update parameters for this exterior kernel
        arg.kernelType = OPROD_EXTERIOR_KERNEL;
        arg.dir = i;
        arg.length = inA.GhostFaceCB()[i];
        arg.displacement = 1; // forwards displacement
        oprod.apply(0);
      }
    } // i=3,..,0
  } // computeCloverForce

  void computeCloverForce(GaugeField &force, const GaugeField &U, std::vector<ColorSpinorField *> &x,
                          std::vector<ColorSpinorField *> &p, std::vector<double> &coeff)
  {
#ifdef GPU_CLOVER_DIRAC
    if (force.Order() != QUDA_FLOAT2_GAUGE_ORDER) errorQuda("Unsupported output ordering: %d\n", force.Order());
    checkPrecision(*x[0], *p[0], force, U);

    int dag = 1;

    for (unsigned int i=0; i<x.size(); i++) {
      static_cast<cudaColorSpinorField&>(x[i]->Even()).allocateGhostBuffer(1);
      static_cast<cudaColorSpinorField&>(x[i]->Odd()).allocateGhostBuffer(1);
      static_cast<cudaColorSpinorField&>(p[i]->Even()).allocateGhostBuffer(1);
      static_cast<cudaColorSpinorField&>(p[i]->Odd()).allocateGhostBuffer(1);

      for (int parity=0; parity<2; parity++) {

	ColorSpinorField& inA = (parity&1) ? p[i]->Odd() : p[i]->Even();
	ColorSpinorField& inB = (parity&1) ? x[i]->Even(): x[i]->Odd();
	ColorSpinorField& inC = (parity&1) ? x[i]->Odd() : x[i]->Even();
	ColorSpinorField& inD = (parity&1) ? p[i]->Even(): p[i]->Odd();

	if (x[0]->Precision() == QUDA_DOUBLE_PRECISION) {
          exchangeGhost(static_cast<cudaColorSpinorField&>(inB), parity, dag);
          exchangeGhost(static_cast<cudaColorSpinorField&>(inD), parity, 1-dag);

	  if (U.Reconstruct() == QUDA_RECONSTRUCT_NO) {
	    computeCloverForce<double, QUDA_RECONSTRUCT_NO>(force, U, inA, inB, inC, inD, parity, coeff[i]);
	  } else if (U.Reconstruct() == QUDA_RECONSTRUCT_12) {
	    computeCloverForce<double, QUDA_RECONSTRUCT_12>(force, U, inA, inB, inC, inD, parity, coeff[i]);
	  } else {
	    errorQuda("Unsupported recontruction type");
	  }
	} else {
	  errorQuda("Unsupported precision: %d\n", x[0]->Precision());
	}
      }
    }
#else // GPU_CLOVER_DIRAC not defined
   errorQuda("Clover Dirac operator has not been built!");
#endif

   checkCudaError();
  } // computeCloverForce



} // namespace quda<|MERGE_RESOLUTION|>--- conflicted
+++ resolved
@@ -1,4 +1,3 @@
-#include "hip/hip_runtime.h"
 #include <cstdio>
 #include <cstdlib>
 
@@ -11,56 +10,6 @@
 
 namespace quda {
 
-<<<<<<< HEAD
-#ifdef GPU_CLOVER_DIRAC
-
-  namespace { // anonymous
-#include <texture.h>
-  }
-
-  template<int N>
-  void createEventArray(hipEvent_t (&event)[N], unsigned int flags=hipEventDefault)
-  {
-    for(int i=0; i<N; ++i)
-      hipEventCreateWithFlags(&event[i],flags);
-    return;
-  }
-
-  template<int N>
-  void destroyEventArray(hipEvent_t (&event)[N])
-  {
-    for(int i=0; i<N; ++i)
-      hipEventDestroy(event[i]);
-  }
-
-
-  static hipEvent_t packEnd;
-  static hipEvent_t gatherEnd[4];
-  static hipEvent_t scatterEnd[4];
-  static hipEvent_t oprodStart;
-  static hipEvent_t oprodEnd;
-
-
-  void createCloverForceEvents(){
-    hipEventCreateWithFlags(&packEnd, hipEventDisableTiming);
-    createEventArray(gatherEnd, hipEventDisableTiming);
-    createEventArray(scatterEnd, hipEventDisableTiming);
-    hipEventCreateWithFlags(&oprodStart, hipEventDisableTiming);
-    hipEventCreateWithFlags(&oprodEnd, hipEventDisableTiming);
-    return;
-  }
-
-  void destroyCloverForceEvents(){
-    destroyEventArray(gatherEnd);
-    destroyEventArray(scatterEnd);
-    hipEventDestroy(packEnd);
-    hipEventDestroy(oprodStart);
-    hipEventDestroy(oprodEnd);
-    return;
-  }
-
-=======
->>>>>>> 4f390279
   enum OprodKernelType { OPROD_INTERIOR_KERNEL, OPROD_EXTERIOR_KERNEL };
 
   template<typename Float, int nColor_, QudaReconstructType recon>
@@ -200,15 +149,8 @@
       setPackComms(comms);
     }
 
-<<<<<<< HEAD
-    virtual ~CloverForce() {}
-
-    void apply(const hipStream_t &stream){
-      if(location == QUDA_CUDA_FIELD_LOCATION){
-=======
     void apply(const qudaStream_t &stream) {
       if (meta.Location() == QUDA_CUDA_FIELD_LOCATION) {
->>>>>>> 4f390279
 	// Disable tuning for the time being
 	TuneParam tp = tuneLaunch(*this,getTuning(),getVerbosity());
 
