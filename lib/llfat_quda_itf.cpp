
#include <stdio.h>
#include <quda_internal.h>
#include <cuda_runtime.h>
#include <cuda.h>
#include <read_gauge.h>
#include <gauge_quda.h>
#include <force_common.h>
#include "llfat_quda.h"
#include <face_quda.h>


#define BLOCK_DIM 64

void
llfat_cuda(FullGauge cudaFatLink, FullGauge cudaSiteLink, 
	   FullStaple cudaStaple, FullStaple cudaStaple1,
	   QudaGaugeParam* param, double* act_path_coeff)
{
<<<<<<< HEAD

=======
  
  int Vs = param->X[0]*param->X[1]*param->X[2];
  int Vsh = Vs /2;
  
>>>>>>> b0bc46fe
  int volume = param->X[0]*param->X[1]*param->X[2]*param->X[3];
  int Vh = volume/2;
  dim3 gridDim(volume/BLOCK_DIM,1,1);
  dim3 halfGridDim(Vh/BLOCK_DIM,1,1);
  dim3 blockDim(BLOCK_DIM , 1, 1);
  
  
  QudaPrecision prec = cudaSiteLink.precision;
  QudaReconstructType recon = cudaSiteLink.reconstruct;

  int nStream=9;
  cudaStream_t stream[nStream];
  for(int i = 0;i < nStream; i++){
    cudaStreamCreate(&stream[i]);
  }
  
  llfatOneLinkKernel(cudaFatLink, cudaSiteLink,cudaStaple, cudaStaple1,
		     param, act_path_coeff); CUERR;
  
  llfat_kernel_param_t kparam;
  int ktype[8] = {
		LLFAT_EXTERIOR_KERNEL_BACK_X, 
		LLFAT_EXTERIOR_KERNEL_FWD_X, 
		LLFAT_EXTERIOR_KERNEL_BACK_Y, 
		LLFAT_EXTERIOR_KERNEL_FWD_Y, 
		LLFAT_EXTERIOR_KERNEL_BACK_Z, 
		LLFAT_EXTERIOR_KERNEL_FWD_Z, 
		LLFAT_EXTERIOR_KERNEL_BACK_T, 
		LLFAT_EXTERIOR_KERNEL_FWD_T, 
  };


  for(int dir = 0;dir < 4; dir++){
    for(int nu = 0; nu < 4; nu++){
      if (nu != dir){

	//start of one call
	for (int k = 0; k <8;k++){
	  //if(commDimPartitioned(k/2)) continue;
	  kparam.kernel_type = ktype[k];
	  siteComputeGenStapleParityKernel((void*)cudaStaple.even, (void*)cudaStaple.odd,
					   (void*)cudaSiteLink.even, (void*)cudaSiteLink.odd,
					   (void*)cudaFatLink.even, (void*)cudaFatLink.odd,
					   dir, nu,
					   act_path_coeff[2],
					   recon, prec, halfGridDim,
					   kparam, &stream[k]); CUERR;
	}

 	for(int k=0; k < 4 ;k++){
	  //if(commDimPartitioned(k)) continue;
	  exchange_gpu_staple_start(param->X, &cudaStaple, k, (int)QUDA_BACKWARDS, &stream[2*k]);  CUERR;
	  exchange_gpu_staple_start(param->X, &cudaStaple, k, (int)QUDA_FORWARDS, &stream[2*k+1]);  CUERR;
	}
        kparam.kernel_type = LLFAT_INTERIOR_KERNEL;
	siteComputeGenStapleParityKernel((void*)cudaStaple.even, (void*)cudaStaple.odd,
					 (void*)cudaSiteLink.even, (void*)cudaSiteLink.odd,
					 (void*)cudaFatLink.even, (void*)cudaFatLink.odd, 
					 dir, nu,
					 act_path_coeff[2],
					 recon, prec, halfGridDim, 
					 kparam, &stream[nStream-1]); CUERR;
	
	for(int k = 0; k  < 4; k++){
	  //if(commDimPartitioned(k)) continue;
	  exchange_gpu_staple_comms(param->X, &cudaStaple, k, (int)QUDA_BACKWARDS, &stream[2*k]); CUERR;
	  exchange_gpu_staple_comms(param->X, &cudaStaple, k, (int)QUDA_FORWARDS, &stream[2*k+1]); CUERR;
	}	
	for(int k = 0; k  < 4; k++){
	  //if(commDimPartitioned(k)) continue;
	  exchange_gpu_staple_wait(param->X, &cudaStaple, k, (int)QUDA_BACKWARDS, &stream[2*k]); CUERR;
	  exchange_gpu_staple_wait(param->X, &cudaStaple, k, (int)QUDA_FORWARDS, &stream[2*k+1]); CUERR;
	}
	for(int k = 0; k  < 4; k++){
	  //if(commDimPartitioned(k)) continue;
	  cudaStreamSynchronize(stream[2*k]);
	  cudaStreamSynchronize(stream[2*k+1]);
	}	
	//end

	//start of one call
        kparam.kernel_type = LLFAT_INTERIOR_KERNEL;
	computeGenStapleFieldParityKernel((void*)NULL, (void*)NULL,
					  (void*)cudaSiteLink.even, (void*)cudaSiteLink.odd,
					  (void*)cudaFatLink.even, (void*)cudaFatLink.odd, 
					  (void*)cudaStaple.even, (void*)cudaStaple.odd,
					  dir, nu, 0,
					  act_path_coeff[5],
					  recon, prec,  halfGridDim, kparam, &stream[nStream-1]); CUERR;
	//end
	for(int rho = 0; rho < 4; rho++){
	  if (rho != dir && rho != nu){

	    //start of one call
	    for (int k = 0; k <8;k++){
	      //if(commDimPartitioned(k/2)) continue;
	      kparam.kernel_type = ktype[k];	    
	      computeGenStapleFieldParityKernel((void*)cudaStaple1.even, (void*)cudaStaple1.odd,
						(void*)cudaSiteLink.even, (void*)cudaSiteLink.odd,
						(void*)cudaFatLink.even, (void*)cudaFatLink.odd, 
						(void*)cudaStaple.even, (void*)cudaStaple.odd,
						dir, rho, 1,
						act_path_coeff[3],
						recon, prec, halfGridDim, kparam, &stream[k]); CUERR;

	    }
	    for(int k=0; k < 4 ;k++){
	      //if(commDimPartitioned(k)) continue;
	      exchange_gpu_staple_start(param->X, &cudaStaple1, k, (int)QUDA_BACKWARDS, &stream[2*k]);  CUERR;
	      exchange_gpu_staple_start(param->X, &cudaStaple1, k, (int)QUDA_FORWARDS, &stream[2*k+1]);  CUERR;
	    }	    

	    kparam.kernel_type = LLFAT_INTERIOR_KERNEL;
	    computeGenStapleFieldParityKernel((void*)cudaStaple1.even, (void*)cudaStaple1.odd,
					      (void*)cudaSiteLink.even, (void*)cudaSiteLink.odd,
					      (void*)cudaFatLink.even, (void*)cudaFatLink.odd, 
					      (void*)cudaStaple.even, (void*)cudaStaple.odd,
					      dir, rho, 1,
					      act_path_coeff[3],
					      recon, prec, halfGridDim, kparam, &stream[nStream-1]); CUERR;

#ifdef MULTI_GPU
	    for(int k = 0; k  < 4; k++){
	      //if(commDimPartitioned(k)) continue;
	      exchange_gpu_staple_comms(param->X, &cudaStaple1, k, (int)QUDA_BACKWARDS, &stream[2*k]); CUERR;
	      exchange_gpu_staple_comms(param->X, &cudaStaple1, k, (int)QUDA_FORWARDS, &stream[2*k+1]); CUERR;
	    }
	    for(int k=0; k < 4; k++){
	      //if(commDimPartitioned(k)) continue;
	      exchange_gpu_staple_wait(param->X, &cudaStaple1, k, QUDA_BACKWARDS, &stream[2*k]); CUERR;
	      exchange_gpu_staple_wait(param->X, &cudaStaple1, k, QUDA_FORWARDS, &stream[2*k+1]); CUERR;
	    }
	    for(int k = 0; k  < 4; k++){
	      //if(commDimPartitioned(k)) continue;
	      cudaStreamSynchronize(stream[2*k]);
	      cudaStreamSynchronize(stream[2*k+1]);
	    }	
#endif	    
	    //end

	    
	    for(int sig = 0; sig < 4; sig++){
	      if (sig != dir && sig != nu && sig != rho){						
		
		//start of one call
		kparam.kernel_type = LLFAT_INTERIOR_KERNEL;
		computeGenStapleFieldParityKernel((void*)NULL, (void*)NULL, 
						  (void*)cudaSiteLink.even, (void*)cudaSiteLink.odd,
						  (void*)cudaFatLink.even, (void*)cudaFatLink.odd, 
						  (void*)cudaStaple1.even, (void*)cudaStaple1.odd,
						  dir, sig, 0,
						  act_path_coeff[4],
						  recon, prec, halfGridDim, kparam, &stream[nStream-1]);	 CUERR;

		//end
		
	      }			    
	    }//sig
	  }
	}//rho	
      }
    }//nu
  }//dir
  
  
  cudaThreadSynchronize(); 
  checkCudaError();
  
  for(int i=0;i < nStream; i++){
    cudaStreamDestroy(stream[i]);
  }

  return;
}
<|MERGE_RESOLUTION|>--- conflicted
+++ resolved
@@ -17,14 +17,6 @@
 	   FullStaple cudaStaple, FullStaple cudaStaple1,
 	   QudaGaugeParam* param, double* act_path_coeff)
 {
-<<<<<<< HEAD
-
-=======
-  
-  int Vs = param->X[0]*param->X[1]*param->X[2];
-  int Vsh = Vs /2;
-  
->>>>>>> b0bc46fe
   int volume = param->X[0]*param->X[1]*param->X[2]*param->X[3];
   int Vh = volume/2;
   dim3 gridDim(volume/BLOCK_DIM,1,1);
