--- conflicted
+++ resolved
@@ -182,20 +182,8 @@
 #if (defined(QMP_COMMS) || defined(MPI_COMMS))
 
     if (arpack_logfile != NULL && (comm_rank() == 0)) {
-      // ARPACK(initlog)(&arpack_log_u, arpack_logfile, strlen(arpack_logfile));
+      ARPACK(initlog)(&arpack_log_u, arpack_logfile, strlen(arpack_logfile));
       int msglvl0 = 9, msglvl3 = 9;
-<<<<<<< HEAD
-      // ARPACK(pmcinitdebug)
-        // (&arpack_log_u, // logfil
-        //  &msglvl3,      // mcaupd
-        //  &msglvl3,      // mcaup2
-        //  &msglvl0,      // mcaitr
-        //  &msglvl3,      // mceigh
-        //  &msglvl0,      // mcapps
-        //  &msglvl0,      // mcgets
-        //  &msglvl3       // mceupd
-        //  );
-=======
       ARPACK(pmcinitdebug)
       (&arpack_log_u, // logfil
        &msglvl3,      // mcaupd
@@ -206,7 +194,6 @@
        &msglvl0,      // mcgets
        &msglvl3       // mceupd
       );
->>>>>>> 7c7e53bd
       if (getVerbosity() >= QUDA_SUMMARIZE) {
         printfQuda("eigenSolver: Log info:\n");
         printfQuda("ARPACK verbosity set to mcaup2=3 mcaupd=3 mceupd=3; \n");
@@ -215,20 +202,8 @@
     }
 #else
     if (arpack_logfile != NULL) {
-      // ARPACK(initlog)(&arpack_log_u, arpack_logfile, strlen(arpack_logfile));
+      ARPACK(initlog)(&arpack_log_u, arpack_logfile, strlen(arpack_logfile));
       int msglvl0 = 9, msglvl3 = 9;
-<<<<<<< HEAD
-      // ARPACK(mcinitdebug)
-        // (&arpack_log_u, // logfil
-        //  &msglvl3,      // mcaupd
-        //  &msglvl3,      // mcaup2
-        //  &msglvl0,      // mcaitr
-        //  &msglvl3,      // mceigh
-        //  &msglvl0,      // mcapps
-        //  &msglvl0,      // mcgets
-        //  &msglvl3       // mceupd
-        //  );
-=======
       ARPACK(mcinitdebug)
       (&arpack_log_u, // logfil
        &msglvl3,      // mcaupd
@@ -239,7 +214,6 @@
        &msglvl0,      // mcgets
        &msglvl3       // mceupd
       );
->>>>>>> 7c7e53bd
       if (getVerbosity() >= QUDA_SUMMARIZE) {
         printfQuda("eigenSolver: Log info:\n");
         printfQuda("ARPACK verbosity set to mcaup2=3 mcaupd=3 mceupd=3; \n");
@@ -382,14 +356,14 @@
       }
     }
 
-// #if (defined(QMP_COMMS) || defined(MPI_COMMS))
-
-//     if (comm_rank() == 0) {
-//       if (arpack_logfile != NULL) { ARPACK(finilog)(&arpack_log_u); }
-//     }
-// #else
-//     if (arpack_logfile != NULL) ARPACK(finilog)(&arpack_log_u);
-// #endif
+#if (defined(QMP_COMMS) || defined(MPI_COMMS))
+
+    if (comm_rank() == 0) {
+      if (arpack_logfile != NULL) { ARPACK(finilog)(&arpack_log_u); }
+    }
+#else
+    if (arpack_logfile != NULL) ARPACK(finilog)(&arpack_log_u);
+#endif
 
     if (getVerbosity() >= QUDA_SUMMARIZE) printfQuda("Checking eigenvalues\n");
 
