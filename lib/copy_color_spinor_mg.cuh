--- conflicted
+++ resolved
@@ -26,19 +26,6 @@
     unsigned int minThreads() const { return in.VolumeCB(); }
 
   public:
-<<<<<<< HEAD
-    CopySpinor(OutOrder &out, const InOrder &in, const ColorSpinorField &meta, QudaFieldLocation location)
-      : in(in), out(out), meta(meta), location(location) { }
-    virtual ~CopySpinor() { ; }
-
-    void apply(const qudaStream_t &stream) {
-      if (location == QUDA_CPU_FIELD_LOCATION) {
-	packSpinor<FloatOut, FloatIn, Ns, Nc>(out, in, meta.VolumeCB());
-      } else {
-	TuneParam tp = tuneLaunch(*this, getTuning(), getVerbosity());
-	qudaLaunchKernel(packSpinorKernel<FloatOut, FloatIn, Ns, Nc, OutOrder, InOrder>, tp, stream, out, in, meta.VolumeCB());
-      }
-=======
     CopySpinor(ColorSpinorField &out, const ColorSpinorField &in, QudaFieldLocation location, FloatOut* Out, FloatIn* In) :
       TunableKernel1D(in, location),
       out(out),
@@ -47,7 +34,6 @@
       In(In)
     {
       apply(device::get_default_stream());
->>>>>>> aa0da400
     }
 
     void apply(const qudaStream_t &stream)
