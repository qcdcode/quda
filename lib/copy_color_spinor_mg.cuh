--- conflicted
+++ resolved
@@ -213,157 +213,66 @@
   }
 
 #ifdef GPU_MULTIGRID
-<<<<<<< HEAD
 #ifdef GPU_STAGGERED_DIRAC
 #define INSTANTIATE_COLOR           \
   switch(src.Ncolor()) {            \
-  case 1:               \
-    CopyGenericColorSpinor<1>(dst, src, location, dst_ptr, src_ptr);  \
-    break;                \
-  case 2:               \
-    CopyGenericColorSpinor<2>(dst, src, location, dst_ptr, src_ptr);  \
-    break;                \
-  case 4:               \
-    CopyGenericColorSpinor<4>(dst, src, location, dst_ptr, src_ptr);  \
-    break;                \
-  case 6:               \
-    CopyGenericColorSpinor<6>(dst, src, location, dst_ptr, src_ptr);  \
-    break;                \
-  case 9:               \
-    CopyGenericColorSpinor<9>(dst, src, location, dst_ptr, src_ptr);  \
-    break;                \
-  case 12:                \
-    CopyGenericColorSpinor<12>(dst, src, location, dst_ptr, src_ptr); \
-    break;                \
-  case 16:                \
-    CopyGenericColorSpinor<16>(dst, src, location, dst_ptr, src_ptr); \
-    break;                \
-  case 18:                \
-    CopyGenericColorSpinor<18>(dst, src, location, dst_ptr, src_ptr); \
-    break;                \
-  case 24:                \
-    CopyGenericColorSpinor<24>(dst, src, location, dst_ptr, src_ptr); \
-    break;                \
-  case 32:                \
-    CopyGenericColorSpinor<32>(dst, src, location, dst_ptr, src_ptr); \
-    break;                \
-  case 36:                \
-    CopyGenericColorSpinor<36>(dst, src, location, dst_ptr, src_ptr); \
-    break;                \
-  case 48:                \
-    CopyGenericColorSpinor<48>(dst, src, location, dst_ptr, src_ptr); \
-    break;                \
-  case 64:                \
-    CopyGenericColorSpinor<64>(dst, src, location, dst_ptr, src_ptr); \
-    break;                \
-  case 72:                \
-    CopyGenericColorSpinor<72>(dst, src, location, dst_ptr, src_ptr); \
-    break;                \
-  case 96:                \
-    CopyGenericColorSpinor<96>(dst, src, location, dst_ptr, src_ptr); \
-    break;                \
-  case 128:               \
-    CopyGenericColorSpinor<128>(dst, src, location, dst_ptr, src_ptr); \
-    break;                \
-  case 192:               \
-    CopyGenericColorSpinor<192>(dst, src, location, dst_ptr, src_ptr); \
-    break;                \
-  case 256:               \
-    CopyGenericColorSpinor<256>(dst, src, location, dst_ptr, src_ptr);  \
-    break;                \
-  case 576:               \
-    CopyGenericColorSpinor<576>(dst, src, location, dst_ptr, src_ptr);  \
-    break;                \
-  case 768:               \
-    CopyGenericColorSpinor<768>(dst, src, location, dst_ptr, src_ptr);  \
-    break;                \
-  case 1024:                \
-    CopyGenericColorSpinor<1024>(dst, src, location, dst_ptr, src_ptr); \
-    break;                \
-  case 1536:               \
-    CopyGenericColorSpinor<1536>(dst, src, location, dst_ptr, src_ptr); \
-    break;                \
-  case 2304:               \
-    CopyGenericColorSpinor<2304>(dst, src, location, dst_ptr, src_ptr);  \
-    break;                \
-  case 4096:               \
-    CopyGenericColorSpinor<4096>(dst, src, location, dst_ptr, src_ptr);  \
-    break;                \
-  case 6144:               \
-    CopyGenericColorSpinor<6144>(dst, src, location, dst_ptr, src_ptr);  \
-    break;                \
-  case 9216:                \
-    CopyGenericColorSpinor<9216>(dst, src, location, dst_ptr, src_ptr); \
-    break;                \
+  case 1: CopyGenericColorSpinor<1>(dst, src, location, dst_ptr, src_ptr);  \
+    break;                \
+  case 2: CopyGenericColorSpinor<2>(dst, src, location, dst_ptr, src_ptr);  \
+    break;                \
+  case 4: CopyGenericColorSpinor<4>(dst, src, location, dst_ptr, src_ptr);  \
+    break;                \
+  case 6: CopyGenericColorSpinor<6>(dst, src, location, dst_ptr, src_ptr);  \
+    break;                \
+  case 9: CopyGenericColorSpinor<9>(dst, src, location, dst_ptr, src_ptr);  \
+    break;                \
+  case 12: CopyGenericColorSpinor<12>(dst, src, location, dst_ptr, src_ptr); \
+    break;                \
+  case 16: CopyGenericColorSpinor<16>(dst, src, location, dst_ptr, src_ptr); \
+    break;                \
+  case 18: CopyGenericColorSpinor<18>(dst, src, location, dst_ptr, src_ptr); \
+    break;                \
+  case 24: CopyGenericColorSpinor<24>(dst, src, location, dst_ptr, src_ptr); \
+    break;                \
+  case 32: CopyGenericColorSpinor<32>(dst, src, location, dst_ptr, src_ptr); \
+    break;                \
+  case 36: CopyGenericColorSpinor<36>(dst, src, location, dst_ptr, src_ptr); \
+    break;                \
+  case 48: CopyGenericColorSpinor<48>(dst, src, location, dst_ptr, src_ptr); \
+    break;                \
+  case 64: CopyGenericColorSpinor<64>(dst, src, location, dst_ptr, src_ptr); \
+    break;                \
+  case 72: CopyGenericColorSpinor<72>(dst, src, location, dst_ptr, src_ptr); \
+    break;                \
+  case 96: CopyGenericColorSpinor<96>(dst, src, location, dst_ptr, src_ptr); \
+    break;                \
+  case 128: CopyGenericColorSpinor<128>(dst, src, location, dst_ptr, src_ptr); \
+    break;                \
+  case 192: CopyGenericColorSpinor<192>(dst, src, location, dst_ptr, src_ptr); \
+    break;                \
+  case 256: CopyGenericColorSpinor<256>(dst, src, location, dst_ptr, src_ptr);  \
+    break;                \
+  case 576: CopyGenericColorSpinor<576>(dst, src, location, dst_ptr, src_ptr);  \
+    break;                \
+  case 768: CopyGenericColorSpinor<768>(dst, src, location, dst_ptr, src_ptr);  \
+    break;                \
+  case 1024: CopyGenericColorSpinor<1024>(dst, src, location, dst_ptr, src_ptr); \
+    break;                \
+  case 1536: CopyGenericColorSpinor<1536>(dst, src, location, dst_ptr, src_ptr); \
+    break;                \
+  case 2304: CopyGenericColorSpinor<2304>(dst, src, location, dst_ptr, src_ptr);  \
+    break;                \
+  case 4096: CopyGenericColorSpinor<4096>(dst, src, location, dst_ptr, src_ptr);  \
+    break;                \
+  case 6144: CopyGenericColorSpinor<6144>(dst, src, location, dst_ptr, src_ptr);  \
+    break;                \
+  case 9216:CopyGenericColorSpinor<9216>(dst, src, location, dst_ptr, src_ptr); \
+  break;                \
   default:                \
     errorQuda("Ncolors=%d not supported", src.Ncolor());    \
   }
 #else // no staggered
-#define INSTANTIATE_COLOR						\
-  switch(src.Ncolor()) {						\
-  case 1:								\
-    CopyGenericColorSpinor<1>(dst, src, location, dst_ptr, src_ptr);	\
-    break;								\
-  case 2:								\
-    CopyGenericColorSpinor<2>(dst, src, location, dst_ptr, src_ptr);	\
-    break;								\
-  case 4:								\
-    CopyGenericColorSpinor<4>(dst, src, location, dst_ptr, src_ptr);	\
-    break;								\
-  case 6:								\
-    CopyGenericColorSpinor<6>(dst, src, location, dst_ptr, src_ptr);	\
-    break;								\
-  case 9:								\
-    CopyGenericColorSpinor<9>(dst, src, location, dst_ptr, src_ptr);	\
-    break;								\
-  case 12:								\
-    CopyGenericColorSpinor<12>(dst, src, location, dst_ptr, src_ptr);	\
-    break;								\
-  case 16:								\
-    CopyGenericColorSpinor<16>(dst, src, location, dst_ptr, src_ptr);	\
-    break;								\
-  case 18:                \
-    CopyGenericColorSpinor<18>(dst, src, location, dst_ptr, src_ptr); \
-    break;                \
-  case 24:								\
-    CopyGenericColorSpinor<24>(dst, src, location, dst_ptr, src_ptr);	\
-    break;								\
-  case 32:								\
-    CopyGenericColorSpinor<32>(dst, src, location, dst_ptr, src_ptr);	\
-    break;								\
-  case 36:								\
-    CopyGenericColorSpinor<36>(dst, src, location, dst_ptr, src_ptr);	\
-    break;								\
-  case 48:								\
-    CopyGenericColorSpinor<48>(dst, src, location, dst_ptr, src_ptr);	\
-    break;								\
-  case 72:								\
-    CopyGenericColorSpinor<72>(dst, src, location, dst_ptr, src_ptr);	\
-    break;								\
-  case 96:								\
-    CopyGenericColorSpinor<96>(dst, src, location, dst_ptr, src_ptr);	\
-    break;								\
-  case 128:               \
-    CopyGenericColorSpinor<128>(dst, src, location, dst_ptr, src_ptr); \
-    break;                \
-  case 192:               \
-    CopyGenericColorSpinor<192>(dst, src, location, dst_ptr, src_ptr); \
-    break;                \
-  case 256:								\
-    CopyGenericColorSpinor<256>(dst, src, location, dst_ptr, src_ptr);	\
-    break;								\
-  case 576:								\
-    CopyGenericColorSpinor<576>(dst, src, location, dst_ptr, src_ptr);	\
-    break;								\
-  case 768:								\
-    CopyGenericColorSpinor<768>(dst, src, location, dst_ptr, src_ptr);	\
-    break;								\
-  case 1024:								\
-    CopyGenericColorSpinor<1024>(dst, src, location, dst_ptr, src_ptr);	\
-    break;								\
-  default:								\
-    errorQuda("Ncolors=%d not supported", src.Ncolor());		\
-=======
+
 #define INSTANTIATE_COLOR                                                                                              \
   switch (src.Ncolor()) {                                                                                              \
   case 1: CopyGenericColorSpinor<1>(dst, src, location, dst_ptr, src_ptr); break;                                      \
@@ -385,7 +294,6 @@
   case 768: CopyGenericColorSpinor<768>(dst, src, location, dst_ptr, src_ptr); break;                                  \
   case 1024: CopyGenericColorSpinor<1024>(dst, src, location, dst_ptr, src_ptr); break;                                \
   default: errorQuda("Ncolors=%d not supported", src.Ncolor());                                                        \
->>>>>>> bd6b516e
   }
 #endif // GPU_STAGGERED_DIRAC
 #else
