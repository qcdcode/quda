--- conflicted
+++ resolved
@@ -21,12 +21,8 @@
     cloverInv(nullptr),
     invNorm(nullptr),
     csw(a.Csw()),
-<<<<<<< HEAD
+    coeff(a.Coeff()),
     twist_flavor(a.TwistFlavor()),
-=======
-    coeff(a.Coeff()),
-    twisted(a.Twisted()),
->>>>>>> a9c7cbde
     mu2(a.Mu2()),
     epsilon2(a.Epsilon2()),
     rho(a.Rho()),
@@ -43,8 +39,8 @@
 
   CloverField::CloverField(const CloverFieldParam &param) :
     LatticeField(param), bytes(0), norm_bytes(0), nColor(3), nSpin(4), 
-    clover(0), norm(0), cloverInv(0), invNorm(0), csw(param.csw), coeff(param.coeff), 
-    rho(param.rho), order(param.order), create(param.create), trlog{0, 0}
+    clover(0), norm(0), cloverInv(0), invNorm(0), csw(param.csw), coeff(param.coeff), rho(param.rho),
+    order(param.order), create(param.create), trlog{0, 0}
   {
     if (nDim != 4) errorQuda("Number of dimensions must be 4, not %d", nDim);
 
@@ -61,9 +57,9 @@
       if (isNative()) norm_bytes = 2*ALIGNMENT_ADJUST(norm_bytes/2);
     }
     //for twisted mass only:
-    twist_flavor = QUDA_TWIST_NO;
+    twist_flavor = QUDA_TWIST_NO; // param.twist_flavor;
     mu2 = 0.0; //param.mu2;
-    epsilon2 = 0.0;
+    epsilon2 = 0.0; // param.epsilon2
 
     setTuningString();
   }
@@ -507,7 +503,6 @@
   std::ostream& operator<<(std::ostream& output, const CloverFieldParam& param)
   {
     output << static_cast<const LatticeFieldParam&>(param);
-<<<<<<< HEAD
     output << "direct = "           << param.direct << std::endl;
     output << "inverse = "          << param.inverse << std::endl;
     output << "clover = "           << param.clover << std::endl;
@@ -515,27 +510,13 @@
     output << "cloverInv = "        << param.cloverInv << std::endl;
     output << "invNorm = "          << param.invNorm << std::endl;
     output << "csw = "              << param.csw << std::endl;
+    output << "coeff = "     << param.coeff << std::endl;
     output << "twist_flavor = "     << param.twist_flavor << std::endl;
     output << "mu2 = "              << param.mu2 << std::endl;
     output << "epsilon2 = "         << param.epsilon2 << std::endl;
     output << "rho = "              << param.rho << std::endl;
     output << "order = "            << param.order << std::endl;
     output << "create = "           << param.create << std::endl;
-=======
-    output << "direct = "    << param.direct << std::endl;
-    output << "inverse = "   << param.inverse << std::endl;
-    output << "clover = "    << param.clover << std::endl;
-    output << "norm = "      << param.norm << std::endl;
-    output << "cloverInv = " << param.cloverInv << std::endl;
-    output << "invNorm = "   << param.invNorm << std::endl;
-    output << "csw = "       << param.csw << std::endl;
-    output << "coeff = "     << param.coeff << std::endl;
-    output << "twisted = "   << param.twisted << std::endl;
-    output << "mu2 = "       << param.mu2 << std::endl;
-    output << "rho = "       << param.rho << std::endl;
-    output << "order = "     << param.order << std::endl;
-    output << "create = "    << param.create << std::endl;
->>>>>>> a9c7cbde
     return output;  // for multiple << operators.
   }
 
