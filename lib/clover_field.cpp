#include <stdlib.h>
#include <stdio.h>
#include <string.h>
#include <math.h>
#include <typeinfo>

#include <quda_internal.h>
#include <clover_field.h>
#include <gauge_field.h>
#include <color_spinor_field.h>
#include <blas_quda.h>

namespace quda {

  CloverFieldParam::CloverFieldParam(const CloverField &a)
    : LatticeFieldParam(),
      direct(false),
      inverse(false),
      clover(NULL),
      norm(NULL),
      cloverInv(NULL),
      invNorm(NULL),
      twisted(a.Twisted()),
      mu2(a.Mu2()),
      order(a.Order()),
      create(QUDA_NULL_FIELD_CREATE)
      {
	precision = a.Precision();
	nDim = a.Ndim();
	pad = a.Pad();
	siteSubset = QUDA_FULL_SITE_SUBSET;
	for(int dir=0; dir<nDim; ++dir) x[dir] = a.X()[dir];
      }

  CloverField::CloverField(const CloverFieldParam &param) :
    LatticeField(param), bytes(0), norm_bytes(0), nColor(3), nSpin(4), 
    clover(0), norm(0), cloverInv(0), invNorm(0), order(param.order), create(param.create),
    trlog(static_cast<double*>(pinned_malloc(2*sizeof(double))))
  {
    if (nDim != 4) errorQuda("Number of dimensions must be 4, not %d", nDim);

    if (order == QUDA_QDPJIT_CLOVER_ORDER && create != QUDA_REFERENCE_FIELD_CREATE)
      errorQuda("QDPJIT ordered clover fields only supported for reference fields");

    real_length = 2*volumeCB*nColor*nColor*nSpin*nSpin/2;  // block-diagonal Hermitian (72 reals)
    length = 2*stride*nColor*nColor*nSpin*nSpin/2;

    bytes = (size_t)length*precision;
    if (isNative()) bytes = 2*ALIGNMENT_ADJUST(bytes/2);
    if (precision == QUDA_HALF_PRECISION) {
      norm_bytes = sizeof(float)*2*stride*2; // 2 chirality
      if (isNative()) norm_bytes = 2*ALIGNMENT_ADJUST(norm_bytes/2);
    }
//for twisted mass only:
    twisted = false;//param.twisted;
    mu2 = 0.0; //param.mu2;
  }
  
  CloverField::~CloverField() {
    host_free(trlog);
  }

  bool CloverField::isNative() const {
    if (precision == QUDA_DOUBLE_PRECISION) {
      if (order  == QUDA_FLOAT2_CLOVER_ORDER) return true;
    } else if (precision == QUDA_SINGLE_PRECISION || 
	       precision == QUDA_HALF_PRECISION) {
      if (order == QUDA_FLOAT4_CLOVER_ORDER) return true;
    }
    return false;
  }

  cudaCloverField::cudaCloverField(const CloverFieldParam &param) : CloverField(param) {
    
    if (create != QUDA_NULL_FIELD_CREATE && create != QUDA_REFERENCE_FIELD_CREATE) 
      errorQuda("Create type %d not supported", create);

    if (param.direct) {
      if (create != QUDA_REFERENCE_FIELD_CREATE) {
<<<<<<< HEAD
	clover = bytes ? device_malloc(bytes) : nullptr;
	if (precision == QUDA_HALF_PRECISION) norm = norm_bytes ? device_malloc(norm_bytes) : nullptr;
=======
	clover = pool_device_malloc(bytes);
	if (precision == QUDA_HALF_PRECISION) norm = pool_device_malloc(norm_bytes);
>>>>>>> 07384917
      } else {
	clover = param.clover;
	norm = param.norm;
      }

      even = clover;
      odd = static_cast<char*>(clover) + bytes/2;
    
      evenNorm = norm;
      oddNorm = static_cast<char*>(norm) + norm_bytes/2;

      total_bytes += bytes + norm_bytes;

      // this is a hack to prevent us allocating a texture object for an unallocated inverse field
      if (!param.inverse) {
	cloverInv = clover;
	evenInv = even;
	oddInv = odd;
	invNorm = norm;
	evenInvNorm = evenNorm;
	oddInvNorm = oddNorm;
      }
    } 

    if (param.inverse) {
      if (create != QUDA_REFERENCE_FIELD_CREATE) {
<<<<<<< HEAD
	cloverInv = bytes ? device_malloc(bytes) : nullptr;
	if (precision == QUDA_HALF_PRECISION) invNorm = norm_bytes ? device_malloc(norm_bytes): nullptr;
=======
	cloverInv = pool_device_malloc(bytes);
	if (precision == QUDA_HALF_PRECISION) invNorm = pool_device_malloc(norm_bytes);
>>>>>>> 07384917
      } else {
	cloverInv = param.cloverInv;
	invNorm = param.invNorm;
      }

      evenInv = cloverInv;
      oddInv = static_cast<char*>(cloverInv) + bytes/2;
    
      evenInvNorm = invNorm;
      oddInvNorm = static_cast<char*>(invNorm) + norm_bytes/2;

      total_bytes += bytes + norm_bytes;

      // this is a hack to ensure that we can autotune the clover
      // operator when just using symmetric preconditioning
      if (!param.direct) {
	clover = cloverInv;
	even = evenInv;
	odd = oddInv;
	norm = invNorm;
	evenNorm = evenInvNorm;
	oddNorm = oddInvNorm;
      }
    } 

    if (!param.inverse) {
      cloverInv = clover;
      evenInv = even;
      oddInv = odd;
      invNorm = norm;
      evenInvNorm = evenNorm;
      oddInvNorm = oddNorm;
    }

#ifdef USE_TEXTURE_OBJECTS
    createTexObject(evenTex, evenNormTex, even, evenNorm);
    createTexObject(oddTex, oddNormTex, odd, oddNorm);

    createTexObject(evenInvTex, evenInvNormTex, evenInv, evenInvNorm);
    createTexObject(oddInvTex, oddInvNormTex, oddInv, oddInvNorm);
#endif
    twisted = param.twisted;
    mu2 = param.mu2;

  }

#ifdef USE_TEXTURE_OBJECTS
  void cudaCloverField::createTexObject(cudaTextureObject_t &tex, cudaTextureObject_t &texNorm,
					void *field, void *norm) {
    if (order == QUDA_FLOAT2_CLOVER_ORDER || order == QUDA_FLOAT4_CLOVER_ORDER) {
      // create the texture for the field components
      
      cudaChannelFormatDesc desc;
      memset(&desc, 0, sizeof(cudaChannelFormatDesc));
      if (precision == QUDA_SINGLE_PRECISION) desc.f = cudaChannelFormatKindFloat;
      else desc.f = cudaChannelFormatKindSigned; // half is short, double is int2
      
      // always four components regardless of precision
      desc.x = (precision == QUDA_DOUBLE_PRECISION) ? 8*sizeof(int) : 8*precision;
      desc.y = (precision == QUDA_DOUBLE_PRECISION) ? 8*sizeof(int) : 8*precision;
      desc.z = (precision == QUDA_DOUBLE_PRECISION) ? 8*sizeof(int) : 8*precision;
      desc.w = (precision == QUDA_DOUBLE_PRECISION) ? 8*sizeof(int) : 8*precision;
      
      cudaResourceDesc resDesc;
      memset(&resDesc, 0, sizeof(resDesc));
      resDesc.resType = cudaResourceTypeLinear;
      resDesc.res.linear.devPtr = field;
      resDesc.res.linear.desc = desc;
      resDesc.res.linear.sizeInBytes = bytes/2;
      
      cudaTextureDesc texDesc;
      memset(&texDesc, 0, sizeof(texDesc));
      if (precision == QUDA_HALF_PRECISION) texDesc.readMode = cudaReadModeNormalizedFloat;
      else texDesc.readMode = cudaReadModeElementType;
      
      cudaCreateTextureObject(&tex, &resDesc, &texDesc, NULL);
      checkCudaError();
      
      // create the texture for the norm components
      if (precision == QUDA_HALF_PRECISION) {
	cudaChannelFormatDesc desc;
	memset(&desc, 0, sizeof(cudaChannelFormatDesc));
	desc.f = cudaChannelFormatKindFloat;
	desc.x = 8*QUDA_SINGLE_PRECISION; desc.y = 0; desc.z = 0; desc.w = 0;
	
	cudaResourceDesc resDesc;
	memset(&resDesc, 0, sizeof(resDesc));
	resDesc.resType = cudaResourceTypeLinear;
	resDesc.res.linear.devPtr = norm;
	resDesc.res.linear.desc = desc;
	resDesc.res.linear.sizeInBytes = norm_bytes/2;
	
	cudaTextureDesc texDesc;
	memset(&texDesc, 0, sizeof(texDesc));
	texDesc.readMode = cudaReadModeElementType;
	
	cudaCreateTextureObject(&texNorm, &resDesc, &texDesc, NULL);
	checkCudaError();
      }
    }

  }

  void cudaCloverField::destroyTexObject() {
    if (order == QUDA_FLOAT2_CLOVER_ORDER || order == QUDA_FLOAT4_CLOVER_ORDER) {
      cudaDestroyTextureObject(evenTex);
      cudaDestroyTextureObject(oddTex);
      cudaDestroyTextureObject(evenInvTex);
      cudaDestroyTextureObject(oddInvTex);
      if (precision == QUDA_HALF_PRECISION) {
	cudaDestroyTextureObject(evenNormTex);
	cudaDestroyTextureObject(oddNormTex);
	cudaDestroyTextureObject(evenInvNormTex);
	cudaDestroyTextureObject(oddInvNormTex);
      }
      checkCudaError();
    }
  }
#endif

  cudaCloverField::~cudaCloverField()
  {
#ifdef USE_TEXTURE_OBJECTS
    destroyTexObject();
#endif

    if (create != QUDA_REFERENCE_FIELD_CREATE) {
      if (clover != cloverInv) {
	if (clover) pool_device_free(clover);
	if (norm) pool_device_free(norm);
      }
      if (cloverInv) pool_device_free(cloverInv);
      if (invNorm) pool_device_free(invNorm);
    }
    
    checkCudaError();
  }

  void cudaCloverField::copy(const CloverField &src, bool inverse) {

    checkField(src);
    
    if (typeid(src) == typeid(cudaCloverField)) {
      if (src.V(false))	copyGenericClover(*this, src, false, QUDA_CUDA_FIELD_LOCATION);
      if (src.V(true)) copyGenericClover(*this, src, true, QUDA_CUDA_FIELD_LOCATION);
    } else if (typeid(src) == typeid(cpuCloverField)) {
      void *packClover = pool_pinned_malloc(bytes + norm_bytes);
      void *packCloverNorm = (precision == QUDA_HALF_PRECISION) ? static_cast<char*>(packClover) + bytes : 0;
      
      if (src.V(false)) {
	copyGenericClover(*this, src, false, QUDA_CPU_FIELD_LOCATION, packClover, 0, packCloverNorm, 0);
	qudaMemcpy(clover, packClover, bytes, cudaMemcpyHostToDevice);
	if (precision == QUDA_HALF_PRECISION) 
	  qudaMemcpy(norm, packCloverNorm, norm_bytes, cudaMemcpyHostToDevice);
      }
      
      if (src.V(true) && inverse) {
	copyGenericClover(*this, src, true, QUDA_CPU_FIELD_LOCATION, packClover, 0, packCloverNorm, 0);
	qudaMemcpy(cloverInv, packClover, bytes, cudaMemcpyHostToDevice);
	if (precision == QUDA_HALF_PRECISION) 
	  qudaMemcpy(invNorm, packCloverNorm, norm_bytes, cudaMemcpyHostToDevice);
      }

      pool_pinned_free(packClover);
    } else {
      errorQuda("Invalid clover field type");
    }

    checkCudaError();
  }

  void cudaCloverField::loadCPUField(const cpuCloverField &cpu) { copy(cpu); }

  void cudaCloverField::saveCPUField(cpuCloverField &cpu) const {
    checkField(cpu);

    // we know we are copying from GPU to CPU here, so for now just
    // assume that reordering is on CPU
    void *packClover = pool_pinned_malloc(bytes + norm_bytes);
    void *packCloverNorm = (precision == QUDA_HALF_PRECISION) ? static_cast<char*>(packClover) + bytes : 0;

    // first copy over the direct part (if it exists)
    if (V(false) && cpu.V(false)) {
      qudaMemcpy(packClover, clover, bytes, cudaMemcpyDeviceToHost);
      if (precision == QUDA_HALF_PRECISION)
	qudaMemcpy(packCloverNorm, norm, norm_bytes, cudaMemcpyDeviceToHost);
      copyGenericClover(cpu, *this, false, QUDA_CPU_FIELD_LOCATION, 0, packClover, 0, packCloverNorm);
    } else if((V(false) && !cpu.V(false)) || (!V(false) && cpu.V(false))) {
      errorQuda("Mismatch between Clover field GPU V(false) and CPU.V(false)");
    }

    // now copy the inverse part (if it exists)
    if (V(true) && cpu.V(true)) {
      qudaMemcpy(packClover, cloverInv, bytes, cudaMemcpyDeviceToHost);
	if (precision == QUDA_HALF_PRECISION)
	  qudaMemcpy(packCloverNorm, invNorm, norm_bytes, cudaMemcpyDeviceToHost);
      copyGenericClover(cpu, *this, true, QUDA_CPU_FIELD_LOCATION, 0, packClover, 0, packCloverNorm);
    } else if ((V(true) && !cpu.V(true)) || (!V(true) && cpu.V(true))) {
      errorQuda("Mismatch between Clover field GPU V(true) and CPU.V(true)");
    } 

    pool_pinned_free(packClover);
  }

  /**
     Computes Fmunu given the gauge field U
  */
  void cudaCloverField::compute(const cudaGaugeField &gauge) {

    if (gauge.Precision() != precision) 
      errorQuda("Gauge and clover precisions must match");

    computeClover(*this, gauge, 1.0, QUDA_CUDA_FIELD_LOCATION);

  }

  cpuCloverField::cpuCloverField(const CloverFieldParam &param) : CloverField(param) {

    if (create == QUDA_NULL_FIELD_CREATE || create == QUDA_ZERO_FIELD_CREATE) {
      //printfQuda("Allocating clover field of size %lu with precision %lu\n", bytes, precision);
      if(order != QUDA_PACKED_CLOVER_ORDER) {errorQuda("cpuCloverField only supports QUDA_PACKED_CLOVER_ORDER");}
      clover = (void *) safe_malloc(bytes);
      if (precision == QUDA_HALF_PRECISION) norm = (void *) safe_malloc(norm_bytes);
      if(param.inverse) {
	cloverInv = (void *) safe_malloc(bytes);
	if (precision == QUDA_HALF_PRECISION) invNorm = (void *) safe_malloc(norm_bytes);
      }

      if(create == QUDA_ZERO_FIELD_CREATE) {
	memset(clover, '\0', bytes);
	if(param.inverse) memset(cloverInv, '\0', bytes);
	if(precision == QUDA_HALF_PRECISION) memset(norm, '\0', norm_bytes);
	if(param.inverse && precision ==QUDA_HALF_PRECISION) memset(invNorm, '\0', norm_bytes);
      }
    } else if (create == QUDA_REFERENCE_FIELD_CREATE) {
      clover = param.clover;
      norm = param.norm;
      cloverInv = param.cloverInv;
      invNorm = param.invNorm;
    } else {
      errorQuda("Create type %d not supported", create);
    }

    if (param.pad != 0) errorQuda("%s pad must be zero", __func__);
  }

  cpuCloverField::~cpuCloverField() { 
    if (create != QUDA_REFERENCE_FIELD_CREATE) {
      if (clover) host_free(clover);
      if (norm) host_free(norm);
      if (cloverInv) host_free(cloverInv);
      if (invNorm) host_free(invNorm);      
    }
  }

  // This doesn't really live here, but is fine for the moment
  std::ostream& operator<<(std::ostream& output, const CloverFieldParam& param)
  {
    output << static_cast<const LatticeFieldParam&>(param);
    output << "direct = "    << param.direct << std::endl;
    output << "inverse = "   << param.inverse << std::endl;
    output << "clover = "    << param.clover << std::endl;
    output << "norm = "      << param.norm << std::endl;
    output << "cloverInv = " << param.cloverInv << std::endl;
    output << "invNorm = "   << param.invNorm << std::endl;
    output << "twisted = "   << param.twisted << std::endl;
    output << "mu2 = "       << param.mu2 << std::endl;
    output << "order = "     << param.order << std::endl;
    output << "create = "    << param.create << std::endl;
    return output;  // for multiple << operators.
  }

  ColorSpinorParam colorSpinorParam(const CloverField &a, bool inverse) {

    if (a.Precision() == QUDA_HALF_PRECISION)
      errorQuda("Casting a CloverField into ColorSpinorField not possible in half precision");

    ColorSpinorParam spinor_param;
    // 72 = 9 * 4 * 2
    spinor_param.nColor = 9;
    spinor_param.nSpin = 4;
    spinor_param.nDim = a.Ndim();
    for (int d=0; d<a.Ndim(); d++) spinor_param.x[d] = a.X()[d];
    spinor_param.precision = a.Precision();
    spinor_param.pad = a.Pad();
    spinor_param.siteSubset = QUDA_FULL_SITE_SUBSET;
    spinor_param.siteOrder = QUDA_EVEN_ODD_SITE_ORDER;
    spinor_param.fieldOrder = a.Precision() == QUDA_DOUBLE_PRECISION ?
      QUDA_FLOAT2_FIELD_ORDER : QUDA_FLOAT4_FIELD_ORDER;
    spinor_param.gammaBasis = QUDA_UKQCD_GAMMA_BASIS;
    spinor_param.create = QUDA_REFERENCE_FIELD_CREATE;
    spinor_param.v = (void*)a.V(inverse);
    spinor_param.location = a.Location();
    return spinor_param;
  }

  // Return the L2 norm squared of the clover field
  double norm2(const CloverField &a, bool inverse) {
    ColorSpinorField *b = ColorSpinorField::Create(colorSpinorParam(a, inverse));
    double nrm2 = blas::norm2(*b);
    delete b;
    return nrm2;
  }

  // Return the L1 norm of the clover field
  double norm1(const CloverField &a, bool inverse) {
    ColorSpinorField *b = ColorSpinorField::Create(colorSpinorParam(a, inverse));
    double nrm1 = blas::norm1(*b);
    delete b;
    return nrm1;
  }

} // namespace quda<|MERGE_RESOLUTION|>--- conflicted
+++ resolved
@@ -77,13 +77,8 @@
 
     if (param.direct) {
       if (create != QUDA_REFERENCE_FIELD_CREATE) {
-<<<<<<< HEAD
-	clover = bytes ? device_malloc(bytes) : nullptr;
-	if (precision == QUDA_HALF_PRECISION) norm = norm_bytes ? device_malloc(norm_bytes) : nullptr;
-=======
-	clover = pool_device_malloc(bytes);
-	if (precision == QUDA_HALF_PRECISION) norm = pool_device_malloc(norm_bytes);
->>>>>>> 07384917
+	clover = bytes ? pool_device_malloc(bytes) : nullptr;
+	if (precision == QUDA_HALF_PRECISION) norm = norm_bytes ? pool_device_malloc(norm_bytes) : nullptr;
       } else {
 	clover = param.clover;
 	norm = param.norm;
@@ -110,13 +105,8 @@
 
     if (param.inverse) {
       if (create != QUDA_REFERENCE_FIELD_CREATE) {
-<<<<<<< HEAD
-	cloverInv = bytes ? device_malloc(bytes) : nullptr;
-	if (precision == QUDA_HALF_PRECISION) invNorm = norm_bytes ? device_malloc(norm_bytes): nullptr;
-=======
-	cloverInv = pool_device_malloc(bytes);
-	if (precision == QUDA_HALF_PRECISION) invNorm = pool_device_malloc(norm_bytes);
->>>>>>> 07384917
+	cloverInv = bytes ? pool_device_malloc(bytes) : nullptr;
+	if (precision == QUDA_HALF_PRECISION) invNorm = norm_bytes ? pool_device_malloc(norm_bytes): nullptr;
       } else {
 	cloverInv = param.cloverInv;
 	invNorm = param.invNorm;
