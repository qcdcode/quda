#include <stdlib.h>
#include <stdio.h>
#include <string.h>
#include <math.h>
#include <typeinfo>

#include <quda_internal.h>
#include <clover_field.h>
#include <gauge_field.h>
#include <color_spinor_field.h>
#include <blas_quda.h>

namespace quda {

  CloverFieldParam::CloverFieldParam(const CloverField &a) :
    LatticeFieldParam(a),
    direct(a.V(false)),
    inverse(a.V(true)),
    clover(nullptr),
    norm(nullptr),
    cloverInv(nullptr),
    invNorm(nullptr),
    csw(a.Csw()),
    twisted(a.Twisted()),
    mu2(a.Mu2()),
    rho(a.Rho()),
    order(a.Order()),
    create(QUDA_NULL_FIELD_CREATE),
    location(a.Location())
  {
    precision = a.Precision();
    nDim = a.Ndim();
    pad = a.Pad();
    siteSubset = QUDA_FULL_SITE_SUBSET;
    for (int dir = 0; dir < nDim; ++dir) x[dir] = a.X()[dir];
  }

  CloverField::CloverField(const CloverFieldParam &param) :
    LatticeField(param), bytes(0), norm_bytes(0), nColor(3), nSpin(4), 
    clover(0), norm(0), cloverInv(0), invNorm(0), csw(param.csw), rho(param.rho),
    order(param.order), create(param.create), trlog{0, 0}
  {
    if (nDim != 4) errorQuda("Number of dimensions must be 4, not %d", nDim);

    if (order == QUDA_QDPJIT_CLOVER_ORDER && create != QUDA_REFERENCE_FIELD_CREATE)
      errorQuda("QDPJIT ordered clover fields only supported for reference fields");

    real_length = 2 * ((size_t)volumeCB) * nColor * nColor * nSpin * nSpin / 2; // block-diagonal Hermitian (72 reals)
    length = 2 * ((size_t)stride) * nColor * nColor * nSpin * nSpin / 2;

    bytes = length * precision;
    if (isNative()) bytes = 2*ALIGNMENT_ADJUST(bytes/2);
    if (precision == QUDA_HALF_PRECISION || precision == QUDA_QUARTER_PRECISION) {
      norm_bytes = sizeof(float)*2*stride*2; // 2 chirality
      if (isNative()) norm_bytes = 2*ALIGNMENT_ADJUST(norm_bytes/2);
    }
//for twisted mass only:
    twisted = false;//param.twisted;
    mu2 = 0.0; //param.mu2;

    setTuningString();
  }

  CloverField::~CloverField() { }

<<<<<<< HEAD
  void CloverField::setTuningString() {
    LatticeField::setTuningString();
    int aux_string_n = TuneKey::aux_n / 2;
    int check = snprintf(aux_string, aux_string_n, "vol=%lu,stride=%lu,precision=%d,Nc=%d", volume, stride,
                         precision, nColor);
    if (check < 0 || check >= aux_string_n) errorQuda("Error writing aux string");
  }

  /**
     @brief Backup the field to the host when tuning
  */
  void CloverField::backup() const
  {
    if (backup_h) errorQuda("Already allocated host backup");
    backup_h = static_cast<char*>(safe_malloc(2 * bytes));
    if (norm_bytes) backup_norm_h = static_cast<char*>(safe_malloc(2 * norm_bytes));

    if (Location() == QUDA_CUDA_FIELD_LOCATION) {
      qudaMemcpy(backup_h, clover, bytes, qudaMemcpyDeviceToHost);
      qudaMemcpy(backup_h + bytes, cloverInv, bytes, qudaMemcpyDeviceToHost);
      if (norm_bytes) {
        qudaMemcpy(backup_norm_h, norm, norm_bytes, qudaMemcpyDeviceToHost);
        qudaMemcpy(backup_norm_h + norm_bytes, invNorm, norm_bytes, qudaMemcpyDeviceToHost);
      }
    } else {
      memcpy(backup_h, clover, bytes);
      memcpy(backup_h + bytes, cloverInv, bytes);
      if (norm_bytes) {
        memcpy(backup_norm_h, norm, norm_bytes);
        memcpy(backup_norm_h + norm_bytes, invNorm, norm_bytes);
      }
    }
  }

  /**
     @brief Restore the field from the host after tuning
  */
  void CloverField::restore() const
  {
    if (Location() == QUDA_CUDA_FIELD_LOCATION) {
      qudaMemcpy(clover, backup_h, bytes, qudaMemcpyHostToDevice);
      qudaMemcpy(cloverInv, backup_h + bytes, bytes, qudaMemcpyHostToDevice);
      if (norm_bytes) {
        qudaMemcpy(norm, backup_norm_h, norm_bytes, qudaMemcpyHostToDevice);
        qudaMemcpy(invNorm, backup_norm_h + norm_bytes, norm_bytes, qudaMemcpyHostToDevice);
      }
    } else {
      memcpy(clover, backup_h, bytes);
      memcpy(cloverInv, backup_h + bytes, bytes);
      if (norm_bytes) {
        memcpy(norm, backup_norm_h, norm_bytes);
        memcpy(invNorm, backup_norm_h + norm_bytes, norm_bytes);
      }
    }

    host_free(backup_h);
    backup_h = nullptr;
    if (norm_bytes) {
      host_free(backup_norm_h);
      backup_norm_h = nullptr;
    }
=======
  CloverField *CloverField::Create(const CloverFieldParam &param)
  {

    CloverField *field = nullptr;
    if (param.location == QUDA_CPU_FIELD_LOCATION) {
      field = new cpuCloverField(param);
    } else if (param.location == QUDA_CUDA_FIELD_LOCATION) {
      field = new cudaCloverField(param);
    } else {
      errorQuda("Invalid field location %d", param.location);
    }

    return field;
>>>>>>> f9c80ba6
  }

  void CloverField::setRho(double rho_)
  {
    rho = rho_;
  }

  cudaCloverField::cudaCloverField(const CloverFieldParam &param) : CloverField(param) {

    if (create != QUDA_NULL_FIELD_CREATE && create != QUDA_REFERENCE_FIELD_CREATE) 
      errorQuda("Create type %d not supported", create);

    if (param.direct) {
      if (create != QUDA_REFERENCE_FIELD_CREATE) {
	clover = bytes ? pool_device_malloc(bytes) : nullptr;
        if (precision == QUDA_HALF_PRECISION || precision == QUDA_QUARTER_PRECISION)
          norm = norm_bytes ? pool_device_malloc(norm_bytes) : nullptr;
      } else {
	clover = param.clover;
	norm = param.norm;
      }

      even = clover;
      odd = static_cast<char*>(clover) + bytes/2;

      evenNorm = norm;
      oddNorm = static_cast<char*>(norm) + norm_bytes/2;

      total_bytes += bytes + norm_bytes;

      // this is a hack to prevent us allocating a texture object for an unallocated inverse field
      if (!param.inverse) {
	cloverInv = clover;
	evenInv = even;
	oddInv = odd;
	invNorm = norm;
	evenInvNorm = evenNorm;
	oddInvNorm = oddNorm;
      }
    }

    if (param.inverse) {
      if (create != QUDA_REFERENCE_FIELD_CREATE) {
	cloverInv = bytes ? pool_device_malloc(bytes) : nullptr;
        if (precision == QUDA_HALF_PRECISION || precision == QUDA_QUARTER_PRECISION)
          invNorm = norm_bytes ? pool_device_malloc(norm_bytes) : nullptr;
      } else {
	cloverInv = param.cloverInv;
	invNorm = param.invNorm;
      }

      evenInv = cloverInv;
      oddInv = static_cast<char*>(cloverInv) + bytes/2;

      evenInvNorm = invNorm;
      oddInvNorm = static_cast<char*>(invNorm) + norm_bytes/2;

      total_bytes += bytes + norm_bytes;

      // this is a hack to ensure that we can autotune the clover
      // operator when just using symmetric preconditioning
      if (!param.direct) {
	clover = cloverInv;
	even = evenInv;
	odd = oddInv;
	norm = invNorm;
	evenNorm = evenInvNorm;
	oddNorm = oddInvNorm;
      }
    }

    if (!param.inverse) {
      cloverInv = clover;
      evenInv = even;
      oddInv = odd;
      invNorm = norm;
      evenInvNorm = evenNorm;
      oddInvNorm = oddNorm;
    }

    twisted = param.twisted;
    mu2 = param.mu2;
  }

  cudaCloverField::~cudaCloverField()
  {
    if (create != QUDA_REFERENCE_FIELD_CREATE) {
      if (clover != cloverInv) {
	if (clover) pool_device_free(clover);
	if (norm) pool_device_free(norm);
      }
      if (cloverInv) pool_device_free(cloverInv);
      if (invNorm) pool_device_free(invNorm);
    }
  }

  void cudaCloverField::copy(const CloverField &src, bool inverse) {

    checkField(src);

    if (typeid(src) == typeid(cudaCloverField)) {
      if (src.V(false))	copyGenericClover(*this, src, false, QUDA_CUDA_FIELD_LOCATION);
      if (src.V(true)) copyGenericClover(*this, src, true, QUDA_CUDA_FIELD_LOCATION);
    } else if (reorder_location() == QUDA_CPU_FIELD_LOCATION && typeid(src) == typeid(cpuCloverField)) {
      void *packClover = pool_pinned_malloc(bytes + norm_bytes);
      void *packCloverNorm = (precision == QUDA_HALF_PRECISION || precision == QUDA_QUARTER_PRECISION) ?
          static_cast<char *>(packClover) + bytes :
          0;

      if (src.V(false)) {
	copyGenericClover(*this, src, false, QUDA_CPU_FIELD_LOCATION, packClover, 0, packCloverNorm, 0);
	qudaMemcpy(clover, packClover, bytes, qudaMemcpyHostToDevice);
        if (precision == QUDA_HALF_PRECISION || precision == QUDA_QUARTER_PRECISION)
          qudaMemcpy(norm, packCloverNorm, norm_bytes, qudaMemcpyHostToDevice);
      }

      if (src.V(true) && inverse) {
	copyGenericClover(*this, src, true, QUDA_CPU_FIELD_LOCATION, packClover, 0, packCloverNorm, 0);
	qudaMemcpy(cloverInv, packClover, bytes, qudaMemcpyHostToDevice);
        if (precision == QUDA_HALF_PRECISION || precision == QUDA_QUARTER_PRECISION)
          qudaMemcpy(invNorm, packCloverNorm, norm_bytes, qudaMemcpyHostToDevice);
      }

      pool_pinned_free(packClover);
    } else if (reorder_location() == QUDA_CUDA_FIELD_LOCATION && typeid(src) == typeid(cpuCloverField)) {
      void *packClover = pool_device_malloc(src.Bytes() + src.NormBytes());
      void *packCloverNorm = (precision == QUDA_HALF_PRECISION || precision == QUDA_QUARTER_PRECISION) ?
          static_cast<char *>(packClover) + src.Bytes() :
          0;

      if (src.V(false)) {
	qudaMemcpy(packClover, src.V(false), src.Bytes(), qudaMemcpyHostToDevice);
        if (precision == QUDA_HALF_PRECISION || precision == QUDA_QUARTER_PRECISION)
          qudaMemcpy(packCloverNorm, src.Norm(false), src.NormBytes(), qudaMemcpyHostToDevice);

	copyGenericClover(*this, src, false, QUDA_CUDA_FIELD_LOCATION, 0, packClover, 0, packCloverNorm);
      }

      if (src.V(true) && inverse) {
	qudaMemcpy(packClover, src.V(true), src.Bytes(), qudaMemcpyHostToDevice);
        if (precision == QUDA_HALF_PRECISION || precision == QUDA_QUARTER_PRECISION)
          qudaMemcpy(packCloverNorm, src.Norm(true), src.NormBytes(), qudaMemcpyHostToDevice);

	copyGenericClover(*this, src, true, QUDA_CUDA_FIELD_LOCATION, 0, packClover, 0, packCloverNorm);
      }

      pool_device_free(packClover);
    } else {
      errorQuda("Invalid clover field type");
    }

    qudaDeviceSynchronize();
  }

  void cudaCloverField::loadCPUField(const cpuCloverField &cpu) { copy(cpu); }

  void cudaCloverField::saveCPUField(cpuCloverField &cpu) const {
    checkField(cpu);

    // we know we are copying from GPU to CPU here, so for now just
    // assume that reordering is on CPU
    void *packClover = pool_pinned_malloc(bytes + norm_bytes);
    void *packCloverNorm = (precision == QUDA_HALF_PRECISION) ? static_cast<char*>(packClover) + bytes : 0;

    // first copy over the direct part (if it exists)
    if (V(false) && cpu.V(false)) {
      qudaMemcpy(packClover, clover, bytes, qudaMemcpyDeviceToHost);
      if (precision == QUDA_HALF_PRECISION)
	qudaMemcpy(packCloverNorm, norm, norm_bytes, qudaMemcpyDeviceToHost);
      copyGenericClover(cpu, *this, false, QUDA_CPU_FIELD_LOCATION, 0, packClover, 0, packCloverNorm);
    } else if((V(false) && !cpu.V(false)) || (!V(false) && cpu.V(false))) {
      errorQuda("Mismatch between Clover field GPU V(false) and CPU.V(false)");
    }

    // now copy the inverse part (if it exists)
    if (V(true) && cpu.V(true)) {
      qudaMemcpy(packClover, cloverInv, bytes, qudaMemcpyDeviceToHost);
	if (precision == QUDA_HALF_PRECISION)
	  qudaMemcpy(packCloverNorm, invNorm, norm_bytes, qudaMemcpyDeviceToHost);
      copyGenericClover(cpu, *this, true, QUDA_CPU_FIELD_LOCATION, 0, packClover, 0, packCloverNorm);
    } else if ((V(true) && !cpu.V(true)) || (!V(true) && cpu.V(true))) {
      errorQuda("Mismatch between Clover field GPU V(true) and CPU.V(true)");
    }

    pool_pinned_free(packClover);

    qudaDeviceSynchronize();
  }

  void cudaCloverField::copy_to_buffer(void *buffer) const
  {

    size_t buffer_offset = 0;
    if (V(false)) { // direct
      qudaMemcpy(buffer, clover, bytes, cudaMemcpyDeviceToHost);
      if (precision < QUDA_SINGLE_PRECISION) {
        qudaMemcpy(static_cast<char *>(buffer) + bytes, norm, norm_bytes, cudaMemcpyDeviceToHost);
      }
      buffer_offset += bytes + norm_bytes;
    }

    if (V(true)) { // inverse
      qudaMemcpy(static_cast<char *>(buffer) + buffer_offset, cloverInv, bytes, cudaMemcpyDeviceToHost);
      if (precision < QUDA_SINGLE_PRECISION) {
        qudaMemcpy(static_cast<char *>(buffer) + buffer_offset + bytes, invNorm, norm_bytes, cudaMemcpyDeviceToHost);
      }
    }
  }

  void cudaCloverField::copy_from_buffer(void *buffer)
  {

    size_t buffer_offset = 0;
    if (V(false)) { // direct
      qudaMemcpy(clover, static_cast<char *>(buffer), bytes, cudaMemcpyHostToDevice);
      if (precision < QUDA_SINGLE_PRECISION) {
        qudaMemcpy(norm, static_cast<char *>(buffer) + bytes, norm_bytes, cudaMemcpyHostToDevice);
      }
      buffer_offset += bytes + norm_bytes;
    }

    if (V(true)) { // inverse
      qudaMemcpy(cloverInv, static_cast<char *>(buffer) + buffer_offset, bytes, cudaMemcpyHostToDevice);
      if (precision < QUDA_SINGLE_PRECISION) {
        qudaMemcpy(invNorm, static_cast<char *>(buffer) + buffer_offset + bytes, norm_bytes, cudaMemcpyHostToDevice);
      }
    }
  }

  void cudaCloverField::prefetch(QudaFieldLocation mem_space, qudaStream_t stream) const
  {
    prefetch(mem_space, stream, CloverPrefetchType::BOTH_CLOVER_PREFETCH_TYPE);
  }

  void cudaCloverField::prefetch(QudaFieldLocation mem_space, qudaStream_t stream, CloverPrefetchType type,
                                 QudaParity parity) const
  {
    if (is_prefetch_enabled()) {
      auto clover_parity = clover;
      auto norm_parity = norm;
      auto cloverInv_parity = cloverInv;
      auto invNorm_parity = invNorm;
      auto bytes_parity = bytes;
      auto norm_bytes_parity = norm_bytes;
      if (parity != QUDA_INVALID_PARITY) {
        bytes_parity /= 2;
        norm_bytes_parity /= 2;
        if (parity == QUDA_EVEN_PARITY) {
          clover_parity = even;
          norm_parity = evenNorm;
          cloverInv_parity = evenInv;
          invNorm_parity = evenInvNorm;
        } else { // odd
          clover_parity = odd;
          norm_parity = oddNorm;
          cloverInv_parity = oddInv;
          invNorm_parity = oddInvNorm;
        }
      }

      switch (type) {
      case CloverPrefetchType::BOTH_CLOVER_PREFETCH_TYPE:
        if (clover_parity) qudaMemPrefetchAsync(clover_parity, bytes_parity, mem_space, stream);
        if (norm_parity) qudaMemPrefetchAsync(norm_parity, norm_bytes_parity, mem_space, stream);
        if (clover_parity != cloverInv_parity) {
          if (cloverInv_parity) qudaMemPrefetchAsync(cloverInv_parity, bytes_parity, mem_space, stream);
          if (invNorm_parity) qudaMemPrefetchAsync(invNorm_parity, norm_bytes_parity, mem_space, stream);
        }
        break;
      case CloverPrefetchType::CLOVER_CLOVER_PREFETCH_TYPE:
        if (clover_parity) qudaMemPrefetchAsync(clover_parity, bytes_parity, mem_space, stream);
        if (norm_parity) qudaMemPrefetchAsync(norm_parity, norm_bytes_parity, mem_space, stream);
        break;
      case CloverPrefetchType::INVERSE_CLOVER_PREFETCH_TYPE:
        if (cloverInv_parity) qudaMemPrefetchAsync(cloverInv_parity, bytes_parity, mem_space, stream);
        if (invNorm_parity) qudaMemPrefetchAsync(invNorm_parity, norm_bytes_parity, mem_space, stream);
        break;
      default: errorQuda("Invalid CloverPrefetchType.");
      }
    }
  }

  /**
     Computes Fmunu given the gauge field U
  */
  void cudaCloverField::compute(const cudaGaugeField &gauge) { computeClover(*this, gauge, 1.0); }

  cpuCloverField::cpuCloverField(const CloverFieldParam &param) : CloverField(param) {

    if (create == QUDA_NULL_FIELD_CREATE || create == QUDA_ZERO_FIELD_CREATE) {
      if(order != QUDA_PACKED_CLOVER_ORDER) {errorQuda("cpuCloverField only supports QUDA_PACKED_CLOVER_ORDER");}
      clover = (void *) safe_malloc(bytes);
      if (precision == QUDA_HALF_PRECISION) norm = (void *) safe_malloc(norm_bytes);
      if(param.inverse) {
	cloverInv = (void *) safe_malloc(bytes);
	if (precision == QUDA_HALF_PRECISION) invNorm = (void *) safe_malloc(norm_bytes);
      }

      if(create == QUDA_ZERO_FIELD_CREATE) {
	memset(clover, '\0', bytes);
	if(param.inverse) memset(cloverInv, '\0', bytes);
	if(precision == QUDA_HALF_PRECISION) memset(norm, '\0', norm_bytes);
	if(param.inverse && precision ==QUDA_HALF_PRECISION) memset(invNorm, '\0', norm_bytes);
      }
    } else if (create == QUDA_REFERENCE_FIELD_CREATE) {
      clover = param.clover;
      norm = param.norm;
      cloverInv = param.cloverInv;
      invNorm = param.invNorm;
    } else {
      errorQuda("Create type %d not supported", create);
    }

    if (param.pad != 0) errorQuda("%s pad must be zero", __func__);
  }

  cpuCloverField::~cpuCloverField()
  {
    if (create != QUDA_REFERENCE_FIELD_CREATE) {
      if (clover) host_free(clover);
      if (norm) host_free(norm);
      if (cloverInv) host_free(cloverInv);
      if (invNorm) host_free(invNorm);
    }
  }

  void cpuCloverField::copy_to_buffer(void *buffer) const
  {

    size_t buffer_offset = 0;
    if (V(false)) { // direct
      std::memcpy(static_cast<char *>(buffer), clover, bytes);
      if (precision < QUDA_SINGLE_PRECISION) { std::memcpy(static_cast<char *>(buffer) + bytes, norm, norm_bytes); }
      buffer_offset += bytes + norm_bytes;
    }

    if (V(true)) { // inverse
      std::memcpy(static_cast<char *>(buffer) + buffer_offset, cloverInv, bytes);
      if (precision < QUDA_SINGLE_PRECISION) {
        std::memcpy(static_cast<char *>(buffer) + buffer_offset + bytes, invNorm, norm_bytes);
      }
    }
  }

  void cpuCloverField::copy_from_buffer(void *buffer)
  {

    size_t buffer_offset = 0;
    if (V(false)) { // direct
      std::memcpy(clover, static_cast<char *>(buffer), bytes);
      if (precision < QUDA_SINGLE_PRECISION) { std::memcpy(norm, static_cast<char *>(buffer) + bytes, norm_bytes); }
      buffer_offset += bytes + norm_bytes;
    }

    if (V(true)) { // inverse
      std::memcpy(cloverInv, static_cast<char *>(buffer) + buffer_offset, bytes);
      if (precision < QUDA_SINGLE_PRECISION) {
        std::memcpy(invNorm, static_cast<char *>(buffer) + buffer_offset + bytes, norm_bytes);
      }
    }
  }

  // This doesn't really live here, but is fine for the moment
  std::ostream& operator<<(std::ostream& output, const CloverFieldParam& param)
  {
    output << static_cast<const LatticeFieldParam&>(param);
    output << "direct = "    << param.direct << std::endl;
    output << "inverse = "   << param.inverse << std::endl;
    output << "clover = "    << param.clover << std::endl;
    output << "norm = "      << param.norm << std::endl;
    output << "cloverInv = " << param.cloverInv << std::endl;
    output << "invNorm = "   << param.invNorm << std::endl;
    output << "csw = "       << param.csw << std::endl;
    output << "twisted = "   << param.twisted << std::endl;
    output << "mu2 = "       << param.mu2 << std::endl;
    output << "rho = "       << param.rho << std::endl;
    output << "order = "     << param.order << std::endl;
    output << "create = "    << param.create << std::endl;
    return output;  // for multiple << operators.
  }

  ColorSpinorParam colorSpinorParam(const CloverField &a, bool inverse) {

    if (a.Precision() == QUDA_HALF_PRECISION)
      errorQuda("Casting a CloverField into ColorSpinorField not possible in half precision");

    ColorSpinorParam spinor_param;
    // 72 = 9 * 4 * 2
    spinor_param.nColor = 9;
    spinor_param.nSpin = 4;
    spinor_param.nDim = a.Ndim();
    for (int d=0; d<a.Ndim(); d++) spinor_param.x[d] = a.X()[d];
    spinor_param.setPrecision(a.Precision());
    spinor_param.pad = a.Pad();
    spinor_param.siteSubset = QUDA_FULL_SITE_SUBSET;
    spinor_param.siteOrder = QUDA_EVEN_ODD_SITE_ORDER;
    spinor_param.fieldOrder = a.Precision() == QUDA_DOUBLE_PRECISION ?
      QUDA_FLOAT2_FIELD_ORDER : QUDA_FLOAT4_FIELD_ORDER;
    spinor_param.gammaBasis = QUDA_UKQCD_GAMMA_BASIS;
    spinor_param.create = QUDA_REFERENCE_FIELD_CREATE;
    spinor_param.v = (void*)a.V(inverse);
    spinor_param.location = a.Location();
    return spinor_param;
  }

  // Return the L2 norm squared of the clover field
  double norm2(const CloverField &a, bool inverse) {
    ColorSpinorField *b = ColorSpinorField::Create(colorSpinorParam(a, inverse));
    double nrm2 = blas::norm2(*b);
    delete b;
    return nrm2;
  }

  // Return the L1 norm of the clover field
  double norm1(const CloverField &a, bool inverse) {
    ColorSpinorField *b = ColorSpinorField::Create(colorSpinorParam(a, inverse));
    double nrm1 = blas::norm1(*b);
    delete b;
    return nrm1;
  }

} // namespace quda<|MERGE_RESOLUTION|>--- conflicted
+++ resolved
@@ -63,8 +63,8 @@
 
   CloverField::~CloverField() { }
 
-<<<<<<< HEAD
-  void CloverField::setTuningString() {
+  void CloverField::setTuningString()
+  {
     LatticeField::setTuningString();
     int aux_string_n = TuneKey::aux_n / 2;
     int check = snprintf(aux_string, aux_string_n, "vol=%lu,stride=%lu,precision=%d,Nc=%d", volume, stride,
@@ -72,9 +72,6 @@
     if (check < 0 || check >= aux_string_n) errorQuda("Error writing aux string");
   }
 
-  /**
-     @brief Backup the field to the host when tuning
-  */
   void CloverField::backup() const
   {
     if (backup_h) errorQuda("Already allocated host backup");
@@ -98,9 +95,6 @@
     }
   }
 
-  /**
-     @brief Restore the field from the host after tuning
-  */
   void CloverField::restore() const
   {
     if (Location() == QUDA_CUDA_FIELD_LOCATION) {
@@ -125,10 +119,9 @@
       host_free(backup_norm_h);
       backup_norm_h = nullptr;
     }
-=======
+
   CloverField *CloverField::Create(const CloverFieldParam &param)
   {
-
     CloverField *field = nullptr;
     if (param.location == QUDA_CPU_FIELD_LOCATION) {
       field = new cpuCloverField(param);
@@ -139,7 +132,6 @@
     }
 
     return field;
->>>>>>> f9c80ba6
   }
 
   void CloverField::setRho(double rho_)
