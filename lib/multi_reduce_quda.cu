#include <blas_quda.h>
#include <uint_to_char.h>
#include <kernels/multi_reduce_core.cuh>
#include <tunable_reduction.h>

namespace quda {

  namespace blas {

    using csfield_ref_vec = std::vector<ColorSpinorField_ref>;

    template <template <typename ...> class Reducer, typename store_t, typename y_store_t, int nSpin,
              typename T>
    class MultiReduce : public TunableMultiReduction<1>
    {
      using real = typename mapper<y_store_t>::type;
      using host_reduce_t = typename Reducer<double, real>::reduce_t;
      const int NXZ;
      const int NYW;
      Reducer<device_reduce_t, real> r;
      const int nParity;
      const T &a, &b, &c;
      csfield_ref_vec &x, &y, &z, &w;
      T &result;
      QudaFieldLocation location;

      virtual bool advanceSharedBytes(TuneParam &param) const
      {
        TuneParam next(param);
        advanceBlockDim(next); // to get next blockDim
        int nthreads = next.block.x * next.block.y * next.block.z;
        param.shared_bytes = sharedBytesPerThread() * nthreads > sharedBytesPerBlock(param) ?
          sharedBytesPerThread() * nthreads : sharedBytesPerBlock(param);
        return false;
      }

    public:
      MultiReduce(const T &a, const T &b, const T &c, const ColorSpinorField &x0, const ColorSpinorField &y0,
                  csfield_ref_vec &x, csfield_ref_vec &y, csfield_ref_vec &z, csfield_ref_vec &w, T &result) :
        TunableMultiReduction(x[0], y.size(), max_n_batch_block_multi_reduce()),
        NXZ(x.size()),
        NYW(y.size()),
        r(NXZ, NYW),
        nParity(x0.SiteSubset()),
        a(a),
        b(b),
        c(c),
        x(x),
        y(y),
        z(z),
        w(w),
        result(result),
        location(checkLocation(x[0], y[0], z[0], w[0]))
      {
        checkLength(x[0], y[0], z[0], w[0]);
        auto x_prec = checkPrecision(x[0], z[0], w[0]);
        auto y_prec = y0.Precision();
        auto x_order = checkOrder(x[0], z[0], w[0]);
        auto y_order = y0.FieldOrder();
        if (sizeof(store_t) != x_prec) errorQuda("Expected precision %lu but received %d", sizeof(store_t), x_prec);
        if (sizeof(y_store_t) != y_prec) errorQuda("Expected precision %lu but received %d", sizeof(y_store_t), y_prec);
        if (x_prec == y_prec && x_order != y_order) errorQuda("Orders %d %d do not match", x_order, y_order);

        char aux2[TuneKey::aux_n];
        strcpy(aux2, aux);
        strcpy(aux, "policy_kernel,");
        strcat(aux, aux2);
        if (x_prec != y_prec) {
          strcat(aux, ",");
          strcat(aux, y0.AuxString());
        }

        char NXZ_str[16];
        char NYW_str[16];
        u32toa(NXZ_str, NXZ);
        u32toa(NYW_str, NYW);
        strcat(aux, ",Nxz=");
        strcat(aux, NXZ_str);
        strcat(aux, ",Nyw=");
        strcat(aux, NYW_str);

        char max_nyw_tile[8];
        u32toa(max_nyw_tile, max_n_batch_block_multi_reduce());
        strcat(aux, ",max_nyw_tile=");
        strcat(aux, max_nyw_tile);

        // since block dot product and block norm use the same functors, we need to distinguish them
        bool is_norm = false;
        if (NXZ == NYW) {
          is_norm = true;
          for (int i = 0; i < NXZ; i++) {
            if (x[i].get().V() != y[i].get().V() || x[i].get().V() != z[i].get().V() || x[i].get().V() != w[i].get().V()) {
              is_norm = false;
              break;
            }
          }
        }
        if (is_norm) strcat(aux, ",norm");

        apply(device::get_default_stream());

        blas::bytes += bytes();
        blas::flops += flops();
      }

      TuneKey tuneKey() const { return TuneKey(vol, typeid(r).name(), aux); }

      template <int NXZ> void compute(const qudaStream_t &stream)
      {
        staticCheck<NXZ, store_t, y_store_t, decltype(r)>(r, x, y);

        auto &x0 = x[0].get();
        constexpr bool site_unroll_check = !std::is_same<store_t, y_store_t>::value || isFixed<store_t>::value;
        if (site_unroll_check && (x0.Ncolor() != 3 || x0.Nspin() == 2))
          errorQuda("site unroll not supported for nSpin = %d nColor = %d", x0.Nspin(), x0.Ncolor());

        TuneParam tp = tuneLaunch(*this, getTuning(), getVerbosity());

        if (location == QUDA_CUDA_FIELD_LOCATION) {
          if (site_unroll_check) checkNative(x[0], y[0], z[0], w[0]); // require native order when using site_unroll
          using device_store_t = typename device_type_mapper<store_t>::type;
          using device_y_store_t = typename device_type_mapper<y_store_t>::type;
          using device_real_t = typename mapper<device_y_store_t>::type;
          Reducer<device_reduce_t, device_real_t> r_(NXZ, NYW);

          // redefine site_unroll with device_store types to ensure we have correct N/Ny/M values
          constexpr bool site_unroll = !std::is_same<device_store_t, device_y_store_t>::value || isFixed<device_store_t>::value;
          constexpr int N = n_vector<device_store_t, true, nSpin, site_unroll>();
          constexpr int Ny = n_vector<device_y_store_t, true, nSpin, site_unroll>();
          constexpr int M = site_unroll ? (nSpin == 4 ? 24 : 6) : N; // real numbers per thread
          const int length = x0.Length() / M;

          MultiReduceArg<device_real_t, M, NXZ, device_store_t, N, device_y_store_t, Ny, decltype(r_)> arg(x, y, z, w, r_, NYW, length, nParity);

          std::vector<host_reduce_t> result_(NXZ * arg.NYW);

#if 0 // no parameters to set so far
          constexpr bool multi_1d = false;
          if (a.size()) { set_param<multi_1d>(arg, 'a', a); }
          if (b.size()) { set_param<multi_1d>(arg, 'b', b); }
          if (c.size()) { set_param<multi_1d>(arg, 'c', c); }
#endif
          launch<MultiReduce_>(result_, tp, stream, arg);

          // need to transpose for same order with vector thread reduction
          for (int i = 0; i < NXZ; i++) {
            for (int j = 0; j < arg.NYW; j++) {
              reinterpret_cast<host_reduce_t*>(result.data())[i * arg.NYW + j] = result_[j * NXZ + i];
            }
          }

        } else {
          errorQuda("Only implemented for GPU fields");
        }
      }

      template <int n> std::enable_if_t<n!=1, void> instantiateLinear(const qudaStream_t &stream)
      {
        if (NXZ == n) compute<n>(stream);
        else instantiateLinear<n-1>(stream);
      }

      template <int n> std::enable_if_t<n==1, void> instantiateLinear(const qudaStream_t &stream)
      {
        compute<1>(stream);
      }

      template <int n> std::enable_if_t<n!=1, void> instantiatePow2(const qudaStream_t &stream)
      {
        if (NXZ == n) compute<n>(stream);
        else instantiatePow2<n/2>(stream);
      }

      template <int n> std::enable_if_t<n==1, void> instantiatePow2(const qudaStream_t &stream)
      {
        compute<1>(stream);
      }

      void apply(const qudaStream_t &stream)
      {
        constexpr int pow2_max = max_NXZ_power2<true>();
        if (NXZ <= pow2_max && is_power2(NXZ)) instantiatePow2<pow2_max>(stream);
        else if (NXZ <= MAX_MULTI_BLAS_N) instantiateLinear<MAX_MULTI_BLAS_N>(stream);
        else errorQuda("x.size %lu greater than MAX_MULTI_BLAS_N %d", x.size(), MAX_MULTI_BLAS_N);
      }

      void preTune()
      {
        for (int i = 0; i < NYW; ++i) {
          if (r.write.X) x[i].get().backup();
          if (r.write.Y) y[i].get().backup();
          if (r.write.Z) z[i].get().backup();
          if (r.write.W) w[i].get().backup();
        }
      }

      void postTune()
      {
        for (int i = 0; i < NYW; ++i) {
          if (r.write.X) x[i].get().restore();
          if (r.write.Y) y[i].get().restore();
          if (r.write.Z) z[i].get().restore();
          if (r.write.W) w[i].get().restore();
        }
      }

      long long flops() const
      {
        return NYW * NXZ * r.flops() * x[0].get().Length();
      }

      long long bytes() const
      {
        // X and Z reads are repeated (and hopefully cached) across NYW
        // each Y and W read/write is done once
        return NYW * NXZ * (r.read.X + r.write.X) * x[0].get().Bytes() +
          NYW * (r.read.Y + r.write.Y) * y[0].get().Bytes() +
          NYW * NXZ * (r.read.Z + r.write.Z) * z[0].get().Bytes() +
          NYW * (r.read.W + r.write.W) * w[0].get().Bytes();
      }

      int tuningIter() const { return 3; }
    };

    template <template <typename ...> class ReducerDiagonal, template <typename ...> class ReducerOffDiagonal, typename T>
    void multiReduce(std::vector<T> &result, const std::vector<T> &a, const std::vector<T> &b, const std::vector<T> &c,
                     csfield_ref_vec &x, csfield_ref_vec &y, csfield_ref_vec &z, csfield_ref_vec &w, int i, int j)
    {
      if (i == j) { // we are on the diagonal so invoke the diagonal reducer
        instantiate<ReducerDiagonal, MultiReduce, true>(a, b, c, x[0], y[0], x, y, z, w, result);
      } else { // we are on the diagonal so invoke the off-diagonal reducer
        instantiate<ReducerOffDiagonal, MultiReduce, true>(a, b, c, x[0], y[0], x, y, z, w, result);
      }
    }

    // This function does the outer product of dot products... in column major.
    // There's a function below called 'cDotProduct' that flips it to row major.
    template <template <typename ...> class reducer_diag,
              template <typename ...> class reducer_off, typename T>
    void multiReduce_recurse(std::vector<T> &result, csfield_ref_vec &x, csfield_ref_vec &y, csfield_ref_vec &z,
                             csfield_ref_vec &w, int i_idx, int j_idx, bool hermitian, uint2 tile_size)
    {
      if (y.size() > tile_size.y) { // if greater than max single-kernel size, split and recurse
        // Do the recurse first.
        auto result_ = std::make_pair( std::vector<T>((y.size() / 2) * x.size()),
                                       std::vector<T>(result.size() - (y.size() / 2) * x.size()) );
        auto y_ = bisect(y);
        multiReduce_recurse<reducer_diag, reducer_off>(result_.first, x, y_.first, z, w, i_idx, 2*j_idx+0, hermitian, tile_size);
        multiReduce_recurse<reducer_diag, reducer_off>(result_.second, x, y_.second, z, w, i_idx, 2*j_idx+1, hermitian, tile_size);

        result = join(result_);
      } else {
	// if at bottom of recursion, return if on lower left
        if (x.size() <= tile_size.x && is_valid_NXZ(x.size(), true) && hermitian) {
          if (j_idx < i_idx) { return; }
        }

        if (x.size() <= tile_size.x && is_valid_NXZ(x.size(), true)) { // problem fits, so do the computation
          std::vector<T> tmp_dot(x.size()*y.size());
          std::vector<T> a, b, c;

          multiReduce<reducer_diag, reducer_off>(tmp_dot, a, b, c, x, y, z, w, i_idx, j_idx);

          // perform the row-to-column-major transpose here.
          result = transpose(tmp_dot, x.size(), y.size());
        } else {
          // split the problem and recurse. Splitting in x requires
          // memory reshuffling (unless y = 1).

          auto result_ = std::make_pair( std::vector<T>((x.size() / 2) * y.size()),
                                         std::vector<T>(result.size() - (x.size() / 2) * y.size()) );
          auto x_ = bisect(x);
          auto z_ = bisect(z);
          auto w_ = bisect(w);

          multiReduce_recurse<reducer_diag, reducer_off>(result_.first, x_.first, y, z_.first, w_.first, 2*i_idx+0, j_idx, hermitian, tile_size);
          multiReduce_recurse<reducer_diag, reducer_off>(result_.second, x_.second, y, z_.second, w_.second, 2*i_idx+1, j_idx, hermitian, tile_size);

          result = join_row(result_, x.size() / 2, x.size() - x.size() / 2, y.size());
        }
      }
    }

    template <template <typename ...> class ReducerDiagonal,
              template <typename ...> class ReducerOffDiagonal, typename T>
    class TileSizeTune : public Tunable
    {
      std::vector<T> &result;
      csfield_ref_vec &x, &y, &z, &w;
      bool hermitian;
      bool Anorm;

      unsigned int sharedBytesPerThread() const { return 0; }
      unsigned int sharedBytesPerBlock(const TuneParam &) const { return 0; }

      int NYW_max;
      uint2 max_tile_size;

    public:
      TileSizeTune(std::vector<T> &result, csfield_ref_vec &x, csfield_ref_vec &y, csfield_ref_vec &z, csfield_ref_vec &w, bool hermitian, bool Anorm = false,
                   bool nested_policy = false) :
        result(result),
        x(x),
        y(y),
        z(z),
        w(w),
        hermitian(hermitian),
        Anorm(Anorm)
      {
        auto &x0 = x[0].get();
        auto &y0 = y[0].get();

        NYW_max = std::min(
          (y0.Precision() == QUDA_DOUBLE_PRECISION ?
           max_YW_size<ReducerDiagonal<device_reduce_t, double>>(x.size(), x0.Precision(), y0.Precision()) :
           max_YW_size<ReducerDiagonal<device_reduce_t, float>>(x.size(), x0.Precision(), y0.Precision())),
          (y0.Precision() == QUDA_DOUBLE_PRECISION ?
           max_YW_size<ReducerOffDiagonal<device_reduce_t, double>>(x.size(), x0.Precision(), y0.Precision()) :
           max_YW_size<ReducerOffDiagonal<device_reduce_t, float>>(x.size(), x0.Precision(), y0.Precision()))
                               );

        max_tile_size = make_uint2(1, 1);

        strcpy(aux, nested_policy ? "nested_policy," : "policy,");
        strcat(aux, x[0].get().AuxString());
      	strcat(aux, ",");
      	strcat(aux, y[0].get().AuxString());
        if (hermitian) strcat(aux, ",hermitian");
        if (Anorm) strcat(aux, ",Anorm");
	strcat(aux,",n=");
	char size[8];
	u64toa(size, x.size());
	strcat(aux,size);
	strcat(aux,",m=");
	u64toa(size, y.size());
	strcat(aux,size);
        u64toa(size, MAX_MULTI_BLAS_N);
        strcat(aux, ",multi-blas-n=");
        strcat(aux, size);

        char max_nyw_tile[8];
        u32toa(max_nyw_tile, max_n_batch_block_multi_reduce());
        strcat(aux, ",max_nyw_tile=");
        strcat(aux, max_nyw_tile);

        // before we do policy tuning we must ensure the kernel
        // constituents have been tuned since we can't do nested tuning
        // FIXME this will break if the kernels are destructive - which they aren't here
        if (!tuned()) {
          if (!nested_policy) disableProfileCount(); // purely for profiling reasons, don't want to profile tunings.

          // note the 1-d tuning is all redundant now that we call
          // multiReduce_recurse directly now for 1-d multi
          // reductions, but I'll keep this code here for now
          if (x.size() == 1) { // 1-d reduction

            max_tile_size = make_uint2(1, std::min(NYW_max, (int)y.size()));
            multiReduce_recurse<ReducerDiagonal, ReducerOffDiagonal>(result, x, y, z, w, 0, 0, hermitian, max_tile_size);

          } else if (y.size() == 1) { // 1-d reduction

            max_tile_size = make_uint2(std::min((size_t)max_NXZ_power2(true), x.size()), 1);
            multiReduce_recurse<ReducerDiagonal, ReducerOffDiagonal>(result, x, y, z, w, 0, 0, hermitian, max_tile_size);

          } else { // 2-d reduction

            // max_tile_size should be set to the largest power of 2,
            // since we have a requirement that the tile size is a
            // power of 2.
            // FIXME - we only do simple square tiling here
            max_tile_size = make_uint2(max_NXZ_power2(true), max_NXZ_power2(true));

            // Make sure constituents are tuned.
            for (unsigned int tile_size = 1;
                 tile_size <= max_tile_size.x && tile_size <= x.size() && (tile_size <= y.size() || y.size() == 1);
                 tile_size *= 2) {
              multiReduce_recurse<ReducerDiagonal, ReducerOffDiagonal>(result, x, y, z, w, 0, 0, hermitian, make_uint2(tile_size, tile_size));
            }

            // also test case using a single kernel if both dimensions are less than max
            if (is_valid_NXZ(x.size(), true) && y.size() <= (unsigned int)NYW_max) {
              multiReduce_recurse<ReducerDiagonal, ReducerOffDiagonal>(result, x, y, z, w, 0, 0, hermitian, make_uint2(x.size(), y.size()));
            }
          }

          if (!nested_policy) enableProfileCount();
          setPolicyTuning(true);
        }

        apply(device::get_default_stream());
      }

      virtual ~TileSizeTune() { setPolicyTuning(false); }

      void apply(const qudaStream_t &) {
        TuneParam tp = tuneLaunch(*this, getTuning(), getVerbosity());

        // tp.aux.x is where the tile size is stored. "tp" is the tuning struct.
        // it contains blocksize, grid size, etc. Since we're only tuning
        // a policy, we don't care about those sizes. That's why we only
        // tune "aux.x", which is the tile size.
        multiReduce_recurse<ReducerDiagonal, ReducerOffDiagonal>(result, x, y, z, w, 0, 0, hermitian, make_uint2(tp.aux.x, tp.aux.y));
      }

      // aux.x is the tile size
      bool advanceAux(TuneParam &param) const
      {
        // for 1-d reductions we don't do any tuning and just use the largest tile
        if (x.size() == 1 || y.size() == 1) {
          return false;
        } else { // 2-d reduction

          if ((unsigned int)(2 * param.aux.x) <= max_tile_size.x && (unsigned int)(2 * param.aux.y) <= max_tile_size.y
              && (unsigned int)(2 * param.aux.x) <= x.size() && (unsigned int)(2 * param.aux.y) <= y.size()) {
            // only tune powers of two
            param.aux.x *= 2;
            param.aux.y *= 2;
            return true;
          } else if (is_valid_NXZ(x.size(), true) && y.size() <= (size_t)NYW_max
                     && ((size_t)param.aux.x != x.size() || (size_t)param.aux.y != y.size())) {
            // we've run out of power of two tiles to try, but before
            // we finish, try a single kernel if it fits
            param.aux.x = x.size();
            param.aux.y = y.size();
            return true;
          } else {
            // reset to the beginning (which we'd need for multi-dimensional tuning)
            param.aux.x = 1;
            param.aux.y = 1;
            return false;
          }
        }
      }

      bool advanceTuneParam(TuneParam &param) const { return advanceAux(param); }

      void initTuneParam(TuneParam &param) const  {
        Tunable::initTuneParam(param);
        if (x.size() == 1 || y.size() == 1) {
          param.aux.x = max_tile_size.x;
          param.aux.y = max_tile_size.y;
        } else { // only do non-trivial tuning for 2-d reductions
          param.aux.x = 1;
          param.aux.y = 1;
        }
        param.aux.z = 0;
        param.aux.w = 0;
      }

      void defaultTuneParam(TuneParam &param) const  {
        Tunable::defaultTuneParam(param); // default is max tile size
        param.aux.x = max_tile_size.x;
        param.aux.y = max_tile_size.y;
        param.aux.z = 0;
        param.aux.w = 0;
      }

      TuneKey tuneKey() const {
        return TuneKey(x[0].get().VolString(), typeid(*this).name(), aux);
      }

      long long flops() const { return 0; } // FIXME
      long long bytes() const { return 0; } // FIXME

      void preTune() { } // FIXME - use write to determine what needs to be saved
      void postTune() { } // FIXME - use write to determine what needs to be saved
    };

    template <template <typename ...> class ReducerDiagonal,
              template <typename ...> class ReducerOffDiagonal, typename T>
    class TransposeTune : public Tunable
    {
      using TileTuner = TileSizeTune<ReducerDiagonal, ReducerOffDiagonal, T>;
      std::vector<T> &result;
      csfield_ref_vec &x, &y;
      bool hermitian;
      bool Anorm;

      unsigned int sharedBytesPerThread() const { return 0; }
      unsigned int sharedBytesPerBlock(const TuneParam &) const { return 0; }

    public:
      TransposeTune(std::vector<T> &result, csfield_ref_vec &x, csfield_ref_vec &y, bool hermitian, bool Anorm = false) :
        result(result),
        x(x),
        y(y),
        hermitian(hermitian),
        Anorm(Anorm)
      {
        strcpy(aux, "policy,");
        strcat(aux, x[0].get().AuxString());
        strcat(aux, ",");
        strcat(aux, y[0].get().AuxString());
        if (hermitian) strcat(aux, ",hermitian");
        if (Anorm) strcat(aux, ",Anorm");
        strcat(aux, ",n=");
        char size[8];
        u64toa(size, x.size());
        strcat(aux, size);
        strcat(aux, ",m=");
        u64toa(size, y.size());
        strcat(aux, size);
        u64toa(size, MAX_MULTI_BLAS_N);
        strcat(aux, ",multi-blas-n=");
        strcat(aux, size);

        char max_nyw_tile[8];
        u32toa(max_nyw_tile, max_n_batch_block_multi_reduce());
        strcat(aux, ",max_nyw_tile=");
        strcat(aux, max_nyw_tile);

        // before we do policy tuning we must ensure the kernel
        // constituents have been tuned since we can't do nested tuning
        if (!tuned()) {
          disableProfileCount(); // purely for profiling reasons, don't want to profile tunings.

          // note the 1-d tuning is all redundent now that we call
          // multiReduce_recurse directly now for 1-d multi
          // reductions, but I'll keep this code here for now
          if (x.size() == 1) {
            TileTuner tile(result, x, y, x, x, hermitian, Anorm, true);
          } else if (y.size() == 1) {
            TileTuner tile(result, y, x, y, y, hermitian, Anorm, true);
          } else {

            { // tune regular inner product
              TileTuner tile(result, x, y, x, x, hermitian, Anorm, true);
            }

            { // tune transpose inner product
              TileTuner tile(result, y, x, y, y, hermitian, Anorm, true);
            }
          }

          enableProfileCount();
          setPolicyTuning(true);
        }

        apply(device::get_default_stream());
      }

      virtual ~TransposeTune() { setPolicyTuning(false); }

      void apply(const qudaStream_t &)
      {
        TuneParam tp = tuneLaunch(*this, getTuning(), getVerbosity());

        if (tp.aux.x == 0) {
          TileTuner(result, x, y, x, x, hermitian, Anorm, true);
        } else if (tp.aux.x == 1) {
          std::vector<T> result_trans(x.size() * y.size());

          // swap (x<->y and w<-z> when doing transpose calculation)
          TileTuner(result_trans, y, x, y, y, hermitian, Anorm, true);

          // tranpose the result if we are doing the transpose calculation
          const auto xlen = x.size();
          const auto ylen = y.size();
          for (unsigned int j = 0; j < xlen; j++)
            for (unsigned int i = 0; i < ylen; i++) result[i * xlen + j] = conj(result_trans[j * ylen + i]);
        } else {
          errorQuda("Unexpected transpose parameter %d", static_cast<int>(tp.aux.x));
        }
      }

      bool advanceAux(TuneParam &param) const
      {
        if (x.size() == 1 || y.size() == 1) {
          return false;
        } else {
          if (param.aux.x == 0) {
            param.aux.x = 1;
            return true;
          } else {
            param.aux.x = 0;
            return false;
          }
        }
      }

      bool advanceTuneParam(TuneParam &param) const { return advanceAux(param); }

      void initTuneParam(TuneParam &param) const
      {
        Tunable::initTuneParam(param);
        if (x.size() == 1)
          param.aux = make_int4(0, 0, 0, 0);
        else if (y.size() == 1)
          param.aux = make_int4(1, 0, 0, 0);
        else
          param.aux = make_int4(0, 0, 0, 0); // default is not to transpose
      }

      void defaultTuneParam(TuneParam &param) const { initTuneParam(param); }

      TuneKey tuneKey() const { return TuneKey(x[0].get().VolString(), typeid(*this).name(), aux); }

      long long flops() const { return 0; } // FIXME
      long long bytes() const { return 0; } // FIXME

      void preTune() {}  // FIXME - use write to determine what needs to be saved
      void postTune() {} // FIXME - use write to determine what needs to be saved
    };

    void reDotProduct(std::vector<double> &result, csfield_ref_vec &&x, csfield_ref_vec &&y)
    {
      auto &x0 = x[0].get();
      auto &y0 = y[0].get();

      if (x.size() == 0 || y.size() == 0) errorQuda("vector.size() == 0");
<<<<<<< HEAD
      std::vector<double> result_tmp(x.size() * y.size(), 0.0);
=======
      std::vector<double> result_tmp(x.size() * y.size());
      for (unsigned int i = 0; i < x.size()*y.size(); i++) result_tmp[i] = 0.0;
>>>>>>> ad018cba

      if (x.size() == 1) {
        auto NYW_max = y0.Precision() == QUDA_DOUBLE_PRECISION ?
          max_YW_size<multiDot<device_reduce_t, double>>(x.size(), x0.Precision(), y0.Precision()) :
          max_YW_size<multiDot<device_reduce_t, float>>(x.size(), x0.Precision(), y0.Precision());

        // if fine-grid then we set max tile size to 32 to avoid unnecessary tuning
<<<<<<< HEAD
        uint2 max_tile_size = make_uint2(1, std::min( {NYW_max, (int)y.size(), x0.Ncolor() == 3 ? 32 : NYW_max} ));
        multiReduce_recurse<multiDot, multiDot>(result_tmp, x, y, x, x, 0, 0, false, max_tile_size);
      } else if (y.size() == 1 && x0.Precision() == y0.Precision()) {
=======
        uint2 max_tile_size = make_uint2(1, std::min( {NYW_max, (int)y.size(), x[0]->Ncolor() == 3 ? 32 : NYW_max} ));
        multiReduce_recurse<multiDot, multiDot>(result_tmp.data(), x, y, x, x, 0, 0, false, max_tile_size);
      } else if (y.size() == 1 && x[0]->Precision() == y[0]->Precision()) {
>>>>>>> ad018cba

        std::vector<double> result_trans(x.size() * y.size());

        // swap (x<->y and w<-z> when doing transpose calculation)
        auto NXZ_max = x0.Precision() == QUDA_DOUBLE_PRECISION ?
          max_YW_size<multiDot<device_reduce_t, double>>(y.size(), y0.Precision(), x0.Precision()) :
          max_YW_size<multiDot<device_reduce_t, float>>(y.size(), y0.Precision(), x0.Precision());

        // if fine-grid then we set max tile size to 32 to avoid unnecessary tuning
        uint2 max_tile_size = make_uint2(1, std::min( {NXZ_max, (int)x.size(), x0.Ncolor() == 3 ? 32 : NXZ_max} ));
        multiReduce_recurse<multiDot, multiDot>(result_trans, y, x, y, y, 0, 0, false, max_tile_size);

        // transpose the result if we are doing the transpose calculation
        const auto xlen = x.size();
        const auto ylen = y.size();
        for (unsigned int j = 0; j < xlen; j++)
          for (unsigned int i = 0; i < ylen; i++) result_tmp[i * xlen + j] = result_trans[j * ylen + i];

<<<<<<< HEAD
      } else if (x0.Precision() == y0.Precision()) {
        TransposeTune<multiDot, multiDot, double>(result_tmp, x, y, false);
=======
        delete[] result_trans;

      } else if (x[0]->Precision() == y[0]->Precision()) {
        TransposeTune<multiDot, multiDot, double>(result_tmp.data(), x, y, false);
>>>>>>> ad018cba
      } else {
        TileSizeTune<multiDot, multiDot, double>(result_tmp.data(), x, y, x, x, false);
      }

      // do a single multi-node reduction only once we have computed all local dot products
<<<<<<< HEAD
      const int Nreduce = x.size() * y.size();
      reduceDoubleArray(result_tmp.data(), Nreduce);
=======
      comm_allreduce_sum(result_tmp);
>>>>>>> ad018cba

      // multiReduce_recurse returns a column-major matrix.
      // To be consistent with the multi-blas functions, we should
      // switch this to row-major.
<<<<<<< HEAD
      result = transpose(result_tmp, y.size(), x.size());
=======
      const unsigned int xlen = x.size();
      const unsigned int ylen = y.size();
      for (unsigned int j = 0; j < xlen; j++)
        for (unsigned int i = 0; i < ylen; i++) result[j * ylen + i] = result_tmp[i * xlen + j];
>>>>>>> ad018cba
    }

    void cDotProduct(std::vector<Complex> &result, csfield_ref_vec &&x, csfield_ref_vec &&y)
    {
      auto &x0 = x[0].get();
      auto &y0 = y[0].get();

      if (x.size() == 0 || y.size() == 0) errorQuda("vector.size() == 0");
<<<<<<< HEAD
      std::vector<Complex> result_tmp(x.size() * y.size(), 0.0);
=======
      std::vector<Complex> result_tmp(x.size() * y.size());
      for (unsigned int i = 0; i < x.size() * y.size(); i++) result_tmp[i] = 0.0;
>>>>>>> ad018cba

      if (x.size() == 1) {
        auto NYW_max = y0.Precision() == QUDA_DOUBLE_PRECISION ?
          max_YW_size<multiCdot<device_reduce_t, double>>(x.size(), x0.Precision(), y0.Precision()) :
          max_YW_size<multiCdot<device_reduce_t, float>>(x.size(), x0.Precision(), y0.Precision());

        // if fine-grid then we set max tile size to 32 to avoid unnecessary tuning
<<<<<<< HEAD
        uint2 max_tile_size = make_uint2(1, std::min( {NYW_max, (int)y.size(), x0.Ncolor() == 3 ? 32 : NYW_max} ));
        multiReduce_recurse<multiCdot, multiCdot>(result_tmp, x, y, x, x, 0, 0, false, max_tile_size);
      } else if (y.size() == 1 && x0.Precision() == y0.Precision()) {
=======
        uint2 max_tile_size = make_uint2(1, std::min( {NYW_max, (int)y.size(), x[0]->Ncolor() == 3 ? 32 : NYW_max} ));
        multiReduce_recurse<multiCdot, multiCdot>(result_tmp.data(), x, y, x, x, 0, 0, false, max_tile_size);
      } else if (y.size() == 1 && x[0]->Precision() == y[0]->Precision()) {
>>>>>>> ad018cba

        std::vector<Complex> result_trans(x.size() * y.size());

        // swap (x<->y and w<-z> when doing transpose calculation)
        auto NXZ_max = x0.Precision() == QUDA_DOUBLE_PRECISION ?
          max_YW_size<multiCdot<device_reduce_t, double>>(y.size(), y0.Precision(), x0.Precision()) :
          max_YW_size<multiCdot<device_reduce_t, float>>(y.size(), y0.Precision(), x0.Precision());

        // if fine-grid then we set max tile size to 32 to avoid unnecessary tuning
        uint2 max_tile_size = make_uint2(1, std::min( {NXZ_max, (int)x.size(), x0.Ncolor() == 3 ? 32 : NXZ_max} ));
        multiReduce_recurse<multiCdot, multiCdot>(result_trans, y, x, y, y, 0, 0, false, max_tile_size);

        // transpose the result if we are doing the transpose calculation
        const auto xlen = x.size();
        const auto ylen = y.size();
        for (unsigned int j = 0; j < xlen; j++) {
          for (unsigned int i = 0; i < ylen; i++) result_tmp[i * xlen + j] = conj(result_trans[j * ylen + i]);
<<<<<<< HEAD
        }
      } else if (x0.Precision() == y0.Precision()) {
        TransposeTune<multiCdot, multiCdot, Complex>(result_tmp, x, y, false);
=======

        delete[] result_trans;

      } else if (x[0]->Precision() == y[0]->Precision()) {
        TransposeTune<multiCdot, multiCdot, Complex>(result_tmp.data(), x, y, false);
>>>>>>> ad018cba
      } else {
        TileSizeTune<multiCdot, multiCdot, Complex>(result_tmp.data(), x, y, x, x, false);
      }

      // do a single multi-node reduction only once we have computed all local dot products
<<<<<<< HEAD
      const int Nreduce = 2*x.size()*y.size();
      reduceDoubleArray(reinterpret_cast<double*>(result_tmp.data()), Nreduce);
=======
      comm_allreduce_sum(result_tmp);
>>>>>>> ad018cba

      // multiReduce_recurse returns a column-major matrix.
      // To be consistent with the multi-blas functions, we should
      // switch this to row-major.
<<<<<<< HEAD
      result = transpose(result_tmp, y.size(), x.size());
=======
      const unsigned int xlen = x.size();
      const unsigned int ylen = y.size();
      for (unsigned int j = 0; j < xlen; j++)
        for (unsigned int i = 0; i < ylen; i++)
          result[j*ylen+i] = result_tmp[i*xlen + j];
>>>>>>> ad018cba
    }

    void hDotProduct(std::vector<Complex> &result, csfield_ref_vec &&x, csfield_ref_vec &&y)
    {
      if (x.size() == 0 || y.size() == 0) errorQuda("vector.size() == 0");
      if (x.size() != y.size()) errorQuda("Cannot call Hermitian block dot product on non-square inputs");

<<<<<<< HEAD
      std::vector<Complex> result_tmp(x.size()*y.size(), 0.0);
      TileSizeTune<multiCdot, multiCdot, Complex>(result_tmp, x, y, x, x, true, false); // last false is b/c L2 norm

      // do a single multi-node reduction only once we have computed all local dot products
      const int Nreduce = 2*x.size()*y.size();
      reduceDoubleArray(reinterpret_cast<double*>(result_tmp.data()), Nreduce); // FIXME - optimize this for Hermiticity?
=======
      std::vector<Complex> result_tmp(x.size()*y.size());
      for (unsigned int i = 0; i < x.size()*y.size(); i++) result_tmp[i] = 0.0;

      TileSizeTune<multiCdot, multiCdot, Complex>(result_tmp.data(), x, y, x, x, true, false); // last false is b/c L2 norm

      // do a single multi-node reduction only once we have computed all local dot products
      comm_allreduce_sum(result_tmp); // FIXME - could optimize this for Hermiticity as well
>>>>>>> ad018cba

      // Switch from col-major to row-major
      const unsigned int xlen = x.size();
      const unsigned int ylen = y.size();
      for (unsigned int j = 0; j < xlen; j++) {
        for (unsigned int i = j; i < ylen; i++) {
          result[j*ylen+i] = result_tmp[i*xlen + j];
          result[i*ylen+j] = conj(result_tmp[i*xlen + j]);
	}
<<<<<<< HEAD
      }
=======
>>>>>>> ad018cba
    }

    // for (p, Ap) norms in CG which are Hermitian.
    void hDotProduct_Anorm(std::vector<Complex> &result, csfield_ref_vec &&x, csfield_ref_vec &&y)
    {
      if (x.size() == 0 || y.size() == 0) errorQuda("vector.size() == 0");
      if (x.size() != y.size()) errorQuda("Cannot call Hermitian block A-norm dot product on non-square inputs");

<<<<<<< HEAD
      std::vector<Complex> result_tmp(x.size()*y.size(), 0.0);
      TileSizeTune<multiCdot, multiCdot, Complex>(result_tmp, x, y, x, x, true, true); // last true is b/c A norm

      // do a single multi-node reduction only once we have computed all local dot products
      const int Nreduce = 2*x.size()*y.size();
      reduceDoubleArray(reinterpret_cast<double*>(result_tmp.data()), Nreduce); // FIXME - optimize this for Hermiticity?
=======
      std::vector<Complex> result_tmp(x.size()*y.size());
      for (unsigned int i = 0; i < x.size()*y.size(); i++) result_tmp[i] = 0.0;

      TileSizeTune<multiCdot, multiCdot, Complex>(result_tmp.data(), x, y, x, x, true, true); // last true is b/c A norm

      // do a single multi-node reduction only once we have computed all local dot products
      comm_allreduce_sum(result_tmp);
>>>>>>> ad018cba

      // Switch from col-major to row-major
      const unsigned int xlen = x.size();
      const unsigned int ylen = y.size();
      for (unsigned int j = 0; j < xlen; j++) {
        for (unsigned int i = j; i < ylen; i++) {
          result[j*ylen+i] = result_tmp[i*xlen + j];
          result[i*ylen+j] = conj(result_tmp[i*xlen + j]);
        }
<<<<<<< HEAD
      }
=======

>>>>>>> ad018cba
    }

    void reDotProduct(double *result, std::vector<ColorSpinorField*> &x, std::vector<ColorSpinorField*> &y)
    {
      std::vector<double> result_(x.size() * y.size());
      std::vector<std::reference_wrapper<ColorSpinorField>> x_;
      for (auto &xi : x) x_.push_back(*xi);
      std::vector<std::reference_wrapper<ColorSpinorField>> y_;
      for (auto &yi : y) y_.push_back(*yi);
      reDotProduct(result_, std::move(x_), std::move(y_));
      memcpy(result, result_.data(), x.size() * y.size() * sizeof(double));
    }

    void cDotProduct(Complex *result, std::vector<ColorSpinorField*> &x, std::vector<ColorSpinorField*> &y)
    {
      std::vector<Complex> result_(x.size() * y.size());
      std::vector<std::reference_wrapper<ColorSpinorField>> x_;
      for (auto &xi : x) x_.push_back(*xi);
      std::vector<std::reference_wrapper<ColorSpinorField>> y_;
      for (auto &yi : y) y_.push_back(*yi);
      cDotProduct(result_, std::move(x_), std::move(y_));
      memcpy(result, result_.data(), x.size() * y.size() * sizeof(Complex));
    }

    void hDotProduct(Complex *result, std::vector<ColorSpinorField*> &x, std::vector<ColorSpinorField*> &y)
    {
      std::vector<Complex> result_(x.size() * y.size());
      std::vector<std::reference_wrapper<ColorSpinorField>> x_;
      for (auto &xi : x) x_.push_back(*xi);
      std::vector<std::reference_wrapper<ColorSpinorField>> y_;
      for (auto &yi : y) y_.push_back(*yi);
      hDotProduct(result_, std::move(x_), std::move(y_));
      memcpy(result, result_.data(), x.size() * y.size() * sizeof(Complex));
    }

  } // namespace blas

} // namespace quda<|MERGE_RESOLUTION|>--- conflicted
+++ resolved
@@ -608,12 +608,7 @@
       auto &y0 = y[0].get();
 
       if (x.size() == 0 || y.size() == 0) errorQuda("vector.size() == 0");
-<<<<<<< HEAD
       std::vector<double> result_tmp(x.size() * y.size(), 0.0);
-=======
-      std::vector<double> result_tmp(x.size() * y.size());
-      for (unsigned int i = 0; i < x.size()*y.size(); i++) result_tmp[i] = 0.0;
->>>>>>> ad018cba
 
       if (x.size() == 1) {
         auto NYW_max = y0.Precision() == QUDA_DOUBLE_PRECISION ?
@@ -621,15 +616,9 @@
           max_YW_size<multiDot<device_reduce_t, float>>(x.size(), x0.Precision(), y0.Precision());
 
         // if fine-grid then we set max tile size to 32 to avoid unnecessary tuning
-<<<<<<< HEAD
         uint2 max_tile_size = make_uint2(1, std::min( {NYW_max, (int)y.size(), x0.Ncolor() == 3 ? 32 : NYW_max} ));
         multiReduce_recurse<multiDot, multiDot>(result_tmp, x, y, x, x, 0, 0, false, max_tile_size);
       } else if (y.size() == 1 && x0.Precision() == y0.Precision()) {
-=======
-        uint2 max_tile_size = make_uint2(1, std::min( {NYW_max, (int)y.size(), x[0]->Ncolor() == 3 ? 32 : NYW_max} ));
-        multiReduce_recurse<multiDot, multiDot>(result_tmp.data(), x, y, x, x, 0, 0, false, max_tile_size);
-      } else if (y.size() == 1 && x[0]->Precision() == y[0]->Precision()) {
->>>>>>> ad018cba
 
         std::vector<double> result_trans(x.size() * y.size());
 
@@ -648,38 +637,19 @@
         for (unsigned int j = 0; j < xlen; j++)
           for (unsigned int i = 0; i < ylen; i++) result_tmp[i * xlen + j] = result_trans[j * ylen + i];
 
-<<<<<<< HEAD
       } else if (x0.Precision() == y0.Precision()) {
         TransposeTune<multiDot, multiDot, double>(result_tmp, x, y, false);
-=======
-        delete[] result_trans;
-
-      } else if (x[0]->Precision() == y[0]->Precision()) {
-        TransposeTune<multiDot, multiDot, double>(result_tmp.data(), x, y, false);
->>>>>>> ad018cba
       } else {
-        TileSizeTune<multiDot, multiDot, double>(result_tmp.data(), x, y, x, x, false);
+        TileSizeTune<multiDot, multiDot, double>(result_tmp, x, y, x, x, false);
       }
 
       // do a single multi-node reduction only once we have computed all local dot products
-<<<<<<< HEAD
-      const int Nreduce = x.size() * y.size();
-      reduceDoubleArray(result_tmp.data(), Nreduce);
-=======
       comm_allreduce_sum(result_tmp);
->>>>>>> ad018cba
 
       // multiReduce_recurse returns a column-major matrix.
       // To be consistent with the multi-blas functions, we should
       // switch this to row-major.
-<<<<<<< HEAD
       result = transpose(result_tmp, y.size(), x.size());
-=======
-      const unsigned int xlen = x.size();
-      const unsigned int ylen = y.size();
-      for (unsigned int j = 0; j < xlen; j++)
-        for (unsigned int i = 0; i < ylen; i++) result[j * ylen + i] = result_tmp[i * xlen + j];
->>>>>>> ad018cba
     }
 
     void cDotProduct(std::vector<Complex> &result, csfield_ref_vec &&x, csfield_ref_vec &&y)
@@ -688,12 +658,7 @@
       auto &y0 = y[0].get();
 
       if (x.size() == 0 || y.size() == 0) errorQuda("vector.size() == 0");
-<<<<<<< HEAD
       std::vector<Complex> result_tmp(x.size() * y.size(), 0.0);
-=======
-      std::vector<Complex> result_tmp(x.size() * y.size());
-      for (unsigned int i = 0; i < x.size() * y.size(); i++) result_tmp[i] = 0.0;
->>>>>>> ad018cba
 
       if (x.size() == 1) {
         auto NYW_max = y0.Precision() == QUDA_DOUBLE_PRECISION ?
@@ -701,15 +666,9 @@
           max_YW_size<multiCdot<device_reduce_t, float>>(x.size(), x0.Precision(), y0.Precision());
 
         // if fine-grid then we set max tile size to 32 to avoid unnecessary tuning
-<<<<<<< HEAD
         uint2 max_tile_size = make_uint2(1, std::min( {NYW_max, (int)y.size(), x0.Ncolor() == 3 ? 32 : NYW_max} ));
         multiReduce_recurse<multiCdot, multiCdot>(result_tmp, x, y, x, x, 0, 0, false, max_tile_size);
       } else if (y.size() == 1 && x0.Precision() == y0.Precision()) {
-=======
-        uint2 max_tile_size = make_uint2(1, std::min( {NYW_max, (int)y.size(), x[0]->Ncolor() == 3 ? 32 : NYW_max} ));
-        multiReduce_recurse<multiCdot, multiCdot>(result_tmp.data(), x, y, x, x, 0, 0, false, max_tile_size);
-      } else if (y.size() == 1 && x[0]->Precision() == y[0]->Precision()) {
->>>>>>> ad018cba
 
         std::vector<Complex> result_trans(x.size() * y.size());
 
@@ -727,41 +686,20 @@
         const auto ylen = y.size();
         for (unsigned int j = 0; j < xlen; j++) {
           for (unsigned int i = 0; i < ylen; i++) result_tmp[i * xlen + j] = conj(result_trans[j * ylen + i]);
-<<<<<<< HEAD
         }
       } else if (x0.Precision() == y0.Precision()) {
         TransposeTune<multiCdot, multiCdot, Complex>(result_tmp, x, y, false);
-=======
-
-        delete[] result_trans;
-
-      } else if (x[0]->Precision() == y[0]->Precision()) {
-        TransposeTune<multiCdot, multiCdot, Complex>(result_tmp.data(), x, y, false);
->>>>>>> ad018cba
       } else {
-        TileSizeTune<multiCdot, multiCdot, Complex>(result_tmp.data(), x, y, x, x, false);
+        TileSizeTune<multiCdot, multiCdot, Complex>(result_tmp, x, y, x, x, false);
       }
 
       // do a single multi-node reduction only once we have computed all local dot products
-<<<<<<< HEAD
-      const int Nreduce = 2*x.size()*y.size();
-      reduceDoubleArray(reinterpret_cast<double*>(result_tmp.data()), Nreduce);
-=======
       comm_allreduce_sum(result_tmp);
->>>>>>> ad018cba
 
       // multiReduce_recurse returns a column-major matrix.
       // To be consistent with the multi-blas functions, we should
       // switch this to row-major.
-<<<<<<< HEAD
       result = transpose(result_tmp, y.size(), x.size());
-=======
-      const unsigned int xlen = x.size();
-      const unsigned int ylen = y.size();
-      for (unsigned int j = 0; j < xlen; j++)
-        for (unsigned int i = 0; i < ylen; i++)
-          result[j*ylen+i] = result_tmp[i*xlen + j];
->>>>>>> ad018cba
     }
 
     void hDotProduct(std::vector<Complex> &result, csfield_ref_vec &&x, csfield_ref_vec &&y)
@@ -769,22 +707,11 @@
       if (x.size() == 0 || y.size() == 0) errorQuda("vector.size() == 0");
       if (x.size() != y.size()) errorQuda("Cannot call Hermitian block dot product on non-square inputs");
 
-<<<<<<< HEAD
       std::vector<Complex> result_tmp(x.size()*y.size(), 0.0);
       TileSizeTune<multiCdot, multiCdot, Complex>(result_tmp, x, y, x, x, true, false); // last false is b/c L2 norm
 
       // do a single multi-node reduction only once we have computed all local dot products
-      const int Nreduce = 2*x.size()*y.size();
-      reduceDoubleArray(reinterpret_cast<double*>(result_tmp.data()), Nreduce); // FIXME - optimize this for Hermiticity?
-=======
-      std::vector<Complex> result_tmp(x.size()*y.size());
-      for (unsigned int i = 0; i < x.size()*y.size(); i++) result_tmp[i] = 0.0;
-
-      TileSizeTune<multiCdot, multiCdot, Complex>(result_tmp.data(), x, y, x, x, true, false); // last false is b/c L2 norm
-
-      // do a single multi-node reduction only once we have computed all local dot products
       comm_allreduce_sum(result_tmp); // FIXME - could optimize this for Hermiticity as well
->>>>>>> ad018cba
 
       // Switch from col-major to row-major
       const unsigned int xlen = x.size();
@@ -794,10 +721,7 @@
           result[j*ylen+i] = result_tmp[i*xlen + j];
           result[i*ylen+j] = conj(result_tmp[i*xlen + j]);
 	}
-<<<<<<< HEAD
-      }
-=======
->>>>>>> ad018cba
+      }
     }
 
     // for (p, Ap) norms in CG which are Hermitian.
@@ -806,22 +730,11 @@
       if (x.size() == 0 || y.size() == 0) errorQuda("vector.size() == 0");
       if (x.size() != y.size()) errorQuda("Cannot call Hermitian block A-norm dot product on non-square inputs");
 
-<<<<<<< HEAD
       std::vector<Complex> result_tmp(x.size()*y.size(), 0.0);
       TileSizeTune<multiCdot, multiCdot, Complex>(result_tmp, x, y, x, x, true, true); // last true is b/c A norm
 
       // do a single multi-node reduction only once we have computed all local dot products
-      const int Nreduce = 2*x.size()*y.size();
-      reduceDoubleArray(reinterpret_cast<double*>(result_tmp.data()), Nreduce); // FIXME - optimize this for Hermiticity?
-=======
-      std::vector<Complex> result_tmp(x.size()*y.size());
-      for (unsigned int i = 0; i < x.size()*y.size(); i++) result_tmp[i] = 0.0;
-
-      TileSizeTune<multiCdot, multiCdot, Complex>(result_tmp.data(), x, y, x, x, true, true); // last true is b/c A norm
-
-      // do a single multi-node reduction only once we have computed all local dot products
       comm_allreduce_sum(result_tmp);
->>>>>>> ad018cba
 
       // Switch from col-major to row-major
       const unsigned int xlen = x.size();
@@ -831,11 +744,7 @@
           result[j*ylen+i] = result_tmp[i*xlen + j];
           result[i*ylen+j] = conj(result_tmp[i*xlen + j]);
         }
-<<<<<<< HEAD
-      }
-=======
-
->>>>>>> ad018cba
+      }
     }
 
     void reDotProduct(double *result, std::vector<ColorSpinorField*> &x, std::vector<ColorSpinorField*> &y)
