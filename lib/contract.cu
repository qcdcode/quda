--- conflicted
+++ resolved
@@ -19,10 +19,7 @@
     const QudaContractType cType;
     const int *const source_position;
     const int *const mom_mode;
-<<<<<<< HEAD
     const QudaFFTSymmType *const fft_type;
-=======
->>>>>>> f35a5352
     const size_t s1;
     const size_t b1;
     
@@ -31,26 +28,16 @@
 		      std::vector<Complex> &result_global,
 		      const QudaContractType cType,
 		      const int *const source_position,
-<<<<<<< HEAD
 		      const int *const mom_mode, const QudaFFTSymmType *const fft_type,
 		      const size_t s1, const size_t b1) :
       TunableMultiReduction(x, x.X()[cType == QUDA_CONTRACT_TYPE_DR_FT_Z || cType == QUDA_CONTRACT_TYPE_OPEN_SUM_Z ? 2 : 3]),
-=======
-		      const int *const mom_mode,
-		      const size_t s1, const size_t b1) :
-      TunableMultiReduction(x, x.X()[cType == QUDA_CONTRACT_TYPE_DR_FT_Z ||
-				     cType == QUDA_CONTRACT_TYPE_OPEN_SUM_Z ? 2 : 3]),
->>>>>>> f35a5352
       x(x),
       y(y),
       result_global(result_global),
       cType(cType),
       source_position(source_position),
       mom_mode(mom_mode),
-<<<<<<< HEAD
       fft_type(fft_type),
-=======
->>>>>>> f35a5352
       s1(s1),
       b1(b1)
     {
@@ -59,10 +46,7 @@
       case QUDA_CONTRACT_TYPE_OPEN_SUM_Z: strcat(aux, "open-sum-z,"); break;
       case QUDA_CONTRACT_TYPE_DR_FT_T: strcat(aux, "degrand-rossi-ft-t,"); break;
       case QUDA_CONTRACT_TYPE_DR_FT_Z: strcat(aux, "degrand-rossi-ft-z,"); break;
-<<<<<<< HEAD
       case QUDA_CONTRACT_TYPE_STAGGERED_FT_T: strcat(aux, "staggered-ft-t,"); break;
-=======
->>>>>>> f35a5352
       default: errorQuda("Unexpected contraction type %d", cType);
       }
       apply(device::get_default_stream());
@@ -72,92 +56,52 @@
     {
       TuneParam tp = tuneLaunch(*this, getTuning(), getVerbosity());
 
-<<<<<<< HEAD
-      int reduction_dim = cType == QUDA_CONTRACT_TYPE_DR_FT_Z ? 2 : 3; // only z-dir type is QUDA_CONTRACT_TYPE_DR_FT_Z
-      
-      const int nSpinSq = x.Nspin()*x.Nspin();
-      
-      const int max_contract_results_ = cType == QUDA_CONTRACT_TYPE_STAGGERED_FT_T ? 1 : max_contract_results;
-           
-      std::vector<double> result_local(2*max_contract_results_ * x.X()[reduction_dim]);
-      
-      // Zero out the local results.
-      if(!activeTuning()) {
-	for(int i = 0; i < max_contract_results_ * x.X()[reduction_dim]; i++) {
-	  result_local[2*i] = 0.0;
-	  result_local[2*i+1] = 0.0;
-	}
-      }
-
-      // Pass the integer value of the redection dim as a template arg
-      switch(cType) {
-      case QUDA_CONTRACT_TYPE_DR_FT_T:
-	{
-	  constexpr int nSpin  = 4;
-	  constexpr int ft_dir = 3;
-	  ContractionSummedArg<Float, nColor, nSpin, ft_dir> arg(x, y, source_position, mom_mode, fft_type, s1, b1);
-	  launch<DegrandRossiContractFT, double, comm_reduce_null<double>>(result_local, tp, stream, arg);
-	}
-	break;
-      case QUDA_CONTRACT_TYPE_DR_FT_Z:
-	{
-	  constexpr int nSpin  = 4;
-	  constexpr int ft_dir = 2;
-	  ContractionSummedArg<Float, nColor, nSpin, ft_dir> arg(x, y, source_position, mom_mode, fft_type, s1, b1);
-	  launch<DegrandRossiContractFT, double, comm_reduce_null<double>>(result_local, tp, stream, arg);
-	}
-	break;
-      case QUDA_CONTRACT_TYPE_STAGGERED_FT_T:
-	{
-	  constexpr int nSpin  = 1;
-	  constexpr int ft_dir = 3;
-	  ContractionSummedArg<Float, nColor, nSpin, ft_dir, staggered_contract_array> arg(x, y, source_position, mom_mode, fft_type, s1, b1);
-	  launch<StaggeredContractFT, double, comm_reduce_null<double>>(result_local, tp, stream, arg);
-	}
-	break;
-      default:
-=======
       int reduction_dim = 3;
       const int nSpinSq = x.Nspin()*x.Nspin();
       
       if (cType == QUDA_CONTRACT_TYPE_DR_FT_Z) reduction_dim = 2;      
       std::vector<double> result_local(2*nSpinSq * x.X()[reduction_dim], 0.0);      
       
-      // Pass the integer value of the reduction dim as a template arg
-      if (cType == QUDA_CONTRACT_TYPE_DR_FT_T) {
-	ContractionSummedArg<Float, nColor, 3> arg(x, y, source_position, mom_mode, s1, b1);
-	launch<DegrandRossiContractFT>(result_local, tp, stream, arg);
-      } else if(cType == QUDA_CONTRACT_TYPE_DR_FT_Z) {
-	ContractionSummedArg<Float, nColor, 2> arg(x, y, source_position, mom_mode, s1, b1);
-	launch<DegrandRossiContractFT>(result_local, tp, stream, arg);
-      } else {
->>>>>>> f35a5352
+      // Pass the integer value of the redection dim as a template arg
+      switch(cType) {
+      case QUDA_CONTRACT_TYPE_DR_FT_T:
+	{
+	  constexpr int nSpin  = 4;
+	  constexpr int ft_dir = 3;
+	  ContractionSummedArg<Float, nColor, nSpin, ft_dir> arg(x, y, source_position, mom_mode, fft_type, s1, b1);
+	  launch<DegrandRossiContractFT>(result_local, tp, stream, arg);
+	}
+	break;
+      case QUDA_CONTRACT_TYPE_DR_FT_Z:
+	{
+	  constexpr int nSpin  = 4;
+	  constexpr int ft_dir = 2;
+	  ContractionSummedArg<Float, nColor, nSpin, ft_dir> arg(x, y, source_position, mom_mode, fft_type, s1, b1);
+	  launch<DegrandRossiContractFT>(result_local, tp, stream, arg);
+	}
+	break;
+      case QUDA_CONTRACT_TYPE_STAGGERED_FT_T:
+	{
+	  constexpr int nSpin  = 1;
+	  constexpr int ft_dir = 3;
+	  ContractionSummedArg<Float, nColor, nSpin, ft_dir, staggered_spinor_array> arg(x, y, source_position, mom_mode, fft_type, s1, b1);
+	  launch<StaggeredContractFT>(result_local, tp, stream, arg);
+	}
+	break;
+      default:
 	errorQuda("Unexpected contraction type %d", cType);
       }
 
       // Copy results back to host array
       if(!activeTuning()) {
-<<<<<<< HEAD
-	for(int i = 0; i < max_contract_results_ * x.X()[reduction_dim]; i++) {
-	  result_global[max_contract_results_ * comm_coord(reduction_dim) * x.X()[reduction_dim] + i].real(result_local[2*i]);
-	  result_global[max_contract_results_ * comm_coord(reduction_dim) * x.X()[reduction_dim] + i].imag(result_local[2*i+1]);
-	}
-      }
-    }
-    
-    long long flops() const //DMH: Restore const qualifier for warning suppression
-=======
 	for(int i=0; i<nSpinSq * x.X()[reduction_dim]; i++) {
 	  result_global[nSpinSq * x.X()[reduction_dim] * comm_coord(reduction_dim) + i].real(result_local[2*i]);
 	  result_global[nSpinSq * x.X()[reduction_dim] * comm_coord(reduction_dim) + i].imag(result_local[2*i+1]);
 	}
       }
-
-      
     }
     
-    long long flops() const
->>>>>>> f35a5352
+    long long flops() const //DMH: Restore const qualifier for warning suppression
     {
       return ((x.Nspin() * x.Nspin() * x.Ncolor() * 6ll) + (x.Nspin() * x.Nspin() * (x.Nspin() + x.Nspin()*x.Ncolor()))) * x.Volume();
     }
@@ -172,7 +116,6 @@
   void contractSummedQuda(const ColorSpinorField &x, const ColorSpinorField &y,
 			  std::vector<Complex> &result_global,
 			  const QudaContractType cType,
-<<<<<<< HEAD
 			  const int *const source_position,
 			  const int *const mom_mode, const QudaFFTSymmType *const fft_type,
 			  const size_t s1, const size_t b1)
@@ -193,28 +136,11 @@
     if (x.Ncolor() != 3 || y.Ncolor() != 3) errorQuda("Unexpected number of colors x=%d y=%d", x.Ncolor(), y.Ncolor());
 
     instantiate<ContractionSummed>(x, y, result_global, cType, source_position, mom_mode, fft_type, s1, b1);
-=======
-			  const int *const source_position, const int *const mom_mode,
-			  const size_t s1, const size_t b1)
-  {
-    checkPrecision(x, y);
-    
-    if (x.GammaBasis() != QUDA_DEGRAND_ROSSI_GAMMA_BASIS || y.GammaBasis() != QUDA_DEGRAND_ROSSI_GAMMA_BASIS)
-      errorQuda("Unexpected gamma basis x=%d y=%d", x.GammaBasis(), y.GammaBasis());
-    if (x.Ncolor() != 3 || y.Ncolor() != 3) errorQuda("Unexpected number of colors x=%d y=%d", x.Ncolor(), y.Ncolor());
-    if (x.Nspin() != 4 || y.Nspin() != 4) errorQuda("Unexpected number of spins x=%d y=%d", x.Nspin(), y.Nspin());
-    
-    instantiate<ContractionSummed>(x, y, result_global, cType, source_position, mom_mode, s1, b1);
->>>>>>> f35a5352
   }
 #else
   void contractSummedQuda(const ColorSpinorField &, const ColorSpinorField &,
 			  std::vector<Complex> &, const QudaContractType,
-<<<<<<< HEAD
 			  const int *const, const int *const,  const QudaFFTSymmType *const,
-=======
-			  const int *const, const int *const,
->>>>>>> f35a5352
 			  const size_t, const size_t)
   {
     errorQuda("Contraction code has not been built");
