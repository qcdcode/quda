#include <stdlib.h>
#include <stdio.h>
#include <typeinfo>
#include <string.h>
#include <iostream>

#include <color_spinor_field.h>
#include <blas_quda.h>
#include <dslash_quda.h>

int zeroCopy = 0;

namespace quda {

  cudaColorSpinorField::cudaColorSpinorField(const ColorSpinorParam &param) : 
    ColorSpinorField(param), alloc(false), init(true), texInit(false),
    ghostTexInit(false), ghost_field_tex{nullptr,nullptr,nullptr,nullptr}, bufferMessageHandler(0)
  {
    // this must come before create
    if (param.create == QUDA_REFERENCE_FIELD_CREATE) {
      v = param.v;
      norm = param.norm;
    }

    create(param.create);

    if  (param.create == QUDA_NULL_FIELD_CREATE) {
      // do nothing
    } else if (param.create == QUDA_ZERO_FIELD_CREATE) {
      zero();
    } else if (param.create == QUDA_REFERENCE_FIELD_CREATE) {
      // do nothing
    } else if (param.create == QUDA_COPY_FIELD_CREATE) {
      errorQuda("not implemented");
    }
  }

  cudaColorSpinorField::cudaColorSpinorField(const cudaColorSpinorField &src) : 
    ColorSpinorField(src), alloc(false), init(true), texInit(false),
    ghostTexInit(false), ghost_field_tex{nullptr,nullptr,nullptr,nullptr}, bufferMessageHandler(0)
  {
    create(QUDA_COPY_FIELD_CREATE);
    copySpinorField(src);
  }

  // creates a copy of src, any differences defined in param
  cudaColorSpinorField::cudaColorSpinorField(const ColorSpinorField &src, 
					     const ColorSpinorParam &param) :
    ColorSpinorField(src), alloc(false), init(true), texInit(false),
    ghostTexInit(false), ghost_field_tex{nullptr,nullptr,nullptr,nullptr}, bufferMessageHandler(0)
  {
    // can only overide if we are not using a reference or parity special case
    if (param.create != QUDA_REFERENCE_FIELD_CREATE || 
	(param.create == QUDA_REFERENCE_FIELD_CREATE && 
	 src.SiteSubset() == QUDA_FULL_SITE_SUBSET && 
	 param.siteSubset == QUDA_PARITY_SITE_SUBSET && 
	 typeid(src) == typeid(cudaColorSpinorField) ) || 
         (param.create == QUDA_REFERENCE_FIELD_CREATE && (param.is_composite || param.is_component))) {
      reset(param);
    } else {
      errorQuda("Undefined behaviour"); // else silent bug possible?
    }

    // This must be set before create is called
    if (param.create == QUDA_REFERENCE_FIELD_CREATE) {
      if (typeid(src) == typeid(cudaColorSpinorField)) {
	v = (void*)src.V();
	norm = (void*)src.Norm();
      } else {
	errorQuda("Cannot reference a non-cuda field");
      }

      if (composite_descr.is_component && !(src.SiteSubset() == QUDA_FULL_SITE_SUBSET && this->SiteSubset() == QUDA_PARITY_SITE_SUBSET)) 
      {//setup eigenvector form the set
        v    = (void*)((char*)v    + composite_descr.id*bytes);         
        norm = (void*)((char*)norm + composite_descr.id*norm_bytes);         
      }
    }

    create(param.create);

    if (param.create == QUDA_NULL_FIELD_CREATE) {
      // do nothing
    } else if (param.create == QUDA_ZERO_FIELD_CREATE) {
      zero();
    } else if (param.create == QUDA_COPY_FIELD_CREATE) {
      copySpinorField(src);
    } else if (param.create == QUDA_REFERENCE_FIELD_CREATE) {
      // do nothing
    } else {
      errorQuda("CreateType %d not implemented", param.create);
    }

  }

  cudaColorSpinorField::cudaColorSpinorField(const ColorSpinorField &src) 
    : ColorSpinorField(src), alloc(false), init(true), texInit(false),
      ghostTexInit(false), ghost_field_tex{nullptr,nullptr,nullptr,nullptr}, bufferMessageHandler(0)
  {
    create(QUDA_COPY_FIELD_CREATE);
    copySpinorField(src);
  }

  ColorSpinorField& cudaColorSpinorField::operator=(const ColorSpinorField &src) {
    if (typeid(src) == typeid(cudaColorSpinorField)) {
      *this = (dynamic_cast<const cudaColorSpinorField&>(src));
    } else if (typeid(src) == typeid(cpuColorSpinorField)) {
      *this = (dynamic_cast<const cpuColorSpinorField&>(src));
    } else {
      errorQuda("Unknown input ColorSpinorField %s", typeid(src).name());
    }
    return *this;
  }

  cudaColorSpinorField& cudaColorSpinorField::operator=(const cudaColorSpinorField &src) {
    if (&src != this) {
      // keep current attributes unless unset
      if (!ColorSpinorField::init) { // note this will turn a reference field into a regular field
	destroy();
	destroyComms(); // not sure if this necessary
	ColorSpinorField::operator=(src);
	create(QUDA_COPY_FIELD_CREATE);
      }
      copySpinorField(src);
    }
    return *this;
  }

  cudaColorSpinorField& cudaColorSpinorField::operator=(const cpuColorSpinorField &src) {
    // keep current attributes unless unset
    if (!ColorSpinorField::init) { // note this will turn a reference field into a regular field
      destroy();
      ColorSpinorField::operator=(src);
      create(QUDA_COPY_FIELD_CREATE);
    }
    loadSpinorField(src);
    return *this;
  }

  cudaColorSpinorField::~cudaColorSpinorField() {
    destroyComms();
    destroy();
  }

  void cudaColorSpinorField::create(const QudaFieldCreate create) {

    if (siteSubset == QUDA_FULL_SITE_SUBSET && siteOrder != QUDA_EVEN_ODD_SITE_ORDER) {
      errorQuda("Subset not implemented");
    }

    if (create != QUDA_REFERENCE_FIELD_CREATE) {
      switch(mem_type) {
      case QUDA_MEMORY_DEVICE:
	v = pool_device_malloc(bytes);
	if (precision == QUDA_HALF_PRECISION) norm = pool_device_malloc(norm_bytes);
	break;
      case QUDA_MEMORY_MAPPED:
	v_h = mapped_malloc(bytes);
	cudaHostGetDevicePointer(&v, v_h, 0); // set the matching device pointer
	if (precision == QUDA_HALF_PRECISION) {
	  norm_h = mapped_malloc(norm_bytes);
	  cudaHostGetDevicePointer(&norm, norm_h, 0); // set the matching device pointer
	}
	break;
      default:
	errorQuda("Unsupported memory type %d", mem_type);
      }
      alloc = true;
    }

    if (siteSubset == QUDA_FULL_SITE_SUBSET) {
      if(composite_descr.is_composite && (create != QUDA_REFERENCE_FIELD_CREATE)) {
	if(composite_descr.dim <= 0) errorQuda("\nComposite size is not defined\n");
	  
        ColorSpinorParam param;
        param.siteSubset = QUDA_FULL_SITE_SUBSET;
        param.nDim = nDim;
        memcpy(param.x, x, nDim*sizeof(int));
        param.create = QUDA_REFERENCE_FIELD_CREATE;
        param.v = v;
        param.norm = norm;
        param.is_composite   = false;
        param.composite_dim  = 0;
        param.is_component = true;
	param.mem_type = mem_type;

        components.reserve(composite_descr.dim);
        for(int cid = 0; cid < composite_descr.dim; cid++) {
	  param.component_id = cid;
	  components.push_back(new cudaColorSpinorField(*this, param));
        }
      } else {
        // create the associated even and odd subsets
        ColorSpinorParam param;
        param.siteSubset = QUDA_PARITY_SITE_SUBSET;
        param.nDim = nDim;
        memcpy(param.x, x, nDim*sizeof(int));
        param.x[0] /= 2; // set single parity dimensions
        param.create = QUDA_REFERENCE_FIELD_CREATE;
        param.v = v;
        param.norm = norm;
        param.is_composite  = false;
        param.composite_dim = 0;
        param.is_component  = composite_descr.is_component;
        param.component_id  = composite_descr.id;
	param.mem_type = mem_type;

        even = new cudaColorSpinorField(*this, param);
        odd = new cudaColorSpinorField(*this, param);

        // need this hackery for the moment (need to locate the odd pointers half way into the full field)
        (dynamic_cast<cudaColorSpinorField*>(odd))->v = (void*)((char*)v + bytes/2);
        if (precision == QUDA_HALF_PRECISION) 
	  (dynamic_cast<cudaColorSpinorField*>(odd))->norm = (void*)((char*)norm + norm_bytes/2);

#ifdef USE_TEXTURE_OBJECTS
        dynamic_cast<cudaColorSpinorField*>(even)->destroyTexObject();
        dynamic_cast<cudaColorSpinorField*>(even)->createTexObject();
        dynamic_cast<cudaColorSpinorField*>(odd)->destroyTexObject();
        dynamic_cast<cudaColorSpinorField*>(odd)->createTexObject();
#endif
      }
    } else { //siteSubset == QUDA_PARITY_SITE_SUBSET

      //! setup an object for selected eigenvector (the 1st one as a default):
      if (composite_descr.is_composite && (create != QUDA_REFERENCE_FIELD_CREATE)) 
      {
         if(composite_descr.dim <= 0) errorQuda("\nComposite size is not defined\n");
         //if(bytes > 1811939328) warningQuda("\nCUDA API probably won't be able to create texture object for the eigenvector set... Object size is : %u bytes\n", bytes);
         if (getVerbosity() == QUDA_DEBUG_VERBOSE) printfQuda("\nEigenvector set constructor...\n");
         // create the associated even and odd subsets
         ColorSpinorParam param;
         param.siteSubset = QUDA_PARITY_SITE_SUBSET;
         param.nDim = nDim;
         memcpy(param.x, x, nDim*sizeof(int));
         param.create = QUDA_REFERENCE_FIELD_CREATE;
         param.v = v;
         param.norm = norm;
         param.is_composite   = false;
         param.composite_dim  = 0;
         param.is_component = true;
	 param.mem_type = mem_type;

         //reserve eigvector set
         components.reserve(composite_descr.dim);
         //setup volume, [real_]length and stride for a single eigenvector
         for(int cid = 0; cid < composite_descr.dim; cid++)
         {
            param.component_id = cid;
            components.push_back(new cudaColorSpinorField(*this, param));

#ifdef USE_TEXTURE_OBJECTS //(a lot of texture objects...)
            dynamic_cast<cudaColorSpinorField*>(components[cid])->destroyTexObject();
            dynamic_cast<cudaColorSpinorField*>(components[cid])->createTexObject();
#endif
         }
      }
    }

    if (create != QUDA_REFERENCE_FIELD_CREATE) {
      if (siteSubset != QUDA_FULL_SITE_SUBSET) {
	zeroPad();
      } else if(!composite_descr.is_composite) {
	(dynamic_cast<cudaColorSpinorField*>(even))->zeroPad();
	(dynamic_cast<cudaColorSpinorField*>(odd))->zeroPad();
      } else { //temporary hack for the full spinor field sets, manual zeroPad for each component:
	for(int cid = 0; cid < composite_descr.dim; cid++) {
	  (dynamic_cast<cudaColorSpinorField&>(components[cid]->Even())).zeroPad();
	  (dynamic_cast<cudaColorSpinorField&>(components[cid]->Odd())).zeroPad();
	}
      }
    }

#ifdef USE_TEXTURE_OBJECTS
    if (!composite_descr.is_composite || composite_descr.is_component)
      createTexObject();
#endif
  }

#ifdef USE_TEXTURE_OBJECTS
  void cudaColorSpinorField::createTexObject() {

    if (isNative() || fieldOrder == QUDA_FLOAT2_FIELD_ORDER) {
      if (texInit) errorQuda("Already bound textures");
      
      // create the texture for the field components
      
      cudaChannelFormatDesc desc;
      memset(&desc, 0, sizeof(cudaChannelFormatDesc));
      if (precision == QUDA_SINGLE_PRECISION) desc.f = cudaChannelFormatKindFloat;
      else desc.f = cudaChannelFormatKindSigned; // half is short, double is int2
      
<<<<<<< HEAD
      // all FLOAT2-ordred fields that are not double precision
      if (precision != QUDA_DOUBLE_PRECISION && fieldOrder == QUDA_FLOAT2_FIELD_ORDER) {
=======
      // staggered and coarse fields in half and single are always two component
      int texel_size = 1;
      if ( (nSpin == 1 || nSpin == 2) && (precision == QUDA_HALF_PRECISION || precision == QUDA_SINGLE_PRECISION)) {
>>>>>>> 52c61256
	desc.x = 8*precision;
	desc.y = 8*precision;
	desc.z = 0;
	desc.w = 0;
	texel_size = 2*precision;
      } else { // all others are four component (double2 is spread across int4)
	desc.x = (precision == QUDA_DOUBLE_PRECISION) ? 8*sizeof(int) : 8*precision;
	desc.y = (precision == QUDA_DOUBLE_PRECISION) ? 8*sizeof(int) : 8*precision;
	desc.z = (precision == QUDA_DOUBLE_PRECISION) ? 8*sizeof(int) : 8*precision;
	desc.w = (precision == QUDA_DOUBLE_PRECISION) ? 8*sizeof(int) : 8*precision;
	texel_size = 4 * (precision == QUDA_DOUBLE_PRECISION ? sizeof(int) : precision);
      }
      
      cudaResourceDesc resDesc;
      memset(&resDesc, 0, sizeof(resDesc));
      resDesc.resType = cudaResourceTypeLinear;
      resDesc.res.linear.devPtr = v;
      resDesc.res.linear.desc = desc;
      resDesc.res.linear.sizeInBytes = bytes;
      
      cudaTextureDesc texDesc;
      memset(&texDesc, 0, sizeof(texDesc));
      if (precision == QUDA_HALF_PRECISION) texDesc.readMode = cudaReadModeNormalizedFloat;
      else texDesc.readMode = cudaReadModeElementType;

      unsigned long texels = resDesc.res.linear.sizeInBytes / texel_size;
      if (texels > (unsigned)deviceProp.maxTexture1DLinear) {
	errorQuda("Attempting to bind too large a texture %lu > %d", texels, deviceProp.maxTexture1DLinear);
      }

      cudaCreateTextureObject(&tex, &resDesc, &texDesc, NULL);

      // create the texture for the norm components
      if (precision == QUDA_HALF_PRECISION) {
	cudaChannelFormatDesc desc;
	memset(&desc, 0, sizeof(cudaChannelFormatDesc));
	desc.f = cudaChannelFormatKindFloat;
	desc.x = 8*QUDA_SINGLE_PRECISION; desc.y = 0; desc.z = 0; desc.w = 0;
	
	cudaResourceDesc resDesc;
	memset(&resDesc, 0, sizeof(resDesc));
	resDesc.resType = cudaResourceTypeLinear;
	resDesc.res.linear.devPtr = norm;
	resDesc.res.linear.desc = desc;
	resDesc.res.linear.sizeInBytes = norm_bytes;
	
	cudaTextureDesc texDesc;
	memset(&texDesc, 0, sizeof(texDesc));
	texDesc.readMode = cudaReadModeElementType;
	
	cudaCreateTextureObject(&texNorm, &resDesc, &texDesc, NULL);
      }
      
      texInit = true;

      checkCudaError();
    }
  }

  void cudaColorSpinorField::createGhostTexObject() const {
    // create the ghost texture object
    if ( (isNative() || fieldOrder == QUDA_FLOAT2_FIELD_ORDER) && ghost_bytes) {
      if (ghostTexInit) errorQuda("Already bound ghost texture");

      for (int b=0; b<2; b++) {
	cudaChannelFormatDesc desc;
	memset(&desc, 0, sizeof(cudaChannelFormatDesc));
	if (precision == QUDA_SINGLE_PRECISION) desc.f = cudaChannelFormatKindFloat;
	else desc.f = cudaChannelFormatKindSigned; // half is short, double is int2

	// all FLOAT2-ordred fields that are not double precision
	if (precision != QUDA_DOUBLE_PRECISION && fieldOrder == QUDA_FLOAT2_FIELD_ORDER) {
	  desc.x = 8*precision;
	  desc.y = 8*precision;
	  desc.z = 0;
	  desc.w = 0;
	} else { // all others are four component (double2 is spread across int4)
	  desc.x = (precision == QUDA_DOUBLE_PRECISION) ? 32 : 8*precision;
	  desc.y = (precision == QUDA_DOUBLE_PRECISION) ? 32 : 8*precision;
	  desc.z = (precision == QUDA_DOUBLE_PRECISION) ? 32 : 8*precision;
	  desc.w = (precision == QUDA_DOUBLE_PRECISION) ? 32 : 8*precision;
	}

	cudaResourceDesc resDesc;
	memset(&resDesc, 0, sizeof(resDesc));
	resDesc.resType = cudaResourceTypeLinear;
	resDesc.res.linear.devPtr = ghost_recv_buffer_d[b];
	resDesc.res.linear.desc = desc;
	resDesc.res.linear.sizeInBytes = ghost_bytes;

	cudaTextureDesc texDesc;
	memset(&texDesc, 0, sizeof(texDesc));
	if (precision == QUDA_HALF_PRECISION) texDesc.readMode = cudaReadModeNormalizedFloat;
	else texDesc.readMode = cudaReadModeElementType;

	cudaCreateTextureObject(&ghostTex[b], &resDesc, &texDesc, NULL);

	// second set of ghost texture map to the host-mapped pinned receive buffers
	resDesc.res.linear.devPtr = static_cast<char*>(ghost_pinned_buffer_hd[b])+ghost_bytes;
	cudaCreateTextureObject(&ghostTex[2+b], &resDesc, &texDesc, NULL);

	if (precision == QUDA_HALF_PRECISION) {
	  cudaChannelFormatDesc desc;
	  memset(&desc, 0, sizeof(cudaChannelFormatDesc));
	  desc.f = cudaChannelFormatKindFloat;
	  desc.x = 8*QUDA_SINGLE_PRECISION; desc.y = 0; desc.z = 0; desc.w = 0;

	  cudaResourceDesc resDesc;
	  memset(&resDesc, 0, sizeof(resDesc));
	  resDesc.resType = cudaResourceTypeLinear;
	  resDesc.res.linear.devPtr = ghost_recv_buffer_d[b];
	  resDesc.res.linear.desc = desc;
	  resDesc.res.linear.sizeInBytes = ghost_bytes;

	  cudaTextureDesc texDesc;
	  memset(&texDesc, 0, sizeof(texDesc));
	  texDesc.readMode = cudaReadModeElementType;

	  cudaCreateTextureObject(&ghostTexNorm[b], &resDesc, &texDesc, NULL);

	  resDesc.res.linear.devPtr = static_cast<char*>(ghost_pinned_buffer_hd[b])+ghost_bytes;
	  cudaCreateTextureObject(&ghostTexNorm[2+b], &resDesc, &texDesc, NULL);
	}

	ghost_field_tex[b] = ghost_recv_buffer_d[b];
	ghost_field_tex[2+b] = static_cast<char*>(ghost_pinned_buffer_hd[b])+ghost_bytes;
      } // buffer index

      ghostTexInit = true;

      checkCudaError();
    }

  }

  void cudaColorSpinorField::destroyTexObject() {
    if ( (isNative() || fieldOrder == QUDA_FLOAT2_FIELD_ORDER) && texInit) {
      cudaDestroyTextureObject(tex);
      if (ghost_bytes) {
	for (int i=0; i<4; i++) cudaDestroyTextureObject(ghostTex[i]);
      }
      if (precision == QUDA_HALF_PRECISION) {
        cudaDestroyTextureObject(texNorm);
        if (ghost_bytes) {
	  for (int i=0; i<4; i++) cudaDestroyTextureObject(ghostTexNorm[i]);
	}
      }
      texInit = false;
    }
  }

  void cudaColorSpinorField::destroyGhostTexObject() const {
    if ( (isNative() || fieldOrder == QUDA_FLOAT2_FIELD_ORDER) && ghostTexInit) {
      for (int i=0; i<4; i++) cudaDestroyTextureObject(ghostTex[i]);
      if (precision == QUDA_HALF_PRECISION) {
	for (int i=0; i<4; i++) cudaDestroyTextureObject(ghostTexNorm[i]);
      }
      ghostTexInit = false;
    }
  }
#endif

  void cudaColorSpinorField::destroy() {

    if (alloc) {
      switch(mem_type) {
      case QUDA_MEMORY_DEVICE:
	pool_device_free(v);
	if (precision == QUDA_HALF_PRECISION) pool_device_free(norm);
	break;
      case QUDA_MEMORY_MAPPED:
	host_free(v_h);
	if (precision == QUDA_HALF_PRECISION) host_free(norm_h);
	break;
      default:
	errorQuda("Unsupported memory type %d", mem_type);
      }
    }


    if (composite_descr.is_composite) 
    {
       CompositeColorSpinorField::iterator vec;
       for(vec = components.begin(); vec != components.end(); vec++) delete *vec;
    } 

    if ((siteSubset == QUDA_FULL_SITE_SUBSET && !composite_descr.is_composite) || (siteSubset == QUDA_FULL_SITE_SUBSET && composite_descr.is_component)) {
      delete even;
      delete odd;
    }

#ifdef USE_TEXTURE_OBJECTS
    if (!composite_descr.is_composite || composite_descr.is_component) {
      destroyTexObject();
      destroyGhostTexObject();
    }
#endif

  }

  void cudaColorSpinorField::backup() const {
    if (backed_up) errorQuda("Gauge field already backed up");
    backup_h = new char[bytes];
    cudaMemcpy(backup_h, v, bytes, cudaMemcpyDeviceToHost);
    if (norm_bytes) {
      backup_norm_h = new char[norm_bytes];
      cudaMemcpy(backup_norm_h, norm, norm_bytes, cudaMemcpyDeviceToHost);
    }
    checkCudaError();
    backed_up = true;
  }

  void cudaColorSpinorField::restore() {
    if (!backed_up) errorQuda("Cannot restore since not backed up");
    cudaMemcpy(v, backup_h, bytes, cudaMemcpyHostToDevice);
    delete []backup_h;
    if (norm_bytes) {
      cudaMemcpy(v, backup_norm_h, norm_bytes, cudaMemcpyHostToDevice);
      delete []backup_norm_h;
    }
    checkCudaError();
    backed_up = false;
  }

  // cuda's floating point format, IEEE-754, represents the floating point
  // zero as 4 zero bytes
  void cudaColorSpinorField::zero() {
    cudaMemsetAsync(v, 0, bytes, streams[Nstream-1]);
    if (precision == QUDA_HALF_PRECISION) cudaMemsetAsync(norm, 0, norm_bytes, streams[Nstream-1]);
  }

  void cudaColorSpinorField::zeroPad() {
    size_t pad_bytes = (stride - volume) * precision * fieldOrder;
    int Npad = nColor * nSpin * 2 / fieldOrder;

    if (composite_descr.is_composite && !composite_descr.is_component){//we consider the whole eigenvector set:
      Npad      *= composite_descr.dim;
      pad_bytes /= composite_descr.dim;
    }

    size_t pitch = ((!composite_descr.is_composite || composite_descr.is_component) ? stride : composite_descr.stride)*fieldOrder*precision;
    char   *dst  = (char*)v + ((!composite_descr.is_composite || composite_descr.is_component) ? volume : composite_descr.volume)*fieldOrder*precision;
    if (pad_bytes) cudaMemset2D(dst, pitch, 0, pad_bytes, Npad);

    //for (int i=0; i<Npad; i++) {
    //  if (pad_bytes) cudaMemset((char*)v + (volume + i*stride)*fieldOrder*precision, 0, pad_bytes);
    //}
  }

  void cudaColorSpinorField::copy(const cudaColorSpinorField &src) {
    checkField(*this, src);
    if (this->GammaBasis() != src.GammaBasis()) errorQuda("cannot call this copy with different basis");
    blas::copy(*this, src);
  }

  void cudaColorSpinorField::copySpinorField(const ColorSpinorField &src) {
    
    // src is on the device and is native
    if (typeid(src) == typeid(cudaColorSpinorField) && 
	isNative() && dynamic_cast<const cudaColorSpinorField &>(src).isNative() &&
	this->GammaBasis() == src.GammaBasis()) {
      copy(dynamic_cast<const cudaColorSpinorField&>(src));
    } else if (typeid(src) == typeid(cudaColorSpinorField)) {
      copyGenericColorSpinor(*this, src, QUDA_CUDA_FIELD_LOCATION);
    } else if (typeid(src) == typeid(cpuColorSpinorField)) { // src is on the host
      loadSpinorField(src);
    } else {
      errorQuda("Unknown input ColorSpinorField %s", typeid(src).name());
    }
  } 

  void cudaColorSpinorField::loadSpinorField(const ColorSpinorField &src) {

    if (reorder_location() == QUDA_CPU_FIELD_LOCATION &&typeid(src) == typeid(cpuColorSpinorField)) {
      void *buffer = pool_pinned_malloc(bytes + norm_bytes);
      memset(buffer, 0, bytes+norm_bytes); // FIXME (temporary?) bug fix for padding

      copyGenericColorSpinor(*this, src, QUDA_CPU_FIELD_LOCATION, buffer, 0, static_cast<char*>(buffer)+bytes, 0);

      qudaMemcpy(v, buffer, bytes, cudaMemcpyHostToDevice);
      qudaMemcpy(norm, static_cast<char*>(buffer)+bytes, norm_bytes, cudaMemcpyHostToDevice);

      pool_pinned_free(buffer);
    } else if (typeid(src) == typeid(cudaColorSpinorField)) {
      copyGenericColorSpinor(*this, src, QUDA_CUDA_FIELD_LOCATION);
    } else {
      void *Src=nullptr, *srcNorm=nullptr, *buffer=nullptr;
      if (!zeroCopy) {
	buffer = pool_device_malloc(src.Bytes()+src.NormBytes());
	Src = buffer;
	srcNorm = static_cast<char*>(Src) + src.Bytes();
	qudaMemcpy(Src, src.V(), src.Bytes(), cudaMemcpyHostToDevice);
	qudaMemcpy(srcNorm, src.Norm(), src.NormBytes(), cudaMemcpyHostToDevice);
      } else {
	buffer = pool_pinned_malloc(src.Bytes()+src.NormBytes());
	memcpy(buffer, src.V(), src.Bytes());
	memcpy(static_cast<char*>(buffer)+src.Bytes(), src.Norm(), src.NormBytes());
	cudaHostGetDevicePointer(&Src, buffer, 0);
	srcNorm = static_cast<char*>(Src) + src.Bytes();
      }

      cudaMemset(v, 0, bytes); // FIXME (temporary?) bug fix for padding
      copyGenericColorSpinor(*this, src, QUDA_CUDA_FIELD_LOCATION, 0, Src, 0, srcNorm);

      if (zeroCopy) pool_pinned_free(buffer);
      else pool_device_free(buffer);
    }

    return;
  }


  void cudaColorSpinorField::saveSpinorField(ColorSpinorField &dest) const {

    if (reorder_location() == QUDA_CPU_FIELD_LOCATION && typeid(dest) == typeid(cpuColorSpinorField)) {
      void *buffer = pool_pinned_malloc(bytes+norm_bytes);
      qudaMemcpy(buffer, v, bytes, cudaMemcpyDeviceToHost);
      qudaMemcpy(static_cast<char*>(buffer)+bytes, norm, norm_bytes, cudaMemcpyDeviceToHost);

      copyGenericColorSpinor(dest, *this, QUDA_CPU_FIELD_LOCATION, 0, buffer, 0, static_cast<char*>(buffer)+bytes);
      pool_pinned_free(buffer);
    } else if (typeid(dest) == typeid(cudaColorSpinorField)) {
      copyGenericColorSpinor(dest, *this, QUDA_CUDA_FIELD_LOCATION);
    } else {
      void *dst=nullptr, *dstNorm=nullptr, *buffer=nullptr;
      if (!zeroCopy) {
	buffer = pool_device_malloc(dest.Bytes()+dest.NormBytes());
	dst = buffer;
	dstNorm = static_cast<char*>(dst) + dest.Bytes();
      } else {
	buffer = pool_pinned_malloc(dest.Bytes()+dest.NormBytes());
	cudaHostGetDevicePointer(&dst, buffer, 0);
	dstNorm = static_cast<char*>(dst)+dest.Bytes();
      }
      copyGenericColorSpinor(dest, *this, QUDA_CUDA_FIELD_LOCATION, dst, v, dstNorm, 0);

      if (!zeroCopy) {
	qudaMemcpy(dest.V(), dst, dest.Bytes(), cudaMemcpyDeviceToHost);
	qudaMemcpy(dest.Norm(), dstNorm, dest.NormBytes(), cudaMemcpyDeviceToHost);
      } else {
	memcpy(dest.V(), buffer, dest.Bytes());
	memcpy(dest.Norm(), static_cast<char*>(buffer) + dest.Bytes(), dest.NormBytes());
      }

      if (zeroCopy) pool_pinned_free(buffer);
      else pool_device_free(buffer);
    }

    return;
  }

  void cudaColorSpinorField::allocateGhostBuffer(int nFace, bool spin_project) const {

    createGhostZone(nFace, spin_project);
    LatticeField::allocateGhostBuffer(ghost_bytes);

#ifdef USE_TEXTURE_OBJECTS
    // ghost texture is per object
    if (ghost_field_tex[0] != ghost_recv_buffer_d[0] || ghost_field_tex[1] != ghost_recv_buffer_d[1]) destroyGhostTexObject();
    if (!ghostTexInit) createGhostTexObject();
#endif
  }

  // pack the ghost zone into a contiguous buffer for communications
  void cudaColorSpinorField::packGhost(const int nFace, const QudaParity parity, 
                                       const int dim, const QudaDirection dir,
				       const int dagger, cudaStream_t *stream, 
				       MemoryLocation location [2*QUDA_MAX_DIM], double a, double b)
  {
#ifdef MULTI_GPU
    int face_num = (dir == QUDA_BACKWARDS) ? 0 : (dir == QUDA_FORWARDS) ? 1 : 2;
    void *packBuffer[2*QUDA_MAX_DIM];

    for (int dim=0; dim<4; dim++) {
      for (int dir=0; dir<2; dir++) {
	switch(location[2*dim+dir]) {
	case Device: // pack to local device buffer
	  packBuffer[2*dim+dir] = my_face_dim_dir_d[bufferIndex][dim][dir]; break;
	case Host:   // pack to zero-copy memory
	  packBuffer[2*dim+dir] = my_face_dim_dir_hd[bufferIndex][dim][dir]; break;
	default: errorQuda("Undefined location %d", location[2*dim+dir]);
	}
      }
    }

    packFace(packBuffer, *this, location, nFace, dagger, parity, dim, face_num, *stream, a, b);
#else
    errorQuda("packGhost not built on single-GPU build");
#endif
  }
 
  // send the ghost zone to the host
  void cudaColorSpinorField::sendGhost(void *ghost_spinor, const int nFace, const int dim, 
				       const QudaDirection dir, const int dagger, 
				       cudaStream_t *stream) {

#ifdef MULTI_GPU
    int Nvec = (nSpin == 1 || precision == QUDA_DOUBLE_PRECISION) ? 2 : 4;
    int Nint = (nColor * nSpin * 2) / (nSpin == 4 ? 2 : 1);  // (spin proj.) degrees of freedom
    int Npad = Nint / Nvec; // number Nvec buffers we have
    
    if (dim !=3 || getKernelPackT()) { // use kernels to pack into contiguous buffers then a single cudaMemcpy

      size_t bytes = nFace*Nint*ghostFace[dim]*precision;

      if (precision == QUDA_HALF_PRECISION) bytes += nFace*ghostFace[dim]*sizeof(float);

      void* gpu_buf = (dir == QUDA_BACKWARDS) ? my_face_dim_dir_d[bufferIndex][dim][0] : my_face_dim_dir_d[bufferIndex][dim][1];

      cudaMemcpyAsync(ghost_spinor, gpu_buf, bytes, cudaMemcpyDeviceToHost, *stream);

    } else if (this->TwistFlavor() != QUDA_TWIST_NONDEG_DOUBLET) { // do multiple cudaMemcpys

      const int x4 = nDim==5 ? x[4] : 1;
      const int Nt_minus1_offset = (volumeCB - nFace*ghostFace[3])/x4; // N_t -1 = Vh-Vsh

      int offset = 0;
      if (nSpin == 1) {
	offset = (dir == QUDA_BACKWARDS) ? 0 : Nt_minus1_offset;
      } else if (nSpin == 4) {
	// !dagger: send lower components backwards, send upper components forwards
	// dagger: send upper components backwards, send lower components forwards
	bool upper = dagger ? true : false; // Fwd is !Back  
	if (dir == QUDA_FORWARDS) upper = !upper;
	int lower_spin_offset = Npad*stride;
	if (upper) offset = (dir == QUDA_BACKWARDS ? 0 : Nt_minus1_offset);
	else offset = lower_spin_offset + (dir == QUDA_BACKWARDS ? 0 : Nt_minus1_offset);
      }
    
      size_t len = nFace*(ghostFace[3]/x4)*Nvec*precision;
      size_t dpitch = x4*len;
      size_t spitch = stride*Nvec*precision;

      // QUDA Memcpy NPad's worth. 
      //  -- Dest will point to the right beginning PAD. 
      //  -- Each Pad has size Nvec*Vsh Floats. 
      //  --  There is Nvec*Stride Floats from the start of one PAD to the start of the next
      for (int s=0; s<x4; s++) { // loop over multiple 4-d volumes (if they exist)
	void *dst = (char*)ghost_spinor + s*len;
	void *src = (char*)v + (offset + s*(volumeCB/x4))*Nvec*precision;
	cudaMemcpy2DAsync(dst, dpitch, src, spitch, len, Npad, cudaMemcpyDeviceToHost, *stream);

	if (precision == QUDA_HALF_PRECISION) {
	  size_t len = nFace*(ghostFace[3]/x4)*sizeof(float);
	  int norm_offset = (dir == QUDA_BACKWARDS) ? 0 : Nt_minus1_offset*sizeof(float);
	  void *dst = (char*)ghost_spinor + nFace*Nint*ghostFace[3]*precision + s*len;
	  void *src = (char*)norm + norm_offset + s*(volumeCB/x4)*sizeof(float);
	  cudaMemcpyAsync(dst, src, len, cudaMemcpyDeviceToHost, *stream);
	}
      }
    }else{
      int flavorVolume = volume / 2;
      int flavorTFace  = ghostFace[3] / 2;
      int flavor1_Nt_minus1_offset = (flavorVolume - flavorTFace);
      int flavor2_Nt_minus1_offset = (volume - flavorTFace);
      int flavor1_offset = 0;
      int flavor2_offset = 0;
      // !dagger: send lower components backwards, send upper components forwards
      // dagger: send upper components backwards, send lower components forwards
      bool upper = dagger ? true : false; // Fwd is !Back
      if (dir == QUDA_FORWARDS) upper = !upper;
      int lower_spin_offset = Npad*stride;//ndeg tm: stride=2*flavor_volume+pad
      if (upper) {
        flavor1_offset = (dir == QUDA_BACKWARDS ? 0 : flavor1_Nt_minus1_offset);
        flavor2_offset = (dir == QUDA_BACKWARDS ? flavorVolume : flavor2_Nt_minus1_offset);
      }else{
        flavor1_offset = lower_spin_offset + (dir == QUDA_BACKWARDS ? 0 : flavor1_Nt_minus1_offset);
        flavor2_offset = lower_spin_offset + (dir == QUDA_BACKWARDS ? flavorVolume : flavor2_Nt_minus1_offset);
      }

      // QUDA Memcpy NPad's worth.
      //  -- Dest will point to the right beginning PAD.
      //  -- Each Pad has size Nvec*Vsh Floats.
      //  --  There is Nvec*Stride Floats from the start of one PAD to the start of the next

      void *dst = (char*)ghost_spinor;
      void *src = (char*)v + flavor1_offset*Nvec*precision;
      size_t len = flavorTFace*Nvec*precision;
      size_t spitch = stride*Nvec*precision;//ndeg tm: stride=2*flavor_volume+pad
      size_t dpitch = 2*len;
      cudaMemcpy2DAsync(dst, dpitch, src, spitch, len, Npad, cudaMemcpyDeviceToHost, *stream);
      dst = (char*)ghost_spinor+len;
      src = (char*)v + flavor2_offset*Nvec*precision;
      cudaMemcpy2DAsync(dst, dpitch, src, spitch, len, Npad, cudaMemcpyDeviceToHost, *stream);

      if (precision == QUDA_HALF_PRECISION) {
        int Nt_minus1_offset = (flavorVolume - flavorTFace);
        int norm_offset = (dir == QUDA_BACKWARDS) ? 0 : Nt_minus1_offset*sizeof(float);
	void *dst = (char*)ghost_spinor + Nint*ghostFace[3]*precision;
	void *src = (char*)norm + norm_offset;
        size_t dpitch = flavorTFace*sizeof(float);
        size_t spitch = flavorVolume*sizeof(float);
	cudaMemcpy2DAsync(dst, dpitch, src, spitch, flavorTFace*sizeof(float), 2, cudaMemcpyDeviceToHost, *stream);
      }
    }
#else
    errorQuda("sendGhost not built on single-GPU build");
#endif

  }


  void cudaColorSpinorField::unpackGhost(const void* ghost_spinor, const int nFace, 
					 const int dim, const QudaDirection dir, 
					 const int dagger, cudaStream_t* stream) 
  {
    int Nint = (nColor * nSpin * 2) / (nSpin == 4 ? 2 : 1);  // (spin proj.) degrees of freedom

    int len = nFace*ghostFace[dim]*Nint*precision;
    const void *src = ghost_spinor;
  
    int ghost_offset = (dir == QUDA_BACKWARDS) ? ghostOffset[dim][0] : ghostOffset[dim][1];
    void *ghost_dst = (char*)ghost_recv_buffer_d[bufferIndex] + precision*ghost_offset;

    if (precision == QUDA_HALF_PRECISION) len += nFace*ghostFace[dim]*sizeof(float);

    cudaMemcpyAsync(ghost_dst, src, len, cudaMemcpyHostToDevice, *stream);
  }


  // pack the ghost zone into a contiguous buffer for communications
  void cudaColorSpinorField::packGhostExtended(const int nFace, const int R[], const QudaParity parity,
					       const int dim, const QudaDirection dir,
					       const int dagger, cudaStream_t *stream, bool zero_copy)
  {
#ifdef MULTI_GPU
    int face_num = (dir == QUDA_BACKWARDS) ? 0 : (dir == QUDA_FORWARDS) ? 1 : 2;
    void *packBuffer[2*QUDA_MAX_DIM];
    MemoryLocation location[2*QUDA_MAX_DIM];

    if (zero_copy) {
      for (int d=0; d<4; d++) {
	packBuffer[2*d+0] = my_face_dim_dir_hd[bufferIndex][d][0];
	packBuffer[2*d+1] = my_face_dim_dir_hd[bufferIndex][d][1];
	location[2*d+0] = Host;
	location[2*d+1] = Host;
      }
    } else {
      for (int d=0; d<4; d++) {
	packBuffer[2*d+0] = my_face_dim_dir_d[bufferIndex][d][0];
	packBuffer[2*d+1] = my_face_dim_dir_d[bufferIndex][d][1];
	location[2*d+0] = Device;
	location[2*d+1] = Device;
      }
    }

    packFaceExtended(packBuffer, *this, location, nFace, R, dagger, parity, dim, face_num, *stream);
#else
    errorQuda("packGhostExtended not built on single-GPU build");
#endif

  }


  // copy data from host buffer into boundary region of device field
  void cudaColorSpinorField::unpackGhostExtended(const void* ghost_spinor, const int nFace, const QudaParity parity,
                                                 const int dim, const QudaDirection dir, 
                                                 const int dagger, cudaStream_t* stream, bool zero_copy)
  {
    // First call the regular unpackGhost routine to copy data into the `usual' ghost-zone region 
    // of the data array 
    unpackGhost(ghost_spinor, nFace, dim, dir, dagger, stream);

    // Next step is to copy data from the ghost zone back to the interior region
    int Nint = (nColor * nSpin * 2) / (nSpin == 4 ? 2 : 1); // (spin proj.) degrees of freedom

    int len = nFace*ghostFace[dim]*Nint;
    int offset = length + ghostOffset[dim][0];
    offset += (dir == QUDA_BACKWARDS) ? 0 : len;

#ifdef MULTI_GPU
    const int face_num = 2;
    const bool unpack = true;
    const int R[4] = {0,0,0,0};
    void *packBuffer[2*QUDA_MAX_DIM];
    MemoryLocation location[2*QUDA_MAX_DIM];

    if (zero_copy) {
      for (int d=0; d<4; d++) {
	packBuffer[2*d+0] = my_face_dim_dir_hd[bufferIndex][d][0];
	packBuffer[2*d+1] = my_face_dim_dir_hd[bufferIndex][d][1];
	location[2*d+0] = Host;
	location[2*d+1] = Host;
      }
    } else {
      for (int d=0; d<4; d++) {
	packBuffer[2*d+0] = my_face_dim_dir_d[bufferIndex][d][0];
	packBuffer[2*d+1] = my_face_dim_dir_d[bufferIndex][d][1];
	location[2*d+0] = Device;
	location[2*d+1] = Device;
      }
    }

    packFaceExtended(packBuffer, *this, location, nFace, R, dagger, parity, dim, face_num, *stream, unpack);
#else
    errorQuda("unpackGhostExtended not built on single-GPU build");
#endif
  }


  cudaStream_t *stream;

  void cudaColorSpinorField::createComms(int nFace, bool spin_project) {

    allocateGhostBuffer(nFace,spin_project); // allocate the ghost buffer if not yet allocated

    // ascertain if this instance needs its comms buffers to be updated
    bool comms_reset = ghost_field_reset || // FIXME add send buffer check
      (my_face_h[0] != ghost_pinned_buffer_h[0]) || (my_face_h[1] != ghost_pinned_buffer_h[1]) || // pinned buffers
      (ghost_field_tex[0] != ghost_recv_buffer_d[0]) || (ghost_field_tex[1] != ghost_recv_buffer_d[1]); // receive buffers

    if (!initComms || comms_reset) {

      LatticeField::createComms();

      // reinitialize the ghost receive pointers
      for (int i=0; i<nDimComms; ++i) {
	if (commDimPartitioned(i)) {
	  for (int b=0; b<2; b++) {
	    ghost[b][i] = static_cast<char*>(ghost_recv_buffer_d[b]) + ghostOffset[i][0]*precision;
	    if (precision == QUDA_HALF_PRECISION)
	      ghostNorm[b][i] = static_cast<char*>(ghost_recv_buffer_d[b]) + ghostNormOffset[i][0]*QUDA_SINGLE_PRECISION;
	  }
	}
      }
    }

    if (LatticeField::ghost_field_reset) destroyIPCComms();
    createIPCComms();
  }

  void cudaColorSpinorField::streamInit(cudaStream_t *stream_p) {
    stream = stream_p;
  }

  void cudaColorSpinorField::pack(int nFace, int parity, int dagger, int stream_idx,
				  MemoryLocation location[2*QUDA_MAX_DIM], double a, double b)
  {
    createComms(nFace); // must call this first

    const int dim=-1; // pack all partitioned dimensions
 
    packGhost(nFace, (QudaParity)parity, dim, QUDA_BOTH_DIRS, dagger, &stream[stream_idx], location, a, b);
  }

  void cudaColorSpinorField::packExtended(const int nFace, const int R[], const int parity, 
                                          const int dagger, const int dim,
                                          cudaStream_t *stream_p, const bool zero_copy)
  {
    createComms(nFace); // must call this first

    stream = stream_p;
 
    packGhostExtended(nFace, R, (QudaParity)parity, dim, QUDA_BOTH_DIRS, dagger, &stream[zero_copy ? 0 : (Nstream-1)], zero_copy);
  }

  void cudaColorSpinorField::gather(int nFace, int dagger, int dir, cudaStream_t* stream_p)
  {
    int dim = dir/2;

    // If stream_p != 0, use pack_stream, else use the stream array
    cudaStream_t *pack_stream = (stream_p) ? stream_p : stream+dir;

    if (dir%2 == 0) {
      // backwards copy to host
      if (comm_peer2peer_enabled(0,dim)) return;

      sendGhost(my_face_dim_dir_h[bufferIndex][dim][0], nFace, dim, QUDA_BACKWARDS, dagger, pack_stream);
    } else {
      // forwards copy to host
      if (comm_peer2peer_enabled(1,dim)) return;

      sendGhost(my_face_dim_dir_h[bufferIndex][dim][1], nFace, dim, QUDA_FORWARDS, dagger, pack_stream);
    }
  }


  void cudaColorSpinorField::recvStart(int nFace, int dir, int dagger, cudaStream_t* stream_p, bool gdr) {

    int dim = dir/2;
    if (!commDimPartitioned(dim)) return;
    if (gdr && !comm_gdr_enabled()) errorQuda("Requesting GDR comms but not GDR is not enabled");

    if (dir%2 == 0) { // sending backwards
      if (comm_peer2peer_enabled(1,dim)) {
	// receive from the processor in the +1 direction
	comm_start(mh_recv_p2p_fwd[bufferIndex][dim]);
      } else if (gdr) {
        // Prepost receive
        comm_start(mh_recv_rdma_fwd[bufferIndex][dim]);
      } else {
        // Prepost receive
        comm_start(mh_recv_fwd[bufferIndex][dim]);
      }
    } else { //sending forwards
      // Prepost receive
      if (comm_peer2peer_enabled(0,dim)) {
	comm_start(mh_recv_p2p_back[bufferIndex][dim]);
      } else if (gdr) {
        comm_start(mh_recv_rdma_back[bufferIndex][dim]);
      } else {
        comm_start(mh_recv_back[bufferIndex][dim]);
      }
    }
  }


  void cudaColorSpinorField::sendStart(int nFace, int d, int dagger, cudaStream_t* stream_p, bool gdr) {

    int dim = d/2;
    int dir = d%2;
    if (!commDimPartitioned(dim)) return;
    if (gdr && !comm_gdr_enabled()) errorQuda("Requesting GDR comms but not GDR is not enabled");

    int Nvec = (nSpin == 1 || precision == QUDA_DOUBLE_PRECISION) ? 2 : 4;
    int Nint = (nColor * nSpin * 2)/(nSpin == 4 ? 2 : 1); // (spin proj.) degrees of freedom
    int Npad = Nint/Nvec;

    if (!comm_peer2peer_enabled(dir,dim)) {
      if (dir == 0)
	if (gdr) comm_start(mh_send_rdma_back[bufferIndex][dim]);
	else comm_start(mh_send_back[bufferIndex][dim]);
      else
	if (gdr) comm_start(mh_send_rdma_fwd[bufferIndex][dim]);
	else comm_start(mh_send_fwd[bufferIndex][dim]);
    } else { // doing peer-to-peer
      cudaStream_t *copy_stream = (stream_p) ? stream_p : stream + d;

      // all goes here
      void* ghost_dst = static_cast<char*>(ghost_remote_send_buffer_d[bufferIndex][dim][dir])
	+ precision*ghostOffset[dim][(dir+1)%2];
      void *ghost_norm_dst = static_cast<char*>(ghost_remote_send_buffer_d[bufferIndex][dim][dir])
	+ QUDA_SINGLE_PRECISION*ghostNormOffset[dim][(d+1)%2];

      if (dim != 3 || getKernelPackT()) {

	cudaMemcpyAsync(ghost_dst,
			my_face_dim_dir_d[bufferIndex][dim][dir],
			ghost_face_bytes[dim],
			cudaMemcpyDeviceToDevice,
			*copy_stream); // copy to forward processor

      } else if (this->TwistFlavor() != QUDA_TWIST_NONDEG_DOUBLET) {

	const int x4 = nDim==5 ? x[4] : 1;
	const int Nt_minus_offset = (volumeCB - nFace*ghostFace[3])/x4;

	int offset = 0;
	if (nSpin == 1) {
	  offset = (dir == 0) ? 0 : Nt_minus_offset;
	} else if (nSpin == 4) {
	  // !dagger: send lower components backwards, send upper components forwards
	  // dagger: send upper components backwards, send lower components forwards
	  bool upper = dagger ? true : false;
	  if (dir == 1) upper = !upper;
	  int lower_spin_offset = Npad*stride;
	  if (dir == 0) {
	    offset = upper ? 0 : lower_spin_offset;
	  } else {
	    offset = (upper) ? Nt_minus_offset : lower_spin_offset + Nt_minus_offset;
	  }
	}

	size_t len = nFace*(ghostFace[3]/x4)*Nvec*precision;
	size_t dpitch = x4*len;
	size_t spitch = stride*Nvec*precision;

	for (int s=0; s<x4; s++) {
	  void *dst = (char*)ghost_dst + s*len;
	  void *src = (char*)v + (offset + s*(volumeCB/x4))*Nvec*precision;
	  // start the copy
	  cudaMemcpy2DAsync(dst, dpitch, src, spitch, len, Npad, cudaMemcpyDeviceToDevice, *copy_stream);

	  if (precision == QUDA_HALF_PRECISION) {
	    size_t len = nFace*(ghostFace[3]/x4)*sizeof(float);
	    int norm_offset = (dir == 0) ? 0 : Nt_minus_offset*sizeof(float);
	    void *dst = (char*)ghost_norm_dst + s*len;
	    void *src = static_cast<char*>(norm) + norm_offset + s*(volumeCB/x4)*sizeof(float);
	    cudaMemcpyAsync(dst, src, len, cudaMemcpyDeviceToDevice, *copy_stream);
	  }
	}
      } else { // twisted doublet
	int flavorVolume = volume / 2;
	int flavorTFace  = ghostFace[3] / 2;
	int flavor1_Nt_minus1_offset = (flavorVolume - flavorTFace);
	int flavor2_Nt_minus1_offset = (volume - flavorTFace);
	int flavor1_offset = 0;
	int flavor2_offset = 0;
	// !dagger: send lower components backwards, send upper components forwards
	// dagger: send upper components backwards, send lower components forwards
	bool upper = dagger ? true : false; // Fwd is !Back
	if (dir == 1) upper = !upper;
	int lower_spin_offset = Npad*stride;//ndeg tm: stride=2*flavor_volume+pad
	if (upper) {
	  flavor1_offset = (dir == 0 ? 0 : flavor1_Nt_minus1_offset);
	  flavor2_offset = (dir == 0 ? flavorVolume : flavor2_Nt_minus1_offset);
	}else{
	  flavor1_offset = lower_spin_offset + (dir == 0 ? 0 : flavor1_Nt_minus1_offset);
	  flavor2_offset = lower_spin_offset + (dir == 0 ? flavorVolume : flavor2_Nt_minus1_offset);
	}

	// QUDA Memcpy NPad's worth.
	//  -- Dest will point to the right beginning PAD.
	//  -- Each Pad has size Nvec*Vsh Floats.
	//  --  There is Nvec*Stride Floats from the start of one PAD to the start of the next

	void *src = static_cast<char*>(v) + flavor1_offset*Nvec*precision;
	size_t len = flavorTFace*Nvec*precision;
	size_t spitch = stride*Nvec*precision;//ndeg tm: stride=2*flavor_volume+pad
	size_t dpitch = 2*len;
	cudaMemcpy2DAsync(ghost_dst, dpitch, src, spitch, len, Npad, cudaMemcpyDeviceToDevice, *copy_stream);

	src = static_cast<char*>(v) + flavor2_offset*Nvec*precision;
	cudaMemcpy2DAsync(static_cast<char*>(ghost_dst)+len, dpitch, src, spitch, len, Npad, cudaMemcpyDeviceToDevice, *copy_stream);

	if (precision == QUDA_HALF_PRECISION) {
	  int norm_offset = (dir == 0) ? 0 : flavor1_Nt_minus1_offset*sizeof(float);
	  void *src = static_cast<char*>(norm) + norm_offset;
	  size_t dpitch = flavorTFace*sizeof(float);
	  size_t spitch = flavorVolume*sizeof(float);
	  cudaMemcpy2DAsync(ghost_norm_dst, dpitch, src, spitch, flavorTFace*sizeof(float), 2, cudaMemcpyDeviceToDevice, *copy_stream);
	}
      }

      if (dir == 0) {
	// record the event
	cudaEventRecord(ipcCopyEvent[bufferIndex][0][dim], *copy_stream);
	// send to the processor in the -1 direction
	comm_start(mh_send_p2p_back[bufferIndex][dim]);
      } else {
	cudaEventRecord(ipcCopyEvent[bufferIndex][1][dim], *copy_stream);
	// send to the processor in the +1 direction
	comm_start(mh_send_p2p_fwd[bufferIndex][dim]);
      }
    }
  }

  void cudaColorSpinorField::commsStart(int nFace, int dir, int dagger, cudaStream_t* stream_p, bool gdr) {
    recvStart(nFace, dir, dagger, stream_p, gdr);
    sendStart(nFace, dir, dagger, stream_p, gdr);
  }


  static bool complete_recv_fwd[QUDA_MAX_DIM] = { };
  static bool complete_recv_back[QUDA_MAX_DIM] = { };
  static bool complete_send_fwd[QUDA_MAX_DIM] = { };
  static bool complete_send_back[QUDA_MAX_DIM] = { };

  int cudaColorSpinorField::commsQuery(int nFace, int dir, int dagger, cudaStream_t *stream_p, bool gdr) {

    int dim = dir/2;
    if (!commDimPartitioned(dim)) return 0;
    if (gdr && !comm_gdr_enabled()) errorQuda("Requesting GDR comms but not GDR is not enabled");

    if (dir%2==0) {

      if (comm_peer2peer_enabled(1,dim)) {
	if (!complete_recv_fwd[dim]) complete_recv_fwd[dim] = comm_query(mh_recv_p2p_fwd[bufferIndex][dim]);
      } else if (gdr) {
	if (!complete_recv_fwd[dim]) complete_recv_fwd[dim] = comm_query(mh_recv_rdma_fwd[bufferIndex][dim]);
      } else {
	if (!complete_recv_fwd[dim]) complete_recv_fwd[dim] = comm_query(mh_recv_fwd[bufferIndex][dim]);
      }

      if (comm_peer2peer_enabled(0,dim)) {
	if (!complete_send_back[dim]) complete_send_back[dim] = comm_query(mh_send_p2p_back[bufferIndex][dim]);
      } else if (gdr) {
	if (!complete_send_back[dim]) complete_send_back[dim] = comm_query(mh_send_rdma_back[bufferIndex][dim]);
      } else {
	if (!complete_send_back[dim]) complete_send_back[dim] = comm_query(mh_send_back[bufferIndex][dim]);
      }

      if (complete_recv_fwd[dim] && complete_send_back[dim]) {
	complete_recv_fwd[dim] = false;
	complete_send_back[dim] = false;
	return 1;
      }

    } else { // dir%2 == 1

      if (comm_peer2peer_enabled(0,dim)) {
	if (!complete_recv_back[dim]) complete_recv_back[dim] = comm_query(mh_recv_p2p_back[bufferIndex][dim]);
      } else if (gdr) {
	if (!complete_recv_back[dim]) complete_recv_back[dim] = comm_query(mh_recv_rdma_back[bufferIndex][dim]);
      } else {
	if (!complete_recv_back[dim]) complete_recv_back[dim] = comm_query(mh_recv_back[bufferIndex][dim]);
      }

      if (comm_peer2peer_enabled(1,dim)) {
	if (!complete_send_fwd[dim]) complete_send_fwd[dim] = comm_query(mh_send_p2p_fwd[bufferIndex][dim]);
      } else if (gdr) {
	if (!complete_send_fwd[dim]) complete_send_fwd[dim] = comm_query(mh_send_rdma_fwd[bufferIndex][dim]);
      } else {
	if (!complete_send_fwd[dim]) complete_send_fwd[dim] = comm_query(mh_send_fwd[bufferIndex][dim]);
      }

      if (complete_recv_back[dim] && complete_send_fwd[dim]) {
	complete_recv_back[dim] = false;
	complete_send_fwd[dim] = false;
	return 1;
      }

    }

    return 0;
  }

  void cudaColorSpinorField::commsWait(int nFace, int dir, int dagger, cudaStream_t *stream_p, bool gdr) {
    int dim = dir / 2;
    if (!commDimPartitioned(dim)) return;
    if (gdr && !comm_gdr_enabled()) errorQuda("Requesting GDR comms but not GDR is not enabled");

    if (dir%2==0) {

      if (comm_peer2peer_enabled(1,dim)) {
	comm_wait(mh_recv_p2p_fwd[bufferIndex][dim]);
	cudaEventSynchronize(ipcRemoteCopyEvent[bufferIndex][1][dim]);
      } else if (gdr) {
	comm_wait(mh_recv_rdma_fwd[bufferIndex][dim]);
      } else {
	comm_wait(mh_recv_fwd[bufferIndex][dim]);
      }

      if (comm_peer2peer_enabled(0,dim)) {
	comm_wait(mh_send_p2p_back[bufferIndex][dim]);
	cudaEventSynchronize(ipcCopyEvent[bufferIndex][0][dim]);
      } else if (gdr) {
	comm_wait(mh_send_rdma_back[bufferIndex][dim]);
      } else {
	comm_wait(mh_send_back[bufferIndex][dim]);
      }
    } else {
      if (comm_peer2peer_enabled(0,dim)) {
	comm_wait(mh_recv_p2p_back[bufferIndex][dim]);
	cudaEventSynchronize(ipcRemoteCopyEvent[bufferIndex][0][dim]);
      } else if (gdr) {
	comm_wait(mh_recv_rdma_back[bufferIndex][dim]);
      } else {
	comm_wait(mh_recv_back[bufferIndex][dim]);
      }

      if (comm_peer2peer_enabled(1,dim)) {
	comm_wait(mh_send_p2p_fwd[bufferIndex][dim]);
	cudaEventSynchronize(ipcCopyEvent[bufferIndex][1][dim]);
      } else if (gdr) {
	comm_wait(mh_send_rdma_fwd[bufferIndex][dim]);
      } else {
	comm_wait(mh_send_fwd[bufferIndex][dim]);
      }
    }

    return;
  }

  void cudaColorSpinorField::scatter(int nFace, int dagger, int dim_dir, cudaStream_t* stream_p)
  {
    int dim = dim_dir/2;
    int dir = (dim_dir+1)%2; // dir = 1 - receive from forwards, dir == 0 recive from backwards
    if (!commDimPartitioned(dim)) return;

    if (comm_peer2peer_enabled(dir,dim)) return;
    unpackGhost(from_face_dim_dir_h[bufferIndex][dim][dir], nFace, dim, dir == 0 ? QUDA_BACKWARDS : QUDA_FORWARDS, dagger, stream_p);
  }

  void cudaColorSpinorField::scatter(int nFace, int dagger, int dim_dir)
  {
    int dim = dim_dir/2;
    int dir = (dim_dir+1)%2; // dir = 1 - receive from forwards, dir == 0 receive from backwards
    if (!commDimPartitioned(dim)) return;

    if (comm_peer2peer_enabled(dir,dim)) return;
    unpackGhost(from_face_dim_dir_h[bufferIndex][dim][dir], nFace, dim, dir == 0 ? QUDA_BACKWARDS : QUDA_FORWARDS, dagger, &stream[dim_dir]);
  }

  void cudaColorSpinorField::scatterExtended(int nFace, int parity, int dagger, int dim_dir)
  {
    bool zero_copy = false;
    int dim = dim_dir/2;
    int dir = (dim_dir+1)%2; // dir = 1 - receive from forwards, dir == 0 receive from backwards
    if (!commDimPartitioned(dim)) return;
    unpackGhostExtended(from_face_dim_dir_h[bufferIndex][dim][dir], nFace, static_cast<QudaParity>(parity), dim, dir == 0 ? QUDA_BACKWARDS : QUDA_FORWARDS, dagger, &stream[2*dim/*+0*/], zero_copy);
  }
 
  void cudaColorSpinorField::exchangeGhost(QudaParity parity, int nFace, int dagger, const MemoryLocation *pack_destination_,
					   const MemoryLocation *halo_location_, bool gdr_send, bool gdr_recv)  const {
    if ((gdr_send || gdr_recv) && !comm_gdr_enabled()) errorQuda("Requesting GDR comms but not GDR is not enabled");
    const_cast<cudaColorSpinorField&>(*this).createComms(nFace, false);

    // first set default values to device if needed
    MemoryLocation pack_destination[2*QUDA_MAX_DIM], halo_location[2*QUDA_MAX_DIM];
    for (int i=0; i<8; i++) {
      pack_destination[i] = pack_destination_ ? pack_destination_[i] : Device;
      halo_location[i] = halo_location_ ? halo_location_[i] : Device;
    }

    // If this is set to true, then we are assuming that the send
    // buffers are in a single contiguous memory space and we çan
    // aggregate all cudaMemcpys to reduce latency.  This only applies
    // if the memory locations are all "Device".
    bool fused_pack_memcpy = true;

    // If this is set to true, then we are assuming that the send
    // buffers are in a single contiguous memory space and we çan
    // aggregate all cudaMemcpys to reduce latency.  This only applies
    // if the memory locations are all "Device".
    bool fused_halo_memcpy = true;

    // set to true if any of the ghost packing is being done to Host memory
    bool pack_host = false;

    // set to true if the final halos will be left in Host memory
    bool halo_host = false;

    void *send[2*QUDA_MAX_DIM];
    for (int d=0; d<4; d++) {
      send[2*d+0] = pack_destination[2*d+0] == Host ? my_face_dim_dir_hd[bufferIndex][d][0] : my_face_dim_dir_d[bufferIndex][d][0];
      send[2*d+1] = pack_destination[2*d+1] == Host ? my_face_dim_dir_hd[bufferIndex][d][1] : my_face_dim_dir_d[bufferIndex][d][1];
      ghost_buf[2*d+0] = halo_location[2*d+0] == Host ? from_face_dim_dir_hd[bufferIndex][d][0] : from_face_dim_dir_d[bufferIndex][d][0];
      ghost_buf[2*d+1] = halo_location[2*d+1] == Host ? from_face_dim_dir_hd[bufferIndex][d][1] : from_face_dim_dir_d[bufferIndex][d][1];
      if (pack_destination[2*d+0] != Device || pack_destination[2*d+1] != Device) fused_pack_memcpy = false;
      if (halo_location[2*d+0] != Device || halo_location[2*d+1] != Device) fused_halo_memcpy = false;

      if (pack_destination[2*d+0] == Host || pack_destination[2*d+1] == Host) pack_host = true;
      if (halo_location[2*d+0] == Host || halo_location[2*d+1] == Host) halo_host = true;
    }

    genericPackGhost(send, *this, parity, nFace, dagger, pack_destination); // FIXME - need support for asymmetric topologies

    size_t total_bytes = 0;
    for (int i=0; i<nDimComms; i++) if (comm_dim_partitioned(i)) total_bytes += 2*ghost_face_bytes[i]; // 2 for fwd/bwd

    if (!gdr_send)  {
      if (!fused_pack_memcpy) {
	for (int i=0; i<nDimComms; i++) {
	  if (comm_dim_partitioned(i)) {
	    if (pack_destination[2*i+0] == Device) qudaMemcpy(my_face_dim_dir_h[bufferIndex][i][0], my_face_dim_dir_d[bufferIndex][i][0],
							      ghost_face_bytes[i], cudaMemcpyDeviceToHost);
	    if (pack_destination[2*i+1] == Device) qudaMemcpy(my_face_dim_dir_h[bufferIndex][i][1], my_face_dim_dir_d[bufferIndex][i][1],
							      ghost_face_bytes[i], cudaMemcpyDeviceToHost);
	  }
	}
      } else if (total_bytes && !pack_host) {
	qudaMemcpy(my_face_h[bufferIndex], ghost_send_buffer_d[bufferIndex], total_bytes, cudaMemcpyDeviceToHost);
      }
    }

    for (int i=0; i<nDimComms; i++) { // prepost receive
      if (comm_dim_partitioned(i)) {
	comm_start(gdr_recv ? mh_recv_rdma_back[bufferIndex][i] : mh_recv_back[bufferIndex][i]);
	comm_start(gdr_recv ? mh_recv_rdma_fwd[bufferIndex][i] : mh_recv_fwd[bufferIndex][i]);
      }
    }

    if (gdr_send || pack_host) cudaDeviceSynchronize(); // need to make sure packing has finished before kicking off MPI

    for (int i=0; i<nDimComms; i++) {
      if (comm_dim_partitioned(i)) {
	comm_start(gdr_send ? mh_send_rdma_fwd[bufferIndex][i] : mh_send_fwd[bufferIndex][i]);
	comm_start(gdr_send ? mh_send_rdma_back[bufferIndex][i] : mh_send_back[bufferIndex][i]);
      }
    }

    for (int i=0; i<nDimComms; i++) {
      if (!comm_dim_partitioned(i)) continue;
      comm_wait(gdr_send ? mh_send_rdma_fwd[bufferIndex][i] : mh_send_fwd[bufferIndex][i]);
      comm_wait(gdr_send ? mh_send_rdma_back[bufferIndex][i] : mh_send_back[bufferIndex][i]);
      comm_wait(gdr_recv ? mh_recv_rdma_back[bufferIndex][i] : mh_recv_back[bufferIndex][i]);
      comm_wait(gdr_recv ? mh_recv_rdma_fwd[bufferIndex][i] : mh_recv_fwd[bufferIndex][i]);
    }

    if (!gdr_recv) {
      if (!fused_halo_memcpy) {
	for (int i=0; i<nDimComms; i++) {
	  if (!comm_dim_partitioned(i)) continue;
	  if (halo_location[2*i+0] == Device) qudaMemcpy(from_face_dim_dir_d[bufferIndex][i][0], from_face_dim_dir_h[bufferIndex][i][0],
							 ghost_face_bytes[i], cudaMemcpyHostToDevice);
	  if (halo_location[2*i+1] == Device) qudaMemcpy(from_face_dim_dir_d[bufferIndex][i][1], from_face_dim_dir_h[bufferIndex][i][1],
							 ghost_face_bytes[i], cudaMemcpyHostToDevice);
	}
      } else if (total_bytes && !halo_host) {
	qudaMemcpy(ghost_recv_buffer_d[bufferIndex], from_face_h[bufferIndex], total_bytes, cudaMemcpyHostToDevice);
      }
    }

  }

  std::ostream& operator<<(std::ostream &out, const cudaColorSpinorField &a) {
    out << (const ColorSpinorField&)a;
    out << "v = " << a.v << std::endl;
    out << "norm = " << a.norm << std::endl;
    out << "alloc = " << a.alloc << std::endl;
    out << "init = " << a.init << std::endl;
    return out;
  }

//! for composite fields:
  cudaColorSpinorField& cudaColorSpinorField::Component(const int idx) const {
    
    if (this->IsComposite()) {
      if (idx < this->CompositeDim()) {//setup eigenvector form the set
        return *(dynamic_cast<cudaColorSpinorField*>(components[idx])); 
      }
      else{
        errorQuda("Incorrect component index...");
      }
    }
    errorQuda("Cannot get requested component");
    exit(-1);
  }

//copyCuda currently cannot not work with set of spinor fields..
  void cudaColorSpinorField::CopySubset(cudaColorSpinorField &dst, const int range, const int first_element) const{
#if 0
    if (first_element < 0) errorQuda("\nError: trying to set negative first element.\n");
    if (siteSubset == QUDA_PARITY_SITE_SUBSET && this->EigvId() == -1) {
      if (first_element == 0 && range == this->EigvDim())
      {
        if (range != dst.EigvDim())errorQuda("\nError: eigenvector range to big.\n");
        checkField(dst, *this);
        copyCuda(dst, *this);
      }
      else if ((first_element+range) < this->EigvDim()) 
      {//setup eigenvector subset

        cudaColorSpinorField *eigv_subset;

        ColorSpinorParam param;

        param.nColor = nColor;
        param.nSpin = nSpin;
        param.twistFlavor = twistFlavor;
        param.precision = precision;
        param.nDim = nDim;
        param.pad = pad;
        param.siteSubset = siteSubset;
        param.siteOrder = siteOrder;
        param.fieldOrder = fieldOrder;
        param.gammaBasis = gammaBasis;
        memcpy(param.x, x, nDim*sizeof(int));
        param.create = QUDA_REFERENCE_FIELD_CREATE;
 
        param.eigv_dim  = range;
        param.eigv_id   = -1;
        param.v = (void*)((char*)v + first_element*eigv_bytes);
        param.norm = (void*)((char*)norm + first_element*eigv_norm_bytes);

        eigv_subset = new cudaColorSpinorField(param);

        //Not really needed:
        eigv_subset->eigenvectors.reserve(param.eigv_dim);
        for (int id = first_element; id < (first_element+range); id++)
        {
            param.eigv_id = id;
            eigv_subset->eigenvectors.push_back(new cudaColorSpinorField(*this, param));
        }
        checkField(dst, *eigv_subset);
        copyCuda(dst, *eigv_subset);

        delete eigv_subset;
      } else {
        errorQuda("Incorrect eigenvector dimension...");
      }
    } else{
      errorQuda("Eigenvector must be a parity spinor");
      exit(-1);
    }
#endif
  }

  void cudaColorSpinorField::getTexObjectInfo() const
  {
#ifdef USE_TEXTURE_OBJECTS
    printfQuda("\nPrint texture info for the field:\n");
    std::cout << *this;
    cudaResourceDesc resDesc;
    //memset(&resDesc, 0, sizeof(resDesc));
    cudaGetTextureObjectResourceDesc(&resDesc, this->Tex());
    printfQuda("\nDevice pointer: %p\n", resDesc.res.linear.devPtr);
    printfQuda("\nVolume (in bytes): %lu\n", resDesc.res.linear.sizeInBytes);
    if (resDesc.resType == cudaResourceTypeLinear) printfQuda("\nResource type: linear \n");
#endif
  }

  void cudaColorSpinorField::Source(const QudaSourceType sourceType, const int st, const int s, const int c) {
    ColorSpinorParam param(*this);
    param.fieldOrder = QUDA_SPACE_SPIN_COLOR_FIELD_ORDER;
    param.location = QUDA_CPU_FIELD_LOCATION;
    param.create = QUDA_NULL_FIELD_CREATE;

    cpuColorSpinorField tmp(param);
    tmp.Source(sourceType, st, s, c);
    *this = tmp;
  }

  void cudaColorSpinorField::PrintVector(unsigned int i) {
    ColorSpinorParam param(*this);
    param.fieldOrder = QUDA_SPACE_SPIN_COLOR_FIELD_ORDER;
    param.location = QUDA_CPU_FIELD_LOCATION;
    param.create = QUDA_NULL_FIELD_CREATE;

    cpuColorSpinorField tmp(param);
    tmp = *this;
    tmp.PrintVector(i);
  }


} // namespace quda<|MERGE_RESOLUTION|>--- conflicted
+++ resolved
@@ -290,14 +290,10 @@
       if (precision == QUDA_SINGLE_PRECISION) desc.f = cudaChannelFormatKindFloat;
       else desc.f = cudaChannelFormatKindSigned; // half is short, double is int2
       
-<<<<<<< HEAD
+      // staggered and coarse fields in half and single are always two component
+      int texel_size = 1;
       // all FLOAT2-ordred fields that are not double precision
       if (precision != QUDA_DOUBLE_PRECISION && fieldOrder == QUDA_FLOAT2_FIELD_ORDER) {
-=======
-      // staggered and coarse fields in half and single are always two component
-      int texel_size = 1;
-      if ( (nSpin == 1 || nSpin == 2) && (precision == QUDA_HALF_PRECISION || precision == QUDA_SINGLE_PRECISION)) {
->>>>>>> 52c61256
 	desc.x = 8*precision;
 	desc.y = 8*precision;
 	desc.z = 0;
