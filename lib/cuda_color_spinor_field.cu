--- conflicted
+++ resolved
@@ -400,11 +400,7 @@
 
 	cudaTextureDesc texDesc;
 	memset(&texDesc, 0, sizeof(texDesc));
-<<<<<<< HEAD
-	if (precision == QUDA_HALF_PRECISION || precision == QUDA_QUARTER_PRECISION) texDesc.readMode = cudaReadModeNormalizedFloat;
-=======
-	if (ghost_precision == QUDA_HALF_PRECISION) texDesc.readMode = cudaReadModeNormalizedFloat;
->>>>>>> a046af2e
+	if (ghost_precision == QUDA_HALF_PRECISION || ghost_precision == QUDA_QUARTER_PRECISION) texDesc.readMode = cudaReadModeNormalizedFloat;
 	else texDesc.readMode = cudaReadModeElementType;
 
 	cudaCreateTextureObject(&ghostTex[b], &resDesc, &texDesc, NULL);
@@ -413,11 +409,7 @@
 	resDesc.res.linear.devPtr = static_cast<char*>(ghost_pinned_buffer_hd[b])+ghost_bytes;
 	cudaCreateTextureObject(&ghostTex[2+b], &resDesc, &texDesc, NULL);
 
-<<<<<<< HEAD
-	if (precision == QUDA_HALF_PRECISION || precision == QUDA_QUARTER_PRECISION) {
-=======
-	if (ghost_precision == QUDA_HALF_PRECISION) {
->>>>>>> a046af2e
+	if (ghost_precision == QUDA_HALF_PRECISION || ghost_precision == QUDA_QUARTER_PRECISION) {
 	  cudaChannelFormatDesc desc;
 	  memset(&desc, 0, sizeof(cudaChannelFormatDesc));
 	  desc.f = cudaChannelFormatKindFloat;
@@ -716,15 +708,15 @@
 				       cudaStream_t *stream) {
 
 #ifdef MULTI_GPU
-    int Nvec = (nSpin == 1 || precision == QUDA_DOUBLE_PRECISION) ? 2 : 4;
+    int Nvec = (nSpin == 1 || ghost_precision == QUDA_DOUBLE_PRECISION) ? 2 : 4;
     int Nint = (nColor * nSpin * 2) / (nSpin == 4 ? 2 : 1);  // (spin proj.) degrees of freedom
     int Npad = Nint / Nvec; // number Nvec buffers we have
     
     if (dim !=3 || getKernelPackT()) { // use kernels to pack into contiguous buffers then a single cudaMemcpy
 
-      size_t bytes = nFace*Nint*ghostFace[dim]*precision;
-
-      if (precision == QUDA_HALF_PRECISION || precision == QUDA_QUARTER_PRECISION) bytes += nFace*ghostFace[dim]*sizeof(float);
+      size_t bytes = nFace*Nint*ghostFace[dim]*ghost_precision;
+
+      if (ghost_precision == QUDA_HALF_PRECISION || ghost_precision == QUDA_QUARTER_PRECISION) bytes += nFace*ghostFace[dim]*sizeof(float);
 
       void* gpu_buf = (dir == QUDA_BACKWARDS) ? my_face_dim_dir_d[bufferIndex][dim][0] : my_face_dim_dir_d[bufferIndex][dim][1];
 
@@ -748,9 +740,9 @@
 	else offset = lower_spin_offset + (dir == QUDA_BACKWARDS ? 0 : Nt_minus1_offset);
       }
     
-      size_t len = nFace*(ghostFace[3]/x4)*Nvec*precision;
+      size_t len = nFace*(ghostFace[3]/x4)*Nvec*ghost_precision;
       size_t dpitch = x4*len;
-      size_t spitch = stride*Nvec*precision;
+      size_t spitch = stride*Nvec*ghost_precision;
 
       // QUDA Memcpy NPad's worth. 
       //  -- Dest will point to the right beginning PAD. 
@@ -758,13 +750,13 @@
       //  --  There is Nvec*Stride Floats from the start of one PAD to the start of the next
       for (int s=0; s<x4; s++) { // loop over multiple 4-d volumes (if they exist)
 	void *dst = (char*)ghost_spinor + s*len;
-	void *src = (char*)v + (offset + s*(volumeCB/x4))*Nvec*precision;
+	void *src = (char*)v + (offset + s*(volumeCB/x4))*Nvec*ghost_precision;
 	cudaMemcpy2DAsync(dst, dpitch, src, spitch, len, Npad, cudaMemcpyDeviceToHost, *stream);
 
-	if (precision == QUDA_HALF_PRECISION || precision == QUDA_QUARTER_PRECISION) {
+	if (ghost_precision == QUDA_HALF_PRECISION || ghost_precision == QUDA_QUARTER_PRECISION) {
 	  size_t len = nFace*(ghostFace[3]/x4)*sizeof(float);
 	  int norm_offset = (dir == QUDA_BACKWARDS) ? 0 : Nt_minus1_offset*sizeof(float);
-	  void *dst = (char*)ghost_spinor + nFace*Nint*ghostFace[3]*precision + s*len;
+	  void *dst = (char*)ghost_spinor + nFace*Nint*ghostFace[3]*ghost_precision + s*len;
 	  void *src = (char*)norm + norm_offset + s*(volumeCB/x4)*sizeof(float);
 	  cudaMemcpyAsync(dst, src, len, cudaMemcpyDeviceToHost, *stream);
 	}
@@ -795,19 +787,19 @@
       //  --  There is Nvec*Stride Floats from the start of one PAD to the start of the next
 
       void *dst = (char*)ghost_spinor;
-      void *src = (char*)v + flavor1_offset*Nvec*precision;
-      size_t len = flavorTFace*Nvec*precision;
-      size_t spitch = stride*Nvec*precision;//ndeg tm: stride=2*flavor_volume+pad
+      void *src = (char*)v + flavor1_offset*Nvec*ghost_precision;
+      size_t len = flavorTFace*Nvec*ghost_precision;
+      size_t spitch = stride*Nvec*ghost_precision;//ndeg tm: stride=2*flavor_volume+pad
       size_t dpitch = 2*len;
       cudaMemcpy2DAsync(dst, dpitch, src, spitch, len, Npad, cudaMemcpyDeviceToHost, *stream);
       dst = (char*)ghost_spinor+len;
-      src = (char*)v + flavor2_offset*Nvec*precision;
+      src = (char*)v + flavor2_offset*Nvec*ghost_precision;
       cudaMemcpy2DAsync(dst, dpitch, src, spitch, len, Npad, cudaMemcpyDeviceToHost, *stream);
 
-      if (precision == QUDA_HALF_PRECISION || precision == QUDA_QUARTER_PRECISION) {
+      if (ghost_precision == QUDA_HALF_PRECISION || ghost_precision == QUDA_QUARTER_PRECISION) {
         int Nt_minus1_offset = (flavorVolume - flavorTFace);
         int norm_offset = (dir == QUDA_BACKWARDS) ? 0 : Nt_minus1_offset*sizeof(float);
-	void *dst = (char*)ghost_spinor + Nint*ghostFace[3]*precision;
+	void *dst = (char*)ghost_spinor + Nint*ghostFace[3]*ghost_precision;
 	void *src = (char*)norm + norm_offset;
         size_t dpitch = flavorTFace*sizeof(float);
         size_t spitch = flavorVolume*sizeof(float);
@@ -827,13 +819,13 @@
   {
     int Nint = (nColor * nSpin * 2) / (nSpin == 4 ? 2 : 1);  // (spin proj.) degrees of freedom
 
-    int len = nFace*ghostFace[dim]*Nint*precision;
+    int len = nFace*ghostFace[dim]*Nint*ghost_precision;
     const void *src = ghost_spinor;
   
     int ghost_offset = (dir == QUDA_BACKWARDS) ? ghostOffset[dim][0] : ghostOffset[dim][1];
-    void *ghost_dst = (char*)ghost_recv_buffer_d[bufferIndex] + precision*ghost_offset;
-
-    if (precision == QUDA_HALF_PRECISION || precision == QUDA_QUARTER_PRECISION) len += nFace*ghostFace[dim]*sizeof(float);
+    void *ghost_dst = (char*)ghost_recv_buffer_d[bufferIndex] + ghost_precision*ghost_offset;
+
+    if (ghost_precision == QUDA_HALF_PRECISION || ghost_precision == QUDA_QUARTER_PRECISION) len += nFace*ghostFace[dim]*sizeof(float);
 
     cudaMemcpyAsync(ghost_dst, src, len, cudaMemcpyHostToDevice, *stream);
   }
@@ -939,13 +931,8 @@
       for (int i=0; i<nDimComms; ++i) {
 	if (commDimPartitioned(i)) {
 	  for (int b=0; b<2; b++) {
-<<<<<<< HEAD
-	    ghost[b][i] = static_cast<char*>(ghost_recv_buffer_d[b]) + ghostOffset[i][0]*precision;
-	    if (precision == QUDA_HALF_PRECISION || precision == QUDA_QUARTER_PRECISION)
-=======
 	    ghost[b][i] = static_cast<char*>(ghost_recv_buffer_d[b]) + ghostOffset[i][0]*ghost_precision;
-	    if (ghost_precision == QUDA_HALF_PRECISION)
->>>>>>> a046af2e
+	    if (ghost_precision == QUDA_HALF_PRECISION || ghost_precision == QUDA_QUARTER_PRECISION)
 	      ghostNorm[b][i] = static_cast<char*>(ghost_recv_buffer_d[b]) + ghostNormOffset[i][0]*QUDA_SINGLE_PRECISION;
 	  }
 	}
