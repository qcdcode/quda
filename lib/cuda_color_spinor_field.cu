#include <stdlib.h>
#include <stdio.h>
#include <typeinfo>
#include <string.h>
#include <iostream>

#include <color_spinor_field.h>
#include <blas_quda.h>
#include <dslash_quda.h>

int zeroCopy = 0;

namespace quda {

  cudaColorSpinorField::cudaColorSpinorField(const ColorSpinorParam &param) : 
    ColorSpinorField(param), alloc(false), init(true), texInit(false),
    ghostTexInit(false), ghost_field_tex{nullptr,nullptr,nullptr,nullptr}, bufferMessageHandler(0)
  {
    // this must come before create
    if (param.create == QUDA_REFERENCE_FIELD_CREATE) {
      v = param.v;
      norm = param.norm;
    }

    create(param.create);

    if  (param.create == QUDA_NULL_FIELD_CREATE) {
      // do nothing
    } else if (param.create == QUDA_ZERO_FIELD_CREATE) {
      zero();
    } else if (param.create == QUDA_REFERENCE_FIELD_CREATE) {
      // do nothing
    } else if (param.create == QUDA_COPY_FIELD_CREATE) {
      errorQuda("not implemented");
    }
  }

  cudaColorSpinorField::cudaColorSpinorField(const cudaColorSpinorField &src) : 
    ColorSpinorField(src), alloc(false), init(true), texInit(false),
    ghostTexInit(false), ghost_field_tex{nullptr,nullptr,nullptr,nullptr}, bufferMessageHandler(0)
  {
    create(QUDA_COPY_FIELD_CREATE);
    copySpinorField(src);
  }

  // creates a copy of src, any differences defined in param
  cudaColorSpinorField::cudaColorSpinorField(const ColorSpinorField &src, 
					     const ColorSpinorParam &param) :
    ColorSpinorField(src), alloc(false), init(true), texInit(false),
    ghostTexInit(false), ghost_field_tex{nullptr,nullptr,nullptr,nullptr}, bufferMessageHandler(0)
  {
    // can only overide if we are not using a reference or parity special case
    if (param.create != QUDA_REFERENCE_FIELD_CREATE || 
	(param.create == QUDA_REFERENCE_FIELD_CREATE && 
	 src.SiteSubset() == QUDA_FULL_SITE_SUBSET && 
	 param.siteSubset == QUDA_PARITY_SITE_SUBSET && 
	 typeid(src) == typeid(cudaColorSpinorField) ) || 
         (param.create == QUDA_REFERENCE_FIELD_CREATE && (param.is_composite || param.is_component))) {
      reset(param);
    } else {
      // errorQuda("Undefined behaviour"); // else silent bug possible?
      reset(param);
    }

    // This must be set before create is called
    if (param.create == QUDA_REFERENCE_FIELD_CREATE) {
      if (typeid(src) == typeid(cudaColorSpinorField)) {
	v = (void*)src.V();
	norm = (void*)src.Norm();
      } else {
	errorQuda("Cannot reference a non-cuda field");
      }

      if (composite_descr.is_component && !(src.SiteSubset() == QUDA_FULL_SITE_SUBSET && this->SiteSubset() == QUDA_PARITY_SITE_SUBSET)) 
      {//setup eigenvector form the set
        v    = (void*)((char*)v    + composite_descr.id*bytes);         
        norm = (void*)((char*)norm + composite_descr.id*norm_bytes);         
      }
    }

    create(param.create);

    if (param.create == QUDA_NULL_FIELD_CREATE) {
      // do nothing
    } else if (param.create == QUDA_ZERO_FIELD_CREATE) {
      zero();
    } else if (param.create == QUDA_COPY_FIELD_CREATE) {
      copySpinorField(src);
    } else if (param.create == QUDA_REFERENCE_FIELD_CREATE) {
      // do nothing
    } else {
      errorQuda("CreateType %d not implemented", param.create);
    }

  }

  cudaColorSpinorField::cudaColorSpinorField(const ColorSpinorField &src) 
    : ColorSpinorField(src), alloc(false), init(true), texInit(false),
      ghostTexInit(false), ghost_field_tex{nullptr,nullptr,nullptr,nullptr}, bufferMessageHandler(0)
  {
    create(QUDA_COPY_FIELD_CREATE);
    copySpinorField(src);
  }

  ColorSpinorField& cudaColorSpinorField::operator=(const ColorSpinorField &src) {
    if (typeid(src) == typeid(cudaColorSpinorField)) {
      *this = (dynamic_cast<const cudaColorSpinorField&>(src));
    } else if (typeid(src) == typeid(cpuColorSpinorField)) {
      *this = (dynamic_cast<const cpuColorSpinorField&>(src));
    } else {
      errorQuda("Unknown input ColorSpinorField %s", typeid(src).name());
    }
    return *this;
  }

  cudaColorSpinorField& cudaColorSpinorField::operator=(const cudaColorSpinorField &src) {
    if (&src != this) {
      // keep current attributes unless unset
      if (!ColorSpinorField::init) { // note this will turn a reference field into a regular field
	destroy();
	destroyComms(); // not sure if this necessary
	ColorSpinorField::operator=(src);
	create(QUDA_COPY_FIELD_CREATE);
      }
      copySpinorField(src);
    }
    return *this;
  }

  cudaColorSpinorField& cudaColorSpinorField::operator=(const cpuColorSpinorField &src) {
    // keep current attributes unless unset
    if (!ColorSpinorField::init) { // note this will turn a reference field into a regular field
      destroy();
      ColorSpinorField::operator=(src);
      create(QUDA_COPY_FIELD_CREATE);
    }
    loadSpinorField(src);
    return *this;
  }

  cudaColorSpinorField::~cudaColorSpinorField() {
    destroyComms();
    destroy();
  }

  void cudaColorSpinorField::create(const QudaFieldCreate create) {

    if (siteSubset == QUDA_FULL_SITE_SUBSET && siteOrder != QUDA_EVEN_ODD_SITE_ORDER) {
      errorQuda("Subset not implemented");
    }

    if (create != QUDA_REFERENCE_FIELD_CREATE) {
      switch(mem_type) {
      case QUDA_MEMORY_DEVICE:
	v = pool_device_malloc(bytes);
	if (precision == QUDA_HALF_PRECISION) norm = pool_device_malloc(norm_bytes);
	break;
      case QUDA_MEMORY_MAPPED:
	v_h = mapped_malloc(bytes);
	cudaHostGetDevicePointer(&v, v_h, 0); // set the matching device pointer
	if (precision == QUDA_HALF_PRECISION) {
	  norm_h = mapped_malloc(norm_bytes);
	  cudaHostGetDevicePointer(&norm, norm_h, 0); // set the matching device pointer
	}
	break;
      default:
	errorQuda("Unsupported memory type %d", mem_type);
      }
      alloc = true;
    }

    if (siteSubset == QUDA_FULL_SITE_SUBSET) {
      if(composite_descr.is_composite && (create != QUDA_REFERENCE_FIELD_CREATE)) {
	if(composite_descr.dim <= 0) errorQuda("\nComposite size is not defined\n");
	  
        ColorSpinorParam param;
        param.siteSubset = QUDA_FULL_SITE_SUBSET;
        param.nDim = nDim;
        memcpy(param.x, x, nDim*sizeof(int));
        param.create = QUDA_REFERENCE_FIELD_CREATE;
        param.v = v;
        param.norm = norm;
        param.is_composite   = false;
        param.composite_dim  = 0;
        param.is_component = true;
	param.mem_type = mem_type;

        components.reserve(composite_descr.dim);
        for(int cid = 0; cid < composite_descr.dim; cid++) {
	  param.component_id = cid;
	  components.push_back(new cudaColorSpinorField(*this, param));
        }
      } else {
        // create the associated even and odd subsets
        ColorSpinorParam param;
        param.siteSubset = QUDA_PARITY_SITE_SUBSET;
        param.nDim = nDim;
        memcpy(param.x, x, nDim*sizeof(int));
        param.x[0] /= 2; // set single parity dimensions
        param.create = QUDA_REFERENCE_FIELD_CREATE;
        param.v = v;
        param.norm = norm;
        param.is_composite  = false;
        param.composite_dim = 0;
        param.is_component  = composite_descr.is_component;
        param.component_id  = composite_descr.id;
	param.mem_type = mem_type;

        even = new cudaColorSpinorField(*this, param);
        odd = new cudaColorSpinorField(*this, param);

        // need this hackery for the moment (need to locate the odd pointers half way into the full field)
        (dynamic_cast<cudaColorSpinorField*>(odd))->v = (void*)((char*)v + bytes/2);
        if (precision == QUDA_HALF_PRECISION) 
	  (dynamic_cast<cudaColorSpinorField*>(odd))->norm = (void*)((char*)norm + norm_bytes/2);

#ifdef USE_TEXTURE_OBJECTS
        dynamic_cast<cudaColorSpinorField*>(even)->destroyTexObject();
        dynamic_cast<cudaColorSpinorField*>(even)->createTexObject();
        dynamic_cast<cudaColorSpinorField*>(odd)->destroyTexObject();
        dynamic_cast<cudaColorSpinorField*>(odd)->createTexObject();
#endif
      }
    } else { //siteSubset == QUDA_PARITY_SITE_SUBSET

      //! setup an object for selected eigenvector (the 1st one as a default):
      if (composite_descr.is_composite && (create != QUDA_REFERENCE_FIELD_CREATE)) 
      {
         if(composite_descr.dim <= 0) errorQuda("\nComposite size is not defined\n");
         //if(bytes > 1811939328) warningQuda("\nCUDA API probably won't be able to create texture object for the eigenvector set... Object size is : %u bytes\n", bytes);
         if (getVerbosity() == QUDA_DEBUG_VERBOSE) printfQuda("\nEigenvector set constructor...\n");
         // create the associated even and odd subsets
         ColorSpinorParam param;
         param.siteSubset = QUDA_PARITY_SITE_SUBSET;
         param.nDim = nDim;
         memcpy(param.x, x, nDim*sizeof(int));
         param.x[4] = 1;
         param.create = QUDA_REFERENCE_FIELD_CREATE;
         param.v = v;
         param.norm = norm;
         param.is_composite   = false;
         param.composite_dim  = 0;
         param.is_component = true;
	 param.mem_type = mem_type;

         //reserve eigvector set
         components.reserve(composite_descr.dim);
         //setup volume, [real_]length and stride for a single eigenvector
         for(int cid = 0; cid < composite_descr.dim; cid++)
         {
            param.component_id = cid;
            components.push_back(new cudaColorSpinorField(*this, param));

#ifdef USE_TEXTURE_OBJECTS //(a lot of texture objects...)
            dynamic_cast<cudaColorSpinorField*>(components[cid])->destroyTexObject();
            dynamic_cast<cudaColorSpinorField*>(components[cid])->createTexObject();
#endif
         }
      }
    }

    if (create != QUDA_REFERENCE_FIELD_CREATE) {
      if (siteSubset != QUDA_FULL_SITE_SUBSET) {
	zeroPad();
      } else if(!composite_descr.is_composite) {
	(dynamic_cast<cudaColorSpinorField*>(even))->zeroPad();
	(dynamic_cast<cudaColorSpinorField*>(odd))->zeroPad();
      } else { //temporary hack for the full spinor field sets, manual zeroPad for each component:
	for(int cid = 0; cid < composite_descr.dim; cid++) {
	  (dynamic_cast<cudaColorSpinorField&>(components[cid]->Even())).zeroPad();
	  (dynamic_cast<cudaColorSpinorField&>(components[cid]->Odd())).zeroPad();
	}
      }
    }

#ifdef USE_TEXTURE_OBJECTS
    // if (!composite_descr.is_composite || composite_descr.is_component)
      createTexObject();
#endif
  }

#ifdef USE_TEXTURE_OBJECTS
  void cudaColorSpinorField::createTexObject() {

    if ( (isNative() || fieldOrder == QUDA_FLOAT2_FIELD_ORDER) && nVec == 1 ) {
      if (texInit) errorQuda("Already bound textures");
      
      // create the texture for the field components
      
      cudaChannelFormatDesc desc;
      memset(&desc, 0, sizeof(cudaChannelFormatDesc));
      if (precision == QUDA_SINGLE_PRECISION) desc.f = cudaChannelFormatKindFloat;
      else desc.f = cudaChannelFormatKindSigned; // half is short, double is int2
      
      // staggered and coarse fields in half and single are always two component
      int texel_size = 1;
      // all FLOAT2-ordred fields that are not double precision
      if (precision != QUDA_DOUBLE_PRECISION && fieldOrder == QUDA_FLOAT2_FIELD_ORDER) {
	desc.x = 8*precision;
	desc.y = 8*precision;
	desc.z = 0;
	desc.w = 0;
	texel_size = 2*precision;
      } else { // all others are four component (double2 is spread across int4)
	desc.x = (precision == QUDA_DOUBLE_PRECISION) ? 8*sizeof(int) : 8*precision;
	desc.y = (precision == QUDA_DOUBLE_PRECISION) ? 8*sizeof(int) : 8*precision;
	desc.z = (precision == QUDA_DOUBLE_PRECISION) ? 8*sizeof(int) : 8*precision;
	desc.w = (precision == QUDA_DOUBLE_PRECISION) ? 8*sizeof(int) : 8*precision;
	texel_size = 4 * (precision == QUDA_DOUBLE_PRECISION ? sizeof(int) : precision);
      }
      
      cudaResourceDesc resDesc;
      memset(&resDesc, 0, sizeof(resDesc));
      resDesc.resType = cudaResourceTypeLinear;
      resDesc.res.linear.devPtr = v;
      resDesc.res.linear.desc = desc;
      resDesc.res.linear.sizeInBytes = bytes;
      
      cudaTextureDesc texDesc;
      memset(&texDesc, 0, sizeof(texDesc));
      if (precision == QUDA_HALF_PRECISION) texDesc.readMode = cudaReadModeNormalizedFloat;
      else texDesc.readMode = cudaReadModeElementType;

      if (resDesc.res.linear.sizeInBytes % deviceProp.textureAlignment != 0) {
	errorQuda("Allocation size %lu does not have correct alignment for textures (%lu)",
		  resDesc.res.linear.sizeInBytes, deviceProp.textureAlignment);
      }

      unsigned long texels = resDesc.res.linear.sizeInBytes / texel_size;
      if (texels > (unsigned)deviceProp.maxTexture1DLinear) {
	errorQuda("Attempting to bind too large a texture %lu > %d", texels, deviceProp.maxTexture1DLinear);
      }

      cudaCreateTextureObject(&tex, &resDesc, &texDesc, NULL);

      // create the texture for the norm components
      if (precision == QUDA_HALF_PRECISION) {
	cudaChannelFormatDesc desc;
	memset(&desc, 0, sizeof(cudaChannelFormatDesc));
	desc.f = cudaChannelFormatKindFloat;
	desc.x = 8*QUDA_SINGLE_PRECISION; desc.y = 0; desc.z = 0; desc.w = 0;
	
	cudaResourceDesc resDesc;
	memset(&resDesc, 0, sizeof(resDesc));
	resDesc.resType = cudaResourceTypeLinear;
	resDesc.res.linear.devPtr = norm;
	resDesc.res.linear.desc = desc;
	resDesc.res.linear.sizeInBytes = norm_bytes;
	
	if (resDesc.res.linear.sizeInBytes % deviceProp.textureAlignment != 0) {
	  errorQuda("Allocation size %lu does not have correct alignment for textures (%lu)",
		    resDesc.res.linear.sizeInBytes, deviceProp.textureAlignment);
	}

	cudaTextureDesc texDesc;
	memset(&texDesc, 0, sizeof(texDesc));
	texDesc.readMode = cudaReadModeElementType;
	
	cudaCreateTextureObject(&texNorm, &resDesc, &texDesc, NULL);
      }
      
      texInit = true;

      checkCudaError();
    }
  }

  void cudaColorSpinorField::createGhostTexObject() const {
    // create the ghost texture object
    if ( (isNative() || fieldOrder == QUDA_FLOAT2_FIELD_ORDER) && nVec == 1 && ghost_bytes) {
      if (ghostTexInit) errorQuda("Already bound ghost texture");

      for (int b=0; b<2; b++) {
	cudaChannelFormatDesc desc;
	memset(&desc, 0, sizeof(cudaChannelFormatDesc));
	if (precision == QUDA_SINGLE_PRECISION) desc.f = cudaChannelFormatKindFloat;
	else desc.f = cudaChannelFormatKindSigned; // half is short, double is int2

	// all FLOAT2-ordred fields that are not double precision
	if (precision != QUDA_DOUBLE_PRECISION && fieldOrder == QUDA_FLOAT2_FIELD_ORDER) {
	  desc.x = 8*precision;
	  desc.y = 8*precision;
	  desc.z = 0;
	  desc.w = 0;
	} else { // all others are four component (double2 is spread across int4)
	  desc.x = (precision == QUDA_DOUBLE_PRECISION) ? 32 : 8*precision;
	  desc.y = (precision == QUDA_DOUBLE_PRECISION) ? 32 : 8*precision;
	  desc.z = (precision == QUDA_DOUBLE_PRECISION) ? 32 : 8*precision;
	  desc.w = (precision == QUDA_DOUBLE_PRECISION) ? 32 : 8*precision;
	}

	cudaResourceDesc resDesc;
	memset(&resDesc, 0, sizeof(resDesc));
	resDesc.resType = cudaResourceTypeLinear;
	resDesc.res.linear.devPtr = ghost_recv_buffer_d[b];
	resDesc.res.linear.desc = desc;
	resDesc.res.linear.sizeInBytes = ghost_bytes;

	cudaTextureDesc texDesc;
	memset(&texDesc, 0, sizeof(texDesc));
	if (precision == QUDA_HALF_PRECISION) texDesc.readMode = cudaReadModeNormalizedFloat;
	else texDesc.readMode = cudaReadModeElementType;

	cudaCreateTextureObject(&ghostTex[b], &resDesc, &texDesc, NULL);

	// second set of ghost texture map to the host-mapped pinned receive buffers
	resDesc.res.linear.devPtr = static_cast<char*>(ghost_pinned_buffer_hd[b])+ghost_bytes;
	cudaCreateTextureObject(&ghostTex[2+b], &resDesc, &texDesc, NULL);

	if (precision == QUDA_HALF_PRECISION) {
	  cudaChannelFormatDesc desc;
	  memset(&desc, 0, sizeof(cudaChannelFormatDesc));
	  desc.f = cudaChannelFormatKindFloat;
	  desc.x = 8*QUDA_SINGLE_PRECISION; desc.y = 0; desc.z = 0; desc.w = 0;

	  cudaResourceDesc resDesc;
	  memset(&resDesc, 0, sizeof(resDesc));
	  resDesc.resType = cudaResourceTypeLinear;
	  resDesc.res.linear.devPtr = ghost_recv_buffer_d[b];
	  resDesc.res.linear.desc = desc;
	  resDesc.res.linear.sizeInBytes = ghost_bytes;

	  cudaTextureDesc texDesc;
	  memset(&texDesc, 0, sizeof(texDesc));
	  texDesc.readMode = cudaReadModeElementType;

	  cudaCreateTextureObject(&ghostTexNorm[b], &resDesc, &texDesc, NULL);

	  resDesc.res.linear.devPtr = static_cast<char*>(ghost_pinned_buffer_hd[b])+ghost_bytes;
	  cudaCreateTextureObject(&ghostTexNorm[2+b], &resDesc, &texDesc, NULL);
	}

	ghost_field_tex[b] = ghost_recv_buffer_d[b];
	ghost_field_tex[2+b] = static_cast<char*>(ghost_pinned_buffer_hd[b])+ghost_bytes;
      } // buffer index

      ghostTexInit = true;

      checkCudaError();
    }

  }

  void cudaColorSpinorField::destroyTexObject() {
    if ( (isNative() || fieldOrder == QUDA_FLOAT2_FIELD_ORDER) && nVec == 1 && texInit) {
      cudaDestroyTextureObject(tex);
      if (ghost_bytes) {
	for (int i=0; i<4; i++) cudaDestroyTextureObject(ghostTex[i]);
      }
      if (precision == QUDA_HALF_PRECISION) {
        cudaDestroyTextureObject(texNorm);
        if (ghost_bytes) {
	  for (int i=0; i<4; i++) cudaDestroyTextureObject(ghostTexNorm[i]);
	}
      }
      texInit = false;
    }
  }

  void cudaColorSpinorField::destroyGhostTexObject() const {
    if ( (isNative() || fieldOrder == QUDA_FLOAT2_FIELD_ORDER) && nVec == 1 && ghostTexInit) {
      for (int i=0; i<4; i++) cudaDestroyTextureObject(ghostTex[i]);
      if (precision == QUDA_HALF_PRECISION) {
	for (int i=0; i<4; i++) cudaDestroyTextureObject(ghostTexNorm[i]);
      }
      ghostTexInit = false;
    }
  }
#endif

  void cudaColorSpinorField::destroy() {

    if (alloc) {
      switch(mem_type) {
      case QUDA_MEMORY_DEVICE:
	pool_device_free(v);
	if (precision == QUDA_HALF_PRECISION) pool_device_free(norm);
	break;
      case QUDA_MEMORY_MAPPED:
	host_free(v_h);
	if (precision == QUDA_HALF_PRECISION) host_free(norm_h);
	break;
      default:
	errorQuda("Unsupported memory type %d", mem_type);
      }
    }


    if (composite_descr.is_composite) 
    {
       CompositeColorSpinorField::iterator vec;
       for(vec = components.begin(); vec != components.end(); vec++) delete *vec;
    } 

    if ((siteSubset == QUDA_FULL_SITE_SUBSET && !composite_descr.is_composite) || (siteSubset == QUDA_FULL_SITE_SUBSET && composite_descr.is_component)) {
      delete even;
      delete odd;
    }

#ifdef USE_TEXTURE_OBJECTS
<<<<<<< HEAD
    if (!composite_descr.is_composite || composite_descr.is_component) {
=======
    // if (!composite_descr.is_composite || composite_descr.is_component)
>>>>>>> 086e5fd6
      destroyTexObject();
      destroyGhostTexObject();
    }
#endif

  }

  void cudaColorSpinorField::backup() const {
    if (backed_up) errorQuda("ColorSpinorField already backed up");
    backup_h = new char[bytes];
    cudaMemcpy(backup_h, v, bytes, cudaMemcpyDeviceToHost);
    if (norm_bytes) {
      backup_norm_h = new char[norm_bytes];
      cudaMemcpy(backup_norm_h, norm, norm_bytes, cudaMemcpyDeviceToHost);
    }
    checkCudaError();
    backed_up = true;
  }

  void cudaColorSpinorField::restore() {
    if (!backed_up) errorQuda("Cannot restore since not backed up");
    cudaMemcpy(v, backup_h, bytes, cudaMemcpyHostToDevice);
    delete []backup_h;
    if (norm_bytes) {
      cudaMemcpy(v, backup_norm_h, norm_bytes, cudaMemcpyHostToDevice);
      delete []backup_norm_h;
    }
    checkCudaError();
    backed_up = false;
  }

  // cuda's floating point format, IEEE-754, represents the floating point
  // zero as 4 zero bytes
  void cudaColorSpinorField::zero() {
    cudaMemsetAsync(v, 0, bytes, streams[Nstream-1]);
    if (precision == QUDA_HALF_PRECISION) cudaMemsetAsync(norm, 0, norm_bytes, streams[Nstream-1]);
  }

  void cudaColorSpinorField::zeroPad() {
    size_t pad_bytes = 0;//(stride - volume) * precision * fieldOrder;
    int Npad = nColor * nSpin * 2 / fieldOrder;

    if (composite_descr.is_composite && !composite_descr.is_component){//we consider the whole eigenvector set:
      Npad      *= composite_descr.dim;
      pad_bytes /= composite_descr.dim;
    }

    size_t pitch = ((!composite_descr.is_composite || composite_descr.is_component) ? stride : composite_descr.stride)*fieldOrder*precision;
    char   *dst  = (char*)v + ((!composite_descr.is_composite || composite_descr.is_component) ? volume : composite_descr.volume)*fieldOrder*precision;
    if (pad_bytes) cudaMemset2D(dst, pitch, 0, pad_bytes, Npad);

    //for (int i=0; i<Npad; i++) {
    //  if (pad_bytes) cudaMemset((char*)v + (volume + i*stride)*fieldOrder*precision, 0, pad_bytes);
    //}
  }

  void cudaColorSpinorField::copy(const cudaColorSpinorField &src) {
    checkField(*this, src);
    if (this->GammaBasis() != src.GammaBasis()) errorQuda("cannot call this copy with different basis");
    blas::copy(*this, src);
  }

  void cudaColorSpinorField::copySpinorField(const ColorSpinorField &src) {
    
    // src is on the device and is native
    if (typeid(src) == typeid(cudaColorSpinorField) && 
	isNative() && dynamic_cast<const cudaColorSpinorField &>(src).isNative() &&
	this->GammaBasis() == src.GammaBasis()) {
      copy(dynamic_cast<const cudaColorSpinorField&>(src));
    } else if (typeid(src) == typeid(cudaColorSpinorField)) {
      copyGenericColorSpinor(*this, src, QUDA_CUDA_FIELD_LOCATION);
    } else if (typeid(src) == typeid(cpuColorSpinorField)) { // src is on the host
      loadSpinorField(src);
    } else {
      errorQuda("Unknown input ColorSpinorField %s", typeid(src).name());
    }
  } 

  void cudaColorSpinorField::loadSpinorField(const ColorSpinorField &src) {

    if (reorder_location() == QUDA_CPU_FIELD_LOCATION &&typeid(src) == typeid(cpuColorSpinorField)) {
      void *buffer = pool_pinned_malloc(bytes + norm_bytes);
      memset(buffer, 0, bytes+norm_bytes); // FIXME (temporary?) bug fix for padding

      copyGenericColorSpinor(*this, src, QUDA_CPU_FIELD_LOCATION, buffer, 0, static_cast<char*>(buffer)+bytes, 0);

      qudaMemcpy(v, buffer, bytes, cudaMemcpyHostToDevice);
      qudaMemcpy(norm, static_cast<char*>(buffer)+bytes, norm_bytes, cudaMemcpyHostToDevice);

      pool_pinned_free(buffer);
    } else if (typeid(src) == typeid(cudaColorSpinorField)) {
      copyGenericColorSpinor(*this, src, QUDA_CUDA_FIELD_LOCATION);
    } else {
      void *Src=nullptr, *srcNorm=nullptr, *buffer=nullptr;
      if (!zeroCopy) {
	buffer = pool_device_malloc(src.Bytes()+src.NormBytes());
	Src = buffer;
	srcNorm = static_cast<char*>(Src) + src.Bytes();
	qudaMemcpy(Src, src.V(), src.Bytes(), cudaMemcpyHostToDevice);
	qudaMemcpy(srcNorm, src.Norm(), src.NormBytes(), cudaMemcpyHostToDevice);
      } else {
	buffer = pool_pinned_malloc(src.Bytes()+src.NormBytes());
	memcpy(buffer, src.V(), src.Bytes());
	memcpy(static_cast<char*>(buffer)+src.Bytes(), src.Norm(), src.NormBytes());
	cudaHostGetDevicePointer(&Src, buffer, 0);
	srcNorm = static_cast<char*>(Src) + src.Bytes();
      }

      cudaMemset(v, 0, bytes); // FIXME (temporary?) bug fix for padding
      copyGenericColorSpinor(*this, src, QUDA_CUDA_FIELD_LOCATION, 0, Src, 0, srcNorm);

      if (zeroCopy) pool_pinned_free(buffer);
      else pool_device_free(buffer);
    }

    return;
  }


  void cudaColorSpinorField::saveSpinorField(ColorSpinorField &dest) const {

    if (reorder_location() == QUDA_CPU_FIELD_LOCATION && typeid(dest) == typeid(cpuColorSpinorField)) {
      void *buffer = pool_pinned_malloc(bytes+norm_bytes);
      qudaMemcpy(buffer, v, bytes, cudaMemcpyDeviceToHost);
      qudaMemcpy(static_cast<char*>(buffer)+bytes, norm, norm_bytes, cudaMemcpyDeviceToHost);

      copyGenericColorSpinor(dest, *this, QUDA_CPU_FIELD_LOCATION, 0, buffer, 0, static_cast<char*>(buffer)+bytes);
      pool_pinned_free(buffer);
    } else if (typeid(dest) == typeid(cudaColorSpinorField)) {
      copyGenericColorSpinor(dest, *this, QUDA_CUDA_FIELD_LOCATION);
    } else {
      void *dst=nullptr, *dstNorm=nullptr, *buffer=nullptr;
      if (!zeroCopy) {
	buffer = pool_device_malloc(dest.Bytes()+dest.NormBytes());
	dst = buffer;
	dstNorm = static_cast<char*>(dst) + dest.Bytes();
      } else {
	buffer = pool_pinned_malloc(dest.Bytes()+dest.NormBytes());
	cudaHostGetDevicePointer(&dst, buffer, 0);
	dstNorm = static_cast<char*>(dst)+dest.Bytes();
      }
      copyGenericColorSpinor(dest, *this, QUDA_CUDA_FIELD_LOCATION, dst, v, dstNorm, 0);

      if (!zeroCopy) {
	qudaMemcpy(dest.V(), dst, dest.Bytes(), cudaMemcpyDeviceToHost);
	qudaMemcpy(dest.Norm(), dstNorm, dest.NormBytes(), cudaMemcpyDeviceToHost);
      } else {
	memcpy(dest.V(), buffer, dest.Bytes());
	memcpy(dest.Norm(), static_cast<char*>(buffer) + dest.Bytes(), dest.NormBytes());
      }

      if (zeroCopy) pool_pinned_free(buffer);
      else pool_device_free(buffer);
    }

    return;
  }

  void cudaColorSpinorField::allocateGhostBuffer(int nFace, bool spin_project) const {

    createGhostZone(nFace, spin_project);
    LatticeField::allocateGhostBuffer(ghost_bytes);

#ifdef USE_TEXTURE_OBJECTS
    // ghost texture is per object
    if (ghost_field_tex[0] != ghost_recv_buffer_d[0] || ghost_field_tex[1] != ghost_recv_buffer_d[1]) destroyGhostTexObject();
    if (!ghostTexInit) createGhostTexObject();
#endif
  }

  // pack the ghost zone into a contiguous buffer for communications
  void cudaColorSpinorField::packGhost(const int nFace, const QudaParity parity, 
                                       const int dim, const QudaDirection dir,
				       const int dagger, cudaStream_t *stream, 
				       MemoryLocation location [2*QUDA_MAX_DIM], double a, double b)
  {
#ifdef MULTI_GPU
    int face_num = (dir == QUDA_BACKWARDS) ? 0 : (dir == QUDA_FORWARDS) ? 1 : 2;
    void *packBuffer[2*QUDA_MAX_DIM];

    for (int dim=0; dim<4; dim++) {
      for (int dir=0; dir<2; dir++) {
	switch(location[2*dim+dir]) {
	case Device: // pack to local device buffer
	  packBuffer[2*dim+dir] = my_face_dim_dir_d[bufferIndex][dim][dir]; break;
	case Host:   // pack to zero-copy memory
	  packBuffer[2*dim+dir] = my_face_dim_dir_hd[bufferIndex][dim][dir]; break;
	default: errorQuda("Undefined location %d", location[2*dim+dir]);
	}
      }
    }

    packFace(packBuffer, *this, location, nFace, dagger, parity, dim, face_num, *stream, a, b);
#else
    errorQuda("packGhost not built on single-GPU build");
#endif
  }
 
  // send the ghost zone to the host
  void cudaColorSpinorField::sendGhost(void *ghost_spinor, const int nFace, const int dim, 
				       const QudaDirection dir, const int dagger, 
				       cudaStream_t *stream) {

#ifdef MULTI_GPU
    int Nvec = (nSpin == 1 || precision == QUDA_DOUBLE_PRECISION) ? 2 : 4;
    int Nint = (nColor * nSpin * 2) / (nSpin == 4 ? 2 : 1);  // (spin proj.) degrees of freedom
    int Npad = Nint / Nvec; // number Nvec buffers we have
    
    if (dim !=3 || getKernelPackT()) { // use kernels to pack into contiguous buffers then a single cudaMemcpy

      size_t bytes = nFace*Nint*ghostFace[dim]*precision;

      if (precision == QUDA_HALF_PRECISION) bytes += nFace*ghostFace[dim]*sizeof(float);

      void* gpu_buf = (dir == QUDA_BACKWARDS) ? my_face_dim_dir_d[bufferIndex][dim][0] : my_face_dim_dir_d[bufferIndex][dim][1];

      cudaMemcpyAsync(ghost_spinor, gpu_buf, ghost_face_bytes[dim], cudaMemcpyDeviceToHost, *stream);

    } else if (this->TwistFlavor() != QUDA_TWIST_NONDEG_DOUBLET) { // do multiple cudaMemcpys

      const int x4 = nDim==5 ? x[4] : 1;
      const int Nt_minus1_offset = (volumeCB - nFace*ghostFace[3])/x4; // N_t -1 = Vh-Vsh

      int offset = 0;
      if (nSpin == 1) {
	offset = (dir == QUDA_BACKWARDS) ? 0 : Nt_minus1_offset;
      } else if (nSpin == 4) {
	// !dagger: send lower components backwards, send upper components forwards
	// dagger: send upper components backwards, send lower components forwards
	bool upper = dagger ? true : false; // Fwd is !Back  
	if (dir == QUDA_FORWARDS) upper = !upper;
	int lower_spin_offset = Npad*stride;
	if (upper) offset = (dir == QUDA_BACKWARDS ? 0 : Nt_minus1_offset);
	else offset = lower_spin_offset + (dir == QUDA_BACKWARDS ? 0 : Nt_minus1_offset);
      }
    
      size_t len = nFace*(ghostFace[3]/x4)*Nvec*precision;
      size_t dpitch = x4*len;
      size_t spitch = composite_descr.is_composite ? composite_descr.stride*Nvec*precision : stride*Nvec*precision;

      // QUDA Memcpy NPad's worth. 
      //  -- Dest will point to the right beginning PAD. 
      //  -- Each Pad has size Nvec*Vsh Floats. 
      //  --  There is Nvec*Stride Floats from the start of one PAD to the start of the next
      for (int s=0; s<x4; s++) { // loop over multiple 4-d volumes (if they exist)
	void *dst = (char*)ghost_spinor + s*len;
	void *src = composite_descr.is_composite ? (char*)v + (offset + s*composite_descr.volumeCB*Npad)*Nvec*precision : (char*)v + (offset + s*(volumeCB/x4))*Nvec*precision;
	cudaMemcpy2DAsync(dst, dpitch, src, spitch, len, Npad, cudaMemcpyDeviceToHost, *stream);

	if (precision == QUDA_HALF_PRECISION) {
	  size_t len = nFace*(ghostFace[3]/x4)*sizeof(float);
	  int norm_offset = (dir == QUDA_BACKWARDS) ? 0 : Nt_minus1_offset*sizeof(float);
	  void *dst = (char*)ghost_spinor + nFace*Nint*ghostFace[3]*precision + s*len;
	  void *src = (char*)norm + norm_offset + s*(volumeCB/x4)*sizeof(float);
	  cudaMemcpyAsync(dst, src, len, cudaMemcpyDeviceToHost, *stream);
	}
      }
    }else{
      int flavorVolume = volume / 2;
      int flavorTFace  = ghostFace[3] / 2;
      int flavor1_Nt_minus1_offset = (flavorVolume - flavorTFace);
      int flavor2_Nt_minus1_offset = (volume - flavorTFace);
      int flavor1_offset = 0;
      int flavor2_offset = 0;
      // !dagger: send lower components backwards, send upper components forwards
      // dagger: send upper components backwards, send lower components forwards
      bool upper = dagger ? true : false; // Fwd is !Back
      if (dir == QUDA_FORWARDS) upper = !upper;
      int lower_spin_offset = Npad*stride;//ndeg tm: stride=2*flavor_volume+pad
      if (upper) {
        flavor1_offset = (dir == QUDA_BACKWARDS ? 0 : flavor1_Nt_minus1_offset);
        flavor2_offset = (dir == QUDA_BACKWARDS ? flavorVolume : flavor2_Nt_minus1_offset);
      }else{
        flavor1_offset = lower_spin_offset + (dir == QUDA_BACKWARDS ? 0 : flavor1_Nt_minus1_offset);
        flavor2_offset = lower_spin_offset + (dir == QUDA_BACKWARDS ? flavorVolume : flavor2_Nt_minus1_offset);
      }

      // QUDA Memcpy NPad's worth.
      //  -- Dest will point to the right beginning PAD.
      //  -- Each Pad has size Nvec*Vsh Floats.
      //  --  There is Nvec*Stride Floats from the start of one PAD to the start of the next

      void *dst = (char*)ghost_spinor;
      void *src = (char*)v + flavor1_offset*Nvec*precision;
      size_t len = flavorTFace*Nvec*precision;
      size_t spitch = stride*Nvec*precision;//ndeg tm: stride=2*flavor_volume+pad
      size_t dpitch = 2*len;
      cudaMemcpy2DAsync(dst, dpitch, src, spitch, len, Npad, cudaMemcpyDeviceToHost, *stream);
      dst = (char*)ghost_spinor+len;
      src = (char*)v + flavor2_offset*Nvec*precision;
      cudaMemcpy2DAsync(dst, dpitch, src, spitch, len, Npad, cudaMemcpyDeviceToHost, *stream);

      if (precision == QUDA_HALF_PRECISION) {
        int Nt_minus1_offset = (flavorVolume - flavorTFace);
        int norm_offset = (dir == QUDA_BACKWARDS) ? 0 : Nt_minus1_offset*sizeof(float);
	void *dst = (char*)ghost_spinor + Nint*ghostFace[3]*precision;
	void *src = (char*)norm + norm_offset;
        size_t dpitch = flavorTFace*sizeof(float);
        size_t spitch = flavorVolume*sizeof(float);
	cudaMemcpy2DAsync(dst, dpitch, src, spitch, flavorTFace*sizeof(float), 2, cudaMemcpyDeviceToHost, *stream);
      }
    }
#else
    errorQuda("sendGhost not built on single-GPU build");
#endif

  }


  void cudaColorSpinorField::unpackGhost(const void* ghost_spinor, const int nFace, 
					 const int dim, const QudaDirection dir, 
					 const int dagger, cudaStream_t* stream) 
  {
    const void *src = ghost_spinor;
    int ghost_offset = (dir == QUDA_BACKWARDS) ? ghostOffset[dim][0] : ghostOffset[dim][1];
    void *ghost_dst = (char*)ghost_recv_buffer_d[bufferIndex] + precision*ghost_offset;

    cudaMemcpyAsync(ghost_dst, src, ghost_face_bytes[dim], cudaMemcpyHostToDevice, *stream);
  }


  // pack the ghost zone into a contiguous buffer for communications
  void cudaColorSpinorField::packGhostExtended(const int nFace, const int R[], const QudaParity parity,
					       const int dim, const QudaDirection dir,
					       const int dagger, cudaStream_t *stream, bool zero_copy)
  {
#ifdef MULTI_GPU
    int face_num = (dir == QUDA_BACKWARDS) ? 0 : (dir == QUDA_FORWARDS) ? 1 : 2;
    void *packBuffer[2*QUDA_MAX_DIM];
    MemoryLocation location[2*QUDA_MAX_DIM];

    if (zero_copy) {
      for (int d=0; d<4; d++) {
	packBuffer[2*d+0] = my_face_dim_dir_hd[bufferIndex][d][0];
	packBuffer[2*d+1] = my_face_dim_dir_hd[bufferIndex][d][1];
	location[2*d+0] = Host;
	location[2*d+1] = Host;
      }
    } else {
      for (int d=0; d<4; d++) {
	packBuffer[2*d+0] = my_face_dim_dir_d[bufferIndex][d][0];
	packBuffer[2*d+1] = my_face_dim_dir_d[bufferIndex][d][1];
	location[2*d+0] = Device;
	location[2*d+1] = Device;
      }
    }

    packFaceExtended(packBuffer, *this, location, nFace, R, dagger, parity, dim, face_num, *stream);
#else
    errorQuda("packGhostExtended not built on single-GPU build");
#endif

  }


  // copy data from host buffer into boundary region of device field
  void cudaColorSpinorField::unpackGhostExtended(const void* ghost_spinor, const int nFace, const QudaParity parity,
                                                 const int dim, const QudaDirection dir, 
                                                 const int dagger, cudaStream_t* stream, bool zero_copy)
  {
    // First call the regular unpackGhost routine to copy data into the `usual' ghost-zone region 
    // of the data array 
    unpackGhost(ghost_spinor, nFace, dim, dir, dagger, stream);

    // Next step is to copy data from the ghost zone back to the interior region
    int Nint = (nColor * nSpin * 2) / (nSpin == 4 ? 2 : 1); // (spin proj.) degrees of freedom

    int len = nFace*ghostFace[dim]*Nint;
    int offset = length + ghostOffset[dim][0];
    offset += (dir == QUDA_BACKWARDS) ? 0 : len;

#ifdef MULTI_GPU
    const int face_num = 2;
    const bool unpack = true;
    const int R[4] = {0,0,0,0};
    void *packBuffer[2*QUDA_MAX_DIM];
    MemoryLocation location[2*QUDA_MAX_DIM];

    if (zero_copy) {
      for (int d=0; d<4; d++) {
	packBuffer[2*d+0] = my_face_dim_dir_hd[bufferIndex][d][0];
	packBuffer[2*d+1] = my_face_dim_dir_hd[bufferIndex][d][1];
	location[2*d+0] = Host;
	location[2*d+1] = Host;
      }
    } else {
      for (int d=0; d<4; d++) {
	packBuffer[2*d+0] = my_face_dim_dir_d[bufferIndex][d][0];
	packBuffer[2*d+1] = my_face_dim_dir_d[bufferIndex][d][1];
	location[2*d+0] = Device;
	location[2*d+1] = Device;
      }
    }

    packFaceExtended(packBuffer, *this, location, nFace, R, dagger, parity, dim, face_num, *stream, unpack);
#else
    errorQuda("unpackGhostExtended not built on single-GPU build");
#endif
  }


  cudaStream_t *stream;

  void cudaColorSpinorField::createComms(int nFace, bool spin_project) {

    allocateGhostBuffer(nFace,spin_project); // allocate the ghost buffer if not yet allocated

    // ascertain if this instance needs its comms buffers to be updated
    bool comms_reset = ghost_field_reset || // FIXME add send buffer check
      (my_face_h[0] != ghost_pinned_buffer_h[0]) || (my_face_h[1] != ghost_pinned_buffer_h[1]) || // pinned buffers
      (ghost_field_tex[0] != ghost_recv_buffer_d[0]) || (ghost_field_tex[1] != ghost_recv_buffer_d[1]); // receive buffers

    if (!initComms || comms_reset) {

      LatticeField::createComms();

      // reinitialize the ghost receive pointers
      for (int i=0; i<nDimComms; ++i) {
	if (commDimPartitioned(i)) {
	  for (int b=0; b<2; b++) {
	    ghost[b][i] = static_cast<char*>(ghost_recv_buffer_d[b]) + ghostOffset[i][0]*precision;
	    if (precision == QUDA_HALF_PRECISION)
	      ghostNorm[b][i] = static_cast<char*>(ghost_recv_buffer_d[b]) + ghostNormOffset[i][0]*QUDA_SINGLE_PRECISION;
	  }
	}
      }
    }

    if (LatticeField::ghost_field_reset) destroyIPCComms();
    createIPCComms();
  }

  void cudaColorSpinorField::streamInit(cudaStream_t *stream_p) {
    stream = stream_p;
  }

  void cudaColorSpinorField::pack(int nFace, int parity, int dagger, int stream_idx,
				  MemoryLocation location[2*QUDA_MAX_DIM], double a, double b)
  {
    createComms(nFace); // must call this first

    const int dim=-1; // pack all partitioned dimensions
 
    packGhost(nFace, (QudaParity)parity, dim, QUDA_BOTH_DIRS, dagger, &stream[stream_idx], location, a, b);
  }

  void cudaColorSpinorField::packExtended(const int nFace, const int R[], const int parity, 
                                          const int dagger, const int dim,
                                          cudaStream_t *stream_p, const bool zero_copy)
  {
    createComms(nFace); // must call this first

    stream = stream_p;
 
    packGhostExtended(nFace, R, (QudaParity)parity, dim, QUDA_BOTH_DIRS, dagger, &stream[zero_copy ? 0 : (Nstream-1)], zero_copy);
  }

  void cudaColorSpinorField::gather(int nFace, int dagger, int dir, cudaStream_t* stream_p)
  {
    int dim = dir/2;

    // If stream_p != 0, use pack_stream, else use the stream array
    cudaStream_t *pack_stream = (stream_p) ? stream_p : stream+dir;

    if (dir%2 == 0) {
      // backwards copy to host
      if (comm_peer2peer_enabled(0,dim)) return;

      sendGhost(my_face_dim_dir_h[bufferIndex][dim][0], nFace, dim, QUDA_BACKWARDS, dagger, pack_stream);
    } else {
      // forwards copy to host
      if (comm_peer2peer_enabled(1,dim)) return;

      sendGhost(my_face_dim_dir_h[bufferIndex][dim][1], nFace, dim, QUDA_FORWARDS, dagger, pack_stream);
    }
  }


  void cudaColorSpinorField::recvStart(int nFace, int d, int dagger, cudaStream_t* stream_p, bool gdr) {

    // note this is scatter centric, so dir=0 (1) is send backwards
    // (forwards) and receive from forwards (backwards)

    int dim = d/2;
    int dir = d%2;
    if (!commDimPartitioned(dim)) return;
    if (gdr && !comm_gdr_enabled()) errorQuda("Requesting GDR comms but GDR is not enabled");

    if (dir == 0) { // receive from forwards
      // receive from the processor in the +1 direction
      if (comm_peer2peer_enabled(1,dim)) {
	comm_start(mh_recv_p2p_fwd[bufferIndex][dim]);
      } else if (gdr) {
        comm_start(mh_recv_rdma_fwd[bufferIndex][dim]);
      } else {
        comm_start(mh_recv_fwd[bufferIndex][dim]);
      }
    } else { // receive from backwards
      // receive from the processor in the -1 direction
      if (comm_peer2peer_enabled(0,dim)) {
	comm_start(mh_recv_p2p_back[bufferIndex][dim]);
      } else if (gdr) {
        comm_start(mh_recv_rdma_back[bufferIndex][dim]);
      } else {
        comm_start(mh_recv_back[bufferIndex][dim]);
      }
    }
  }


  void cudaColorSpinorField::sendStart(int nFace, int d, int dagger, cudaStream_t* stream_p, bool gdr) {

    // note this is scatter centric, so dir=0 (1) is send backwards
    // (forwards) and receive from forwards (backwards)

    int dim = d/2;
    int dir = d%2;
    if (!commDimPartitioned(dim)) return;
    if (gdr && !comm_gdr_enabled()) errorQuda("Requesting GDR comms but GDR is not enabled");

    int Nvec = (nSpin == 1 || precision == QUDA_DOUBLE_PRECISION) ? 2 : 4;
    int Nint = (nColor * nSpin * 2)/(nSpin == 4 ? 2 : 1); // (spin proj.) degrees of freedom
    int Npad = Nint/Nvec;

    if (!comm_peer2peer_enabled(dir,dim)) {
      if (dir == 0)
	if (gdr) comm_start(mh_send_rdma_back[bufferIndex][dim]);
	else comm_start(mh_send_back[bufferIndex][dim]);
      else
	if (gdr) comm_start(mh_send_rdma_fwd[bufferIndex][dim]);
	else comm_start(mh_send_fwd[bufferIndex][dim]);
    } else { // doing peer-to-peer
      cudaStream_t *copy_stream = (stream_p) ? stream_p : stream + d;

      // all goes here
      void* ghost_dst = static_cast<char*>(ghost_remote_send_buffer_d[bufferIndex][dim][dir])
	+ precision*ghostOffset[dim][(dir+1)%2];
      void *ghost_norm_dst = static_cast<char*>(ghost_remote_send_buffer_d[bufferIndex][dim][dir])
	+ QUDA_SINGLE_PRECISION*ghostNormOffset[dim][(d+1)%2];

      if (dim != 3 || getKernelPackT()) {

	cudaMemcpyAsync(ghost_dst,
			my_face_dim_dir_d[bufferIndex][dim][dir],
			ghost_face_bytes[dim],
			cudaMemcpyDeviceToDevice,
			*copy_stream); // copy to forward processor

      } else if (this->TwistFlavor() != QUDA_TWIST_NONDEG_DOUBLET) {

	const int x4 = nDim==5 ? x[4] : 1;
	const int Nt_minus_offset = (volumeCB - nFace*ghostFace[3])/x4;

	int offset = 0;
	if (nSpin == 1) {
	  offset = (dir == 0) ? 0 : Nt_minus_offset;
	} else if (nSpin == 4) {
	  // !dagger: send lower components backwards, send upper components forwards
	  // dagger: send upper components backwards, send lower components forwards
	  bool upper = dagger ? true : false;
	  if (dir == 1) upper = !upper;
	  int lower_spin_offset = Npad*stride;
	  if (dir == 0) {
	    offset = upper ? 0 : lower_spin_offset;
	  } else {
	    offset = (upper) ? Nt_minus_offset : lower_spin_offset + Nt_minus_offset;
	  }
	}

	size_t len = nFace*(ghostFace[3]/x4)*Nvec*precision;
	size_t dpitch = x4*len;
        size_t spitch = composite_descr.is_composite ? composite_descr.stride*Nvec*precision : stride*Nvec*precision;

	for (int s=0; s<x4; s++) {
	  void *dst = (char*)ghost_dst + s*len;
	  void *src = composite_descr.is_composite ? (char*)v + (offset + s*composite_descr.volumeCB*Npad)*Nvec*precision : (char*)v + (offset + s*(volumeCB/x4))*Nvec*precision;
	  // start the copy
	  cudaMemcpy2DAsync(dst, dpitch, src, spitch, len, Npad, cudaMemcpyDeviceToDevice, *copy_stream);

	  if (precision == QUDA_HALF_PRECISION) {
	    size_t len = nFace*(ghostFace[3]/x4)*sizeof(float);
	    int norm_offset = (dir == 0) ? 0 : Nt_minus_offset*sizeof(float);
	    void *dst = (char*)ghost_norm_dst + s*len;
	    void *src = static_cast<char*>(norm) + norm_offset + s*(volumeCB/x4)*sizeof(float);
	    cudaMemcpyAsync(dst, src, len, cudaMemcpyDeviceToDevice, *copy_stream);
	  }
	}
      } else { // twisted doublet
	int flavorVolume = volume / 2;
	int flavorTFace  = ghostFace[3] / 2;
	int flavor1_Nt_minus1_offset = (flavorVolume - flavorTFace);
	int flavor2_Nt_minus1_offset = (volume - flavorTFace);
	int flavor1_offset = 0;
	int flavor2_offset = 0;
	// !dagger: send lower components backwards, send upper components forwards
	// dagger: send upper components backwards, send lower components forwards
	bool upper = dagger ? true : false; // Fwd is !Back
	if (dir == 1) upper = !upper;
	int lower_spin_offset = Npad*stride;//ndeg tm: stride=2*flavor_volume+pad
	if (upper) {
	  flavor1_offset = (dir == 0 ? 0 : flavor1_Nt_minus1_offset);
	  flavor2_offset = (dir == 0 ? flavorVolume : flavor2_Nt_minus1_offset);
	} else {
	  flavor1_offset = lower_spin_offset + (dir == 0 ? 0 : flavor1_Nt_minus1_offset);
	  flavor2_offset = lower_spin_offset + (dir == 0 ? flavorVolume : flavor2_Nt_minus1_offset);
	}

	// QUDA Memcpy NPad's worth.
	//  -- Dest will point to the right beginning PAD.
	//  -- Each Pad has size Nvec*Vsh Floats.
	//  --  There is Nvec*Stride Floats from the start of one PAD to the start of the next

	void *src = static_cast<char*>(v) + flavor1_offset*Nvec*precision;
	size_t len = flavorTFace*Nvec*precision;
	size_t spitch = stride*Nvec*precision;//ndeg tm: stride=2*flavor_volume+pad
	size_t dpitch = 2*len;
	cudaMemcpy2DAsync(ghost_dst, dpitch, src, spitch, len, Npad, cudaMemcpyDeviceToDevice, *copy_stream);

	src = static_cast<char*>(v) + flavor2_offset*Nvec*precision;
	cudaMemcpy2DAsync(static_cast<char*>(ghost_dst)+len, dpitch, src, spitch, len, Npad, cudaMemcpyDeviceToDevice, *copy_stream);

	if (precision == QUDA_HALF_PRECISION) {
	  int norm_offset = (dir == 0) ? 0 : flavor1_Nt_minus1_offset*sizeof(float);
	  void *src = static_cast<char*>(norm) + norm_offset;
	  size_t dpitch = flavorTFace*sizeof(float);
	  size_t spitch = flavorVolume*sizeof(float);
	  cudaMemcpy2DAsync(ghost_norm_dst, dpitch, src, spitch, flavorTFace*sizeof(float), 2, cudaMemcpyDeviceToDevice, *copy_stream);
	}
      }

      if (dir == 0) {
	// record the event
	cudaEventRecord(ipcCopyEvent[bufferIndex][0][dim], *copy_stream);
	// send to the processor in the -1 direction
	comm_start(mh_send_p2p_back[bufferIndex][dim]);
      } else {
	cudaEventRecord(ipcCopyEvent[bufferIndex][1][dim], *copy_stream);
	// send to the processor in the +1 direction
	comm_start(mh_send_p2p_fwd[bufferIndex][dim]);
      }
    }
  }

  void cudaColorSpinorField::commsStart(int nFace, int dir, int dagger, cudaStream_t* stream_p, bool gdr_send, bool gdr_recv) {
    recvStart(nFace, dir, dagger, stream_p, gdr_recv);
    sendStart(nFace, dir, dagger, stream_p, gdr_send);
  }


  static bool complete_recv_fwd[QUDA_MAX_DIM] = { };
  static bool complete_recv_back[QUDA_MAX_DIM] = { };
  static bool complete_send_fwd[QUDA_MAX_DIM] = { };
  static bool complete_send_back[QUDA_MAX_DIM] = { };

  int cudaColorSpinorField::commsQuery(int nFace, int d, int dagger, cudaStream_t *stream_p, bool gdr_send, bool gdr_recv) {

    // note this is scatter centric, so dir=0 (1) is send backwards
    // (forwards) and receive from forwards (backwards)

    int dim = d/2;
    int dir = d%2;

    if (!commDimPartitioned(dim)) return 1;
    if ((gdr_send || gdr_recv) && !comm_gdr_enabled()) errorQuda("Requesting GDR comms but GDR is not enabled");

    if (dir==0) {

      // first query send to backwards
      if (comm_peer2peer_enabled(0,dim)) {
	if (!complete_send_back[dim]) complete_send_back[dim] = comm_query(mh_send_p2p_back[bufferIndex][dim]);
      } else if (gdr_send) {
	if (!complete_send_back[dim]) complete_send_back[dim] = comm_query(mh_send_rdma_back[bufferIndex][dim]);
      } else {
	if (!complete_send_back[dim]) complete_send_back[dim] = comm_query(mh_send_back[bufferIndex][dim]);
      }

      // second query receive from forwards
      if (comm_peer2peer_enabled(1,dim)) {
	if (!complete_recv_fwd[dim]) complete_recv_fwd[dim] = comm_query(mh_recv_p2p_fwd[bufferIndex][dim]);
      } else if (gdr_recv) {
	if (!complete_recv_fwd[dim]) complete_recv_fwd[dim] = comm_query(mh_recv_rdma_fwd[bufferIndex][dim]);
      } else {
	if (!complete_recv_fwd[dim]) complete_recv_fwd[dim] = comm_query(mh_recv_fwd[bufferIndex][dim]);
      }

      if (complete_recv_fwd[dim] && complete_send_back[dim]) {
	complete_send_back[dim] = false;
	complete_recv_fwd[dim] = false;
	return 1;
      }

    } else { // dir == 1

      // first query send to forwards
      if (comm_peer2peer_enabled(1,dim)) {
	if (!complete_send_fwd[dim]) complete_send_fwd[dim] = comm_query(mh_send_p2p_fwd[bufferIndex][dim]);
      } else if (gdr_send) {
	if (!complete_send_fwd[dim]) complete_send_fwd[dim] = comm_query(mh_send_rdma_fwd[bufferIndex][dim]);
      } else {
	if (!complete_send_fwd[dim]) complete_send_fwd[dim] = comm_query(mh_send_fwd[bufferIndex][dim]);
      }

      // second query receive from backwards
      if (comm_peer2peer_enabled(0,dim)) {
	if (!complete_recv_back[dim]) complete_recv_back[dim] = comm_query(mh_recv_p2p_back[bufferIndex][dim]);
      } else if (gdr_recv) {
	if (!complete_recv_back[dim]) complete_recv_back[dim] = comm_query(mh_recv_rdma_back[bufferIndex][dim]);
      } else {
	if (!complete_recv_back[dim]) complete_recv_back[dim] = comm_query(mh_recv_back[bufferIndex][dim]);
      }

      if (complete_recv_back[dim] && complete_send_fwd[dim]) {
	complete_send_fwd[dim] = false;
	complete_recv_back[dim] = false;
	return 1;
      }

    }

    return 0;
  }

  void cudaColorSpinorField::commsWait(int nFace, int d, int dagger, cudaStream_t *stream_p, bool gdr_send, bool gdr_recv) {

    // note this is scatter centric, so dir=0 (1) is send backwards
    // (forwards) and receive from forwards (backwards)

    int dim = d/2;
    int dir = d%2;

    if (!commDimPartitioned(dim)) return;
    if ( (gdr_send && gdr_recv) && !comm_gdr_enabled()) errorQuda("Requesting GDR comms but GDR is not enabled");

    if (dir==0) {

      // first wait on send to backwards
      if (comm_peer2peer_enabled(0,dim)) {
	comm_wait(mh_send_p2p_back[bufferIndex][dim]);
	cudaEventSynchronize(ipcCopyEvent[bufferIndex][0][dim]);
      } else if (gdr_send) {
	comm_wait(mh_send_rdma_back[bufferIndex][dim]);
      } else {
	comm_wait(mh_send_back[bufferIndex][dim]);
      }

      // second wait on receive from forwards
      if (comm_peer2peer_enabled(1,dim)) {
	comm_wait(mh_recv_p2p_fwd[bufferIndex][dim]);
	cudaEventSynchronize(ipcRemoteCopyEvent[bufferIndex][1][dim]);
      } else if (gdr_recv) {
	comm_wait(mh_recv_rdma_fwd[bufferIndex][dim]);
      } else {
	comm_wait(mh_recv_fwd[bufferIndex][dim]);
      }

    } else {

      // first wait on send to forwards
      if (comm_peer2peer_enabled(1,dim)) {
	comm_wait(mh_send_p2p_fwd[bufferIndex][dim]);
	cudaEventSynchronize(ipcCopyEvent[bufferIndex][1][dim]);
      } else if (gdr_send) {
	comm_wait(mh_send_rdma_fwd[bufferIndex][dim]);
      } else {
	comm_wait(mh_send_fwd[bufferIndex][dim]);
      }

      // second wait on receive from backwards
      if (comm_peer2peer_enabled(0,dim)) {
	comm_wait(mh_recv_p2p_back[bufferIndex][dim]);
	cudaEventSynchronize(ipcRemoteCopyEvent[bufferIndex][0][dim]);
      } else if (gdr_recv) {
	comm_wait(mh_recv_rdma_back[bufferIndex][dim]);
      } else {
	comm_wait(mh_recv_back[bufferIndex][dim]);
      }

    }

    return;
  }

  void cudaColorSpinorField::scatter(int nFace, int dagger, int dim_dir, cudaStream_t* stream_p)
  {
    // note this is scatter centric, so input expects dir=0 (1) is send backwards
    // (forwards) and receive from forwards (backwards), so here we need flip to receive centric

    int dim = dim_dir/2;
    int dir = (dim_dir+1)%2; // dir = 1 - receive from forwards, dir == 0 recive from backwards
    if (!commDimPartitioned(dim)) return;

    if (comm_peer2peer_enabled(dir,dim)) return;
    unpackGhost(from_face_dim_dir_h[bufferIndex][dim][dir], nFace, dim, dir == 0 ? QUDA_BACKWARDS : QUDA_FORWARDS, dagger, stream_p);
  }

  void cudaColorSpinorField::scatter(int nFace, int dagger, int dim_dir)
  {
    // note this is scatter centric, so dir=0 (1) is send backwards
    // (forwards) and receive from forwards (backwards), so here we need flip to receive centric

    int dim = dim_dir/2;
    int dir = (dim_dir+1)%2; // dir = 1 - receive from forwards, dir == 0 receive from backwards
    if (!commDimPartitioned(dim)) return;

    if (comm_peer2peer_enabled(dir,dim)) return;
    unpackGhost(from_face_dim_dir_h[bufferIndex][dim][dir], nFace, dim, dir == 0 ? QUDA_BACKWARDS : QUDA_FORWARDS, dagger, &stream[dim_dir]);
  }

  void cudaColorSpinorField::scatterExtended(int nFace, int parity, int dagger, int dim_dir)
  {
    bool zero_copy = false;
    int dim = dim_dir/2;
    int dir = (dim_dir+1)%2; // dir = 1 - receive from forwards, dir == 0 receive from backwards
    if (!commDimPartitioned(dim)) return;
    unpackGhostExtended(from_face_dim_dir_h[bufferIndex][dim][dir], nFace, static_cast<QudaParity>(parity), dim, dir == 0 ? QUDA_BACKWARDS : QUDA_FORWARDS, dagger, &stream[2*dim/*+0*/], zero_copy);
  }
 
  void cudaColorSpinorField::exchangeGhost(QudaParity parity, int nFace, int dagger, const MemoryLocation *pack_destination_,
					   const MemoryLocation *halo_location_, bool gdr_send, bool gdr_recv)  const {
    if ((gdr_send || gdr_recv) && !comm_gdr_enabled()) errorQuda("Requesting GDR comms but GDR is not enabled");
    bool pack_t = getKernelPackT();
    setKernelPackT(true); // ensure kernel packing is enabled for all dimensions
    const_cast<cudaColorSpinorField&>(*this).streamInit(streams); // ensures streams are set (needed for p2p)
    const_cast<cudaColorSpinorField&>(*this).createComms(nFace, false);

    // first set default values to device if needed
    MemoryLocation pack_destination[2*QUDA_MAX_DIM], halo_location[2*QUDA_MAX_DIM];
    for (int i=0; i<2*nDimComms; i++) {
      pack_destination[i] = pack_destination_ ? pack_destination_[i] : Device;
      halo_location[i] = halo_location_ ? halo_location_[i] : Device;
    }

    // Contiguous send buffers and we aggregate copies to reduce
    // latency.  Only if all locations are "Device" and no p2p
    bool fused_pack_memcpy = true;

    // Contiguous recv buffers and we aggregate copies to reduce
    // latency.  Only if all locations are "Device" and no p2p
    bool fused_halo_memcpy = true;

    bool pack_host = false; // set to true if any of the ghost packing is being done to Host memory
    bool halo_host = false; // set to true if the final halos will be left in Host memory

    void *send[2*QUDA_MAX_DIM];
    for (int d=0; d<nDimComms; d++) {
      send[2*d+0] = pack_destination[2*d+0] == Host ? my_face_dim_dir_hd[bufferIndex][d][0] : my_face_dim_dir_d[bufferIndex][d][0];
      send[2*d+1] = pack_destination[2*d+1] == Host ? my_face_dim_dir_hd[bufferIndex][d][1] : my_face_dim_dir_d[bufferIndex][d][1];
      ghost_buf[2*d+0] = halo_location[2*d+0] == Host ? from_face_dim_dir_hd[bufferIndex][d][0] : from_face_dim_dir_d[bufferIndex][d][0];
      ghost_buf[2*d+1] = halo_location[2*d+1] == Host ? from_face_dim_dir_hd[bufferIndex][d][1] : from_face_dim_dir_d[bufferIndex][d][1];

      // if doing p2p, then we must pack to and load the halo from device memory
      for (int dir=0; dir<2; dir++) {
	if (comm_peer2peer_enabled(dir,d)) { pack_destination[2*d+dir] = Device; halo_location[2*d+1-dir] = Device; }
      }

      // if zero-copy packing or p2p is enabled then we cannot do fused memcpy
      if (pack_destination[2*d+0] != Device || pack_destination[2*d+1] != Device || comm_peer2peer_enabled_global()) fused_pack_memcpy = false;
      // if zero-copy halo read or p2p is enabled then we cannot do fused memcpy
      if (halo_location[2*d+0] != Device || halo_location[2*d+1] != Device || comm_peer2peer_enabled_global()) fused_halo_memcpy = false;

      if (pack_destination[2*d+0] == Host || pack_destination[2*d+1] == Host) pack_host = true;
      if (halo_location[2*d+0] == Host || halo_location[2*d+1] == Host) halo_host = true;
    }

    // Error if zero-copy and p2p for now
    if ( (pack_host || halo_host) && comm_peer2peer_enabled_global()) errorQuda("Cannot use zero-copy memory with peer-to-peer comms yet");

    genericPackGhost(send, *this, parity, nFace, dagger, pack_destination); // FIXME - need support for asymmetric topologies

    size_t total_bytes = 0;
    for (int i=0; i<nDimComms; i++) if (comm_dim_partitioned(i)) total_bytes += 2*ghost_face_bytes[i]; // 2 for fwd/bwd

    if (!gdr_send)  {
      if (!fused_pack_memcpy) {
	for (int i=0; i<nDimComms; i++) {
	  if (comm_dim_partitioned(i)) {
	    if (pack_destination[2*i+0] == Device && !comm_peer2peer_enabled(0,i) && // fuse forwards and backwards if possible
		pack_destination[2*i+1] == Device && !comm_peer2peer_enabled(1,i)) {
	      cudaMemcpyAsync(my_face_dim_dir_h[bufferIndex][i][0], my_face_dim_dir_d[bufferIndex][i][0], 2*ghost_face_bytes[i], cudaMemcpyDeviceToHost, 0);
	    } else {
	      if (pack_destination[2*i+0] == Device && !comm_peer2peer_enabled(0,i))
		cudaMemcpyAsync(my_face_dim_dir_h[bufferIndex][i][0], my_face_dim_dir_d[bufferIndex][i][0], ghost_face_bytes[i], cudaMemcpyDeviceToHost, 0);
	      if (pack_destination[2*i+1] == Device && !comm_peer2peer_enabled(1,i))
		cudaMemcpyAsync(my_face_dim_dir_h[bufferIndex][i][1], my_face_dim_dir_d[bufferIndex][i][1], ghost_face_bytes[i], cudaMemcpyDeviceToHost, 0);
	    }
	  }
	}
      } else if (total_bytes && !pack_host) {
	cudaMemcpyAsync(my_face_h[bufferIndex], ghost_send_buffer_d[bufferIndex], total_bytes, cudaMemcpyDeviceToHost, 0);
      }
    }

    // prepost receive
    for (int i=0; i<2*nDimComms; i++) const_cast<cudaColorSpinorField*>(this)->recvStart(nFace, i, dagger, 0, gdr_recv);

    bool sync = pack_host ? true : false; // no p2p if pack_host so we need to synchronize
    // if not p2p in any direction then need to synchronize before MPI
    for (int i=0; i<nDimComms; i++) if (!comm_peer2peer_enabled(0,i) || !comm_peer2peer_enabled(1,i)) sync = true;
    if (sync) cudaDeviceSynchronize(); // need to make sure packing and/or memcpy has finished before kicking off MPI

    for (int p2p=0; p2p<2; p2p++) {
      for (int dim=0; dim<nDimComms; dim++) {
	for (int dir=0; dir<2; dir++) {
	  if ( (comm_peer2peer_enabled(dir,dim) + p2p) % 2 == 0 ) { // issue non-p2p transfers first
	    const_cast<cudaColorSpinorField*>(this)->sendStart(nFace, 2*dim+dir, dagger, 0, gdr_send);
	  }
	}
      }
    }

    bool comms_complete[2*QUDA_MAX_DIM] = { };
    int comms_done = 0;
    while (comms_done < 2*nDimComms) { // non-blocking query of each exchange and exit once all have completed
      for (int dim=0; dim<nDimComms; dim++) {
	for (int dir=0; dir<2; dir++) {
	  if (!comms_complete[dim*2+dir]) {
	    comms_complete[2*dim+dir] = const_cast<cudaColorSpinorField*>(this)->commsQuery(nFace, 2*dim+dir, dagger, 0, gdr_send, gdr_recv);
	    if (comms_complete[2*dim+dir]) {
	      comms_done++;
	      if (comm_peer2peer_enabled(1-dir,dim)) cudaStreamWaitEvent(0, ipcRemoteCopyEvent[bufferIndex][1-dir][dim], 0);
	    }
	  }
	}
      }
    }

    if (!gdr_recv) {
      if (!fused_halo_memcpy) {
	for (int i=0; i<nDimComms; i++) {
	  if (comm_dim_partitioned(i)) {
	    if (halo_location[2*i+0] == Device && !comm_peer2peer_enabled(0,i) && // fuse forwards and backwards if possible
		halo_location[2*i+1] == Device && !comm_peer2peer_enabled(1,i)) {
	      cudaMemcpyAsync(from_face_dim_dir_d[bufferIndex][i][0], from_face_dim_dir_h[bufferIndex][i][0], 2*ghost_face_bytes[i], cudaMemcpyHostToDevice, 0);
	    } else {
	      if (halo_location[2*i+0] == Device && !comm_peer2peer_enabled(0,i))
		cudaMemcpyAsync(from_face_dim_dir_d[bufferIndex][i][0], from_face_dim_dir_h[bufferIndex][i][0], ghost_face_bytes[i], cudaMemcpyHostToDevice, 0);
	      if (halo_location[2*i+1] == Device && !comm_peer2peer_enabled(1,i))
		cudaMemcpyAsync(from_face_dim_dir_d[bufferIndex][i][1], from_face_dim_dir_h[bufferIndex][i][1], ghost_face_bytes[i], cudaMemcpyHostToDevice, 0);
	    }
	  }
	}
      } else if (total_bytes && !halo_host) {
	cudaMemcpyAsync(ghost_recv_buffer_d[bufferIndex], from_face_h[bufferIndex], total_bytes, cudaMemcpyHostToDevice, 0);
      }
    }

    setKernelPackT(pack_t); // restore kernel packing
  }

  std::ostream& operator<<(std::ostream &out, const cudaColorSpinorField &a) {
    out << (const ColorSpinorField&)a;
    out << "v = " << a.v << std::endl;
    out << "norm = " << a.norm << std::endl;
    out << "alloc = " << a.alloc << std::endl;
    out << "init = " << a.init << std::endl;
    return out;
  }

//! for composite fields:
  cudaColorSpinorField& cudaColorSpinorField::Component(const int idx) const {
    
    if (this->IsComposite()) {
      if (idx < this->CompositeDim()) {//setup eigenvector form the set
        return *(dynamic_cast<cudaColorSpinorField*>(components[idx])); 
      }
      else{
        errorQuda("Incorrect component index...");
      }
    }
    errorQuda("Cannot get requested component");
    exit(-1);
  }

//copyCuda currently cannot not work with set of spinor fields..
  void cudaColorSpinorField::CopySubset(cudaColorSpinorField &dst, const int range, const int first_element) const{
#if 0
    if (first_element < 0) errorQuda("\nError: trying to set negative first element.\n");
    if (siteSubset == QUDA_PARITY_SITE_SUBSET && this->EigvId() == -1) {
      if (first_element == 0 && range == this->EigvDim())
      {
        if (range != dst.EigvDim())errorQuda("\nError: eigenvector range to big.\n");
        checkField(dst, *this);
        copyCuda(dst, *this);
      }
      else if ((first_element+range) < this->EigvDim()) 
      {//setup eigenvector subset

        cudaColorSpinorField *eigv_subset;

        ColorSpinorParam param;

        param.nColor = nColor;
        param.nSpin = nSpin;
        param.twistFlavor = twistFlavor;
        param.precision = precision;
        param.nDim = nDim;
        param.pad = pad;
        param.siteSubset = siteSubset;
        param.siteOrder = siteOrder;
        param.fieldOrder = fieldOrder;
        param.gammaBasis = gammaBasis;
        memcpy(param.x, x, nDim*sizeof(int));
        param.create = QUDA_REFERENCE_FIELD_CREATE;
 
        param.eigv_dim  = range;
        param.eigv_id   = -1;
        param.v = (void*)((char*)v + first_element*eigv_bytes);
        param.norm = (void*)((char*)norm + first_element*eigv_norm_bytes);

        eigv_subset = new cudaColorSpinorField(param);

        //Not really needed:
        eigv_subset->eigenvectors.reserve(param.eigv_dim);
        for (int id = first_element; id < (first_element+range); id++)
        {
            param.eigv_id = id;
            eigv_subset->eigenvectors.push_back(new cudaColorSpinorField(*this, param));
        }
        checkField(dst, *eigv_subset);
        copyCuda(dst, *eigv_subset);

        delete eigv_subset;
      } else {
        errorQuda("Incorrect eigenvector dimension...");
      }
    } else{
      errorQuda("Eigenvector must be a parity spinor");
      exit(-1);
    }
#endif
  }

  void cudaColorSpinorField::getTexObjectInfo() const
  {
#ifdef USE_TEXTURE_OBJECTS
    printfQuda("\nPrint texture info for the field:\n");
    std::cout << *this;
    cudaResourceDesc resDesc;
    //memset(&resDesc, 0, sizeof(resDesc));
    cudaGetTextureObjectResourceDesc(&resDesc, this->Tex());
    printfQuda("\nDevice pointer: %p\n", resDesc.res.linear.devPtr);
    printfQuda("\nVolume (in bytes): %lu\n", resDesc.res.linear.sizeInBytes);
    if (resDesc.resType == cudaResourceTypeLinear) printfQuda("\nResource type: linear \n");
#endif
  }

  void cudaColorSpinorField::Source(const QudaSourceType sourceType, const int st, const int s, const int c) {
    ColorSpinorParam param(*this);
    param.fieldOrder = QUDA_SPACE_SPIN_COLOR_FIELD_ORDER;
    param.location = QUDA_CPU_FIELD_LOCATION;
    param.create = QUDA_NULL_FIELD_CREATE;

    cpuColorSpinorField tmp(param);
    tmp.Source(sourceType, st, s, c);
    *this = tmp;
  }

  void cudaColorSpinorField::PrintVector(unsigned int i) {
    ColorSpinorParam param(*this);
    param.fieldOrder = QUDA_SPACE_SPIN_COLOR_FIELD_ORDER;
    param.location = QUDA_CPU_FIELD_LOCATION;
    param.create = QUDA_NULL_FIELD_CREATE;

    cpuColorSpinorField tmp(param);
    tmp = *this;
    tmp.PrintVector(i);
  }


} // namespace quda<|MERGE_RESOLUTION|>--- conflicted
+++ resolved
@@ -498,11 +498,8 @@
     }
 
 #ifdef USE_TEXTURE_OBJECTS
-<<<<<<< HEAD
     if (!composite_descr.is_composite || composite_descr.is_component) {
-=======
     // if (!composite_descr.is_composite || composite_descr.is_component)
->>>>>>> 086e5fd6
       destroyTexObject();
       destroyGhostTexObject();
     }
