//#define DSLASH_TUNE_TILE

#if (__COMPUTE_CAPABILITY__ >= 700)
// for running on Volta we set large shared memory mode to prefer hitting in L2
#define SET_CACHE(f) qudaFuncSetAttribute( (const void*)f, cudaFuncAttributePreferredSharedMemoryCarveout, (int)cudaSharedmemCarveoutMaxShared)
#else
#define SET_CACHE(f)
#endif

#if 1
#define LAUNCH_KERNEL(f, grid, block, shared, stream, param)            \
  void *args[] = { &param };                                            \
  void (*func)( const DslashParam ) = &(f);                             \
  qudaLaunchKernel( (const void*)func, grid, block, args, shared, stream);
#else
#define LAUNCH_KERNEL(f, grid, block, shared, stream, param) f<<<grid, block, shared, stream>>>(param)
#endif

#define EVEN_MORE_GENERIC_DSLASH(FUNC, FLOAT, DAG, X, kernel_type, gridDim, blockDim, shared, stream, param) \
  if (x==0) {								\
    if (reconstruct == QUDA_RECONSTRUCT_NO) {				\
      SET_CACHE( FUNC ## FLOAT ## 18 ## DAG ## Kernel<kernel_type> );	\
<<<<<<< HEAD
      FUNC ## FLOAT ## 18 ## DAG ## Kernel<kernel_type,register_block_size><<<gridDim, blockDim, shared, stream>>> (param); \
    } else if (reconstruct == QUDA_RECONSTRUCT_12) {			\
      SET_CACHE( FUNC ## FLOAT ## 12 ## DAG ## Kernel<kernel_type> );	\
      FUNC ## FLOAT ## 12 ## DAG ## Kernel<kernel_type,register_block_size><<<gridDim, blockDim, shared, stream>>> (param); \
    } else if (reconstruct == QUDA_RECONSTRUCT_8) {			\
      SET_CACHE( FUNC ## FLOAT ## 8 ## DAG ## Kernel<kernel_type> );	\
      FUNC ## FLOAT ## 8 ## DAG ## Kernel<kernel_type,register_block_size><<<gridDim, blockDim, shared, stream>>> (param); \
=======
      LAUNCH_KERNEL( FUNC ## FLOAT ## 18 ## DAG ## Kernel<kernel_type>, gridDim, blockDim, shared, stream, param); \
    } else if (reconstruct == QUDA_RECONSTRUCT_12) {			\
      SET_CACHE( FUNC ## FLOAT ## 12 ## DAG ## Kernel<kernel_type> );	\
      LAUNCH_KERNEL( FUNC ## FLOAT ## 12 ## DAG ## Kernel<kernel_type>, gridDim, blockDim, shared, stream, param); \
    } else if (reconstruct == QUDA_RECONSTRUCT_8) {			\
      SET_CACHE( FUNC ## FLOAT ## 8 ## DAG ## Kernel<kernel_type> );	\
      LAUNCH_KERNEL( FUNC ## FLOAT ## 8 ## DAG ## Kernel<kernel_type>, gridDim, blockDim, shared, stream, param); \
>>>>>>> cfac928a
    }									\
  } else {								\
    if (reconstruct == QUDA_RECONSTRUCT_NO) {				\
      SET_CACHE( FUNC ## FLOAT ## 18 ## DAG ## X ## Kernel<kernel_type> ); \
<<<<<<< HEAD
      FUNC ## FLOAT ## 18 ## DAG ## X ## Kernel<kernel_type,register_block_size><<<gridDim, blockDim, shared, stream>>> (param); \
    } else if (reconstruct == QUDA_RECONSTRUCT_12) {			\
      SET_CACHE( FUNC ## FLOAT ## 18 ## DAG ## X ## Kernel<kernel_type> ); \
      FUNC ## FLOAT ## 12 ## DAG ## X ## Kernel<kernel_type,register_block_size><<<gridDim, blockDim, shared, stream>>> (param); \
    } else if (reconstruct == QUDA_RECONSTRUCT_8) {			\
      SET_CACHE( FUNC ## FLOAT ## 18 ## DAG ## X ## Kernel<kernel_type> ); \
      FUNC ## FLOAT ## 8 ## DAG ## X ## Kernel<kernel_type,register_block_size> <<<gridDim, blockDim, shared, stream>>> (param); \
=======
      LAUNCH_KERNEL( FUNC ## FLOAT ## 18 ## DAG ## X ## Kernel<kernel_type>, gridDim, blockDim, shared, stream, param); \
    } else if (reconstruct == QUDA_RECONSTRUCT_12) {			\
      SET_CACHE( FUNC ## FLOAT ## 18 ## DAG ## X ## Kernel<kernel_type> ); \
      LAUNCH_KERNEL( FUNC ## FLOAT ## 12 ## DAG ## X ## Kernel<kernel_type>, gridDim, blockDim, shared, stream, param); \
    } else if (reconstruct == QUDA_RECONSTRUCT_8) {			\
      SET_CACHE( FUNC ## FLOAT ## 18 ## DAG ## X ## Kernel<kernel_type> ); \
      LAUNCH_KERNEL( FUNC ## FLOAT ## 8 ## DAG ## X ## Kernel<kernel_type>, gridDim, blockDim, shared, stream, param); \
>>>>>>> cfac928a
    }									\
  }

#define MORE_GENERIC_DSLASH(FUNC, DAG, X, kernel_type, gridDim, blockDim, shared, stream, param) \
  if (typeid(sFloat) == typeid(double2)) {				\
    EVEN_MORE_GENERIC_DSLASH(FUNC, D, DAG, X, kernel_type, gridDim, blockDim, shared, stream, param) \
  } else if (typeid(sFloat) == typeid(float4) || typeid(sFloat) == typeid(float2)) { \
    EVEN_MORE_GENERIC_DSLASH(FUNC, S, DAG, X, kernel_type, gridDim, blockDim, shared, stream, param) \
  } else if (typeid(sFloat) == typeid(short4) || typeid(sFloat) == typeid(short2)) { \
    EVEN_MORE_GENERIC_DSLASH(FUNC, H, DAG, X, kernel_type, gridDim, blockDim, shared, stream, param) \
  } else {								\
    errorQuda("Undefined precision type");				\
  }


#define EVEN_MORE_GENERIC_STAGGERED_DSLASH(FUNC, FLOAT, DAG, X, kernel_type, gridDim, blockDim, shared, stream, param) \
  if (x==0) {								\
    if (reconstruct == QUDA_RECONSTRUCT_NO) {				\
<<<<<<< HEAD
      FUNC ## FLOAT ## 18 ## 18 ## DAG ## Kernel<kernel_type,register_block_size><<<gridDim, blockDim, shared, stream>>> (param); \
    } else if (reconstruct == QUDA_RECONSTRUCT_13) {			\
      FUNC ## FLOAT ## 18 ## 13 ## DAG ## Kernel<kernel_type,register_block_size><<<gridDim, blockDim, shared, stream>>> (param); \
    } else if (reconstruct == QUDA_RECONSTRUCT_12) {			\
      FUNC ## FLOAT ## 18 ## 12 ## DAG ## Kernel<kernel_type,register_block_size><<<gridDim, blockDim, shared, stream>>> (param); \
    } else if (reconstruct == QUDA_RECONSTRUCT_9) {			\
      FUNC ## FLOAT ## 18 ## 9 ## DAG ## Kernel<kernel_type,register_block_size><<<gridDim, blockDim, shared, stream>>> (param); \
    } else if (reconstruct == QUDA_RECONSTRUCT_8) {			\
      FUNC ## FLOAT ## 18 ## 8 ## DAG ## Kernel<kernel_type,register_block_size><<<gridDim, blockDim, shared, stream>>> (param); \
    }									\
  } else {								\
    if (reconstruct == QUDA_RECONSTRUCT_NO) {				\
      FUNC ## FLOAT ## 18 ## 18 ## DAG ## X ## Kernel<kernel_type,register_block_size><<<gridDim, blockDim, shared, stream>>> (param); \
    } else if (reconstruct == QUDA_RECONSTRUCT_13) {			\
      FUNC ## FLOAT ## 18 ## 13 ## DAG ## X ## Kernel<kernel_type,register_block_size><<<gridDim, blockDim, shared, stream>>> (param); \
    } else if (reconstruct == QUDA_RECONSTRUCT_12) {			\
      FUNC ## FLOAT ## 18 ## 12 ## DAG ## X ## Kernel<kernel_type,register_block_size><<<gridDim, blockDim, shared, stream>>> (param); \
    } else if (reconstruct == QUDA_RECONSTRUCT_9) {			\
      FUNC ## FLOAT ## 18 ##  9 ## DAG ## X ## Kernel<kernel_type,register_block_size><<<gridDim, blockDim, shared, stream>>> (param); \
    } else if (reconstruct == QUDA_RECONSTRUCT_8) {			\
      FUNC ## FLOAT ## 18 ##  8 ## DAG ## X ## Kernel<kernel_type,register_block_size><<<gridDim, blockDim, shared, stream>>> (param); \
    }									\
=======
      LAUNCH_KERNEL( FUNC ## FLOAT ## 18 ## 18 ## DAG ## Kernel<kernel_type>, gridDim, blockDim, shared, stream, param); \
    } else if (reconstruct == QUDA_RECONSTRUCT_13) {			\
      LAUNCH_KERNEL( FUNC ## FLOAT ## 18 ## 13 ## DAG ## Kernel<kernel_type>, gridDim, blockDim, shared, stream, param); \
    } else if (reconstruct == QUDA_RECONSTRUCT_12) {			\
      LAUNCH_KERNEL( FUNC ## FLOAT ## 18 ## 12 ## DAG ## Kernel<kernel_type>, gridDim, blockDim, shared, stream, param); \
    } else if (reconstruct == QUDA_RECONSTRUCT_9) {			\
      LAUNCH_KERNEL( FUNC ## FLOAT ## 18 ## 9 ## DAG ## Kernel<kernel_type>, gridDim, blockDim, shared, stream, param); \
    } else if (reconstruct == QUDA_RECONSTRUCT_8) {			\
      LAUNCH_KERNEL( FUNC ## FLOAT ## 18 ## 8 ## DAG ## Kernel<kernel_type>, gridDim, blockDim, shared, stream, param); \
    }									\
  } else {								\
    if (reconstruct == QUDA_RECONSTRUCT_NO) {				\
      LAUNCH_KERNEL( FUNC ## FLOAT ## 18 ## 18 ## DAG ## X ## Kernel<kernel_type>, gridDim, blockDim, shared, stream, param); \
    } else if (reconstruct == QUDA_RECONSTRUCT_13) {			\
      LAUNCH_KERNEL( FUNC ## FLOAT ## 18 ## 13 ## DAG ## X ## Kernel<kernel_type>, gridDim, blockDim, shared, stream, param); \
    } else if (reconstruct == QUDA_RECONSTRUCT_12) {			\
      LAUNCH_KERNEL( FUNC ## FLOAT ## 18 ## 12 ## DAG ## X ## Kernel<kernel_type>, gridDim, blockDim, shared, stream, param); \
    } else if (reconstruct == QUDA_RECONSTRUCT_9) {			\
      LAUNCH_KERNEL( FUNC ## FLOAT ## 18 ## 9 ## DAG ## X ## Kernel<kernel_type>, gridDim, blockDim, shared, stream, param); \
    } else if (reconstruct == QUDA_RECONSTRUCT_8) {			\
      LAUNCH_KERNEL( FUNC ## FLOAT ## 18 ## 8 ## DAG ## X ## Kernel<kernel_type>, gridDim, blockDim, shared, stream, param); \
    }                                                                   \
>>>>>>> cfac928a
  }

#define MORE_GENERIC_STAGGERED_DSLASH(FUNC, DAG, X, kernel_type, gridDim, blockDim, shared, stream, param) \
  if (typeid(sFloat) == typeid(double2)) {				\
    EVEN_MORE_GENERIC_STAGGERED_DSLASH(FUNC, D, DAG, X, kernel_type, gridDim, blockDim, shared, stream, param) \
  } else if (typeid(sFloat) == typeid(float2)) {			\
    EVEN_MORE_GENERIC_STAGGERED_DSLASH(FUNC, S, DAG, X, kernel_type, gridDim, blockDim, shared, stream, param) \
  } else if (typeid(sFloat)==typeid(short2)) {			        \
    EVEN_MORE_GENERIC_STAGGERED_DSLASH(FUNC, H, DAG, X, kernel_type, gridDim, blockDim, shared, stream, param) \
  } else {								\
    errorQuda("Undefined precision type");				\
  }

#ifndef MULTI_GPU

#define GENERIC_DSLASH(FUNC, DAG, X, gridDim, blockDim, shared, stream, param) \
  switch(param.kernel_type) {						\
  case INTERIOR_KERNEL:							\
    MORE_GENERIC_DSLASH(FUNC, DAG, X, INTERIOR_KERNEL, gridDim, blockDim, shared, stream, param) \
      break;								\
  default:								\
    errorQuda("KernelType %d not defined for single GPU", param.kernel_type); \
  }

#define GENERIC_STAGGERED_DSLASH(FUNC, DAG, X, gridDim, blockDim, shared, stream, param) \
  switch(param.kernel_type) {						\
  case INTERIOR_KERNEL:							\
    MORE_GENERIC_STAGGERED_DSLASH(FUNC, DAG, X, INTERIOR_KERNEL, gridDim, blockDim, shared, stream, param) \
      break;								\
  default:								\
    errorQuda("KernelType %d not defined for single GPU", param.kernel_type); \
  }


#else

#define GENERIC_DSLASH(FUNC, DAG, X, gridDim, blockDim, shared, stream, param) \
  switch(param.kernel_type) {						\
  case INTERIOR_KERNEL:							\
    MORE_GENERIC_DSLASH(FUNC, DAG, X, INTERIOR_KERNEL,   gridDim, blockDim, shared, stream, param) \
      break;								\
  case EXTERIOR_KERNEL_X:						\
    MORE_GENERIC_DSLASH(FUNC, DAG, X, EXTERIOR_KERNEL_X, gridDim, blockDim, shared, stream, param) \
      break;								\
  case EXTERIOR_KERNEL_Y:						\
    MORE_GENERIC_DSLASH(FUNC, DAG, X, EXTERIOR_KERNEL_Y, gridDim, blockDim, shared, stream, param) \
      break;								\
  case EXTERIOR_KERNEL_Z:						\
    MORE_GENERIC_DSLASH(FUNC, DAG, X, EXTERIOR_KERNEL_Z, gridDim, blockDim, shared, stream, param) \
      break;								\
  case EXTERIOR_KERNEL_T:						\
    MORE_GENERIC_DSLASH(FUNC, DAG, X, EXTERIOR_KERNEL_T, gridDim, blockDim, shared, stream, param) \
      break;								\
  case EXTERIOR_KERNEL_ALL:						\
    MORE_GENERIC_DSLASH(FUNC, DAG, X, EXTERIOR_KERNEL_ALL, gridDim, blockDim, shared, stream, param) \
      break;								\
  default:								\
    break;								\
  }

#define GENERIC_STAGGERED_DSLASH(FUNC, DAG, X, gridDim, blockDim, shared, stream, param) \
  switch(param.kernel_type) {						\
  case INTERIOR_KERNEL:							\
    MORE_GENERIC_STAGGERED_DSLASH(FUNC, DAG, X, INTERIOR_KERNEL,   gridDim, blockDim, shared, stream, param) \
      break;								\
  case EXTERIOR_KERNEL_X:						\
    MORE_GENERIC_STAGGERED_DSLASH(FUNC, DAG, X, EXTERIOR_KERNEL_X, gridDim, blockDim, shared, stream, param) \
      break;								\
  case EXTERIOR_KERNEL_Y:						\
    MORE_GENERIC_STAGGERED_DSLASH(FUNC, DAG, X, EXTERIOR_KERNEL_Y, gridDim, blockDim, shared, stream, param) \
      break;								\
  case EXTERIOR_KERNEL_Z:						\
    MORE_GENERIC_STAGGERED_DSLASH(FUNC, DAG, X, EXTERIOR_KERNEL_Z, gridDim, blockDim, shared, stream, param) \
      break;								\
  case EXTERIOR_KERNEL_T:						\
    MORE_GENERIC_STAGGERED_DSLASH(FUNC, DAG, X, EXTERIOR_KERNEL_T, gridDim, blockDim, shared, stream, param) \
      break;								\
  case EXTERIOR_KERNEL_ALL:						\
    MORE_GENERIC_STAGGERED_DSLASH(FUNC, DAG, X, EXTERIOR_KERNEL_ALL, gridDim, blockDim, shared, stream, param) \
      break;								\
  default:								\
    break;								\
  }


#endif

// macro used for dslash types with dagger kernel defined (Wilson, domain wall, etc.)
#define DSLASH(FUNC, gridDim, blockDim, shared, stream, param)	\
  if (!dagger) {							\
    GENERIC_DSLASH(FUNC, , Xpay, gridDim, blockDim, shared, stream, param) \
      } else {								\
    GENERIC_DSLASH(FUNC, Dagger, Xpay, gridDim, blockDim, shared, stream, param) \
      }

// macro used for staggered dslash
#define STAGGERED_DSLASH(gridDim, blockDim, shared, stream, param)	\
  if (!dagger) {                                                        \
    GENERIC_DSLASH(staggeredDslash, , Axpy, gridDim, blockDim, shared, stream, param) \
      } else {                                                          \
    GENERIC_DSLASH(staggeredDslash, Dagger, Axpy, gridDim, blockDim, shared, stream, param) \
      }

#define IMPROVED_STAGGERED_DSLASH(gridDim, blockDim, shared, stream, param) \
  if (!dagger) {                                                        \
    GENERIC_STAGGERED_DSLASH(improvedStaggeredDslash, , Axpy, gridDim, blockDim, shared, stream, param) \
      } else {                                                          \
    GENERIC_STAGGERED_DSLASH(improvedStaggeredDslash, Dagger, Axpy, gridDim, blockDim, shared, stream, param) \
      }

#define EVEN_MORE_GENERIC_ASYM_DSLASH(FUNC, FLOAT, DAG, X, kernel_type, gridDim, blockDim, shared, stream, param) \
  if (reconstruct == QUDA_RECONSTRUCT_NO) {				\
    SET_CACHE( FUNC ## FLOAT ## 18 ## DAG ## X ## Kernel<kernel_type> ); \
    LAUNCH_KERNEL( FUNC ## FLOAT ## 18 ## DAG ## X ## Kernel<kernel_type>, gridDim, blockDim, shared, stream, param); \
  } else if (reconstruct == QUDA_RECONSTRUCT_12) {			\
    SET_CACHE( FUNC ## FLOAT ## 12 ## DAG ## X ## Kernel<kernel_type> ); \
    LAUNCH_KERNEL( FUNC ## FLOAT ## 12 ## DAG ## X ## Kernel<kernel_type>, gridDim, blockDim, shared, stream, param); \
  } else if (reconstruct == QUDA_RECONSTRUCT_8) {			\
    SET_CACHE( FUNC ## FLOAT ## 8 ## DAG ## X ## Kernel<kernel_type> ); \
    LAUNCH_KERNEL( FUNC ## FLOAT ## 8 ## DAG ## X ## Kernel<kernel_type>, gridDim, blockDim, shared, stream, param); \
  }									

#define MORE_GENERIC_ASYM_DSLASH(FUNC, DAG, X, kernel_type, gridDim, blockDim, shared, stream, param) \
  if (typeid(sFloat) == typeid(double2)) {				\
    EVEN_MORE_GENERIC_ASYM_DSLASH(FUNC, D, DAG, X, kernel_type, gridDim, blockDim, shared, stream, param) \
      } else if (typeid(sFloat) == typeid(float4)) {			\
    EVEN_MORE_GENERIC_ASYM_DSLASH(FUNC, S, DAG, X, kernel_type, gridDim, blockDim, shared, stream, param) \
      } else if (typeid(sFloat)==typeid(short4)) {			\
    EVEN_MORE_GENERIC_ASYM_DSLASH(FUNC, H, DAG, X, kernel_type, gridDim, blockDim, shared, stream, param) \
  }


#ifndef MULTI_GPU

#define GENERIC_ASYM_DSLASH(FUNC, DAG, X, gridDim, blockDim, shared, stream, param) \
  switch(param.kernel_type) {						\
  case INTERIOR_KERNEL:							\
    MORE_GENERIC_ASYM_DSLASH(FUNC, DAG, X, INTERIOR_KERNEL, gridDim, blockDim, shared, stream, param) \
      break;								\
  default:								\
    errorQuda("KernelType %d not defined for single GPU", param.kernel_type); \
  }

#else

#define GENERIC_ASYM_DSLASH(FUNC, DAG, X, gridDim, blockDim, shared, stream, param) \
  switch(param.kernel_type) {						\
  case INTERIOR_KERNEL:							\
    MORE_GENERIC_ASYM_DSLASH(FUNC, DAG, X, INTERIOR_KERNEL,   gridDim, blockDim, shared, stream, param) \
      break;								\
  case EXTERIOR_KERNEL_X:						\
    MORE_GENERIC_ASYM_DSLASH(FUNC, DAG, X, EXTERIOR_KERNEL_X, gridDim, blockDim, shared, stream, param) \
      break;								\
  case EXTERIOR_KERNEL_Y:						\
    MORE_GENERIC_ASYM_DSLASH(FUNC, DAG, X, EXTERIOR_KERNEL_Y, gridDim, blockDim, shared, stream, param) \
      break;								\
  case EXTERIOR_KERNEL_Z:						\
    MORE_GENERIC_ASYM_DSLASH(FUNC, DAG, X, EXTERIOR_KERNEL_Z, gridDim, blockDim, shared, stream, param) \
      break;								\
  case EXTERIOR_KERNEL_T:						\
    MORE_GENERIC_ASYM_DSLASH(FUNC, DAG, X, EXTERIOR_KERNEL_T, gridDim, blockDim, shared, stream, param) \
      break;								\
  case EXTERIOR_KERNEL_ALL:						\
    MORE_GENERIC_ASYM_DSLASH(FUNC, DAG, X, EXTERIOR_KERNEL_ALL, gridDim, blockDim, shared, stream, param) \
      break;								\
  default:								\
    break;								\
  }

#endif

// macro used for dslash types with dagger kernel defined (Wilson, domain wall, etc.)
#define ASYM_DSLASH(FUNC, gridDim, blockDim, shared, stream, param) \
  if (!dagger) {							\
    GENERIC_ASYM_DSLASH(FUNC, , Xpay, gridDim, blockDim, shared, stream, param) \
      } else {								\
    GENERIC_ASYM_DSLASH(FUNC, Dagger, Xpay, gridDim, blockDim, shared, stream, param) \
      }



//macro used for twisted mass dslash:

#define EVEN_MORE_GENERIC_NDEG_TM_DSLASH(FUNC, FLOAT, DAG, X, kernel_type, gridDim, blockDim, shared, stream, param) \
  if (x == 0 && d == 0) {						\
    if (reconstruct == QUDA_RECONSTRUCT_NO) {				\
      SET_CACHE( FUNC ## FLOAT ## 18 ## DAG ## Twist ## Kernel<kernel_type> ); \
      LAUNCH_KERNEL( FUNC ## FLOAT ## 18 ## DAG ## Twist ## Kernel<kernel_type>, gridDim, blockDim, shared, stream, param); \
    } else if (reconstruct == QUDA_RECONSTRUCT_12) {			\
      SET_CACHE( FUNC ## FLOAT ## 12 ## DAG ## Twist ## Kernel<kernel_type> ); \
      LAUNCH_KERNEL( FUNC ## FLOAT ## 12 ## DAG ## Twist ## Kernel<kernel_type>, gridDim, blockDim, shared, stream, param); \
    } else {								\
      SET_CACHE( FUNC ## FLOAT ## 8 ## DAG ## Twist ## Kernel<kernel_type> ); \
      LAUNCH_KERNEL( FUNC ## FLOAT ## 8 ## DAG ## Twist ## Kernel<kernel_type>, gridDim, blockDim, shared, stream, param); \
    }									\
  } else if (x != 0 && d == 0) {					\
    if (reconstruct == QUDA_RECONSTRUCT_NO) {				\
      SET_CACHE( FUNC ## FLOAT ## 18 ## DAG ## Twist ## X ## Kernel<kernel_type> ); \
      LAUNCH_KERNEL( FUNC ## FLOAT ## 18 ## DAG ## Twist ## X ## Kernel<kernel_type>, gridDim, blockDim, shared, stream, param); \
    } else if (reconstruct == QUDA_RECONSTRUCT_12) {			\
      SET_CACHE( FUNC ## FLOAT ## 12 ## DAG ## Twist ## X ## Kernel<kernel_type> ); \
      LAUNCH_KERNEL( FUNC ## FLOAT ## 12 ## DAG ## Twist ## X ## Kernel<kernel_type>, gridDim, blockDim, shared, stream, param); \
    } else if (reconstruct == QUDA_RECONSTRUCT_8) {			\
      SET_CACHE( FUNC ## FLOAT ## 8 ## DAG ## Twist ## X ## Kernel<kernel_type> ); \
      LAUNCH_KERNEL( FUNC ## FLOAT ## 8 ## DAG ## Twist ## X ## Kernel<kernel_type>, gridDim, blockDim, shared, stream, param); \
    }									\
  } else if (x == 0 && d != 0) {					\
    if (reconstruct == QUDA_RECONSTRUCT_NO) {				\
      SET_CACHE( FUNC ## FLOAT ## 18 ## DAG ## Kernel<kernel_type> ); \
      LAUNCH_KERNEL( FUNC ## FLOAT ## 18 ## DAG ## Kernel<kernel_type>, gridDim, blockDim, shared, stream, param); \
    } else if (reconstruct == QUDA_RECONSTRUCT_12) {			\
      SET_CACHE( FUNC ## FLOAT ## 12 ## DAG ## Kernel<kernel_type> ); \
      LAUNCH_KERNEL( FUNC ## FLOAT ## 12 ## DAG ## Kernel<kernel_type>, gridDim, blockDim, shared, stream, param); \
    } else {								\
      SET_CACHE( FUNC ## FLOAT ## 8 ## DAG ## Kernel<kernel_type> ); \
      LAUNCH_KERNEL( FUNC ## FLOAT ## 8 ## DAG ## Kernel<kernel_type>, gridDim, blockDim, shared, stream, param); \
    }									\
  } else{								\
    if (reconstruct == QUDA_RECONSTRUCT_NO) {				\
      SET_CACHE( FUNC ## FLOAT ## 18 ## DAG ## X ## Kernel<kernel_type> ); \
      LAUNCH_KERNEL( FUNC ## FLOAT ## 18 ## DAG ## X ## Kernel<kernel_type>, gridDim, blockDim, shared, stream, param); \
    } else if (reconstruct == QUDA_RECONSTRUCT_12) {			\
      SET_CACHE( FUNC ## FLOAT ## 12 ## DAG ## X ## Kernel<kernel_type> ); \
      LAUNCH_KERNEL( FUNC ## FLOAT ## 12 ## DAG ## X ## Kernel<kernel_type>, gridDim, blockDim, shared, stream, param); \
    } else if (reconstruct == QUDA_RECONSTRUCT_8) {			\
      SET_CACHE( FUNC ## FLOAT ## 8 ## DAG ## X ## Kernel<kernel_type> ); \
      LAUNCH_KERNEL( FUNC ## FLOAT ## 8 ## DAG ## X ## Kernel<kernel_type>, gridDim, blockDim, shared, stream, param); \
    }									\
  }

#define MORE_GENERIC_NDEG_TM_DSLASH(FUNC, DAG, X, kernel_type, gridDim, blockDim, shared, stream, param) \
  if (typeid(sFloat) == typeid(double2)) {				\
    EVEN_MORE_GENERIC_NDEG_TM_DSLASH(FUNC, D, DAG, X, kernel_type, gridDim, blockDim, shared, stream, param) \
  } else if (typeid(sFloat) == typeid(float4)) { \
    EVEN_MORE_GENERIC_NDEG_TM_DSLASH(FUNC, S, DAG, X, kernel_type, gridDim, blockDim, shared, stream, param) \
  } else if (typeid(sFloat)==typeid(short4)) {			\
    EVEN_MORE_GENERIC_NDEG_TM_DSLASH(FUNC, H, DAG, X, kernel_type, gridDim, blockDim, shared, stream, param) \
  } else {								\
    errorQuda("Undefined precision type");				\
  }

#ifndef MULTI_GPU

#define GENERIC_NDEG_TM_DSLASH(FUNC, DAG, X, gridDim, blockDim, shared, stream, param) \
  switch(param.kernel_type) {						\
  case INTERIOR_KERNEL:							\
    MORE_GENERIC_NDEG_TM_DSLASH(FUNC, DAG, X, INTERIOR_KERNEL, gridDim, blockDim, shared, stream, param) \
      break;								\
  default:								\
    errorQuda("KernelType %d not defined for single GPU", param.kernel_type); \
  }

#else

#define GENERIC_NDEG_TM_DSLASH(FUNC, DAG, X, gridDim, blockDim, shared, stream, param) \
  switch(param.kernel_type) {						\
  case INTERIOR_KERNEL:							\
    MORE_GENERIC_NDEG_TM_DSLASH(FUNC, DAG, X, INTERIOR_KERNEL,   gridDim, blockDim, shared, stream, param) \
      break;								\
  case EXTERIOR_KERNEL_X:						\
    MORE_GENERIC_NDEG_TM_DSLASH(FUNC, DAG, X, EXTERIOR_KERNEL_X, gridDim, blockDim, shared, stream, param) \
      break;								\
  case EXTERIOR_KERNEL_Y:						\
    MORE_GENERIC_NDEG_TM_DSLASH(FUNC, DAG, X, EXTERIOR_KERNEL_Y, gridDim, blockDim, shared, stream, param) \
      break;								\
  case EXTERIOR_KERNEL_Z:						\
    MORE_GENERIC_NDEG_TM_DSLASH(FUNC, DAG, X, EXTERIOR_KERNEL_Z, gridDim, blockDim, shared, stream, param) \
      break;								\
  case EXTERIOR_KERNEL_T:						\
    MORE_GENERIC_NDEG_TM_DSLASH(FUNC, DAG, X, EXTERIOR_KERNEL_T, gridDim, blockDim, shared, stream, param) \
      break;								\
  case EXTERIOR_KERNEL_ALL:						\
    MORE_GENERIC_NDEG_TM_DSLASH(FUNC, DAG, X, EXTERIOR_KERNEL_ALL, gridDim, blockDim, shared, stream, param) \
      break;								\
  default:								\
    break;								\
  }

#endif

#define NDEG_TM_DSLASH(FUNC, gridDim, blockDim, shared, stream, param) \
  if (!dagger) {							\
    GENERIC_NDEG_TM_DSLASH(FUNC, , Xpay, gridDim, blockDim, shared, stream, param) \
      } else {								\
    GENERIC_NDEG_TM_DSLASH(FUNC, Dagger, Xpay, gridDim, blockDim, shared, stream, param) \
      }
//end of tm dslash macro


// Use an abstract class interface to drive the different CUDA dslash
// kernels. All parameters are curried into the derived classes to
// allow a simple interface.
class DslashCuda : public Tunable {

protected:
  cudaColorSpinorField *out;
  const cudaColorSpinorField *in;
  const cudaColorSpinorField *x;
  const GaugeField &gauge;
  const QudaReconstructType reconstruct;
  char *saveOut, *saveOutNorm;
  const int dagger;
  static bool init;

  unsigned int sharedBytesPerBlock(const TuneParam &param) const { return 0; }
  bool tuneGridDim() const { return false; } // Don't tune the grid dimensions.
  bool tuneAuxDim() const { return true; } // Do tune the aux dimensions.
  // all dslashes expect a 4-d volume here (dwf Ls is y thread dimension)
  unsigned int minThreads() const { return dslashParam.threads; }
  char aux_base[TuneKey::aux_n];
  char aux[8][TuneKey::aux_n];
  static char ghost_str[TuneKey::aux_n]; // string with ghostDim information

  /**
     @brief Set the base strings used by the different dslash kernel
     types for autotuning.
  */
  inline void fillAuxBase() {
    char comm[5];
    comm[0] = (dslashParam.commDim[0] ? '1' : '0');
    comm[1] = (dslashParam.commDim[1] ? '1' : '0');
    comm[2] = (dslashParam.commDim[2] ? '1' : '0');
    comm[3] = (dslashParam.commDim[3] ? '1' : '0');
    comm[4] = '\0'; 
    strcpy(aux_base,",comm=");
    strcat(aux_base,comm);

    switch (reconstruct) {
    case QUDA_RECONSTRUCT_NO: strcat(aux_base,",reconstruct=18"); break;
    case QUDA_RECONSTRUCT_13: strcat(aux_base,",reconstruct=13"); break;
    case QUDA_RECONSTRUCT_12: strcat(aux_base,",reconstruct=12"); break;
    case QUDA_RECONSTRUCT_9:  strcat(aux_base, ",reconstruct=9"); break;
    case QUDA_RECONSTRUCT_8:  strcat(aux_base, ",reconstruct=8"); break;
    default: break;
    }

    if (x) strcat(aux_base,",Xpay");
    if (dagger) strcat(aux_base,",dagger");
  }

  /**
     @brief Specialize the auxiliary strings for each kernel type
     @param[in] kernel_type The kernel_type we are generating the string got
     @param[in] kernel_str String corresponding to the kernel type
  */
  inline void fillAux(KernelType kernel_type, const char *kernel_str) {
    strcpy(aux[kernel_type],kernel_str);
    if (kernel_type == INTERIOR_KERNEL) strcat(aux[kernel_type],ghost_str);
    strcat(aux[kernel_type],aux_base);
  }

  /**
     @brief Set the dslashParam for the current multi-GPU parameters
     (set these at the last minute to ensure we always use the correct
     ones while policy autotuning).
   */
  inline void setParam()
  {
    // factor of 2 (or 1) for T-dimensional spin projection (FIXME - unnecessary)
    dslashParam.tProjScale = getKernelPackT() ? 1.0 : 2.0;
    dslashParam.tProjScale_f = (float)(dslashParam.tProjScale);

    // update the ghosts for the non-p2p directions
    for (int dim=0; dim<4; dim++) {

      for (int dir=0; dir<2; dir++) {
        /* if doing interior kernel, then this is the initial call, so
        we must all ghost pointers else if doing exterior kernel, then
        we only have to update the non-p2p ghosts, since these may
        have been assigned to zero-copy memory */
        if (!comm_peer2peer_enabled(1-dir, dim) || dslashParam.kernel_type == INTERIOR_KERNEL) {
          dslashParam.ghost[2*dim+dir] = (void*)in->Ghost2();
          dslashParam.ghostNorm[2*dim+dir] = (float*)(in->Ghost2());

#ifdef USE_TEXTURE_OBJECTS
          dslashParam.ghostTex[2*dim+dir] = in->GhostTex();
          dslashParam.ghostTexNorm[2*dim+dir] = in->GhostTexNorm();
#endif // USE_TEXTURE_OBJECTS
        }
      }
    }

  }

public:
  DslashParam dslashParam;

  DslashCuda(cudaColorSpinorField *out, const cudaColorSpinorField *in,
	     const cudaColorSpinorField *x, const GaugeField &gauge,
             const int parity, const int dagger, const int *commOverride)
    : out(out), in(in), x(x), gauge(gauge), reconstruct(gauge.Reconstruct()),
      dagger(dagger), saveOut(0), saveOutNorm(0) {

    if (in->Precision() != gauge.Precision())
      errorQuda("Mixing gauge %d and spinor %d precision not supported", gauge.Precision(), in->Precision());

    constexpr int nDimComms = 4;
    for (int i=0; i<nDimComms; i++){
      dslashParam.ghostOffset[i][0] = in->GhostOffset(i,0)/in->FieldOrder();
      dslashParam.ghostOffset[i][1] = in->GhostOffset(i,1)/in->FieldOrder();
      dslashParam.ghostNormOffset[i][0] = in->GhostNormOffset(i,0);
      dslashParam.ghostNormOffset[i][1] = in->GhostNormOffset(i,1);
      dslashParam.ghostDim[i] = comm_dim_partitioned(i); // determines whether to use regular or ghost indexing at boundary
      dslashParam.commDim[i] = (!commOverride[i]) ? 0 : comm_dim_partitioned(i); // switch off comms if override = 0
    }

    // set parameters particular for this instance
    dslashParam.out = (void*)out->V();
    dslashParam.outNorm = (float*)out->Norm();
    dslashParam.in = (void*)in->V();
    dslashParam.inNorm = (float*)in->Norm();
    dslashParam.x = x ? (void*)x->V() : nullptr;
    dslashParam.xNorm = x ? (float*)x->Norm() : nullptr;

#ifdef USE_TEXTURE_OBJECTS
    dslashParam.inTex = in->Tex();
    dslashParam.inTexNorm = in->TexNorm();
    if (out) dslashParam.outTex = out->Tex();
    if (out) dslashParam.outTexNorm = out->TexNorm();
    if (x) dslashParam.xTex = x->Tex();
    if (x) dslashParam.xTexNorm = x->TexNorm();
#endif // USE_TEXTURE_OBJECTS

    dslashParam.parity = parity;
    bindGaugeTex(static_cast<const cudaGaugeField&>(gauge), parity, dslashParam);

    //dslashParam.sp_stride = in->Stride();
    dslashParam.sp_stride = in->IsComposite() ? in->ComponentStride() : in->Stride();

    dslashParam.dc = in->getDslashConstant(); // get precomputed constants

    dslashParam.gauge_stride = gauge.Stride();
    dslashParam.gauge_fixed = gauge.GaugeFixed();

    dslashParam.anisotropy = gauge.Anisotropy();
    dslashParam.anisotropy_f = (float)dslashParam.anisotropy;

    dslashParam.t_boundary = (gauge.TBoundary() == QUDA_PERIODIC_T) ? 1.0 : -1.0;
    dslashParam.t_boundary_f = (float)dslashParam.t_boundary;

    dslashParam.An2 = make_float2(gauge.Anisotropy(), 1.0 / (gauge.Anisotropy()*gauge.Anisotropy()));
    dslashParam.TB2 = make_float2(dslashParam.t_boundary_f, 1.0 / (dslashParam.t_boundary * dslashParam.t_boundary));

    dslashParam.coeff = 1.0;
    dslashParam.coeff_f = 1.0f;

    dslashParam.twist_a = 0.0;
    dslashParam.twist_b = 0.0;

    dslashParam.No2 = make_float2(1.0f, 1.0f);
    dslashParam.Pt0 = (comm_coord(3) == 0) ? true : false;
    dslashParam.PtNm1 = (comm_coord(3) == comm_dim(3)-1) ? true : false;

    // this sets the communications pattern for the packing kernel
    setPackComms(dslashParam.commDim);

    if (!init) { // these parameters are constant across all dslash instances for a given run
      char ghost[5]; // set the ghost string
      for (int dim=0; dim<nDimComms; dim++) ghost[dim] = (dslashParam.ghostDim[dim] ? '1' : '0');
      ghost[4] = '\0';
      strcpy(ghost_str,",ghost=");
      strcat(ghost_str,ghost);
      init = true;
    }

    fillAuxBase();
#ifdef MULTI_GPU
    fillAux(INTERIOR_KERNEL, "policy_kernel=interior");
    fillAux(EXTERIOR_KERNEL_ALL, "policy_kernel=exterior_all");
    fillAux(EXTERIOR_KERNEL_X, "policy_kernel=exterior_x");
    fillAux(EXTERIOR_KERNEL_Y, "policy_kernel=exterior_y");
    fillAux(EXTERIOR_KERNEL_Z, "policy_kernel=exterior_z");
    fillAux(EXTERIOR_KERNEL_T, "policy_kernel=exterior_t");
#else
    fillAux(INTERIOR_KERNEL, "policy_kernel=single-GPU");
#endif // MULTI_GPU
    fillAux(KERNEL_POLICY, "policy");

  }

  virtual ~DslashCuda() { unbindGaugeTex(static_cast<const cudaGaugeField&>(gauge)); }
  virtual TuneKey tuneKey() const  
  { return TuneKey(in->VolString(), typeid(*this).name(), aux[dslashParam.kernel_type]); }

  const char* getAux(KernelType type) const {
    return aux[type];
  }

  void setAux(KernelType type, const char *aux_) {
    strcpy(aux[type], aux_);
  }

  void augmentAux(KernelType type, const char *extra) {
    strcat(aux[type], extra);
  }

  virtual int Nface() const { return 2; }

  int Dagger() const { return dagger; }

#if defined(DSLASH_TUNE_TILE)
  // Experimental autotuning of the thread ordering
  bool advanceAux(TuneParam &param) const
  {
    if (in->Nspin()==1 || in->Ndim()==5) return false;
    const int *X = in->X();

    if (param.aux.w < X[3] && param.aux.x > 1 && param.aux.w < 2) {
      do { param.aux.w++; } while( (X[3]) % param.aux.w != 0);
      if (param.aux.w <= X[3]) return true;
    } else {
      param.aux.w = 1;

      if (param.aux.z < X[2] && param.aux.x > 1 && param.aux.z < 8) {
	do { param.aux.z++; } while( (X[2]) % param.aux.z != 0);
	if (param.aux.z <= X[2]) return true;
      } else {

	param.aux.z = 1;
	if (param.aux.y < X[1] && param.aux.x > 1 && param.aux.y < 32) {
	  do { param.aux.y++; } while( X[1] % param.aux.y != 0);
	  if (param.aux.y <= X[1]) return true;
	} else {
	  param.aux.y = 1;
	  if (param.aux.x < (2*X[0]) && param.aux.x < 32) {
	    do { param.aux.x++; } while( (2*X[0]) % param.aux.x != 0);
	    if (param.aux.x <= (2*X[0]) ) return true;
	  }
	}
      }
    }
    param.aux = make_int4(2,1,1,1);
    return false;
  }

  void initTuneParam(TuneParam &param) const
  {
    Tunable::initTuneParam(param);
    param.aux = make_int4(2,1,1,1);
  }

  /** sets default values for when tuning is disabled */
  void defaultTuneParam(TuneParam &param) const
  {
    Tunable::defaultTuneParam(param);
    param.aux = make_int4(2,1,1,1);
  }
#endif

  virtual void preTune()
  {
    out->backup();
  }
    
  virtual void postTune()
  {
    out->restore();
  }

  /*void launch_auxiliary(cudaStream_t &stream) {
    auxiliary.apply(stream);
    }*/
  
  /*
    per direction / dimension flops
    spin project flops = Nc * Ns
    SU(3) matrix-vector flops = (8 Nc - 2) * Nc
    spin reconstruction flops = 2 * Nc * Ns (just an accumulation to all components)
    xpay = 2 * 2 * Nc * Ns
      
    So for the full dslash we have, where for the final spin
    reconstruct we have -1 since the first direction does not
    require any accumulation.
      
    flops = (2 * Nd * Nc * Ns)  +  (2 * Nd * (Ns/2) * (8*Nc-2) * Nc)  +  ((2 * Nd - 1) * 2 * Nc * Ns)
    flops_xpay = flops + 2 * 2 * Nc * Ns
      
    For Wilson this should give 1344 for Nc=3,Ns=2 and 1368 for the xpay equivalent
  */
  virtual long long flops() const {
    int mv_flops = (8 * in->Ncolor() - 2) * in->Ncolor(); // SU(3) matrix-vector flops
    int num_mv_multiply = in->Nspin() == 4 ? 2 : 1;
    int ghost_flops = (num_mv_multiply * mv_flops + 2*in->Ncolor()*in->Nspin());
    int xpay_flops = 2 * 2 * in->Ncolor() * in->Nspin(); // multiply and add per real component
    int num_dir = 2 * 4;

    long long flops_ = 0;
    switch(dslashParam.kernel_type) {
    case EXTERIOR_KERNEL_X:
    case EXTERIOR_KERNEL_Y:
    case EXTERIOR_KERNEL_Z:
    case EXTERIOR_KERNEL_T:
      flops_ = (ghost_flops + (x ? xpay_flops : 0)) * 2 * in->GhostFace()[dslashParam.kernel_type];
      break;
    case EXTERIOR_KERNEL_ALL:
      {
	long long ghost_sites = 2 * (in->GhostFace()[0]+in->GhostFace()[1]+in->GhostFace()[2]+in->GhostFace()[3]);
	flops_ = (ghost_flops + (x ? xpay_flops : 0)) * ghost_sites;
	break;
      }
    case INTERIOR_KERNEL:
    case KERNEL_POLICY:
      {
	long long sites = in->VolumeCB();
	flops_ = (num_dir*(in->Nspin()/4)*in->Ncolor()*in->Nspin() +   // spin project (=0 for staggered)
		 num_dir*num_mv_multiply*mv_flops +                   // SU(3) matrix-vector multiplies
		 ((num_dir-1)*2*in->Ncolor()*in->Nspin())) * sites;   // accumulation
	if (x) flops_ += xpay_flops * sites;

	if (dslashParam.kernel_type == KERNEL_POLICY) break;
	// now correct for flops done by exterior kernel
	long long ghost_sites = 0;
	for (int d=0; d<4; d++) if (dslashParam.commDim[d]) ghost_sites += 2 * in->GhostFace()[d];
	flops_ -= (ghost_flops + (x ? xpay_flops : 0)) * ghost_sites;
	  
	break;
      }
    }
    return flops_;
  }

  virtual long long bytes() const {
    int gauge_bytes = reconstruct * in->Precision();
    bool isFixed = (in->Precision() == sizeof(short) || in->Precision() == sizeof(char)) ? true : false;
    int spinor_bytes = 2 * in->Ncolor() * in->Nspin() * in->Precision() + (isFixed ? sizeof(float) : 0);
    int proj_spinor_bytes = (in->Nspin()==4 ? 1 : 2) * in->Ncolor() * in->Nspin() * in->Precision() + (isFixed ? sizeof(float) : 0);
    int ghost_bytes = (proj_spinor_bytes + gauge_bytes) + spinor_bytes;
    int num_dir = 2 * 4; // set to 4 dimensions since we take care of 5-d fermions in derived classes where necessary

    long long bytes_=0;
    switch(dslashParam.kernel_type) {
    case EXTERIOR_KERNEL_X:
    case EXTERIOR_KERNEL_Y:
    case EXTERIOR_KERNEL_Z:
    case EXTERIOR_KERNEL_T:
      bytes_ = (ghost_bytes + (x ? spinor_bytes : 0)) * 2 * in->GhostFace()[dslashParam.kernel_type];
      break;
    case EXTERIOR_KERNEL_ALL:
      {
	long long ghost_sites = 2 * (in->GhostFace()[0]+in->GhostFace()[1]+in->GhostFace()[2]+in->GhostFace()[3]);
	bytes_ = (ghost_bytes + (x ? spinor_bytes : 0)) * ghost_sites;
	break;
      }
    case INTERIOR_KERNEL:
    case KERNEL_POLICY:
      {
	long long sites = in->VolumeCB();
	bytes_ = (num_dir*gauge_bytes + ((num_dir-2)*spinor_bytes + 2*proj_spinor_bytes) + spinor_bytes)*sites;
	if (x) bytes_ += spinor_bytes;

	if (dslashParam.kernel_type == KERNEL_POLICY) break;
	// now correct for bytes done by exterior kernel
	long long ghost_sites = 0;
	for (int d=0; d<4; d++) if (dslashParam.commDim[d]) ghost_sites += 2*in->GhostFace()[d];
	bytes_ -= (ghost_bytes + (x ? spinor_bytes : 0)) * ghost_sites;
	  
	break;
      }
    }
    return bytes_;
  }

};

//static declarations
bool DslashCuda::init = false;
char DslashCuda::ghost_str[TuneKey::aux_n];

/** This derived class is specifically for driving the Dslash kernels
    that use shared memory blocking.  This only applies on Fermi and
    upwards, and only for the interior kernels. */
#ifdef SHARED_WILSON_DSLASH
class SharedDslashCuda : public DslashCuda {
protected:
  unsigned int sharedBytesPerBlock(const TuneParam &param) const { return 0; } // FIXME: this isn't quite true, but works
  bool advanceSharedBytes(TuneParam &param) const { 
    if (dslashParam.kernel_type != INTERIOR_KERNEL) return DslashCuda::advanceSharedBytes(param);
    else return false;
  } // FIXME - shared memory tuning only supported on exterior kernels

  /** Helper function to set the shared memory size from the 3-d block size */
  int sharedBytes(const dim3 &block) const { 
    int warpSize = 32; // FIXME - query from device properties
    int block_xy = block.x*block.y;
    if (block_xy % warpSize != 0) block_xy = ((block_xy / warpSize) + 1)*warpSize;
    return block_xy*block.z*sharedBytesPerThread();
  }

  /** Helper function to set the 3-d grid size from the 3-d block size */
  dim3 createGrid(const dim3 &block) const {
    unsigned int gx = (in->X(0)*in->X(3) + block.x - 1) / block.x;
    unsigned int gy = (in->X(1) + block.y - 1 ) / block.y;	
    unsigned int gz = (in->X(2) + block.z - 1) / block.z;
    return dim3(gx, gy, gz);
  }

  /** Advance the 3-d block size. */
  bool advanceBlockDim(TuneParam &param) const {
    if (dslashParam.kernel_type != INTERIOR_KERNEL) return DslashCuda::advanceBlockDim(param);
    const unsigned int min_threads = 2;
    const unsigned int max_threads = 512; // FIXME: use deviceProp.maxThreadsDim[0];
    const unsigned int max_shared = 16384*3; // FIXME: use deviceProp.sharedMemPerBlock;

    // set the x-block dimension equal to the entire x dimension
    bool set = false;
    dim3 blockInit = param.block;
    blockInit.z++;
    for (unsigned bx=blockInit.x; bx<=in->X(0); bx++) {
      //unsigned int gx = (in->X(0)*in->x(3) + bx - 1) / bx;
      for (unsigned by=blockInit.y; by<=in->X(1); by++) {
	unsigned int gy = (in->X(1) + by - 1 ) / by;	

	if (by > 1 && (by%2) != 0) continue; // can't handle odd blocks yet except by=1

	for (unsigned bz=blockInit.z; bz<=in->X(2); bz++) {
	  unsigned int gz = (in->X(2) + bz - 1) / bz;

	  if (bz > 1 && (bz%2) != 0) continue; // can't handle odd blocks yet except bz=1
	  if (bx*by*bz > max_threads) continue;
	  if (bx*by*bz < min_threads) continue;
	  // can't yet handle the last block properly in shared memory addressing
	  if (by*gy != in->X(1)) continue;
	  if (bz*gz != in->X(2)) continue;
	  if (sharedBytes(dim3(bx, by, bz)) > max_shared) continue;

	  param.block = dim3(bx, by, bz);	  
	  set = true; break;
	}
	if (set) break;
	blockInit.z = 1;
      }
      if (set) break;
      blockInit.y = 1;
    }

    if (param.block.x > in->X(0) && param.block.y > in->X(1) && param.block.z > in->X(2) || !set) {
      //||sharedBytesPerThread()*param.block.x > max_shared) {
      param.block = dim3(in->X(0), 1, 1);
      return false;
    } else { 
      param.grid = createGrid(param.block);
      param.shared_bytes = sharedBytes(param.block);
      return true; 
    }
  }

public:
  SharedDslashCuda(cudaColorSpinorField *out, const cudaColorSpinorField *in,
		   const cudaColorSpinorField *x, const GaugeField &gauge,
                   int parity, int dagger, const int *commOverride)
    : DslashCuda(out, in, x, gauge, parity, dagger, commOverride) { ; }
  virtual ~SharedDslashCuda() { ; }

  virtual void initTuneParam(TuneParam &param) const
  {
    if (dslashParam.kernel_type != INTERIOR_KERNEL) return DslashCuda::initTuneParam(param);

    param.block = dim3(in->X(0), 1, 1);
    param.grid = createGrid(param.block);
    param.shared_bytes = sharedBytes(param.block);
  }

  /** Sets default values for when tuning is disabled - this is guaranteed to work, but will be slow */
  virtual void defaultTuneParam(TuneParam &param) const
  {
    if (dslashParam.kernel_type != INTERIOR_KERNEL) DslashCuda::defaultTuneParam(param);
    else initTuneParam(param);
  }
};
#else /** For pre-Fermi architectures */
class SharedDslashCuda : public DslashCuda {
public:
  SharedDslashCuda(cudaColorSpinorField *out, const cudaColorSpinorField *in,
		   const cudaColorSpinorField *x, const GaugeField &gauge,
                   int parity, int dagger, const int *commOverride)
    : DslashCuda(out, in, x, gauge, parity, dagger, commOverride) { }
  virtual ~SharedDslashCuda() { }
};
#endif<|MERGE_RESOLUTION|>--- conflicted
+++ resolved
@@ -20,44 +20,24 @@
   if (x==0) {								\
     if (reconstruct == QUDA_RECONSTRUCT_NO) {				\
       SET_CACHE( FUNC ## FLOAT ## 18 ## DAG ## Kernel<kernel_type> );	\
-<<<<<<< HEAD
-      FUNC ## FLOAT ## 18 ## DAG ## Kernel<kernel_type,register_block_size><<<gridDim, blockDim, shared, stream>>> (param); \
+      LAUNCH_KERNEL( FUNC ## FLOAT ## 18 ## DAG ## Kernel<kernel_type,register_block_size>, gridDim, blockDim, shared, stream, param); \
     } else if (reconstruct == QUDA_RECONSTRUCT_12) {			\
       SET_CACHE( FUNC ## FLOAT ## 12 ## DAG ## Kernel<kernel_type> );	\
-      FUNC ## FLOAT ## 12 ## DAG ## Kernel<kernel_type,register_block_size><<<gridDim, blockDim, shared, stream>>> (param); \
+      LAUNCH_KERNEL( FUNC ## FLOAT ## 12 ## DAG ## Kernel<kernel_type,register_block_size>, gridDim, blockDim, shared, stream, param); \
     } else if (reconstruct == QUDA_RECONSTRUCT_8) {			\
       SET_CACHE( FUNC ## FLOAT ## 8 ## DAG ## Kernel<kernel_type> );	\
-      FUNC ## FLOAT ## 8 ## DAG ## Kernel<kernel_type,register_block_size><<<gridDim, blockDim, shared, stream>>> (param); \
-=======
-      LAUNCH_KERNEL( FUNC ## FLOAT ## 18 ## DAG ## Kernel<kernel_type>, gridDim, blockDim, shared, stream, param); \
-    } else if (reconstruct == QUDA_RECONSTRUCT_12) {			\
-      SET_CACHE( FUNC ## FLOAT ## 12 ## DAG ## Kernel<kernel_type> );	\
-      LAUNCH_KERNEL( FUNC ## FLOAT ## 12 ## DAG ## Kernel<kernel_type>, gridDim, blockDim, shared, stream, param); \
-    } else if (reconstruct == QUDA_RECONSTRUCT_8) {			\
-      SET_CACHE( FUNC ## FLOAT ## 8 ## DAG ## Kernel<kernel_type> );	\
-      LAUNCH_KERNEL( FUNC ## FLOAT ## 8 ## DAG ## Kernel<kernel_type>, gridDim, blockDim, shared, stream, param); \
->>>>>>> cfac928a
+      LAUNCH_KERNEL( FUNC ## FLOAT ## 8 ## DAG ## Kernel<kernel_type, register_block_size>, gridDim, blockDim, shared, stream, param); \
     }									\
   } else {								\
     if (reconstruct == QUDA_RECONSTRUCT_NO) {				\
       SET_CACHE( FUNC ## FLOAT ## 18 ## DAG ## X ## Kernel<kernel_type> ); \
-<<<<<<< HEAD
-      FUNC ## FLOAT ## 18 ## DAG ## X ## Kernel<kernel_type,register_block_size><<<gridDim, blockDim, shared, stream>>> (param); \
+      LAUNCH_KERNEL( FUNC ## FLOAT ## 18 ## DAG ## X ## Kernel<kernel_type, register_block_size>, gridDim, blockDim, shared, stream, param); \
     } else if (reconstruct == QUDA_RECONSTRUCT_12) {			\
       SET_CACHE( FUNC ## FLOAT ## 18 ## DAG ## X ## Kernel<kernel_type> ); \
-      FUNC ## FLOAT ## 12 ## DAG ## X ## Kernel<kernel_type,register_block_size><<<gridDim, blockDim, shared, stream>>> (param); \
+      LAUNCH_KERNEL( FUNC ## FLOAT ## 12 ## DAG ## X ## Kernel<kernel_type, register_block_size>, gridDim, blockDim, shared, stream, param); \
     } else if (reconstruct == QUDA_RECONSTRUCT_8) {			\
       SET_CACHE( FUNC ## FLOAT ## 18 ## DAG ## X ## Kernel<kernel_type> ); \
-      FUNC ## FLOAT ## 8 ## DAG ## X ## Kernel<kernel_type,register_block_size> <<<gridDim, blockDim, shared, stream>>> (param); \
-=======
-      LAUNCH_KERNEL( FUNC ## FLOAT ## 18 ## DAG ## X ## Kernel<kernel_type>, gridDim, blockDim, shared, stream, param); \
-    } else if (reconstruct == QUDA_RECONSTRUCT_12) {			\
-      SET_CACHE( FUNC ## FLOAT ## 18 ## DAG ## X ## Kernel<kernel_type> ); \
-      LAUNCH_KERNEL( FUNC ## FLOAT ## 12 ## DAG ## X ## Kernel<kernel_type>, gridDim, blockDim, shared, stream, param); \
-    } else if (reconstruct == QUDA_RECONSTRUCT_8) {			\
-      SET_CACHE( FUNC ## FLOAT ## 18 ## DAG ## X ## Kernel<kernel_type> ); \
-      LAUNCH_KERNEL( FUNC ## FLOAT ## 8 ## DAG ## X ## Kernel<kernel_type>, gridDim, blockDim, shared, stream, param); \
->>>>>>> cfac928a
+      LAUNCH_KERNEL( FUNC ## FLOAT ## 8 ## DAG ## X ## Kernel<kernel_type, register_block_size>, gridDim, blockDim, shared, stream, param); \
     }									\
   }
 
@@ -76,53 +56,28 @@
 #define EVEN_MORE_GENERIC_STAGGERED_DSLASH(FUNC, FLOAT, DAG, X, kernel_type, gridDim, blockDim, shared, stream, param) \
   if (x==0) {								\
     if (reconstruct == QUDA_RECONSTRUCT_NO) {				\
-<<<<<<< HEAD
-      FUNC ## FLOAT ## 18 ## 18 ## DAG ## Kernel<kernel_type,register_block_size><<<gridDim, blockDim, shared, stream>>> (param); \
+      LAUNCH_KERNEL( FUNC ## FLOAT ## 18 ## 18 ## DAG ## Kernel<kernel_type,register_block_size>, gridDim, blockDim, shared, stream, param); \
     } else if (reconstruct == QUDA_RECONSTRUCT_13) {			\
-      FUNC ## FLOAT ## 18 ## 13 ## DAG ## Kernel<kernel_type,register_block_size><<<gridDim, blockDim, shared, stream>>> (param); \
+      LAUNCH_KERNEL( FUNC ## FLOAT ## 18 ## 13 ## DAG ## Kernel<kernel_type,register_block_size>, gridDim, blockDim, shared, stream, param); \
     } else if (reconstruct == QUDA_RECONSTRUCT_12) {			\
-      FUNC ## FLOAT ## 18 ## 12 ## DAG ## Kernel<kernel_type,register_block_size><<<gridDim, blockDim, shared, stream>>> (param); \
+      LAUNCH_KERNEL( FUNC ## FLOAT ## 18 ## 12 ## DAG ## Kernel<kernel_type,register_block_size>, gridDim, blockDim, shared, stream, param); \
     } else if (reconstruct == QUDA_RECONSTRUCT_9) {			\
-      FUNC ## FLOAT ## 18 ## 9 ## DAG ## Kernel<kernel_type,register_block_size><<<gridDim, blockDim, shared, stream>>> (param); \
+      LAUNCH_KERNEL( FUNC ## FLOAT ## 18 ## 9 ## DAG ## Kernel<kernel_type,register_block_size>, gridDim, blockDim, shared, stream, param); \
     } else if (reconstruct == QUDA_RECONSTRUCT_8) {			\
-      FUNC ## FLOAT ## 18 ## 8 ## DAG ## Kernel<kernel_type,register_block_size><<<gridDim, blockDim, shared, stream>>> (param); \
+      LAUNCH_KERNEL( FUNC ## FLOAT ## 18 ## 8 ## DAG ## Kernel<kernel_type,register_block_size>, gridDim, blockDim, shared, stream, param); \
     }									\
   } else {								\
     if (reconstruct == QUDA_RECONSTRUCT_NO) {				\
-      FUNC ## FLOAT ## 18 ## 18 ## DAG ## X ## Kernel<kernel_type,register_block_size><<<gridDim, blockDim, shared, stream>>> (param); \
+      LAUNCH_KERNEL( FUNC ## FLOAT ## 18 ## 18 ## DAG ## X ## Kernel<kernel_type,register_block_size>, gridDim, blockDim, shared, stream, param); \
     } else if (reconstruct == QUDA_RECONSTRUCT_13) {			\
-      FUNC ## FLOAT ## 18 ## 13 ## DAG ## X ## Kernel<kernel_type,register_block_size><<<gridDim, blockDim, shared, stream>>> (param); \
+      LAUNCH_KERNEL( FUNC ## FLOAT ## 18 ## 13 ## DAG ## X ## Kernel<kernel_type,register_block_size>, gridDim, blockDim, shared, stream, param); \
     } else if (reconstruct == QUDA_RECONSTRUCT_12) {			\
-      FUNC ## FLOAT ## 18 ## 12 ## DAG ## X ## Kernel<kernel_type,register_block_size><<<gridDim, blockDim, shared, stream>>> (param); \
+      LAUNCH_KERNEL( FUNC ## FLOAT ## 18 ## 12 ## DAG ## X ## Kernel<kernel_type,register_block_size>, gridDim, blockDim, shared, stream, param); \
     } else if (reconstruct == QUDA_RECONSTRUCT_9) {			\
-      FUNC ## FLOAT ## 18 ##  9 ## DAG ## X ## Kernel<kernel_type,register_block_size><<<gridDim, blockDim, shared, stream>>> (param); \
+      LAUNCH_KERNEL( FUNC ## FLOAT ## 18 ## 9 ## DAG ## X ## Kernel<kernel_type,register_block_size>, gridDim, blockDim, shared, stream, param); \
     } else if (reconstruct == QUDA_RECONSTRUCT_8) {			\
-      FUNC ## FLOAT ## 18 ##  8 ## DAG ## X ## Kernel<kernel_type,register_block_size><<<gridDim, blockDim, shared, stream>>> (param); \
-    }									\
-=======
-      LAUNCH_KERNEL( FUNC ## FLOAT ## 18 ## 18 ## DAG ## Kernel<kernel_type>, gridDim, blockDim, shared, stream, param); \
-    } else if (reconstruct == QUDA_RECONSTRUCT_13) {			\
-      LAUNCH_KERNEL( FUNC ## FLOAT ## 18 ## 13 ## DAG ## Kernel<kernel_type>, gridDim, blockDim, shared, stream, param); \
-    } else if (reconstruct == QUDA_RECONSTRUCT_12) {			\
-      LAUNCH_KERNEL( FUNC ## FLOAT ## 18 ## 12 ## DAG ## Kernel<kernel_type>, gridDim, blockDim, shared, stream, param); \
-    } else if (reconstruct == QUDA_RECONSTRUCT_9) {			\
-      LAUNCH_KERNEL( FUNC ## FLOAT ## 18 ## 9 ## DAG ## Kernel<kernel_type>, gridDim, blockDim, shared, stream, param); \
-    } else if (reconstruct == QUDA_RECONSTRUCT_8) {			\
-      LAUNCH_KERNEL( FUNC ## FLOAT ## 18 ## 8 ## DAG ## Kernel<kernel_type>, gridDim, blockDim, shared, stream, param); \
-    }									\
-  } else {								\
-    if (reconstruct == QUDA_RECONSTRUCT_NO) {				\
-      LAUNCH_KERNEL( FUNC ## FLOAT ## 18 ## 18 ## DAG ## X ## Kernel<kernel_type>, gridDim, blockDim, shared, stream, param); \
-    } else if (reconstruct == QUDA_RECONSTRUCT_13) {			\
-      LAUNCH_KERNEL( FUNC ## FLOAT ## 18 ## 13 ## DAG ## X ## Kernel<kernel_type>, gridDim, blockDim, shared, stream, param); \
-    } else if (reconstruct == QUDA_RECONSTRUCT_12) {			\
-      LAUNCH_KERNEL( FUNC ## FLOAT ## 18 ## 12 ## DAG ## X ## Kernel<kernel_type>, gridDim, blockDim, shared, stream, param); \
-    } else if (reconstruct == QUDA_RECONSTRUCT_9) {			\
-      LAUNCH_KERNEL( FUNC ## FLOAT ## 18 ## 9 ## DAG ## X ## Kernel<kernel_type>, gridDim, blockDim, shared, stream, param); \
-    } else if (reconstruct == QUDA_RECONSTRUCT_8) {			\
-      LAUNCH_KERNEL( FUNC ## FLOAT ## 18 ## 8 ## DAG ## X ## Kernel<kernel_type>, gridDim, blockDim, shared, stream, param); \
+      LAUNCH_KERNEL( FUNC ## FLOAT ## 18 ## 8 ## DAG ## X ## Kernel<kernel_type,register_block_size>, gridDim, blockDim, shared, stream, param); \
     }                                                                   \
->>>>>>> cfac928a
   }
 
 #define MORE_GENERIC_STAGGERED_DSLASH(FUNC, DAG, X, kernel_type, gridDim, blockDim, shared, stream, param) \
