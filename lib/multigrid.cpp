--- conflicted
+++ resolved
@@ -74,8 +74,6 @@
 	    param.evals.push_back(0.0);
           }
         }
-<<<<<<< HEAD
-	
 	if ( param.mg_global.num_setup_iter[param.level] > 0 ) {
 	  if (strcmp(param.mg_global.vec_infile,"") !=0 ) { // only load if infile is defined and not computing
 	    loadVectors(param.B);
@@ -87,11 +85,6 @@
 	}
       } else if (strcmp(param.mg_global.vec_infile,"")!=0) { // only load if infile is defined and not computing
 	loadVectors(param.B);
-=======
-        if ( param.mg_global.num_setup_iter[param.level] > 0 ) generateNullVectors(param.B);
-      } else if (param.mg_global.vec_load == QUDA_BOOLEAN_YES) { // only conditional load of null vectors
-        loadVectors(param.B);
->>>>>>> 2f9650f2
       } else { // generate free field vectors
 	buildFreeVectors(param.B);
       }
@@ -875,7 +868,6 @@
 
   //supports separate reading or single file read
   void MG::loadVectors(std::vector<ColorSpinorField*> &B) {
-<<<<<<< HEAD
     
     std::string vec_infile(param.mg_global.vec_infile);
     vec_infile += "_level_";
@@ -883,151 +875,22 @@
     eig_solver->loadVectors(B, vec_infile);
     
   }
-
   
   void MG::saveVectors(std::vector<ColorSpinorField*> &B) {
-=======
-
-    profile_global.TPSTART(QUDA_PROFILE_IO);
-
-    std::string vec_infile(param.mg_global.vec_infile);
-    vec_infile += "_level_";
-    vec_infile += std::to_string(param.level);
-
-    const int Nvec = B.size();
-    if (getVerbosity() >= QUDA_VERBOSE) printfQuda("Start loading %d vectors from %s\n", Nvec, vec_infile.c_str());
-
-    if (strcmp(vec_infile.c_str(),"")!=0) {
-#ifdef HAVE_QIO
-      std::vector<ColorSpinorField*> B_;
-      if (B[0]->Location() == QUDA_CUDA_FIELD_LOCATION) {
-        ColorSpinorParam csParam(*B[0]);
-        csParam.fieldOrder = QUDA_SPACE_SPIN_COLOR_FIELD_ORDER;
-        csParam.setPrecision(B[0]->Precision() < QUDA_SINGLE_PRECISION ? QUDA_SINGLE_PRECISION : B[0]->Precision());
-        csParam.location = QUDA_CPU_FIELD_LOCATION;
-        csParam.create = QUDA_NULL_FIELD_CREATE;
-        for (int i=0; i<Nvec; i++) {
-          B_.push_back(ColorSpinorField::Create(csParam));
-        }
-      } else {
-        for (int i=0; i<Nvec; i++) {
-          B_.push_back(B[i]);
-        }
-      }
-
-      void **V = static_cast<void**>(safe_malloc(Nvec*sizeof(void*)));
-      for (int i=0; i<Nvec; i++) V[i] = B_[i]->V();
-
-      read_spinor_field(vec_infile.c_str(), &V[0], B_[0]->Precision(), B_[0]->X(),
-			B_[0]->Ncolor(), B_[0]->Nspin(), Nvec, 0,  (char**)0);
-
-      host_free(V);
-
-      if (B[0]->Location() == QUDA_CUDA_FIELD_LOCATION) {
-        for (int i=0; i<Nvec; i++) {
-          *B[i] = *B_[i];
-          delete B_[i];
-        }
-      }
-
-#else
-      errorQuda("\nQIO library was not built.\n");      
-#endif
-    } else {
-      if (getVerbosity() >= QUDA_VERBOSE) printfQuda("Using %d constant nullvectors\n", Nvec);
-
-      for (int i = 0; i < (Nvec < 2 ? Nvec : 2); i++) {
-	zero(*B[i]);
-#if 1
-	ColorSpinorParam csParam(*B[i]);
-	csParam.create = QUDA_ZERO_FIELD_CREATE;
-	ColorSpinorField *tmp = ColorSpinorField::Create(csParam);
-	for (int s=i; s<4; s+=2) {
-	  for (int c=0; c<B[i]->Ncolor(); c++) {
-            tmp->Source(QUDA_CONSTANT_SOURCE, 1, s, c);
-	    //tmp->Source(QUDA_SINUSOIDAL_SOURCE, 3, s, 2); // sin in dim 3, mode s, offset = 2
-	    xpy(*tmp,*B[i]);
-	  }
-	}
-	delete tmp;
-#else
-	if (getVerbosity() >= QUDA_VERBOSE) printfQuda("Using random source for nullvector = %d\n",i);
-	B[i]->Source(QUDA_RANDOM_SOURCE);
-#endif
-      }
-
-      for (int i=2; i<Nvec; i++) B[i] -> Source(QUDA_RANDOM_SOURCE);
-    }
-
-    if (getVerbosity() >= QUDA_VERBOSE) printfQuda("Done loading vectors\n");
-    profile_global.TPSTOP(QUDA_PROFILE_IO);
-    profile_global.TPSTART(QUDA_PROFILE_INIT);
-  }
-
-  void MG::saveVectors(std::vector<ColorSpinorField*> &B) const {
-#ifdef HAVE_QIO
-
-    profile_global.TPSTART(QUDA_PROFILE_IO);
-
-    const int Nvec = B.size();
-    std::vector<ColorSpinorField*> B_;
-    if (B[0]->Location() == QUDA_CUDA_FIELD_LOCATION) {
-      ColorSpinorParam csParam(*B[0]);
-      csParam.fieldOrder = QUDA_SPACE_SPIN_COLOR_FIELD_ORDER;
-      csParam.setPrecision(B[0]->Precision() < QUDA_SINGLE_PRECISION ? QUDA_SINGLE_PRECISION : B[0]->Precision());
-      csParam.location = QUDA_CPU_FIELD_LOCATION;
-      csParam.create = QUDA_NULL_FIELD_CREATE;
-      for (int i=0; i<Nvec; i++) {
-        B_.push_back(ColorSpinorField::Create(csParam));
-        *B_[i] = *B[i];
-      }
-    } else {
-      for (int i=0; i<Nvec; i++) {
-        B_.push_back(B[i]);
-      }
-    }
->>>>>>> 2f9650f2
 
     std::string vec_outfile(param.mg_global.vec_outfile);
     vec_outfile += "_level_";
     vec_outfile += std::to_string(param.level);
-<<<<<<< HEAD
     eig_solver->saveVectors(B, vec_outfile);
     
-=======
-
-    if (strcmp(param.mg_global.vec_outfile,"")!=0) {
-      if (getVerbosity() >= QUDA_VERBOSE) printfQuda("Start saving %d vectors to %s\n", Nvec, vec_outfile.c_str());
-
-      void **V = static_cast<void**>(safe_malloc(Nvec*sizeof(void*)));
-      for (int i=0; i<Nvec; i++) V[i] = B_[i]->V();
-
-      write_spinor_field(vec_outfile.c_str(), &V[0], B_[0]->Precision(), B_[0]->X(),
-			 B_[0]->Ncolor(), B_[0]->Nspin(), Nvec, 0,  (char**)0);
-
-      host_free(V);
-      if (getVerbosity() >= QUDA_VERBOSE) printfQuda("Done saving vectors\n");
-    }
-
-    if (B[0]->Location() == QUDA_CUDA_FIELD_LOCATION) {
-      for (int i=0; i<Nvec; i++) delete B_[i];
-    }
-
-    profile_global.TPSTOP(QUDA_PROFILE_IO);
-#else
-    if (strcmp(param.mg_global.vec_outfile,"")!=0) {
-      errorQuda("\nQIO library was not built.\n");
-    }
-#endif
->>>>>>> 2f9650f2
-  }
-
-  void MG::dumpNullVectors() const
+  }
+
+  void MG::dumpNullVectors()
   {
     saveVectors(param.B);
     if (param.level < param.Nlevel-2) coarse->dumpNullVectors();
   }
-
+  
   void MG::generateNullVectors(std::vector<ColorSpinorField*> &B, bool refresh) {
     setOutputPrefix(prefix);
 
