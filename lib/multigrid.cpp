--- conflicted
+++ resolved
@@ -776,8 +776,6 @@
     /*if (getVerbosity() >= QUDA_VERBOSE)*/ printfQuda("L2 relative deviation = %e\n", deviation);
     if (deviation > tol ) errorQuda("L2 relative deviation = %e > %e failed", deviation, tol);
     if (getVerbosity() >= QUDA_SUMMARIZE) printfQuda("Checking 0 = (D_c - P^\\dagger D P) (native coarse operator to emulated operator)\n");
-
-<<<<<<< HEAD
 
     // ESW this is valid for staggered because we're testing a unitary transform
     /*
@@ -833,11 +831,8 @@
       source[0] = 7; source[1] = 7; source[2] = 7; source[3] = 7;
       param.B[v]->PrintVector(getPrintVectorIndex(latDim, source));
     }*/
-
-    ColorSpinorField *tmp_coarse = param.B[0]->CreateCoarse(param.geoBlockSize, param.spinBlockSize, param.Nvec, param.mg_global.location[param.level+1]);
-=======
     ColorSpinorField *tmp_coarse = param.B[0]->CreateCoarse(param.geoBlockSize, param.spinBlockSize, param.Nvec, r->Precision(), param.mg_global.location[param.level+1]);
->>>>>>> 9e8e2f7c
+
     zero(*tmp_coarse);
     zero(*r_coarse);
 
