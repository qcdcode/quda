#include <multigrid.h>
#include <qio_field.h>
#include <string.h>

#include <eigensolve_quda.h>

namespace quda {  

  using namespace blas;

  static bool debug = false;

  MG::MG(MGParam &param, TimeProfile &profile_global)
    : Solver(param, profile), param(param), transfer(0), resetTransfer(false), presmoother(nullptr), postsmoother(nullptr),
      profile_global(profile_global),
      profile( "MG level " + std::to_string(param.level+1), false ),
      coarse(nullptr), fine(param.fine), coarse_solver(nullptr),
      param_coarse(nullptr), param_presmooth(nullptr), param_postsmooth(nullptr), param_coarse_solver(nullptr),
      r(nullptr), r_coarse(nullptr), x_coarse(nullptr), tmp_coarse(nullptr),
      diracResidual(param.matResidual->Expose()), diracSmoother(param.matSmooth->Expose()), diracSmootherSloppy(param.matSmoothSloppy->Expose()),
      diracCoarseResidual(nullptr), diracCoarseSmoother(nullptr), diracCoarseSmootherSloppy(nullptr),
      matCoarseResidual(nullptr), matCoarseSmoother(nullptr), matCoarseSmootherSloppy(nullptr),
      rng(nullptr)
  {
    postTrace();
    
    // for reporting level 1 is the fine level but internally use level 0 for indexing
    sprintf(prefix,"MG level %d (%s): ", param.level+1, param.location == QUDA_CUDA_FIELD_LOCATION ? "GPU" : "CPU" );
    setVerbosity(param.mg_global.verbosity[param.level]);
    setOutputPrefix(prefix);

    if (param.level >= QUDA_MAX_MG_LEVEL)
      errorQuda("Level=%d is greater than limit of multigrid recursion depth", param.level+1);

    if (param.coarse_grid_solution_type == QUDA_MATPC_SOLUTION && param.smoother_solve_type != QUDA_DIRECT_PC_SOLVE)
      errorQuda("Cannot use preconditioned coarse grid solution without preconditioned smoother solve");

    // allocating vectors
    {
      // create residual vectors
      ColorSpinorParam csParam(*(param.B[0]));
      csParam.create = QUDA_NULL_FIELD_CREATE;
      csParam.location = param.location;
      csParam.setPrecision(param.mg_global.invert_param->cuda_prec_sloppy, QUDA_INVALID_PRECISION,
                           csParam.location == QUDA_CUDA_FIELD_LOCATION ? true : false);
      if (csParam.location==QUDA_CUDA_FIELD_LOCATION) {
        csParam.gammaBasis = param.level > 0 ? QUDA_DEGRAND_ROSSI_GAMMA_BASIS: QUDA_UKQCD_GAMMA_BASIS;
      }
      if (param.B[0]->Nspin() == 1) csParam.gammaBasis = param.B[0]->GammaBasis(); // hack for staggered to avoid unnecessary basis checks
      r = ColorSpinorField::Create(csParam);

      // if we're using preconditioning then allocate storage for the preconditioned source vector
      if (param.smoother_solve_type == QUDA_DIRECT_PC_SOLVE) {
      	csParam.x[0] /= 2;
      	csParam.siteSubset = QUDA_PARITY_SITE_SUBSET;
      	b_tilde = ColorSpinorField::Create(csParam);
      }
    }

    if (param.level < param.Nlevel-1) {      
      if (param.mg_global.compute_null_vector == QUDA_COMPUTE_NULL_VECTOR_YES) {
        if (param.mg_global.generate_all_levels == QUDA_BOOLEAN_YES || param.level == 0) {
	  
          if (param.B[0]->Location() == QUDA_CUDA_FIELD_LOCATION) {
            rng = new RNG(param.B[0]->Volume(), 1234, param.B[0]->X());
            rng->Init();
          }
	  
          // Initializing to random vectors, allocate eval memory
          for(int i=0; i<(int)param.B.size(); i++) {
            if (param.B[i]->Location() == QUDA_CPU_FIELD_LOCATION) r->Source(QUDA_RANDOM_SOURCE);
            else spinorNoise(*r, *rng, QUDA_NOISE_UNIFORM);
            *param.B[i] = *r;
	    param.evals.push_back(0.0);
          }
        }
	
	if ( param.mg_global.num_setup_iter[param.level] > 0 ) {
	  if (strcmp(param.mg_global.vec_infile,"") !=0 ) { // only load if infile is defined and not computing
	    loadVectors(param.B);
	  } else if (param.mg_global.use_low_modes) {
	    generateEigenVectors(); //Run the eigensolver
	    //temporary check that the null vectors are populated and normalised
	    //for(unsigned int j=0; j<param.B.size(); j++) printfQuda("NV norm %f\n", sqrt(blas::norm2(*(param.B[j]))));
	  } else {
	    generateNullVectors(param.B);
	  }
	}
      } else if (strcmp(param.mg_global.vec_infile,"")!=0) { // only load if infile is defined and not computing
	loadVectors(param.B);
      } else { // generate free field vectors
	buildFreeVectors(param.B);
      }
    } else {
      //DMH 1
      //We're on the coarsest grid. Create eigenvectors for deflation
      if (param.mg_global.deflate_coarsest) {
	if (strcmp(param.mg_global.vec_infile,"") !=0 ) { // only load if infile is defined and not computing
	  loadVectors(param.B);
	} else {
	  generateEigenVectors(); //Run the eigensolver
	  //temporary check that the null vectors are populated and normalised
	  //for(unsigned int j=0; j<param.B.size(); j++) printfQuda("NV norm %f\n", sqrt(blas::norm2(*(param.B[j]))));
	}
      }      
    }      
    
    // in case of iterative setup with MG the coarse level may be already built
    if (!transfer) reset();

    setOutputPrefix("");
    postTrace();
  }

  void MG::reset(bool refresh) {

    postTrace();
    setVerbosity(param.mg_global.verbosity[param.level]);
    setOutputPrefix(prefix);

    if (getVerbosity() >= QUDA_SUMMARIZE) printfQuda("%s level %d of %d levels\n", transfer ? "Resetting":"Creating", param.level+1, param.Nlevel);

    destroySmoother();
    destroyCoarseSolver();

    // reset the Dirac operator pointers since these may have changed
    diracResidual = param.matResidual->Expose();
    diracSmoother = param.matSmooth->Expose();
    diracSmootherSloppy = param.matSmoothSloppy->Expose();

    // Refresh the null-space vectors if we need to
    if (refresh && param.level < param.Nlevel-1) {
      if (param.mg_global.setup_maxiter_refresh[param.level]) generateNullVectors(param.B, refresh);
    }

    // if not on the coarsest level, update next
    if (param.level < param.Nlevel-1) {

      if (transfer) {
        // restoring FULL parity in Transfer changed at the end of this procedure
        transfer->setSiteSubset(QUDA_FULL_SITE_SUBSET, QUDA_INVALID_PARITY);
        if (resetTransfer || refresh) {
          transfer->reset();
          resetTransfer = false;
        }
      } else {
        // create transfer operator
        if (getVerbosity() >= QUDA_VERBOSE) printfQuda("Creating transfer operator\n");
        transfer = new Transfer(param.B, param.Nvec, param.geoBlockSize, param.spinBlockSize,
                                param.mg_global.precision_null[param.level], profile);
        for (int i=0; i<QUDA_MAX_MG_LEVEL; i++) param.mg_global.geo_block_size[param.level][i] = param.geoBlockSize[i];

        // create coarse temporary vector
        tmp_coarse = param.B[0]->CreateCoarse(param.geoBlockSize, param.spinBlockSize, param.Nvec, r->Precision(), param.mg_global.location[param.level+1]);

        // create coarse residual vector
        r_coarse = param.B[0]->CreateCoarse(param.geoBlockSize, param.spinBlockSize, param.Nvec, r->Precision(), param.mg_global.location[param.level+1]);

        // create coarse solution vector
        x_coarse = param.B[0]->CreateCoarse(param.geoBlockSize, param.spinBlockSize, param.Nvec, r->Precision(), param.mg_global.location[param.level+1]);

        B_coarse = new std::vector<ColorSpinorField*>();
        int nVec_coarse = std::max(param.Nvec, param.mg_global.n_vec[param.level+1]);
        B_coarse->resize(nVec_coarse);

        // only have single precision B vectors on the coarse grid
        QudaPrecision B_coarse_precision = std::max(param.mg_global.precision_null[param.level+1], QUDA_SINGLE_PRECISION);
        for (int i=0; i<nVec_coarse; i++)
          (*B_coarse)[i] = param.B[0]->CreateCoarse(param.geoBlockSize, param.spinBlockSize, param.Nvec, B_coarse_precision, param.mg_global.setup_location[param.level+1]);

        // if we're not generating on all levels then we need to propagate the vectors down
        if (param.mg_global.generate_all_levels == QUDA_BOOLEAN_NO) {
          if (getVerbosity() >= QUDA_VERBOSE) printfQuda("Restricting null space vectors\n");
          for (int i=0; i<param.Nvec; i++) {
            zero(*(*B_coarse)[i]);
            transfer->R(*(*B_coarse)[i], *(param.B[i]));
          }
        }
        if (getVerbosity() >= QUDA_VERBOSE) printfQuda("Transfer operator done\n");
      }
      
      createCoarseDirac();
    }
    
    // delay allocating smoother until after coarse-links have been created
    createSmoother();

    if (param.level < param.Nlevel-1) {
      // creating or resetting the coarse level
      if (coarse) {
        coarse->param.updateInvertParam(*param.mg_global.invert_param);
        coarse->param.delta = 1e-20;
        coarse->param.precision = param.mg_global.invert_param->cuda_prec_precondition;
        coarse->param.matResidual = matCoarseResidual;
        coarse->param.matSmooth = matCoarseSmoother;
        coarse->param.matSmoothSloppy = matCoarseSmootherSloppy;	
        coarse->reset(refresh);	
      } else {
        // create the next multigrid level
        param_coarse = new MGParam(param, *B_coarse, param.evals, matCoarseResidual, matCoarseSmoother, matCoarseSmootherSloppy, param.level+1);
        param_coarse->fine = this;
        param_coarse->delta = 1e-20;
        param_coarse->precision = param.mg_global.invert_param->cuda_prec_precondition;

        coarse = new MG(*param_coarse, profile_global);
      }
      setOutputPrefix(prefix); // restore since we just popped back from coarse grid

      createCoarseSolver();

      // now we can run the verification if requested
      if (param.mg_global.run_verify) verify();

      // resize the on-GPU null-space components to single-parity if we're doing a
      // single-parity solve (memory saving technique).
      {
        QudaSiteSubset site_subset = param.coarse_grid_solution_type == QUDA_MATPC_SOLUTION ? QUDA_PARITY_SITE_SUBSET : QUDA_FULL_SITE_SUBSET;
        QudaMatPCType matpc_type = param.mg_global.invert_param->matpc_type;
        QudaParity parity = (matpc_type == QUDA_MATPC_EVEN_EVEN || matpc_type == QUDA_MATPC_EVEN_EVEN_ASYMMETRIC) ? QUDA_EVEN_PARITY : QUDA_ODD_PARITY;
        transfer->setSiteSubset(site_subset, parity); // use this to force location of transfer
      }
    }

    if (getVerbosity() >= QUDA_SUMMARIZE) printfQuda("Setup of level %d of %d done\n", param.level+1, param.Nlevel);

    // print out profiling information for the adaptive setup
    if (getVerbosity() >= QUDA_VERBOSE) profile.Print();
    // Reset the profile for accurate solver timing
    profile.TPRESET();

    postTrace();
  }

  void MG::destroySmoother() {
    postTrace();
    if (presmoother) {
      delete presmoother;
      presmoother = nullptr;
    }

    if (param_presmooth) {
      delete param_presmooth;
      param_presmooth = nullptr;
    }

    if (postsmoother) {
      delete postsmoother;
      postsmoother = nullptr;
    }

    if (param_postsmooth) {
      delete param_postsmooth;
      param_postsmooth = nullptr;
    }
    postTrace();
  }

  void MG::createSmoother() {
    postTrace();

    // create the smoother for this level
    if (getVerbosity() >= QUDA_VERBOSE) printfQuda("Creating smoother\n");
    destroySmoother();
    param_presmooth = new SolverParam(param);

    param_presmooth->is_preconditioner = false;
    param_presmooth->preserve_source = QUDA_PRESERVE_SOURCE_NO;
    param_presmooth->return_residual = true; // pre-smoother returns the residual vector for subsequent coarsening
    param_presmooth->use_init_guess = QUDA_USE_INIT_GUESS_NO;

    param_presmooth->precision = param.mg_global.invert_param->cuda_prec_sloppy;
    param_presmooth->precision_sloppy = (param.level == 0) ? param.mg_global.invert_param->cuda_prec_precondition : param.mg_global.invert_param->cuda_prec_sloppy;
    param_presmooth->precision_precondition = (param.level == 0) ? param.mg_global.invert_param->cuda_prec_precondition : param.mg_global.invert_param->cuda_prec_sloppy;

    param_presmooth->inv_type = param.smoother;
    param_presmooth->inv_type_precondition = QUDA_INVALID_INVERTER;
    param_presmooth->residual_type = (param_presmooth->inv_type == QUDA_MR_INVERTER) ? QUDA_INVALID_RESIDUAL : QUDA_L2_RELATIVE_RESIDUAL;
    param_presmooth->Nsteps = param.mg_global.smoother_schwarz_cycle[param.level];
    param_presmooth->maxiter = (param.level < param.Nlevel-1) ? param.nu_pre : param.nu_pre + param.nu_post;

    param_presmooth->Nkrylov = param_presmooth->maxiter;
    param_presmooth->pipeline = param_presmooth->maxiter;
    param_presmooth->tol = param.smoother_tol;
    param_presmooth->global_reduction = param.global_reduction;

    param_presmooth->sloppy_converge = true; // this means we don't check the true residual before declaring convergence

    param_presmooth->schwarz_type = param.mg_global.smoother_schwarz_type[param.level];
    // inner solver should recompute the true residual after each cycle if using Schwarz preconditioning
    param_presmooth->compute_true_res = (param_presmooth->schwarz_type != QUDA_INVALID_SCHWARZ) ? true : false;

    presmoother = ( (param.level < param.Nlevel-1 || param_presmooth->schwarz_type != QUDA_INVALID_SCHWARZ) &&
                    param_presmooth->inv_type != QUDA_INVALID_INVERTER && param_presmooth->maxiter > 0) ?
      Solver::create(*param_presmooth, *param.matSmooth, *param.matSmoothSloppy, *param.matSmoothSloppy, profile) : nullptr;

    if (param.level < param.Nlevel-1) { //Create the post smoother
      param_postsmooth = new SolverParam(*param_presmooth);
      param_postsmooth->return_residual = false;  // post smoother does not need to return the residual vector
      param_postsmooth->use_init_guess = QUDA_USE_INIT_GUESS_YES;

      param_postsmooth->maxiter = param.nu_post;
      param_postsmooth->Nkrylov = param_postsmooth->maxiter;
      param_postsmooth->pipeline = param_postsmooth->maxiter;

      // we never need to compute the true residual for a post smoother
      param_postsmooth->compute_true_res = false;

      postsmoother = (param_postsmooth->inv_type != QUDA_INVALID_INVERTER && param_postsmooth->maxiter > 0) ?
	Solver::create(*param_postsmooth, *param.matSmooth, *param.matSmoothSloppy, *param.matSmoothSloppy, profile) : nullptr;
    }
    if (getVerbosity() >= QUDA_VERBOSE) printfQuda("Smoother done\n");
    postTrace();
  }

  void MG::createCoarseDirac() {
    postTrace();
    if (getVerbosity() >= QUDA_VERBOSE) printfQuda("Creating coarse Dirac operator\n");
    // check if we are coarsening the preconditioned system then
    bool preconditioned_coarsen = (param.coarse_grid_solution_type == QUDA_MATPC_SOLUTION && param.smoother_solve_type == QUDA_DIRECT_PC_SOLVE);
    QudaMatPCType matpc_type = param.mg_global.invert_param->matpc_type;

    // create coarse grid operator
    DiracParam diracParam;
    diracParam.transfer = transfer;

    diracParam.dirac = preconditioned_coarsen ? const_cast<Dirac*>(diracSmoother) : const_cast<Dirac*>(diracResidual);
    diracParam.kappa = diracParam.dirac->Kappa();
    diracParam.mu = diracParam.dirac->Mu();
    diracParam.mu_factor = param.mg_global.mu_factor[param.level+1]-param.mg_global.mu_factor[param.level];

    diracParam.dagger = QUDA_DAG_NO;
    diracParam.matpcType = matpc_type;
    diracParam.type = QUDA_COARSE_DIRAC;
    diracParam.tmp1 = tmp_coarse;
    diracParam.halo_precision = param.mg_global.precision_null[param.level];
    constexpr int MAX_BLOCK_FLOAT_NC=32; // FIXME this is the maximum number of colors for which we support block-float format
    if (param.Nvec > MAX_BLOCK_FLOAT_NC) diracParam.halo_precision = QUDA_SINGLE_PRECISION;

    // use even-odd preconditioning for the coarse grid solver
    if (diracCoarseResidual) delete diracCoarseResidual;
    diracCoarseResidual = new DiracCoarse(diracParam, param.setup_location == QUDA_CUDA_FIELD_LOCATION ? true : false,
                                          param.mg_global.setup_minimize_memory == QUDA_BOOLEAN_YES ? true : false);

    // create smoothing operators
    diracParam.dirac = const_cast<Dirac*>(param.matSmooth->Expose());
    diracParam.halo_precision = param.mg_global.smoother_halo_precision[param.level+1];

    if (diracCoarseSmoother) delete diracCoarseSmoother;
    if (diracCoarseSmootherSloppy) delete diracCoarseSmootherSloppy;
    if (param.mg_global.smoother_solve_type[param.level+1] == QUDA_DIRECT_PC_SOLVE) {
      diracParam.type = QUDA_COARSEPC_DIRAC;
      diracParam.tmp1 = &(tmp_coarse->Even());
      diracCoarseSmoother = new DiracCoarsePC(static_cast<DiracCoarse&>(*diracCoarseResidual), diracParam);
      {
        bool schwarz = param.mg_global.smoother_schwarz_type[param.level+1] != QUDA_INVALID_SCHWARZ;
        for (int i=0; i<4; i++) diracParam.commDim[i] = schwarz ? 0 : 1;
      }
      diracCoarseSmootherSloppy = new DiracCoarsePC(static_cast<DiracCoarse&>(*diracCoarseSmoother),diracParam);
    } else {
      diracParam.type = QUDA_COARSE_DIRAC;
      diracParam.tmp1 = tmp_coarse;
      diracCoarseSmoother = new DiracCoarse(static_cast<DiracCoarse&>(*diracCoarseResidual), diracParam);
      {
        bool schwarz = param.mg_global.smoother_schwarz_type[param.level+1] != QUDA_INVALID_SCHWARZ;
        for (int i=0; i<4; i++) diracParam.commDim[i] = schwarz ? 0 : 1;
      }
      diracCoarseSmootherSloppy = new DiracCoarse(static_cast<DiracCoarse&>(*diracCoarseSmoother),diracParam);
    }

    if (matCoarseResidual) delete matCoarseResidual;
    if (matCoarseSmoother) delete matCoarseSmoother;
    if (matCoarseSmootherSloppy) delete matCoarseSmootherSloppy;
    matCoarseResidual = new DiracM(*diracCoarseResidual);
    matCoarseSmoother = new DiracM(*diracCoarseSmoother);
    matCoarseSmootherSloppy = new DiracM(*diracCoarseSmootherSloppy);

    if (getVerbosity() >= QUDA_VERBOSE) printfQuda("Coarse Dirac operator done\n");
    postTrace();
  }

  void MG::destroyCoarseSolver() {
    postTrace();
    if (param.cycle_type == QUDA_MG_CYCLE_VCYCLE && param.level < param.Nlevel-2) {
      // nothing to do
    } else if (param.cycle_type == QUDA_MG_CYCLE_RECURSIVE || param.level == param.Nlevel-2) {
      if (coarse_solver) {
        delete coarse_solver;
        coarse_solver = nullptr;
      }
      if (param_coarse_solver) {
        delete param_coarse_solver;
        param_coarse_solver = nullptr;
      }
    } else {
      errorQuda("Multigrid cycle type %d not supported", param.cycle_type);
    }
    postTrace();
  }

  void MG::createCoarseSolver() {
    postTrace();
    if (getVerbosity() >= QUDA_VERBOSE) printfQuda("Creating coarse solver wrapper\n");
    destroyCoarseSolver();
    if (param.cycle_type == QUDA_MG_CYCLE_VCYCLE && param.level < param.Nlevel-2) {
      // if coarse solver is not a bottom solver and on the second to bottom level then we can just use the coarse solver as is
      coarse_solver = coarse;
      if (getVerbosity() >= QUDA_VERBOSE) printfQuda("Assigned coarse solver to coarse MG operator\n");
    } else if (param.cycle_type == QUDA_MG_CYCLE_RECURSIVE || param.level == param.Nlevel-2) {
      param_coarse_solver = new SolverParam(param);

      param_coarse_solver->inv_type = param.mg_global.coarse_solver[param.level+1];
      param_coarse_solver->is_preconditioner = false;
      param_coarse_solver->sloppy_converge = true; // this means we don't check the true residual before declaring convergence

      param_coarse_solver->preserve_source = QUDA_PRESERVE_SOURCE_NO;  // or can this be no
      param_coarse_solver->return_residual = false; // coarse solver does need to return residual vector

      param_coarse_solver->use_init_guess = QUDA_USE_INIT_GUESS_NO;  

      param_coarse_solver->tol = param.mg_global.coarse_solver_tol[param.level+1];
      param_coarse_solver->global_reduction = true;
      param_coarse_solver->compute_true_res = false;
      param_coarse_solver->delta = 1e-8;
      param_coarse_solver->pipeline = 8;

      param_coarse_solver->maxiter = param.mg_global.coarse_solver_maxiter[param.level+1];
      param_coarse_solver->Nkrylov = param_coarse_solver->maxiter < 20 ? param_coarse_solver->maxiter : 20;
      param_coarse_solver->inv_type_precondition = (param.level<param.Nlevel-2 || coarse->presmoother) ? QUDA_MG_INVERTER : QUDA_INVALID_INVERTER;
      param_coarse_solver->preconditioner = (param.level<param.Nlevel-2 || coarse->presmoother) ? coarse : nullptr;
      param_coarse_solver->mg_instance = true;
      param_coarse_solver->verbosity_precondition = param.mg_global.verbosity[param.level+1];

      // preconditioned solver wrapper is uniform precision
      param_coarse_solver->precision = r_coarse->Precision();
      param_coarse_solver->precision_sloppy = param_coarse_solver->precision;
      param_coarse_solver->precision_precondition = param_coarse_solver->precision_sloppy;
      
      if (param.mg_global.coarse_grid_solution_type[param.level+1] == QUDA_MATPC_SOLUTION) {
	Solver *solver = Solver::create(*param_coarse_solver, *matCoarseSmoother, *matCoarseSmoother, *matCoarseSmoother, profile);
	sprintf(coarse_prefix,"MG level %d (%s): ", param.level+2, param.mg_global.location[param.level+1] == QUDA_CUDA_FIELD_LOCATION ? "GPU" : "CPU" );
	coarse_solver = new PreconditionedSolver(*solver, *matCoarseSmoother->Expose(), *param_coarse_solver, profile, coarse_prefix);
      } else {
	Solver *solver = Solver::create(*param_coarse_solver, *matCoarseResidual, *matCoarseResidual, *matCoarseResidual, profile);
	sprintf(coarse_prefix,"MG level %d (%s): ", param.level+2, param.mg_global.location[param.level+1] == QUDA_CUDA_FIELD_LOCATION ? "GPU" : "CPU" );
	coarse_solver = new PreconditionedSolver(*solver, *matCoarseResidual->Expose(), *param_coarse_solver, profile, coarse_prefix);
      }

      if (getVerbosity() >= QUDA_VERBOSE) printfQuda("Assigned coarse solver to preconditioned GCR solver\n");
    } else {
      errorQuda("Multigrid cycle type %d not supported", param.cycle_type);
    }
    if (getVerbosity() >= QUDA_VERBOSE) printfQuda("Coarse solver wrapper done\n");
    postTrace();
  }

  MG::~MG() {
    if (param.level < param.Nlevel-1) {
      if (rng) rng->Release();
      delete rng;

      if (param.level == param.Nlevel-1 || param.cycle_type == QUDA_MG_CYCLE_RECURSIVE) {
	if (coarse_solver) delete coarse_solver;
	if (param_coarse_solver) delete param_coarse_solver;
      }

      if (B_coarse) {
	int nVec_coarse = std::max(param.Nvec, param.mg_global.n_vec[param.level+1]);
	for (int i=0; i<nVec_coarse; i++) if ((*B_coarse)[i]) delete (*B_coarse)[i];
	delete B_coarse;
      }
      if (coarse) delete coarse;
      if (transfer) delete transfer;
      if (matCoarseSmootherSloppy) delete matCoarseSmootherSloppy;
      if (diracCoarseSmootherSloppy) delete diracCoarseSmootherSloppy;
      if (matCoarseSmoother) delete matCoarseSmoother;
      if (diracCoarseSmoother) delete diracCoarseSmoother;
      if (matCoarseResidual) delete matCoarseResidual;
      if (diracCoarseResidual) delete diracCoarseResidual;
      if (postsmoother) delete postsmoother;
      if (param_postsmooth) delete param_postsmooth;
    }

    if (presmoother) delete presmoother;
    if (param_presmooth) delete param_presmooth;

    if (b_tilde && param.smoother_solve_type == QUDA_DIRECT_PC_SOLVE) delete b_tilde;
    if (r) delete r;
    if (r_coarse) delete r_coarse;
    if (x_coarse) delete x_coarse;
    if (tmp_coarse) delete tmp_coarse;

    if (param_coarse) delete param_coarse;

    if (getVerbosity() >= QUDA_VERBOSE) profile.Print();
  }

  // FIXME need to make this more robust (implement Solver::flops() for all solvers)
  double MG::flops() const {
    double flops = 0;

    if (param_coarse_solver) {
      flops += param_coarse_solver->gflops * 1e9;
      param_coarse_solver->gflops = 0;
    } else if (param.level < param.Nlevel-1) {
      flops += coarse->flops();
    }

    if (param_presmooth) {
      flops += param_presmooth->gflops * 1e9;
      param_presmooth->gflops = 0;
    }

    if (param_postsmooth) {
      flops += param_postsmooth->gflops * 1e9;
      param_postsmooth->gflops = 0;
    }

    if (transfer) {
      flops += transfer->flops();
    }

    return flops;
  }

  /**
     Verification that the constructed multigrid operator is valid
   */
  void MG::verify() {
    setOutputPrefix(prefix);

    // temporary fields used for verification
    ColorSpinorParam csParam(*r);
    csParam.create = QUDA_NULL_FIELD_CREATE;
    ColorSpinorField *tmp1 = ColorSpinorField::Create(csParam);
    ColorSpinorField *tmp2 = ColorSpinorField::Create(csParam);
    double deviation;

    QudaPrecision prec = (param.mg_global.precision_null[param.level] < csParam.Precision())
      ? param.mg_global.precision_null[param.level]  : csParam.Precision();
    
    // may want to revisit this---these were relaxed for cases where ghost_precision < precision
    // these were set while hacking in tests of quarter precision ghosts
    double tol = (prec == QUDA_QUARTER_PRECISION || prec == QUDA_HALF_PRECISION) ? 5e-2 : prec == QUDA_SINGLE_PRECISION ? 1e-3 : 1e-8;

    if (getVerbosity() >= QUDA_SUMMARIZE) printfQuda("Checking 0 = (1 - P P^\\dagger) v_k for %d vectors\n", param.Nvec);

    for (int i=0; i<param.Nvec; i++) {
      // as well as copying to the correct location this also changes basis if necessary
      *tmp1 = *param.B[i];

      transfer->R(*r_coarse, *tmp1);
      transfer->P(*tmp2, *r_coarse);

      if (getVerbosity() >= QUDA_VERBOSE)
	printfQuda("Vector %d: norms v_k = %e P^\\dag v_k = %e P P^\\dag v_k = %e\n",
		   i, norm2(*tmp1), norm2(*r_coarse), norm2(*tmp2));

      deviation = sqrt( xmyNorm(*tmp1, *tmp2) / norm2(*tmp1) );
      if (getVerbosity() >= QUDA_VERBOSE)
	printfQuda("L2 relative deviation = %e\n", deviation);
      if (deviation > tol)
	errorQuda("L2 relative deviation for k=%d failed, %e > %e", i, deviation, tol);
    }

    if (param.mg_global.run_oblique_proj_check) {

      sprintf(prefix,"MG level %d (%s): Null vector Oblique Projections : ", param.level+1, param.location == QUDA_CUDA_FIELD_LOCATION ? "GPU" : "CPU" );
      setOutputPrefix(prefix);
      
      //Oblique projections
      if (getVerbosity() >= QUDA_SUMMARIZE)
	printfQuda("Checking 1 > || (1 - DP(P^dagDP)P^dag) v_k || / || v_k || for %d vectors\n",
		   param.Nvec);

      for (int i=0; i<param.Nvec; i++) {
	transfer->R(*r_coarse, *(param.B[i]));
	(*coarse_solver)(*x_coarse, *r_coarse); // this needs to be an exact solve to pass
	setOutputPrefix(prefix);                // restore prefix after return from coarse grid
	transfer->P(*tmp2, *x_coarse);
	(*param.matResidual)(*tmp1,*tmp2);
	*tmp2 = *(param.B[i]);
	if (getVerbosity() >= QUDA_SUMMARIZE) {
	  printfQuda("Vector %d: norms %e %e\n", i, norm2(*param.B[i]), norm2(*tmp1));
	  printfQuda("relative residual = %e\n", sqrt(xmyNorm(*tmp2, *tmp1) / norm2(*param.B[i])) );
	}
      }
      sprintf(prefix,"MG level %d (%s): ", param.level+1, param.location == QUDA_CUDA_FIELD_LOCATION ? "GPU" : "CPU" );
      setOutputPrefix(prefix);
    }
#if 0
    
    if (getVerbosity() >= QUDA_SUMMARIZE)
      printfQuda("Checking 1 > || (1 - D P (P^\\dagger D P) P^\\dagger v_k || / || v_k || for %d vectors\n",
		 param.Nvec);

    for (int i=0; i<param.Nvec; i++) {
      transfer->R(*r_coarse, *(param.B[i]));
      (*coarse)(*x_coarse, *r_coarse); // this needs to be an exact solve to pass
      setOutputPrefix(prefix); // restore output prefix
      transfer->P(*tmp2, *x_coarse);
      param.matResidual(*tmp1,*tmp2);
      *tmp2 = *(param.B[i]);
      if (getVerbosity() >= QUDA_VERBOSE) {
	printfQuda("Vector %d: norms %e %e ", i, norm2(*param.B[i]), norm2(*tmp1));
	printfQuda("relative residual = %e\n", sqrt(xmyNorm(*tmp2, *tmp1) / norm2(*param.B[i])) );
      }
    }
#endif

    if (getVerbosity() >= QUDA_SUMMARIZE) printfQuda("Checking 0 = (1 - P^\\dagger P) eta_c\n");
    x_coarse->Source(QUDA_RANDOM_SOURCE);
    transfer->P(*tmp2, *x_coarse);
    transfer->R(*r_coarse, *tmp2);
    if (getVerbosity() >= QUDA_VERBOSE) printfQuda("Vector norms %e %e (fine tmp %e) ", norm2(*x_coarse), norm2(*r_coarse), norm2(*tmp2));

    deviation = sqrt( xmyNorm(*x_coarse, *r_coarse) / norm2(*x_coarse) );
    if (getVerbosity() >= QUDA_VERBOSE) printfQuda("L2 relative deviation = %e\n", deviation);
    if (deviation > tol ) errorQuda("L2 relative deviation = %e > %e failed", deviation, tol);
    if (getVerbosity() >= QUDA_SUMMARIZE) printfQuda("Checking 0 = (D_c - P^\\dagger D P) (native coarse operator to emulated operator)\n");

    ColorSpinorField *tmp_coarse = param.B[0]->CreateCoarse(param.geoBlockSize, param.spinBlockSize, param.Nvec, r->Precision(), param.mg_global.location[param.level+1]);
    zero(*tmp_coarse);
    zero(*r_coarse);

    tmp_coarse->Source(QUDA_RANDOM_SOURCE);
    transfer->P(*tmp1, *tmp_coarse);

    if (param.coarse_grid_solution_type == QUDA_MATPC_SOLUTION && param.smoother_solve_type == QUDA_DIRECT_PC_SOLVE) {
      double kappa = diracResidual->Kappa();
      if (param.level==0) {
	diracSmoother->DslashXpay(tmp2->Even(), tmp1->Odd(), QUDA_EVEN_PARITY, tmp1->Even(), -kappa);
	diracSmoother->DslashXpay(tmp2->Odd(), tmp1->Even(), QUDA_ODD_PARITY, tmp1->Odd(), -kappa);
      } else { // this is a hack since the coarse Dslash doesn't properly use the same xpay conventions yet
	diracSmoother->DslashXpay(tmp2->Even(), tmp1->Odd(), QUDA_EVEN_PARITY, tmp1->Even(), 1.0);
	diracSmoother->DslashXpay(tmp2->Odd(), tmp1->Even(), QUDA_ODD_PARITY, tmp1->Odd(), 1.0);
      }
    } else {
      (*param.matResidual)(*tmp2,*tmp1);
    }

    transfer->R(*x_coarse, *tmp2);
    (*param_coarse->matResidual)(*r_coarse, *tmp_coarse);


#if 0 // enable to print out emulated and actual coarse-grid operator vectors for debugging
    if (getVerbosity() >= QUDA_VERBOSE) printfQuda("emulated\n");
    for (int x=0; x<x_coarse->Volume(); x++) tmp1->PrintVector(x);

    if (getVerbosity() >= QUDA_VERBOSE) printfQuda("actual\n");
    for (int x=0; x<r_coarse->Volume(); x++) tmp2->PrintVector(x);
#endif

    if (getVerbosity() >= QUDA_VERBOSE) printfQuda("Vector norms Emulated=%e Native=%e ", norm2(*x_coarse), norm2(*r_coarse));

    deviation = sqrt( xmyNorm(*x_coarse, *r_coarse) / norm2(*x_coarse) );

    // When the mu is shifted on the coarse level; we can compute exxactly the error we introduce in the check:
    //  it is given by 2*kappa*delta_mu || tmp_coarse ||; where tmp_coarse is the random vector generated for the test
    if(diracResidual->Mu() != 0) {
      double delta_factor = param.mg_global.mu_factor[param.level+1] - param.mg_global.mu_factor[param.level];
      if(fabs(delta_factor) > tol ) {
	double delta_a = delta_factor * 2.0 * diracResidual->Kappa() *
	  diracResidual->Mu() * transfer->Vectors().TwistFlavor();
	deviation -= fabs(delta_a) * sqrt( norm2(*tmp_coarse) / norm2(*x_coarse) );
	deviation = fabs(deviation);
      }
    }
    if (getVerbosity() >= QUDA_VERBOSE) printfQuda("L2 relative deviation = %e\n\n", deviation);
    if (deviation > tol) errorQuda("failed, deviation = %e (tol=%e)", deviation, tol);
    
    // here we check that the Hermitian conjugate operator is working
    // as expected for both the smoother and residual Dirac operators
    if (param.coarse_grid_solution_type == QUDA_MATPC_SOLUTION && param.smoother_solve_type == QUDA_DIRECT_PC_SOLVE) {
      diracSmoother->MdagM(tmp2->Even(), tmp1->Odd());
      Complex dot = cDotProduct(tmp2->Even(),tmp1->Odd());
      double deviation = std::fabs(dot.imag()) / std::fabs(dot.real());
      if (getVerbosity() >= QUDA_VERBOSE) printfQuda("Smoother normal operator test (eta^dag M^dag M eta): real=%e imag=%e, relative imaginary deviation=%e\n",
						     real(dot), imag(dot), deviation);
      if (deviation > tol) errorQuda("failed, deviation = %e (tol=%e)", deviation, tol);

      diracResidual->MdagM(*tmp2, *tmp1);
      dot = cDotProduct(*tmp2,*tmp1);

      deviation = std::fabs(dot.imag()) / std::fabs(dot.real());
      if (getVerbosity() >= QUDA_VERBOSE) printfQuda("Residual normal operator test (eta^dag M^dag M eta): real=%e imag=%e, relative imaginary deviation=%e\n",
						     real(dot), imag(dot), deviation);
      if (deviation > tol) errorQuda("failed, deviation = %e (tol=%e)", deviation, tol);
    } else {
      diracResidual->MdagM(*tmp2, *tmp1);
      Complex dot = cDotProduct(*tmp1,*tmp2);

      double deviation = std::fabs(dot.imag()) / std::fabs(dot.real());
      if (getVerbosity() >= QUDA_VERBOSE) printfQuda("Normal operator test (eta^dag M^dag M eta): real=%e imag=%e, relative imaginary deviation=%e\n",
						     real(dot), imag(dot), deviation);
      if (deviation > tol) errorQuda("failed, deviation = %e (tol=%e)", deviation, tol);
    }


    if (param.mg_global.run_low_mode_check) {
      
      sprintf(prefix,"MG level %d (%s): eigenvector overlap : ", param.level+1, param.location == QUDA_CUDA_FIELD_LOCATION ? "GPU" : "CPU" );
      setOutputPrefix(prefix);

      //Reuse the space for the Null vectors. By this point,
      //the coarse grid has already been constructed.
      //generateEigenVectors(param.B);
      generateEigenVectors();
      
      for (int i=0; i<param.Nvec; i++) {

	//Restrict Evec, place result in r_coarse
	transfer->R(*r_coarse, *param.B[i]);
	//Prolong r_coarse, place result in tmp2
	transfer->P(*tmp2, *r_coarse);
	
	printfQuda("Vector %d: norms v_k = %e P^dag v_k = %e PP^dag v_k = %e\n",
		   i, norm2(*param.B[i]), norm2(*r_coarse), norm2(*tmp2) );

	//Compare v_k and PP^dag v_k.
	deviation = sqrt( xmyNorm(*param.B[i], *tmp2) / norm2(*param.B[i]) );
	printfQuda("L2 relative deviation = %e\n", deviation);

	if (param.mg_global.run_oblique_proj_check) {
	  
	  sprintf(prefix,"MG level %d (%s): eigenvector Oblique Projections : ", param.level+1, param.location == QUDA_CUDA_FIELD_LOCATION ? "GPU" : "CPU" );
	  setOutputPrefix(prefix);
	  
	  //Oblique projections
	  if (getVerbosity() >= QUDA_SUMMARIZE)
	    printfQuda("Checking 1 > || (1 - DP(P^dagDP)P^dag) v_k || / || v_k || for vector %d\n", i);
	  
	  transfer->R(*r_coarse, *param.B[i]);
	  (*coarse_solver)(*x_coarse, *r_coarse); // this needs to be an exact solve to pass
	  setOutputPrefix(prefix);                // restore prefix after return from coarse grid
	  transfer->P(*tmp2, *x_coarse);
	  (*param.matResidual)(*tmp1,*tmp2);

	  if (getVerbosity() >= QUDA_SUMMARIZE) {
	    printfQuda("Vector %d: norms v_k %e DP(P^dagDP)P^dag v_k %e\n", i, norm2(*param.B[i]), norm2(*tmp1));
	    printfQuda("L2 relative deviation = %e\n", sqrt(xmyNorm(*param.B[i], *tmp1) / norm2(*param.B[i])) );
	  }
	}
	
	sprintf(prefix,"MG level %d (%s): ", param.level+1, param.location == QUDA_CUDA_FIELD_LOCATION ? "GPU" : "CPU" );
	setOutputPrefix(prefix);
	
      }
    }
    
    delete tmp1;
    delete tmp2;
    delete tmp_coarse;
  }
  
  void MG::operator()(ColorSpinorField &x, ColorSpinorField &b) {
    char prefix_bkup[100];  strncpy(prefix_bkup, prefix, 100);  setOutputPrefix(prefix);

    // if input vector is single parity then we must be solving the
    // preconditioned system in general this can only happen on the
    // top level
    QudaSolutionType outer_solution_type = b.SiteSubset() == QUDA_FULL_SITE_SUBSET ? QUDA_MAT_SOLUTION : QUDA_MATPC_SOLUTION;
    QudaSolutionType inner_solution_type = param.coarse_grid_solution_type;

    if (debug) printfQuda("outer_solution_type = %d, inner_solution_type = %d\n", outer_solution_type, inner_solution_type);

    if ( outer_solution_type == QUDA_MATPC_SOLUTION && inner_solution_type == QUDA_MAT_SOLUTION)
      errorQuda("Unsupported solution type combination");

    if ( inner_solution_type == QUDA_MATPC_SOLUTION && param.smoother_solve_type != QUDA_DIRECT_PC_SOLVE)
      errorQuda("For this coarse grid solution type, a preconditioned smoother is required");

    if ( debug ) printfQuda("entering V-cycle with x2=%e, r2=%e\n", norm2(x), norm2(b));

    if (param.level < param.Nlevel-1) {
      //transfer->setTransferGPU(false); // use this to force location of transfer (need to check if still works for multi-level)
      
      // do the pre smoothing
      if ( debug ) printfQuda("pre-smoothing b2=%e\n", norm2(b));

      ColorSpinorField *out=nullptr, *in=nullptr;

      ColorSpinorField &residual = b.SiteSubset() == QUDA_FULL_SITE_SUBSET ? *r : r->Even();

      // FIXME only need to make a copy if not preconditioning
      residual = b; // copy source vector since we will overwrite source with iterated residual

      diracSmoother->prepare(in, out, x, residual, outer_solution_type);

      // b_tilde holds either a copy of preconditioned source or a pointer to original source
      if (param.smoother_solve_type == QUDA_DIRECT_PC_SOLVE) *b_tilde = *in;
      else b_tilde = &b;
      if (presmoother) (*presmoother)(*out, *in); else zero(*out);
      ColorSpinorField &solution = inner_solution_type == outer_solution_type ? x : x.Even();
      diracSmoother->reconstruct(solution, b, inner_solution_type);
      
      // if using preconditioned smoother then need to reconstruct full residual
      // FIXME extend this check for precision, Schwarz, etc.
      bool use_solver_residual =
	( (param.smoother_solve_type == QUDA_DIRECT_PC_SOLVE && inner_solution_type == QUDA_MATPC_SOLUTION) ||
	  (param.smoother_solve_type == QUDA_DIRECT_SOLVE && inner_solution_type == QUDA_MAT_SOLUTION) )
	? true : false;
      // FIXME this is currently borked if inner solver is preconditioned
      double r2 = 0.0;
      if (use_solver_residual) {
	if (debug) r2 = norm2(*r);
      } else {
	(*param.matResidual)(*r, x);
	if (debug) r2 = xmyNorm(b, *r);
	else axpby(1.0, b, -1.0, *r);
      }

      // We need this to ensure that the coarse level has been created.
      // e.g. in case of iterative setup with MG we use just pre- and post-smoothing at the first iteration.
      if (transfer) {
        // restrict to the coarse grid
        transfer->R(*r_coarse, residual);
        if ( debug ) printfQuda("after pre-smoothing x2 = %e, r2 = %e, r_coarse2 = %e\n", norm2(x), r2, norm2(*r_coarse));

        // recurse to the next lower level
	if(param.level == param.Nlevel-2 && param.mg_global.deflate_coarsest) {
	  
	  param_coarse_solver->use_init_guess = QUDA_USE_INIT_GUESS_YES;
	  
	  //Deflate the residual injected into coarsest grid solve 
	  printfQuda("Deflating coarsest grid\n");
	  
	  //Create temp guess vector
	  ColorSpinorField *x_coarse_defl = nullptr;
	  ColorSpinorParam csParam(*x_coarse);
	  x_coarse_defl = ColorSpinorField::Create(csParam);
	  
	  //Pointer wrapper for initial guess
	  std::vector<ColorSpinorField*> x_coarse_defl_ptr;
	  x_coarse_defl_ptr.push_back(x_coarse_defl);

	  //Pointer wrapper for residual
	  std::vector<ColorSpinorField*> r_coarse_ptr;
	  r_coarse_ptr.push_back(r_coarse);
	  
	  //printfQuda("before deflation x_coarse_defl = %e r_coarse = %e\n", norm2(*x_coarse_defl_ptr[0]), norm2(*r_coarse));
	  deflateEigenvectors(x_coarse_defl_ptr, r_coarse_ptr, coarse->param.B, coarse->param.evals);
	  //deflateSVD(x_coarse_defl_ptr, r_coarse_ptr, coarse->param.B, coarse->param.evals);
	  //printfQuda("between x_coarse_defl = %e r_coarse = %e\n", norm2(*x_coarse_defl_ptr[0]), norm2(*r_coarse));
	  (*coarse_solver)(*x_coarse_defl_ptr[0], *r_coarse);
	  setOutputPrefix(prefix); // restore prefix after return from coarse grid
	  //printfQuda("after coarse solve x_coarse2 = %e r_coarse2 = %e\n", norm2(*x_coarse_defl_ptr[0]), norm2(*r_coarse));
	  //copy back to x_coarse
	  *x_coarse = *x_coarse_defl;
	  delete x_coarse_defl;
	  
	} else {
	    
	  (*coarse_solver)(*x_coarse, *r_coarse); 
	  setOutputPrefix(prefix); // restore prefix after return from coarse grid
	  if ( debug ) printfQuda("after coarse solve x_coarse2 = %e r_coarse2 = %e\n", norm2(*x_coarse), norm2(*r_coarse));
	}
	
        // prolongate back to this grid
        ColorSpinorField &x_coarse_2_fine = inner_solution_type == QUDA_MAT_SOLUTION ? *r : r->Even(); // define according to inner solution type
        transfer->P(x_coarse_2_fine, *x_coarse); // repurpose residual storage
        xpy(x_coarse_2_fine, solution); // sum to solution FIXME - sum should be done inside the transfer operator
        if ( debug ) {
          printfQuda("Prolongated coarse solution y2 = %e\n", norm2(*r));
          printfQuda("after coarse-grid correction x2 = %e, r2 = %e\n", 
                     norm2(x), norm2(*r));
        }
      }

      // do the post smoothing
      //residual = outer_solution_type == QUDA_MAT_SOLUTION ? *r : r->Even(); // refine for outer solution type
      if (param.smoother_solve_type == QUDA_DIRECT_PC_SOLVE) {
	in = b_tilde;
      } else { // this incurs unecessary copying
	*r = b;
	in = r;
      }

      // we should keep a copy of the prepared right hand side as we've already destroyed it
      //dirac.prepare(in, out, solution, residual, inner_solution_type);

      if (postsmoother) (*postsmoother)(*out, *in); // for inner solve preconditioned, in the should be the original prepared rhs

      diracSmoother->reconstruct(x, b, outer_solution_type);

    } else { // do the coarse grid solve

      ColorSpinorField *out=nullptr, *in=nullptr;
      //Deflate EVEN ODD here
      diracSmoother->prepare(in, out, x, b, outer_solution_type);
      if (presmoother) (*presmoother)(*out, *in);
      diracSmoother->reconstruct(x, b, outer_solution_type);
    }

    if ( debug ) {
      (*param.matResidual)(*r, x);
      double r2 = xmyNorm(b, *r);
      printfQuda("leaving V-cycle with x2=%e, r2=%e\n", norm2(x), r2);
    }

    setOutputPrefix(param.level == 0 ? "" : prefix_bkup);
  }

  //supports separate reading or single file read
  void MG::loadVectors(std::vector<ColorSpinorField*> &B) {

    profile_global.TPSTOP(QUDA_PROFILE_INIT);
    profile_global.TPSTART(QUDA_PROFILE_IO);

    std::string vec_infile(param.mg_global.vec_infile);
    vec_infile += "_level_";
    vec_infile += std::to_string(param.level);

    const int Nvec = B.size();
    if (getVerbosity() >= QUDA_VERBOSE) printfQuda("Start loading %d vectors from %s\n", Nvec, vec_infile.c_str());

    if (strcmp(vec_infile.c_str(),"")!=0) {
#ifdef HAVE_QIO
      std::vector<ColorSpinorField*> B_;
      if (B[0]->Location() == QUDA_CUDA_FIELD_LOCATION) {
        ColorSpinorParam csParam(*B[0]);
        csParam.fieldOrder = QUDA_SPACE_SPIN_COLOR_FIELD_ORDER;
        csParam.setPrecision(B[0]->Precision() < QUDA_SINGLE_PRECISION ? QUDA_SINGLE_PRECISION : B[0]->Precision());
        csParam.location = QUDA_CPU_FIELD_LOCATION;
        csParam.create = QUDA_NULL_FIELD_CREATE;
        for (int i=0; i<Nvec; i++) {
          B_.push_back(ColorSpinorField::Create(csParam));
        }
      } else {
        for (int i=0; i<Nvec; i++) {
          B_.push_back(B[i]);
        }
      }

      void **V = static_cast<void**>(safe_malloc(Nvec*sizeof(void*)));
      for (int i=0; i<Nvec; i++) V[i] = B_[i]->V();

      read_spinor_field(vec_infile.c_str(), &V[0], B[0]->Precision(), B[0]->X(),
			B[0]->Ncolor(), B[0]->Nspin(), Nvec, 0,  (char**)0);

      host_free(V);

      if (B[0]->Location() == QUDA_CUDA_FIELD_LOCATION) {
        for (int i=0; i<Nvec; i++) {
          *B[i] = *B_[i];
          delete B_[i];
        }
      }

#else
      errorQuda("\nQIO library was not built.\n");      
#endif
    } else {
      if (getVerbosity() >= QUDA_VERBOSE) printfQuda("Using %d constant nullvectors\n", Nvec);

      for (int i = 0; i < (Nvec < 2 ? Nvec : 2); i++) {
	zero(*B[i]);
#if 1
	ColorSpinorParam csParam(*B[i]);
	csParam.create = QUDA_ZERO_FIELD_CREATE;
	ColorSpinorField *tmp = ColorSpinorField::Create(csParam);
	for (int s=i; s<4; s+=2) {
	  for (int c=0; c<B[i]->Ncolor(); c++) {
            tmp->Source(QUDA_CONSTANT_SOURCE, 1, s, c);
	    //tmp->Source(QUDA_SINUSOIDAL_SOURCE, 3, s, 2); // sin in dim 3, mode s, offset = 2
	    xpy(*tmp,*B[i]);
	  }
	}
	delete tmp;
#else
	if (getVerbosity() >= QUDA_VERBOSE) printfQuda("Using random source for nullvector = %d\n",i);
	B[i]->Source(QUDA_RANDOM_SOURCE);
#endif
      }

      for (int i=2; i<Nvec; i++) B[i] -> Source(QUDA_RANDOM_SOURCE);
    }

    if (getVerbosity() >= QUDA_VERBOSE) printfQuda("Done loading vectors\n");
    profile_global.TPSTOP(QUDA_PROFILE_IO);
    profile_global.TPSTART(QUDA_PROFILE_INIT);
  }

  void MG::saveVectors(std::vector<ColorSpinorField*> &B) {
#ifdef HAVE_QIO

    profile_global.TPSTOP(QUDA_PROFILE_INIT);
    profile_global.TPSTART(QUDA_PROFILE_IO);

    const int Nvec = B.size();
    std::vector<ColorSpinorField*> B_;
    if (B[0]->Location() == QUDA_CUDA_FIELD_LOCATION) {
      ColorSpinorParam csParam(*B[0]);
      csParam.fieldOrder = QUDA_SPACE_SPIN_COLOR_FIELD_ORDER;
      csParam.setPrecision(B[0]->Precision() < QUDA_SINGLE_PRECISION ? QUDA_SINGLE_PRECISION : B[0]->Precision());
      csParam.location = QUDA_CPU_FIELD_LOCATION;
      csParam.create = QUDA_NULL_FIELD_CREATE;
      for (int i=0; i<Nvec; i++) {
        B_.push_back(ColorSpinorField::Create(csParam));
        *B_[i] = *B[i];
      }
    } else {
      for (int i=0; i<Nvec; i++) {
        B_.push_back(B[i]);
      }
    }

    std::string vec_outfile(param.mg_global.vec_outfile);
    vec_outfile += "_level_";
    vec_outfile += std::to_string(param.level);

    if (strcmp(param.mg_global.vec_outfile,"")!=0) {
      if (getVerbosity() >= QUDA_VERBOSE) printfQuda("Start saving %d vectors to %s\n", Nvec, vec_outfile.c_str());

      void **V = static_cast<void**>(safe_malloc(Nvec*sizeof(void*)));
      for (int i=0; i<Nvec; i++) V[i] = B_[i]->V();

      write_spinor_field(vec_outfile.c_str(), &V[0], B[0]->Precision(), B[0]->X(),
			 B[0]->Ncolor(), B[0]->Nspin(), Nvec, 0,  (char**)0);

      host_free(V);
      if (getVerbosity() >= QUDA_VERBOSE) printfQuda("Done saving vectors\n");
    }

    if (B[0]->Location() == QUDA_CUDA_FIELD_LOCATION) {
      for (int i=0; i<Nvec; i++) delete B_[i];
    }

    profile_global.TPSTOP(QUDA_PROFILE_IO);
    profile_global.TPSTART(QUDA_PROFILE_INIT);
#else
    if (strcmp(param.mg_global.vec_outfile,"")!=0) {
      errorQuda("\nQIO library was not built.\n");
    }
#endif
  }

  void MG::generateNullVectors(std::vector<ColorSpinorField*> &B, bool refresh) {
    setOutputPrefix(prefix);

    SolverParam solverParam(param);  // Set solver field parameters:
    // set null-space generation options - need to expose these
    solverParam.maxiter = refresh ? param.mg_global.setup_maxiter_refresh[param.level] : param.mg_global.setup_maxiter[param.level];
    solverParam.tol = param.mg_global.setup_tol[param.level];
    solverParam.use_init_guess = QUDA_USE_INIT_GUESS_YES;
    solverParam.delta = 1e-1;
    solverParam.inv_type = param.mg_global.setup_inv_type[param.level];
    solverParam.Nkrylov = 4;
    solverParam.pipeline = (solverParam.inv_type == QUDA_BICGSTAB_INVERTER ? 0 : 4); // FIXME: pipeline != 0 breaks BICGSTAB
    solverParam.precision = r->Precision();

    if (param.level == 0) { // this enables half precision on the fine grid only if set
      solverParam.precision_sloppy = param.mg_global.invert_param->cuda_prec_precondition;
      solverParam.precision_precondition = param.mg_global.invert_param->cuda_prec_precondition;
    } else {
      solverParam.precision_precondition = solverParam.precision;
    }
    solverParam.residual_type = static_cast<QudaResidualType>(QUDA_L2_RELATIVE_RESIDUAL);
    solverParam.compute_null_vector = QUDA_COMPUTE_NULL_VECTOR_YES;
    ColorSpinorParam csParam(*B[0]);  // Create spinor field parameters:
    csParam.setPrecision(r->Precision(), r->Precision(), true); // ensure native ordering
    csParam.location = QUDA_CUDA_FIELD_LOCATION; // hard code to GPU location for null-space generation for now
    csParam.gammaBasis = QUDA_UKQCD_GAMMA_BASIS;
    csParam.create = QUDA_ZERO_FIELD_CREATE;
    ColorSpinorField *b = static_cast<ColorSpinorField*>(new cudaColorSpinorField(csParam));
    ColorSpinorField *x = static_cast<ColorSpinorField*>(new cudaColorSpinorField(csParam));

    csParam.create = QUDA_NULL_FIELD_CREATE;

    // if we not using GCR/MG smoother then we need to switch off Schwarz since regular Krylov solvers do not support it
    bool schwarz_reset = solverParam.inv_type != QUDA_MG_INVERTER && param.mg_global.smoother_schwarz_type[param.level] != QUDA_INVALID_SCHWARZ;
    if (schwarz_reset) {
      if (getVerbosity() >= QUDA_VERBOSE) printfQuda("Disabling Schwarz for null-space finding");
      int commDim[QUDA_MAX_DIM];
      for (int i=0; i<QUDA_MAX_DIM; i++) commDim[i] = 1;
        diracSmootherSloppy->setCommDim(commDim);
    }

    // if quarter precision halo, promote for null-space finding to half precision
    QudaPrecision halo_precision = diracSmootherSloppy->HaloPrecision();
    if (halo_precision == QUDA_QUARTER_PRECISION) diracSmootherSloppy->setHaloPrecision(QUDA_HALF_PRECISION);

    Solver *solve;
    DiracMdagM *mdagm = (solverParam.inv_type == QUDA_CG_INVERTER) ? new DiracMdagM(*diracSmoother) : nullptr;
    DiracMdagM *mdagmSloppy = (solverParam.inv_type == QUDA_CG_INVERTER) ? new DiracMdagM(*diracSmootherSloppy) : nullptr;
    if (solverParam.inv_type == QUDA_CG_INVERTER) {
      solve = Solver::create(solverParam, *mdagm, *mdagmSloppy, *mdagmSloppy, profile);
    } else if(solverParam.inv_type == QUDA_MG_INVERTER) {
      // in case MG has not been created, we create the Smoother
      if (!transfer) createSmoother();

      // run GCR with the MG as a preconditioner
      solverParam.inv_type_precondition = QUDA_MG_INVERTER;
      solverParam.schwarz_type = QUDA_ADDITIVE_SCHWARZ;
      solverParam.precondition_cycle = 1;
      solverParam.tol_precondition = 1e-1;
      solverParam.maxiter_precondition = 1;
      solverParam.omega = 1.0;
      solverParam.verbosity_precondition = param.mg_global.verbosity[param.level+1];
      solverParam.precision_sloppy = solverParam.precision;
      solverParam.compute_true_res = 0;
      solverParam.preconditioner = this;

      solverParam.inv_type = QUDA_GCR_INVERTER;
      solve = Solver::create(solverParam, *param.matSmooth, *param.matSmooth, *param.matSmoothSloppy, profile);
      solverParam.inv_type = QUDA_MG_INVERTER;
    } else {
      solve = Solver::create(solverParam, *param.matSmooth, *param.matSmoothSloppy, *param.matSmoothSloppy, profile);
    }

    for (int si=0; si<param.mg_global.num_setup_iter[param.level]; si++ ) {
      if (getVerbosity() >= QUDA_VERBOSE) printfQuda("Running vectors setup on level %d iter %d of %d\n", param.level+1, si+1, param.mg_global.num_setup_iter[param.level]);

      // global orthonormalization of the initial null-space vectors
      if(param.mg_global.pre_orthonormalize) {
        for(int i=0; i<(int)B.size(); i++) {
          for (int j=0; j<i; j++) {
            Complex alpha = cDotProduct(*B[j], *B[i]);// <j,i>
            caxpy(-alpha, *B[j], *B[i]); // i-<j,i>j
          }
          double nrm2 = norm2(*B[i]);
          if (nrm2 > 1e-16) ax(1.0 /sqrt(nrm2), *B[i]);// i/<i,i>
          else errorQuda("\nCannot normalize %u vector\n", i);
        }
      }

      // launch solver for each source
      for (int i=0; i<(int)B.size(); i++) {
        if (param.mg_global.setup_type == QUDA_TEST_VECTOR_SETUP) { // DDalphaAMG test vector idea
          *b = *B[i];  // inverting against the vector
          zero(*x);    // with zero initial guess
        } else {
          *x = *B[i];
          zero(*b);
        }
	
        if (getVerbosity() >= QUDA_VERBOSE) printfQuda("Initial guess = %g\n", norm2(*x));
        if (getVerbosity() >= QUDA_VERBOSE) printfQuda("Initial rhs = %g\n", norm2(*b));

        ColorSpinorField *out=nullptr, *in=nullptr;
        diracSmoother->prepare(in, out, *x, *b, QUDA_MAT_SOLUTION);
        (*solve)(*out, *in);
        diracSmoother->reconstruct(*x, *b, QUDA_MAT_SOLUTION);

        if (getVerbosity() >= QUDA_VERBOSE) printfQuda("Solution = %g\n", norm2(*x));
        *B[i] = *x;
      }

      // global orthonormalization of the generated null-space vectors
      if (param.mg_global.post_orthonormalize) {
        for(int i=0; i<(int)B.size(); i++) {
          for (int j=0; j<i; j++) {
            Complex alpha = cDotProduct(*B[j], *B[i]);// <j,i>
            caxpy(-alpha, *B[j], *B[i]); // i-<j,i>j
          }
          double nrm2 = norm2(*B[i]);
          if (sqrt(nrm2) > 1e-16) ax(1.0/sqrt(nrm2), *B[i]);// i/<i,i>
          else errorQuda("\nCannot normalize %u vector (nrm=%e)\n", i, sqrt(nrm2));
        }
      }

      if (solverParam.inv_type == QUDA_MG_INVERTER) {

        if (transfer) {
          resetTransfer = true;
          reset();
          if ( param.level < param.Nlevel-2 ) {
            if ( param.mg_global.generate_all_levels == QUDA_BOOLEAN_YES ) {
              coarse->generateNullVectors(*B_coarse, refresh);
            } else {
              if (getVerbosity() >= QUDA_VERBOSE) printfQuda("Restricting null space vectors\n");
              for (int i=0; i<param.Nvec; i++) {
                zero(*(*B_coarse)[i]);
                transfer->R(*(*B_coarse)[i], *(param.B[i]));
              }
              // rebuild the transfer operator in the coarse level
              coarse->resetTransfer = true;
              coarse->reset();
            }
          }
        } else {
          reset();
        }
      }
    }

    delete solve;
    if (mdagm) delete mdagm;
    if (mdagmSloppy) delete mdagmSloppy;

    diracSmootherSloppy->setHaloPrecision(halo_precision); // restore halo precision

    delete x;
    delete b;

    // reenable Schwarz
    if (schwarz_reset) {
      if (getVerbosity() >= QUDA_VERBOSE) printfQuda("Reenabling Schwarz for null-space finding");
      int commDim[QUDA_MAX_DIM];
      for (int i=0; i<QUDA_MAX_DIM; i++) commDim[i] = 0;
      diracSmootherSloppy->setCommDim(commDim);
    }

    if (strcmp(param.mg_global.vec_outfile,"")!=0) { // only save if outfile is defined
      saveVectors(B);
    }

    return;
  }

  // generate a full span of free vectors.
  // FIXME: Assumes fine level is SU(3).
  void MG::buildFreeVectors(std::vector<ColorSpinorField*> &B) {

    const int Nvec = B.size();

    // Given the number of colors and spins, figure out if the number
    // of vectors in 'B' makes sense.
    const int Ncolor = B[0]->Ncolor();
    const int Nspin = B[0]->Nspin();

    if (Ncolor == 3) // fine level
    {
      if (Nspin == 4) // Wilson or Twisted Mass (singlet)
      {
        // There needs to be 6 null vectors -> 12 after chirality.
        if (Nvec != 6)
          errorQuda("\nError in MG::buildFreeVectors: Wilson-type fermions require Nvec = 6");
        
        if (getVerbosity() >= QUDA_VERBOSE) printfQuda("Building %d free field vectors for Wilson-type fermions\n", Nvec);

        // Zero the null vectors.
        for (int i = 0; i < Nvec ;i++) zero(*B[i]);
        
        // Create a temporary vector.
        ColorSpinorParam csParam(*B[0]);
        csParam.create = QUDA_ZERO_FIELD_CREATE;
        ColorSpinorField *tmp = ColorSpinorField::Create(csParam);

        int counter = 0;
        for (int c = 0; c < Ncolor; c++)
        {
          for (int s = 0; s < 2; s++)
          {
            tmp->Source(QUDA_CONSTANT_SOURCE, 1, s, c);
            xpy(*tmp, *B[counter]);
            tmp->Source(QUDA_CONSTANT_SOURCE, 1, s+2, c);
            xpy(*tmp, *B[counter]);
            counter++;
          }
        }

        delete tmp;
      }
      else if (Nspin == 1) // Staggered
      {
        // There needs to be 24 null vectors -> 48 after chirality.
        if (Nvec != 24)
          errorQuda("\nError in MG::buildFreeVectors: Staggered-type fermions require Nvec = 24\n");
        
        if (getVerbosity() >= QUDA_VERBOSE) printfQuda("Building %d free field vectors for Staggered-type fermions\n", Nvec);

        // Zero the null vectors.
        for (int i = 0; i < Nvec ;i++)
          zero(*B[i]);
        
        // Create a temporary vector.
        ColorSpinorParam csParam(*B[0]);
        csParam.create = QUDA_ZERO_FIELD_CREATE;
        ColorSpinorField *tmp = ColorSpinorField::Create(csParam);

        // Build free null vectors.
        for (int c = 0; c < B[0]->Ncolor(); c++)
        {
          // Need to pair an even+odd corner together
          // since they'll get split up.

          // 0000, 0001
          tmp->Source(QUDA_CORNER_SOURCE, 1, 0x0, c);
          xpy(*tmp,*B[8*c+0]);
          tmp->Source(QUDA_CORNER_SOURCE, 1, 0x1, c);
          xpy(*tmp,*B[8*c+0]);

          // 0010, 0011
          tmp->Source(QUDA_CORNER_SOURCE, 1, 0x2, c);
          xpy(*tmp,*B[8*c+1]);
          tmp->Source(QUDA_CORNER_SOURCE, 1, 0x3, c);
          xpy(*tmp,*B[8*c+1]);

          // 0100, 0101
          tmp->Source(QUDA_CORNER_SOURCE, 1, 0x4, c);
          xpy(*tmp,*B[8*c+2]);
          tmp->Source(QUDA_CORNER_SOURCE, 1, 0x5, c);
          xpy(*tmp,*B[8*c+2]);

          // 0110, 0111
          tmp->Source(QUDA_CORNER_SOURCE, 1, 0x6, c);
          xpy(*tmp,*B[8*c+3]);
          tmp->Source(QUDA_CORNER_SOURCE, 1, 0x7, c);
          xpy(*tmp,*B[8*c+3]);

          // 1000, 1001
          tmp->Source(QUDA_CORNER_SOURCE, 1, 0x8, c);
          xpy(*tmp,*B[8*c+4]);
          tmp->Source(QUDA_CORNER_SOURCE, 1, 0x9, c);
          xpy(*tmp,*B[8*c+4]);

          // 1010, 1011
          tmp->Source(QUDA_CORNER_SOURCE, 1, 0xA, c);
          xpy(*tmp,*B[8*c+5]);
          tmp->Source(QUDA_CORNER_SOURCE, 1, 0xB, c);
          xpy(*tmp,*B[8*c+5]);

          // 1100, 1101
          tmp->Source(QUDA_CORNER_SOURCE, 1, 0xC, c);
          xpy(*tmp,*B[8*c+6]);
          tmp->Source(QUDA_CORNER_SOURCE, 1, 0xD, c);
          xpy(*tmp,*B[8*c+6]);

          // 1110, 1111
          tmp->Source(QUDA_CORNER_SOURCE, 1, 0xE, c);
          xpy(*tmp,*B[8*c+7]);
          tmp->Source(QUDA_CORNER_SOURCE, 1, 0xF, c);
          xpy(*tmp,*B[8*c+7]);
        }

        delete tmp;
      }
      else
      {
        errorQuda("\nError in MG::buildFreeVectors: Unsupported combo of Nc %d, Nspin %d", Ncolor, Nspin);
      }
    }
    else // coarse level
    {
      if (Nspin == 2)
      {
        // There needs to be Ncolor null vectors.
        if (Nvec != Ncolor)
          errorQuda("\nError in MG::buildFreeVectors: Coarse fermions require Nvec = Ncolor");
        
        if (getVerbosity() >= QUDA_VERBOSE) printfQuda("Building %d free field vectors for Coarse fermions\n", Ncolor);

        // Zero the null vectors.
        for (int i = 0; i < Nvec; i++) zero(*B[i]);
        
        // Create a temporary vector.
        ColorSpinorParam csParam(*B[0]);
        csParam.create = QUDA_ZERO_FIELD_CREATE;
        ColorSpinorField *tmp = ColorSpinorField::Create(csParam);

        for (int c = 0; c < Ncolor; c++)
        {
          tmp->Source(QUDA_CONSTANT_SOURCE, 1, 0, c);
          xpy(*tmp, *B[c]);
          tmp->Source(QUDA_CONSTANT_SOURCE, 1, 1, c);
          xpy(*tmp, *B[c]);
        }

        delete tmp;
      }
      else if (Nspin == 1)
      {
        // There needs to be Ncolor null vectors.
        if (Nvec != Ncolor)
          errorQuda("\nError in MG::buildFreeVectors: Coarse fermions require Nvec = Ncolor");
        
        if (getVerbosity() >= QUDA_VERBOSE) printfQuda("Building %d free field vectors for Coarse fermions\n", Ncolor);

        // Zero the null vectors.
        for (int i = 0; i < Nvec; i++) zero(*B[i]);
        
        // Create a temporary vector.
        ColorSpinorParam csParam(*B[0]);
        csParam.create = QUDA_ZERO_FIELD_CREATE;
        ColorSpinorField *tmp = ColorSpinorField::Create(csParam);

        for (int c = 0; c < Ncolor; c++)
        {
          tmp->Source(QUDA_CONSTANT_SOURCE, 1, 0, c);
          xpy(*tmp, *B[c]);
        }

        delete tmp;
      }
      else
      {
        errorQuda("\nError in MG::buildFreeVectors: Unexpected Nspin = %d for coarse fermions", Nspin);
      }
    }

    // global orthonormalization of the generated null-space vectors
    if(param.mg_global.post_orthonormalize) {
      for(int i=0; i<(int)B.size(); i++) {
        double nrm2 = norm2(*B[i]);
        if (nrm2 > 1e-16) ax(1.0 /sqrt(nrm2), *B[i]);// i/<i,i>
        else errorQuda("\nCannot normalize %u vector\n", i);
      }
    }

    if (getVerbosity() >= QUDA_VERBOSE) printfQuda("Done building free vectors\n");
  }
  
  void MG::generateEigenVectors() {

<<<<<<< HEAD
//     if(param.mg_global.eig_param->arpack_check) {
=======
    if (param.mg_global.eig_param->arpack_check) {
>>>>>>> 4cb5c2e5

// #ifdef ARPACK_LIB

//       sprintf(prefix,"MG level %d (%s): ARPACK: ", param.level+1, param.location == QUDA_CUDA_FIELD_LOCATION ? "GPU" : "CPU" );
//       setOutputPrefix(prefix);
      
//       //A convenience.
//       int nKr = param.mg_global.eig_param->nKr;

//       //Clone the ColorSpinorParams from the coarse grid vectors. 
//       ColorSpinorParam cpuParam(*param.B[0]);
//       cpuParam.setPrecision(QUDA_DOUBLE_PRECISION); //force double prec for ARPACK
//       cpuParam.create = QUDA_ZERO_FIELD_CREATE;
//       cpuParam.location = QUDA_CPU_FIELD_LOCATION;
//       cpuParam.fieldOrder = QUDA_SPACE_SPIN_COLOR_FIELD_ORDER;
      
//       int local_vol = 1;
//       for(int i=0; i<4; i++) {
// 	local_vol *= cpuParam.x[i];
//       }
      
//       void *hostEvecs = static_cast<void*>(new std::complex<double>[nKr*12*local_vol]);
//       void *hostEvals = static_cast<void*>(new std::complex<double>[nKr]);
            
//       arpack_solve(hostEvecs, hostEvals, *(param.matSmooth->Expose()),
// 		   param.mg_global.eig_param, &cpuParam);

//       //Set CPU adress to the start of Evecs buffer
//       cpuParam.v = ((double*)hostEvecs);      
//       ColorSpinorField *cpuTemp = nullptr;
      
//       for (int i=0; i<param.Nvec; i++) {
// 	//Position the cpu pointer to the next Evec. Possible to change
// 	//address of the cpuColorSpinorField object?
// 	cpuParam.v = (double*)hostEvecs + i*2*12*local_vol;
// 	cpuTemp = ColorSpinorField::Create(cpuParam);
	
// 	//Copy Evec_i from host to device.
// 	*param.B[i] = *cpuTemp;
// 	delete cpuTemp;
//       }
      
//       //Clean up
//       delete static_cast<std::complex<double>* >(hostEvals);
//       delete static_cast<std::complex<double>* >(hostEvecs);
      
//       if (strcmp(param.mg_global.vec_outfile,"")!=0) { // only save if outfile is defined
// 	saveVectors(param.B);
//       }
// #else
//       errorQuda("Arpack interface not built.");
// #endif

//       sprintf(prefix,"MG level %d (%s): ", param.level+1, param.location == QUDA_CUDA_FIELD_LOCATION ? "GPU" : "CPU" );
//       setOutputPrefix(prefix);      
      
//     }
//     else {
//       //Use GPU eigensolver
// #endif
      
<<<<<<< HEAD
=======
    } else {
      //Use GPU eigensolver

>>>>>>> 4cb5c2e5
      sprintf(prefix,"MG level %d (%s): Eigensolver: ", param.level+1, param.location == QUDA_CUDA_FIELD_LOCATION ? "GPU" : "CPU" );
      setOutputPrefix(prefix);

      //Extract eigensolver params from the size of the null space.
      int nConv = param.B.size(); param.mg_global.eig_param[param.level]->nConv = nConv;
      int nEv   = param.B.size(); param.mg_global.eig_param[param.level]->nEv = nEv;
      int nKr   = nEv+nEv/2; param.mg_global.eig_param[param.level]->nKr = nKr;
      
      std::vector<Complex> evals(nEv, 0.0);
      
      std::vector<ColorSpinorField*> B_evecs;
      ColorSpinorParam csParam(*param.B[0]);
      csParam.gammaBasis = QUDA_UKQCD_GAMMA_BASIS;
      csParam.create = QUDA_ZERO_FIELD_CREATE;
      // this is the vector precision used by matResidual
      csParam.setPrecision(param.mg_global.invert_param->cuda_prec_sloppy, QUDA_INVALID_PRECISION, true);

      for (int i=0; i<nKr; i++) B_evecs.push_back(ColorSpinorField::Create(csParam));
      
      //Eigensolver function
      const Dirac &mat = *param.matResidual->Expose();
      irlmSolve(B_evecs, evals, mat, param.mg_global.eig_param[param.level]);
      
      if(param.level == param.Nlevel-1) {
	//This is the coarsest grid. We save the eigenvalues
	for(unsigned int i=0; i<param.B.size(); i++) {
	  param.evals[i] = evals[i];
	  //Check we got the right evals
	  printfQuda("eval[%d] (%e,%e) : (%e,%e)\n", i, param.evals[i].real(), param.evals[i].imag(), evals[i].real(), evals[i].imag());
	}
      }

#if 0
      sprintf(prefix,"");
      setOutputPrefix(prefix);            
      //Inspect 0th vector 
      B_evecs[0]->PrintVector(0);
      sprintf(prefix,"MG level %d (%s): Eigensolver: ", param.level+1, param.location == QUDA_CUDA_FIELD_LOCATION ? "GPU" : "CPU" );
      setOutputPrefix(prefix);
#endif
      
      //Copy evecs back to MG
      for (unsigned int i=0; i<param.B.size(); i++) {
	*param.B[i] = *B_evecs[i];
      }

      // only save if outfile is defined
      if (strcmp(param.mg_global.vec_outfile,"")!=0) {
	saveVectors(B_evecs);
      }

      //Local clean-up
      for (unsigned int i=0; i<B_evecs.size(); i++) {
	delete B_evecs[i];
      }

      sprintf(prefix,"MG level %d (%s): ", param.level+1, param.location == QUDA_CUDA_FIELD_LOCATION ? "GPU" : "CPU" );
      setOutputPrefix(prefix);      
  }

  void MG::deflateEigenvectors(std::vector<ColorSpinorField*> vec_defl, std::vector<ColorSpinorField*> vec,
			       std::vector<ColorSpinorField*> eig_vecs, std::vector<Complex> evals) {
    
    //number of evecs
    int Nvecs = eig_vecs.size();

    //Perform Sum_i V_i * (L_i)^{-1} * (V_i)^dag * x_coarse = r_coarse_DEFL
    //for all i computed eigenvectors and values.

    //1. Take block inner product: (V_i)^dag * xcoarse = A_i
    Complex *s = new Complex[Nvecs];     
    blas::cDotProduct(s, eig_vecs, vec);

    //2. Perform block caxpy: x_coarse_DEFL = Sum_i V_i * (L_i)^{-1} * A_i
    for(int i=0; i<Nvecs; i++) {
      s[i] /= evals[i].real();
    }
    blas::zero(*vec_defl[0]);
    blas::caxpy(s, eig_vecs, vec_defl);
    
    //Normalise the guess relative to the source
    double norma = sqrt(blas::norm2(*vec_defl[0]));
    double normb = sqrt(blas::norm2(*vec[0]));
    blas::ax(normb/norma, *vec_defl[0]);
    
  }

  void MG::deflateSVD(std::vector<ColorSpinorField*> vec_defl, std::vector<ColorSpinorField*> vec,
		      std::vector<ColorSpinorField*> svd_vecs, std::vector<Complex> svals) {
    
    //number of svecs
    int Svecs = svd_vecs.size()/2;

    //Perform Sum_i L_i * (S_i)^{-1} * (R_i)^dag * x_coarse = r_coarse_DEFL
    //for all i computed singular vectors and values.

    //1. Take block inner product: (R_i)^dag * xcoarse = A_i
    //   N.B. All right singular vectors are in even part of array
    //Pointer wrapper for Right SV
    std::vector<ColorSpinorField*> r_svd_ptr;    
    for(int i=0; i<Svecs; i++) r_svd_ptr.push_back(svd_vecs[2*i]);
        
    Complex *s = new Complex[Svecs];     
    blas::cDotProduct(s, r_svd_ptr, vec);
    
    //2. Perform block caxpy: x_coarse_DEFL = Sum_i L_i * (S_i)^{-1} * A_i
    std::vector<ColorSpinorField*> l_svd_ptr;    
    for(int i=0; i<Svecs; i++) {
      l_svd_ptr.push_back(svd_vecs[2*i+1]);
      s[i] /= svals[i].real();
    }
    blas::zero(*vec_defl[0]);
    blas::caxpy(s, l_svd_ptr, vec_defl);
    
    //Normalise the guess relative to the source
    double norma = sqrt(blas::norm2(*vec_defl[0]));
    double normb = sqrt(blas::norm2(*vec[0]));
    blas::ax(normb/norma, *vec_defl[0]);
    
  }
}<|MERGE_RESOLUTION|>--- conflicted
+++ resolved
@@ -1402,78 +1402,6 @@
   
   void MG::generateEigenVectors() {
 
-<<<<<<< HEAD
-//     if(param.mg_global.eig_param->arpack_check) {
-=======
-    if (param.mg_global.eig_param->arpack_check) {
->>>>>>> 4cb5c2e5
-
-// #ifdef ARPACK_LIB
-
-//       sprintf(prefix,"MG level %d (%s): ARPACK: ", param.level+1, param.location == QUDA_CUDA_FIELD_LOCATION ? "GPU" : "CPU" );
-//       setOutputPrefix(prefix);
-      
-//       //A convenience.
-//       int nKr = param.mg_global.eig_param->nKr;
-
-//       //Clone the ColorSpinorParams from the coarse grid vectors. 
-//       ColorSpinorParam cpuParam(*param.B[0]);
-//       cpuParam.setPrecision(QUDA_DOUBLE_PRECISION); //force double prec for ARPACK
-//       cpuParam.create = QUDA_ZERO_FIELD_CREATE;
-//       cpuParam.location = QUDA_CPU_FIELD_LOCATION;
-//       cpuParam.fieldOrder = QUDA_SPACE_SPIN_COLOR_FIELD_ORDER;
-      
-//       int local_vol = 1;
-//       for(int i=0; i<4; i++) {
-// 	local_vol *= cpuParam.x[i];
-//       }
-      
-//       void *hostEvecs = static_cast<void*>(new std::complex<double>[nKr*12*local_vol]);
-//       void *hostEvals = static_cast<void*>(new std::complex<double>[nKr]);
-            
-//       arpack_solve(hostEvecs, hostEvals, *(param.matSmooth->Expose()),
-// 		   param.mg_global.eig_param, &cpuParam);
-
-//       //Set CPU adress to the start of Evecs buffer
-//       cpuParam.v = ((double*)hostEvecs);      
-//       ColorSpinorField *cpuTemp = nullptr;
-      
-//       for (int i=0; i<param.Nvec; i++) {
-// 	//Position the cpu pointer to the next Evec. Possible to change
-// 	//address of the cpuColorSpinorField object?
-// 	cpuParam.v = (double*)hostEvecs + i*2*12*local_vol;
-// 	cpuTemp = ColorSpinorField::Create(cpuParam);
-	
-// 	//Copy Evec_i from host to device.
-// 	*param.B[i] = *cpuTemp;
-// 	delete cpuTemp;
-//       }
-      
-//       //Clean up
-//       delete static_cast<std::complex<double>* >(hostEvals);
-//       delete static_cast<std::complex<double>* >(hostEvecs);
-      
-//       if (strcmp(param.mg_global.vec_outfile,"")!=0) { // only save if outfile is defined
-// 	saveVectors(param.B);
-//       }
-// #else
-//       errorQuda("Arpack interface not built.");
-// #endif
-
-//       sprintf(prefix,"MG level %d (%s): ", param.level+1, param.location == QUDA_CUDA_FIELD_LOCATION ? "GPU" : "CPU" );
-//       setOutputPrefix(prefix);      
-      
-//     }
-//     else {
-//       //Use GPU eigensolver
-// #endif
-      
-<<<<<<< HEAD
-=======
-    } else {
-      //Use GPU eigensolver
-
->>>>>>> 4cb5c2e5
       sprintf(prefix,"MG level %d (%s): Eigensolver: ", param.level+1, param.location == QUDA_CUDA_FIELD_LOCATION ? "GPU" : "CPU" );
       setOutputPrefix(prefix);
 
