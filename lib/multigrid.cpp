#include <multigrid.h>
#include <qio_field.h>
#include <string.h>

namespace quda {  

  using namespace blas;

  static bool debug = false;

  MG::MG(MGParam &param, TimeProfile &profile_global) 
    : Solver(param, profile), param(param), transfer(0), presmoother(0), postsmoother(0),
      profile_global(profile_global),
      profile( "MG level " + std::to_string(param.level+1), false ),
      coarse(0), fine(param.fine), param_coarse(0), param_presmooth(0), param_postsmooth(0), r(0), r_coarse(0), x_coarse(0), 
      diracCoarseResidual(0), diracCoarseSmoother(0), matCoarseResidual(0), matCoarseSmoother(0) {

    // for reporting level 1 is the fine level but internally use level 0 for indexing
    sprintf(prefix,"MG level %d (%s): ", param.level+1, param.location == QUDA_CUDA_FIELD_LOCATION ? "GPU" : "CPU" );
    setOutputPrefix(prefix);

    printfQuda("Creating level %d of %d levels\n", param.level+1, param.Nlevel);

    if (param.level < param.Nlevel-1 ) { // null space generation only on level 1 currently
      if (param.mg_global.compute_null_vector == QUDA_COMPUTE_NULL_VECTOR_YES) {
	generateNullVectors(param.B);
      } else {
	loadVectors(param.B);
      }
    }

    if (param.level >= QUDA_MAX_MG_LEVEL)
      errorQuda("Level=%d is greater than limit of multigrid recursion depth", param.level+1);

    // create the smoother for this level
    printfQuda("smoother has operator %s\n", typeid(param.matSmooth).name());

    param_presmooth = new SolverParam(param);

    param_presmooth->inv_type = param.smoother;
    param_presmooth->inv_type_precondition = QUDA_INVALID_INVERTER;
    param_presmooth->is_preconditioner = false;
    param_presmooth->preserve_source = QUDA_PRESERVE_SOURCE_NO;
    param_presmooth->use_init_guess = QUDA_USE_INIT_GUESS_NO;
    param_presmooth->maxiter = param.nu_pre;
    param_presmooth->Nkrylov = 4;
    param_presmooth->tol = param.smoother_tol;
    param_presmooth->global_reduction = param.global_reduction;

    if (param.level==param.Nlevel-1) {
      param_presmooth->Nkrylov = 20;
<<<<<<< HEAD
      param_presmooth->maxiter = 500;
      param_presmooth->tol = 2e-1;
=======
      param_presmooth->maxiter = 1000;
>>>>>>> 4f32a88d
      param_presmooth->preserve_source = QUDA_PRESERVE_SOURCE_NO;
      param_presmooth->delta = 1e-8;
      param_presmooth->compute_true_res = false;
    }

    presmoother = Solver::create(*param_presmooth, param.matSmooth,
				 param.matSmooth, param.matSmooth, profile);

    if (param.level < param.Nlevel-1) { //Create the post smoother
      param_postsmooth = new SolverParam(*param_presmooth);
      param_postsmooth->use_init_guess = QUDA_USE_INIT_GUESS_YES;
      param_postsmooth->maxiter = param.nu_post;
      postsmoother = Solver::create(*param_postsmooth, param.matSmooth,
				    param.matSmooth, param.matSmooth, profile);
    }

    if (param.coarse_grid_solution_type == QUDA_MATPC_SOLUTION && param.smoother_solve_type != QUDA_DIRECT_PC_SOLVE)
      errorQuda("Cannot use preconditioned coarse grid solution without preconditioned smoother solve");

    // create residual vectors
    {
      ColorSpinorParam csParam(*(param.B[0]));
      csParam.create = QUDA_NULL_FIELD_CREATE;
      csParam.location = param.location;
      if (csParam.location==QUDA_CUDA_FIELD_LOCATION) {
	// all coarse GPU vectors use FLOAT2 ordering (also fine level for staggered field)
	csParam.fieldOrder = (csParam.precision == QUDA_DOUBLE_PRECISION || param.level > 0 || (param.level == 0 && param.B[0]->Nspin() == 1)) ?
	  QUDA_FLOAT2_FIELD_ORDER : QUDA_FLOAT4_FIELD_ORDER;
	csParam.setPrecision(csParam.precision);
	csParam.gammaBasis = param.level > 0 ? QUDA_DEGRAND_ROSSI_GAMMA_BASIS: QUDA_UKQCD_GAMMA_BASIS;
      }
      if(param.B[0]->Nspin() == 1)  csParam.gammaBasis = param.B[0]->GammaBasis();//We need this hack for staggered.
      r = ColorSpinorField::Create(csParam);

      // if we're using preconditioning then allocate storate for the preconditioned source vector
      if (param.smoother_solve_type == QUDA_DIRECT_PC_SOLVE) {
	csParam.x[0] /= 2;
	csParam.siteSubset = QUDA_PARITY_SITE_SUBSET;
	b_tilde = ColorSpinorField::Create(csParam);
      }
    }

    // if not on the coarsest level, construct it
    if (param.level < param.Nlevel-1) {
      QudaMatPCType matpc_type = param.mg_global.invert_param->matpc_type;
      QudaParity parity = (matpc_type == QUDA_MATPC_EVEN_EVEN || matpc_type == QUDA_MATPC_EVEN_EVEN_ASYMMETRIC) ? QUDA_EVEN_PARITY : QUDA_ODD_PARITY;

      // create transfer operator
      printfQuda("start creating transfer operator\n");
      transfer = new Transfer(param.B, param.Nvec, param.geoBlockSize, param.spinBlockSize, parity,
			      param.location == QUDA_CUDA_FIELD_LOCATION ? true : false, profile);
      for (int i=0; i<QUDA_MAX_MG_LEVEL; i++) param.mg_global.geo_block_size[param.level][i] = param.geoBlockSize[i];

      //transfer->setTransferGPU(false); // use this to force location of transfer
      printfQuda("end creating transfer operator\n");

      // create coarse residual vector
      r_coarse = param.B[0]->CreateCoarse(param.geoBlockSize, param.spinBlockSize, param.Nvec, param.mg_global.location[param.level+1]);
      // create coarse solution vector
      x_coarse = param.B[0]->CreateCoarse(param.geoBlockSize, param.spinBlockSize, param.Nvec, param.mg_global.location[param.level+1]);

      // check if we are coarsening the preconditioned system then
      bool preconditioned_coarsen = (param.coarse_grid_solution_type == QUDA_MATPC_SOLUTION && param.smoother_solve_type == QUDA_DIRECT_PC_SOLVE);

      // create coarse grid operator
      DiracParam diracParam;
      diracParam.transfer = transfer;
      diracParam.dirac = preconditioned_coarsen ? const_cast<Dirac*>(param.matSmooth.Expose()) : const_cast<Dirac*>(param.matResidual.Expose());
      if (param.B[0]->Nspin() != 1)
      {
        diracParam.kappa = param.matResidual.Expose()->Kappa();
        printfQuda("Kappa = %e\n", diracParam.kappa);
      }else {
        printfQuda("Mass = %e\n", diracParam.mass);
      }
      diracParam.dagger = QUDA_DAG_NO;
      diracParam.matpcType = matpc_type;
      // use even-odd preconditioning for the coarse grid solver
      diracCoarseResidual = new DiracCoarse(diracParam);
      matCoarseResidual = new DiracM(*diracCoarseResidual);

      // create smoothing operators
      diracParam.dirac = const_cast<Dirac*>(param.matSmooth.Expose());
      diracCoarseSmoother = (param.mg_global.smoother_solve_type[param.level+1] == QUDA_DIRECT_PC_SOLVE) ?
	new DiracCoarsePC(static_cast<DiracCoarse&>(*diracCoarseResidual), diracParam) :
	new DiracCoarse(static_cast<DiracCoarse&>(*diracCoarseResidual), diracParam);
      matCoarseSmoother = new DiracM(*diracCoarseSmoother);


      // coarse null space vectors (dummy for now)
      printfQuda("Creating coarse null-space vectors\n");
      B_coarse = new std::vector<ColorSpinorField*>();
      B_coarse->resize(param.Nvec);

      for (int i=0; i<param.Nvec; i++) {
	(*B_coarse)[i] = param.B[0]->CreateCoarse(param.geoBlockSize, param.spinBlockSize, param.Nvec);
	zero(*(*B_coarse)[i]);
	transfer->R(*(*B_coarse)[i], *(param.B[i]));
#if 0
	if (param.level != 99) {
	  ColorSpinorParam csParam2(*(*B_coarse)[i]);
	  csParam2.create = QUDA_ZERO_FIELD_CREATE;
	  ColorSpinorField *tmp = ColorSpinorField::Create(csParam2);
	  for (int s=i; s<(*B_coarse)[i]->Nspin(); s+=2) {
	    for (int c=0; c<(*B_coarse)[i]->Ncolor(); c++) {
	      tmp->Source(QUDA_CONSTANT_SOURCE, 1, s, c);
	      //tmp->Source(QUDA_SINUSOIDAL_SOURCE, 3, 2);                                                                                       
	      //xpy(*tmp,*(*B_coarse)[i]);
	    }
	  }
	  delete tmp;
          (*B_coarse)[i]->Source(QUDA_RANDOM_SOURCE);                                                                                      
          printfQuda("B_coarse[%d]\n", i);
	}
#endif

      }

      // create the next multigrid level
      printfQuda("Creating next multigrid level\n");
      param_coarse = new MGParam(param, *B_coarse, *matCoarseResidual, *matCoarseSmoother, param.level+1);
      param_coarse->fine = this;
      param_coarse->delta = 1e-20;

      coarse = new MG(*param_coarse, profile_global);
      setOutputPrefix(prefix); // restore since we just popped back from coarse grid
    }

    printfQuda("setup completed\n");

    // now we can run through the verification if requested
    if (param.level == 0 && param.mg_global.run_verify) verify();

    // print out profiling information for the adaptive setup
    if (getVerbosity() >= QUDA_VERBOSE) profile.Print();
    // Reset the profile for accurate solver timing
    profile.TPRESET();

    setOutputPrefix("");
  }

  MG::~MG() {
    if (param.level < param.Nlevel-1) {
      if (B_coarse) {
	for (int i=0; i<param.Nvec; i++) if ((*B_coarse)[i]) delete (*B_coarse)[i];
	delete B_coarse;
      }
      if (coarse) delete coarse;
      if (transfer) delete transfer;
      if (matCoarseSmoother) delete matCoarseSmoother;
      if (diracCoarseSmoother) delete diracCoarseSmoother;
      if (matCoarseResidual) delete matCoarseResidual;
      if (diracCoarseResidual) delete diracCoarseResidual;
      if (postsmoother) delete postsmoother;
    }
    if (presmoother) delete presmoother;

    if (b_tilde && param.smoother_solve_type == QUDA_DIRECT_PC_SOLVE) delete b_tilde;
    if (r) delete r;
    if (r_coarse) delete r_coarse;
    if (x_coarse) delete x_coarse;

    if (param_coarse) delete param_coarse;
    if (param_presmooth) delete param_presmooth;
    if (param_postsmooth) delete param_postsmooth;

    if (getVerbosity() >= QUDA_VERBOSE) profile.Print();
  }

  double MG::flops() const {
    double flops = 0;
    if (param.level < param.Nlevel-1) flops += coarse->flops();

    if (param_presmooth) {
      flops += param_presmooth->gflops * 1e9;
      param_presmooth->gflops = 0;
    }

    if (param_postsmooth) {
      flops += param_postsmooth->gflops * 1e9;
      param_postsmooth->gflops = 0;
    }

    if (transfer) {
      flops += transfer->flops();
    }

    return flops;
  }

  /**
     Verification that the constructed multigrid operator is valid
   */
  void MG::verify() {
    setOutputPrefix(prefix);

    // temporary fields used for verification
    ColorSpinorParam csParam(*r);
    csParam.create = QUDA_NULL_FIELD_CREATE;

    if(param.B[0]->Nspin() == 1)  csParam.gammaBasis = param.B[0]->GammaBasis();

    ColorSpinorField *tmp1 = ColorSpinorField::Create(csParam);
    ColorSpinorField *tmp2 = ColorSpinorField::Create(csParam);
    double deviation;
    double tol = std::pow(10.0, 4-2*csParam.precision);

    printfQuda("\n");
    printfQuda("Checking 0 = (1 - P P^\\dagger) v_k for %d vectors\n", param.Nvec);

    for (int i=0; i<param.Nvec; i++) {
      // as well as copying to the correct location this also changes basis if necessary
      *tmp1 = *param.B[i]; 

      transfer->R(*r_coarse, *tmp1);
      transfer->P(*tmp2, *r_coarse);

      printfQuda("Vector %d: norms v_k = %e P^\\dagger v_k = %e P P^\\dagger v_k = %e\n",
		 i, norm2(*tmp1), norm2(*r_coarse), norm2(*tmp2));

      deviation = sqrt( xmyNorm(*tmp1, *tmp2) / norm2(*tmp1) );
      printfQuda("L2 relative deviation = %e\n", deviation);
      if (deviation > tol) errorQuda("failed");
    }
#if 1
    printfQuda("Checking 1 > || (1 - P (P^\\dagger D P) P^\\dagger D v_k || / || v_k || for %d vectors\n", 
	       param.Nvec);

    for (int i=0; i<param.Nvec; i++) {
      *tmp1 = *param.B[i];
      param.matResidual(*tmp2,*tmp1);
      transfer->R(*r_coarse, *tmp2);
      (*coarse)(*x_coarse, *r_coarse); // this needs to be an exact solve to pass
      setOutputPrefix(prefix); // restore output prefix
      transfer->P(*tmp2, *x_coarse);
      printfQuda("Vector %d: norms %e %e ", i, norm2(*param.B[i]), norm2(*tmp2));
      printfQuda("relative residual = %e\n", sqrt(xmyNorm(*tmp1, *tmp2) / norm2(*param.B[i])) );
    }
#endif

    printfQuda("\n");
    printfQuda("Checking 0 = (1 - P^\\dagger P) eta_c\n");
    x_coarse->Source(QUDA_RANDOM_SOURCE);
    transfer->P(*tmp2, *x_coarse);
    transfer->R(*r_coarse, *tmp2);
    printfQuda("Vector norms %e %e (fine tmp %e) ", norm2(*x_coarse), norm2(*r_coarse), norm2(*tmp2));

    deviation = sqrt( xmyNorm(*x_coarse, *r_coarse) / norm2(*x_coarse) );
    printfQuda("L2 relative deviation = %e\n", deviation);
    if (deviation > tol ) errorQuda("failed");

    printfQuda("\n");
    printfQuda("Comparing native coarse operator to emulated operator\n");
    ColorSpinorField *tmp_coarse = param.B[0]->CreateCoarse(param.geoBlockSize, param.spinBlockSize, param.Nvec, param.mg_global.location[param.level+1]);
    zero(*tmp_coarse);
    zero(*r_coarse);

    tmp_coarse->Source(QUDA_RANDOM_SOURCE);
    transfer->P(*tmp1, *tmp_coarse);

    if (param.coarse_grid_solution_type == QUDA_MATPC_SOLUTION && param.smoother_solve_type == QUDA_DIRECT_PC_SOLVE) {
      const Dirac &dirac = *(param.matSmooth.Expose());
      double kappa = param.matResidual.Expose()->Kappa();
      if (param.level==0) {
	dirac.DslashXpay(tmp2->Even(), tmp1->Odd(), QUDA_EVEN_PARITY, tmp1->Even(), -kappa);
	dirac.DslashXpay(tmp2->Odd(), tmp1->Even(), QUDA_ODD_PARITY, tmp1->Odd(), -kappa);
      } else { // this is a hack since the coarse Dslash doesn't proerly use the same xpay conventions yet
	dirac.DslashXpay(tmp2->Even(), tmp1->Odd(), QUDA_EVEN_PARITY, tmp1->Even(), 1.0);
	dirac.DslashXpay(tmp2->Odd(), tmp1->Even(), QUDA_ODD_PARITY, tmp1->Odd(), 1.0);
      }
    } else {
      param.matResidual(*tmp2,*tmp1);
    }

    transfer->R(*x_coarse, *tmp2);
    param_coarse->matResidual(*r_coarse, *tmp_coarse);

#if 0 // enable to print out emulated and actual coarse-grid operator vectors for debugging
    {
      printfQuda("emulated\n");
      ColorSpinorParam param(*x_coarse);
      param.location = QUDA_CPU_FIELD_LOCATION;
      param.create = QUDA_NULL_FIELD_CREATE;
      param.fieldOrder = QUDA_SPACE_SPIN_COLOR_FIELD_ORDER;

      cpuColorSpinorField *v1 = static_cast<cpuColorSpinorField*>(ColorSpinorField::Create(param));
      *v1 = *x_coarse;
      for (int x=0; x<x_coarse->Volume(); x++) v1->PrintVector(x);

      printfQuda("actual\n");
      cpuColorSpinorField *v2 = static_cast<cpuColorSpinorField*>(ColorSpinorField::Create(param));
      *v2 = *r_coarse;
      for (int x=0; x<r_coarse->Volume(); x++) v2->PrintVector(x);

      delete v1;
      delete v2;
    }
#endif

    printfQuda("Vector norms Emulated=%e Native=%e ", norm2(*x_coarse), norm2(*r_coarse));
    deviation = sqrt( xmyNorm(*x_coarse, *r_coarse) / norm2(*x_coarse) );
    printfQuda("L2 relative deviation = %e\n\n", deviation);
    if (deviation > tol) errorQuda("failed");
    
    delete tmp1;
    delete tmp2;
    delete tmp_coarse;

    if (param.level < param.Nlevel-2) coarse->verify();
  }

  void MG::operator()(ColorSpinorField &x, ColorSpinorField &b) {
    setOutputPrefix(prefix);

    // if input vector is single parity then we must be solving the
    // preconditioned system in general this can only happen on the
    // top level
    QudaSolutionType outer_solution_type = b.SiteSubset() == QUDA_FULL_SITE_SUBSET ? QUDA_MAT_SOLUTION : QUDA_MATPC_SOLUTION;
    QudaSolutionType inner_solution_type = param.coarse_grid_solution_type;

    if (debug) printfQuda("outer_solve_type = %d, inner_solver_type = %d\n", outer_solution_type, inner_solution_type);

    if ( outer_solution_type == QUDA_MATPC_SOLUTION && inner_solution_type == QUDA_MAT_SOLUTION)
      errorQuda("Unsupported solution type combination");

    if ( inner_solution_type == QUDA_MATPC_SOLUTION && param.smoother_solve_type != QUDA_DIRECT_PC_SOLVE)
      errorQuda("For this coarse grid solution type, a preconditioned smoother is required");

    if ( debug ) printfQuda("entering V-cycle with x2=%e, r2=%e\n", norm2(x), norm2(b));

    if (param.level < param.Nlevel-1) {
      //transfer->setTransferGPU(false); // use this to force location of transfer (need to check if still works for multi-level)
      
      // do the pre smoothing
      if ( debug ) printfQuda("pre-smoothing b2=%e\n", norm2(b));

      ColorSpinorField *out=nullptr, *in=nullptr;

      ColorSpinorField &residual = outer_solution_type == QUDA_MAT_SOLUTION ? *r : r->Even();

      // FIXME only need to make a copy if not preconditioning
      residual = b; // copy source vector since we will overwrite source with iterated residual

      const Dirac &dirac = *(param.matSmooth.Expose());
      dirac.prepare(in, out, x, residual, outer_solution_type);

      // b_tilde holds either a copy of preconditioned source or a pointer to original source
      if (param.smoother_solve_type == QUDA_DIRECT_PC_SOLVE) *b_tilde = *in;
      else b_tilde = &b;

      (*presmoother)(*out, *in);

      ColorSpinorField &solution = inner_solution_type == outer_solution_type ? x : x.Even();
      dirac.reconstruct(solution, b, inner_solution_type);

      // if using preconditioned smoother then need to reconstruct full residual
      // FIXME extend this check for precision, Schwarz, etc.
      bool use_solver_residual =
	( ((param.smoother_solve_type == QUDA_DIRECT_PC_SOLVE || param.smoother_solve_type == QUDA_NORMOP_PC_SOLVE) && inner_solution_type == QUDA_MATPC_SOLUTION) ||
	  (param.smoother_solve_type == QUDA_DIRECT_SOLVE && inner_solution_type == QUDA_MAT_SOLUTION) )
	? true : false;

      // FIXME this is currently borked if inner solver is preconditioned
      double r2 = 0.0;
      if (use_solver_residual) {
	if (debug) r2 = norm2(*r);
      } else {
	param.matResidual(*r, x);
	if (debug) r2 = xmyNorm(b, *r);
	else axpby(1.0, b, -1.0, *r);
      }

      // restrict to the coarse grid
      transfer->R(*r_coarse, residual);
      if ( debug ) printfQuda("after pre-smoothing x2 = %e, r2 = %e, r_coarse2 = %e\n", norm2(x), r2, norm2(*r_coarse));

      // recurse to the next lower level
      (*coarse)(*x_coarse, *r_coarse);

      setOutputPrefix(prefix); // restore prefix after return from coarse grid

      if ( debug ) printfQuda("after coarse solve x_coarse2 = %e r_coarse2 = %e\n", norm2(*x_coarse), norm2(*r_coarse));

      // prolongate back to this grid
      ColorSpinorField &x_coarse_2_fine = inner_solution_type == QUDA_MAT_SOLUTION ? *r : r->Even(); // define according to inner solution type
      transfer->P(x_coarse_2_fine, *x_coarse); // repurpose residual storage

      xpy(x_coarse_2_fine, solution); // sum to solution FIXME - sum should be done inside the transfer operator
      if ( debug ) {
	printfQuda("Prolongated coarse solution y2 = %e\n", norm2(*r));
	printfQuda("after coarse-grid correction x2 = %e, r2 = %e\n", 
		   norm2(x), norm2(*r));
      }

      // do the post smoothing
      //residual = outer_solution_type == QUDA_MAT_SOLUTION ? *r : r->Even(); // refine for outer solution type
      if (param.smoother_solve_type == QUDA_DIRECT_PC_SOLVE) {
	in = b_tilde;
      } else { // this incurs unecessary copying
	*r = b;
	in = r;
      }

      //dirac.prepare(in, out, solution, residual, inner_solution_type);
      // we should keep a copy of the prepared right hand side as we've already destroyed it
      (*postsmoother)(*out, *in); // for inner solve preconditioned, in the should be the original prepared rhs

      dirac.reconstruct(x, b, outer_solution_type);

    } else { // do the coarse grid solve
      const Dirac &dirac = *(param.matSmooth.Expose());
      ColorSpinorField *out=nullptr, *in=nullptr;

      dirac.prepare(in, out, x, b, outer_solution_type);
      (*presmoother)(*out, *in);
      dirac.reconstruct(x, b, outer_solution_type);
    }

    if ( debug ) {
      param.matResidual(*r, x);
      double r2 = xmyNorm(b, *r);
      printfQuda("leaving V-cycle with x2=%e, r2=%e\n", norm2(x), r2);
    }

    setOutputPrefix("");
  }

  //supports seperate reading or single file read
  void MG::loadVectors(std::vector<ColorSpinorField*> &B) {
    profile_global.TPSTOP(QUDA_PROFILE_INIT);
    profile_global.TPSTART(QUDA_PROFILE_IO);
    const char *vec_infile = param.mg_global.vec_infile;

    const int Nvec = B.size();
    printfQuda("Start loading %d vectors from %s\n", Nvec, vec_infile);

    void **V = new void*[Nvec];
    for (int i=0; i<Nvec; i++) { 
      V[i] = B[i]->V();
      if (V[i] == NULL) {
	printfQuda("Could not allocate V[%d]\n", i);
      }
    }
    
    if (strcmp(vec_infile,"")!=0) {
#if 1
      read_spinor_field(vec_infile, &V[0], B[0]->Precision(), B[0]->X(), 
			B[0]->Ncolor(), B[0]->Nspin(), Nvec, 0,  (char**)0);
#else 
      for (int i=0; i<Nvec; i++) {
	char filename[256];
	sprintf(filename, "%s.%d", vec_infile, i);
	printfQuda("Reading vector %d from file %s\n", i, filename);
	read_spinor_field(filename, &V[i], B[i]->Precision(), B[i]->X(), 
			  B[i]->Ncolor(), B[i]->Nspin(), 1, 0,  (char**)0);
      }
#endif
    } else {
      printfQuda("Using %d constant nullvectors\n", Nvec);
      //errorQuda("No nullspace file defined");

      for (int i = 0; i < (Nvec < 2 ? Nvec : 2); i++) {
	zero(*B[i]);
#if 1
	ColorSpinorParam csParam(*B[i]);
	csParam.create = QUDA_ZERO_FIELD_CREATE;
	ColorSpinorField *tmp = ColorSpinorField::Create(csParam);
	for (int s=i; s<4; s+=2) {
	  for (int c=0; c<B[i]->Ncolor(); c++) {
            tmp->Source(QUDA_CONSTANT_SOURCE, 1, s, c);
	    //tmp->Source(QUDA_SINUSOIDAL_SOURCE, 3, s, 2); // sin in dim 3, mode s, offset = 2
	    xpy(*tmp,*B[i]);
	  }
	}
	delete tmp;
#else
	printfQuda("Using random source for nullvector = %d\n",i);
	B[i]->Source(QUDA_RANDOM_SOURCE);
#endif
	//printfQuda("B[%d]\n",i);
	//for (int x=0; x<B[i]->Volume(); x++) static_cast<cpuColorSpinorField*>(B[i])->PrintVector(x);
      }

      for (int i=2; i<Nvec; i++) B[i] -> Source(QUDA_RANDOM_SOURCE);
    }

    printfQuda("Done loading vectors\n");
    profile_global.TPSTOP(QUDA_PROFILE_IO);
    profile_global.TPSTART(QUDA_PROFILE_INIT);
  }

  void MG::saveVectors(std::vector<ColorSpinorField*> &B) {
    profile_global.TPSTOP(QUDA_PROFILE_INIT);
    profile_global.TPSTART(QUDA_PROFILE_IO);
    const char *vec_outfile = param.mg_global.vec_outfile;

    if (strcmp(vec_outfile,"")!=0) {
      const int Nvec = B.size();
      printfQuda("Start saving %d vectors from %s\n", Nvec, vec_outfile);

      void **V = static_cast<void**>(safe_malloc(Nvec*sizeof(void*)));
      for (int i=0; i<Nvec; i++) {
	V[i] = B[i]->V();
	if (V[i] == NULL) {
	  printfQuda("Could not allocate V[%d]\n", i);
	}
      }

#if 1
      write_spinor_field(vec_outfile, &V[0], B[0]->Precision(), B[0]->X(),
			 B[0]->Ncolor(), B[0]->Nspin(), Nvec, 0,  (char**)0);
#else
      for (int i=0; i<Nvec; i++) {
	char filename[256];
	sprintf(filename, "%s.%d", vec_outfile, i);
	printf("Saving vector %d to file %s\n", i, filename);
	write_spinor_field(filename, &V[i], B[i]->Precision(), B[i]->X(),
			   B[i]->Ncolor(), B[i]->Nspin(), 1, 0,  (char**)0);
      }
#endif

      host_free(V);
      printfQuda("Done saving vectors\n");
    }

    profile_global.TPSTOP(QUDA_PROFILE_IO);
    profile_global.TPSTART(QUDA_PROFILE_INIT);
  }

  void MG::generateNullVectors(std::vector<ColorSpinorField*> B) {
    printfQuda("\nGenerate null vectors\n");
    //Create spinor field parameters:
    const Dirac &dirac = *(param.matSmooth.Expose());

    SolverParam solverParam(param);

    // set null-space generation options - need to expose these
    solverParam.maxiter = 500;
    solverParam.tol = 5e-4;
    solverParam.use_init_guess = QUDA_USE_INIT_GUESS_YES;
    solverParam.delta = 1e-7;
    solverParam.inv_type = (param.level == 0 && param.matSmooth.isStaggered() && param.smoother_solve_type == QUDA_NORMOP_PC_SOLVE) ? QUDA_CG_INVERTER : QUDA_BICGSTAB_INVERTER;
    // end setting null-space generation options

    solverParam.residual_type = static_cast<QudaResidualType>(QUDA_L2_RELATIVE_RESIDUAL);
    solverParam.compute_null_vector = QUDA_COMPUTE_NULL_VECTOR_YES;

    ColorSpinorParam csParam(*B[0]);

    // to force setting the field to be native first set to double-precision native order
    // then use the setPrecision method to set to native order
    csParam.fieldOrder = QUDA_FLOAT2_FIELD_ORDER;
    csParam.precision = QUDA_DOUBLE_PRECISION;
    csParam.setPrecision(B[0]->Precision());

    csParam.location = QUDA_CUDA_FIELD_LOCATION; // hard code to GPU location for null-space generation for now

     if(param.B[0]->Nspin() == 1)  csParam.gammaBasis = param.B[0]->GammaBasis();//hack for staggered
     else csParam.gammaBasis = QUDA_UKQCD_GAMMA_BASIS;

    // Generate sources and launch solver for each source:
    for(std::vector<ColorSpinorField*>::iterator nullvec = B.begin() ; nullvec != B.end(); ++nullvec) {
	cpuColorSpinorField *curr_nullvec = static_cast<cpuColorSpinorField*> (*nullvec);
	curr_nullvec->Source(QUDA_RANDOM_SOURCE);//random initial guess

	csParam.create = QUDA_ZERO_FIELD_CREATE;
	ColorSpinorField *b = static_cast<ColorSpinorField*>(new cudaColorSpinorField(csParam));
	//copy fields:
	csParam.create = QUDA_COPY_FIELD_CREATE;
	ColorSpinorField *x = static_cast<ColorSpinorField*>(new cudaColorSpinorField(*curr_nullvec, csParam));

	if (getVerbosity() >= QUDA_VERBOSE) printfQuda("Initial guess = %g\n", norm2(*x));
#if 1 //for debug only!
	Solver *solve = Solver::create(solverParam, param.matSmooth, param.matSmooth, param.matSmooth, profile);
	ColorSpinorField *out=nullptr, *in=nullptr;

        dirac.prepare(in, out, *x, *b, QUDA_MAT_SOLUTION);
        (*solve)(*out, *in);
        dirac.reconstruct(*x, *b, QUDA_MAT_SOLUTION);

	delete solve;
#endif
	if (getVerbosity() >= QUDA_VERBOSE) printfQuda("Solution norm squared = %g\n", norm2(*x));

	*curr_nullvec = *x;

        if (getVerbosity() >= QUDA_VERBOSE)
        {
        //
          csParam.create = QUDA_ZERO_FIELD_CREATE;

  	  ColorSpinorField *t = static_cast<ColorSpinorField*>(new cudaColorSpinorField(csParam));
          double nrm_1 = blas::norm2(*x);
          printfQuda("Solution = %g\n", nrm_1);

          //check null vector quality:
          param.matResidual(*b, *x, *t);
          double nrm_2 = blas::norm2(*b);
          printfQuda("Null vector check = %g\n", nrm_2 / nrm_1);

          delete t;
        }

	// global orthoonormalization of the generated null-space vectors
	for (std::vector<ColorSpinorField*>::iterator prevvec = B.begin(); prevvec != nullvec; ++prevvec)//row id
	  {
	    cpuColorSpinorField *prev_nullvec = static_cast<cpuColorSpinorField*> (*prevvec);

	    Complex alpha = cDotProduct(*prev_nullvec, *curr_nullvec);//<j,i>
	    caxpy(-alpha, *prev_nullvec, *curr_nullvec); //i-<j,i>j
	  }

	double nrm2 = norm2(*curr_nullvec);
	if (nrm2 > 1e-16) ax(1.0 /sqrt(nrm2), *curr_nullvec);
	else errorQuda("\nCannot orthogonalize %ld vector\n", nullvec-B.begin());

	delete b;
	delete x;
      }//stop for-loop:

    saveVectors(B);

    return;
  }

}<|MERGE_RESOLUTION|>--- conflicted
+++ resolved
@@ -49,12 +49,7 @@
 
     if (param.level==param.Nlevel-1) {
       param_presmooth->Nkrylov = 20;
-<<<<<<< HEAD
-      param_presmooth->maxiter = 500;
-      param_presmooth->tol = 2e-1;
-=======
       param_presmooth->maxiter = 1000;
->>>>>>> 4f32a88d
       param_presmooth->preserve_source = QUDA_PRESERVE_SOURCE_NO;
       param_presmooth->delta = 1e-8;
       param_presmooth->compute_true_res = false;
