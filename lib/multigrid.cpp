#include <multigrid.h>
#include <qio_field.h>
#include <string.h>

#include <eigensolve_quda.h>

namespace quda
{

  using namespace blas;

  static bool debug = false;

  MG::MG(MGParam &param, TimeProfile &profile_global) :
    Solver(param, profile),
    param(param),
    transfer(0),
    resetTransfer(false),
    presmoother(nullptr),
    postsmoother(nullptr),
    profile_global(profile_global),
    profile("MG level " + std::to_string(param.level), false),
    coarse(nullptr),
    coarse_solver(nullptr),
    param_coarse(nullptr),
    param_presmooth(nullptr),
    param_postsmooth(nullptr),
    param_coarse_solver(nullptr),
    r(nullptr),
    r_coarse(nullptr),
    x_coarse(nullptr),
    tmp_coarse(nullptr),
    tmp2_coarse(nullptr),
    diracResidual(param.matResidual->Expose()),
    diracSmoother(param.matSmooth->Expose()),
    diracSmootherSloppy(param.matSmoothSloppy->Expose()),
    diracCoarseResidual(nullptr),
    diracCoarseSmoother(nullptr),
    diracCoarseSmootherSloppy(nullptr),
    matCoarseResidual(nullptr),
    matCoarseSmoother(nullptr),
    matCoarseSmootherSloppy(nullptr),
    rng(nullptr)
  {
    sprintf(prefix, "MG level %d (%s): ", param.level, param.location == QUDA_CUDA_FIELD_LOCATION ? "GPU" : "CPU");
    pushLevel(param.level);

    if (param.level >= QUDA_MAX_MG_LEVEL)
      errorQuda("Level=%d is greater than limit of multigrid recursion depth", param.level);

    if (param.coarse_grid_solution_type == QUDA_MATPC_SOLUTION && param.smoother_solve_type != QUDA_DIRECT_PC_SOLVE)
      errorQuda("Cannot use preconditioned coarse grid solution without preconditioned smoother solve");

    // allocating vectors
    {
      // create residual vectors
      ColorSpinorParam csParam(*(param.B[0]));
      csParam.create = QUDA_NULL_FIELD_CREATE;
      csParam.location = param.location;
      csParam.setPrecision(param.mg_global.invert_param->cuda_prec_sloppy, QUDA_INVALID_PRECISION,
                           csParam.location == QUDA_CUDA_FIELD_LOCATION ? true : false);
      if (csParam.location==QUDA_CUDA_FIELD_LOCATION) {
        csParam.gammaBasis = param.level > 0 ? QUDA_DEGRAND_ROSSI_GAMMA_BASIS: QUDA_UKQCD_GAMMA_BASIS;
      }
      if (param.B[0]->Nspin() == 1) csParam.gammaBasis = param.B[0]->GammaBasis(); // hack for staggered to avoid unnecessary basis checks
      r = ColorSpinorField::Create(csParam);

      // if we're using preconditioning then allocate storage for the preconditioned source vector
      if (param.smoother_solve_type == QUDA_DIRECT_PC_SOLVE) {
      	csParam.x[0] /= 2;
      	csParam.siteSubset = QUDA_PARITY_SITE_SUBSET;
      	b_tilde = ColorSpinorField::Create(csParam);
      }
    }

    rng = new RNG(*param.B[0], 1234);
    rng->Init();

<<<<<<< HEAD
    if (param.level != 0 || !param.is_staggered) {
      if (param.level < param.Nlevel - 1) {
        if (param.mg_global.compute_null_vector == QUDA_COMPUTE_NULL_VECTOR_YES) {
          if (param.mg_global.generate_all_levels == QUDA_BOOLEAN_YES || param.level == 0) {

            // Initializing to random vectors
            for (int i = 0; i < (int)param.B.size(); i++) {
              spinorNoise(*r, *rng, QUDA_NOISE_UNIFORM);
              *param.B[i] = *r;
            }
=======
    if (param.level < param.Nlevel-1) {
      if (param.mg_global.compute_null_vector == QUDA_COMPUTE_NULL_VECTOR_YES) {
        if (param.mg_global.generate_all_levels == QUDA_BOOLEAN_TRUE || param.level == 0) {

          // Initializing to random vectors
          for(int i=0; i<(int)param.B.size(); i++) {
            spinorNoise(*r, *rng, QUDA_NOISE_UNIFORM);
            *param.B[i] = *r;
            param.evals.push_back(0.0);
>>>>>>> c71386da
          }
          if (param.mg_global.num_setup_iter[param.level] > 0) {
            if (strcmp(param.mg_global.vec_infile[param.level], "")
                != 0) { // only load if infile is defined and not computing
              loadVectors(param.B);
            } else if (param.mg_global.use_eig_solver[param.level]) {
              generateEigenVectors(); // Run the eigensolver
            } else {
              generateNullVectors(param.B);
            }
          }
        } else if (strcmp(param.mg_global.vec_infile[param.level], "")
                   != 0) { // only load if infile is defined and not computing
          if (param.mg_global.num_setup_iter[param.level] > 0) generateNullVectors(param.B);
        } else if (param.mg_global.vec_load[param.level] == QUDA_BOOLEAN_YES) { // only conditional load of null vectors
          loadVectors(param.B);
        } else { // generate free field vectors
          buildFreeVectors(param.B);
        }
<<<<<<< HEAD
=======
      } else if (strcmp(param.mg_global.vec_infile[param.level], "")
                 != 0) { // only load if infile is defined and not computing
        if ( param.mg_global.num_setup_iter[param.level] > 0 ) generateNullVectors(param.B);
      } else if (param.mg_global.vec_load[param.level] == QUDA_BOOLEAN_TRUE) { // only conditional load of null vectors

        loadVectors(param.B);
      } else { // generate free field vectors
        buildFreeVectors(param.B);
>>>>>>> c71386da
      }
    }

    // in case of iterative setup with MG the coarse level may be already built
    if (!transfer) reset();

    popLevel(param.level);
  }

  void MG::reset(bool refresh) {
    pushLevel(param.level);

    if (getVerbosity() >= QUDA_VERBOSE) printfQuda("%s level %d\n", transfer ? "Resetting" : "Creating", param.level);

    destroySmoother();
    destroyCoarseSolver();

    // reset the Dirac operator pointers since these may have changed
    diracResidual = param.matResidual->Expose();
    diracSmoother = param.matSmooth->Expose();
    diracSmootherSloppy = param.matSmoothSloppy->Expose();

    // Check if we're on the top level of a staggered MG build.
    if (param.level != 0 || !param.is_staggered) {
      // Refresh the null-space vectors if we need to
      if (refresh && param.level < param.Nlevel - 1) {
        if (param.mg_global.setup_maxiter_refresh[param.level]) generateNullVectors(param.B, refresh);
      }
    }

    // if not on the coarsest level, update next
    if (param.level < param.Nlevel-1) {

      if (transfer) {
        // restoring FULL parity in Transfer changed at the end of this procedure
        transfer->setSiteSubset(QUDA_FULL_SITE_SUBSET, QUDA_INVALID_PARITY);
        if (resetTransfer || refresh) {
          transfer->reset();
          resetTransfer = false;
        }
      } else {
        // create transfer operator
        if (getVerbosity() >= QUDA_VERBOSE) printfQuda("Creating transfer operator\n");
        transfer = new Transfer(param.B, param.Nvec, param.NblockOrtho, param.geoBlockSize, param.spinBlockSize,
                                param.mg_global.precision_null[param.level], profile);
        for (int i=0; i<QUDA_MAX_MG_LEVEL; i++) param.mg_global.geo_block_size[param.level][i] = param.geoBlockSize[i];

        // create coarse temporary vector
        tmp_coarse = param.B[0]->CreateCoarse(param.geoBlockSize, param.spinBlockSize, param.Nvec, r->Precision(), param.mg_global.location[param.level+1]);

        // create coarse temporary vector
        tmp2_coarse = param.B[0]->CreateCoarse(param.geoBlockSize, param.spinBlockSize, param.Nvec, r->Precision(),
                                               param.mg_global.location[param.level + 1]);

        // create coarse residual vector
        r_coarse = param.B[0]->CreateCoarse(param.geoBlockSize, param.spinBlockSize, param.Nvec, r->Precision(), param.mg_global.location[param.level+1]);

        // create coarse solution vector
        x_coarse = param.B[0]->CreateCoarse(param.geoBlockSize, param.spinBlockSize, param.Nvec, r->Precision(), param.mg_global.location[param.level+1]);

        B_coarse = new std::vector<ColorSpinorField*>();
        int nVec_coarse = std::max(param.Nvec, param.mg_global.n_vec[param.level + 1]);
        B_coarse->resize(nVec_coarse);

        // only have single precision B vectors on the coarse grid
        QudaPrecision B_coarse_precision = std::max(param.mg_global.precision_null[param.level+1], QUDA_SINGLE_PRECISION);
        for (int i=0; i<nVec_coarse; i++)
          (*B_coarse)[i] = param.B[0]->CreateCoarse(param.geoBlockSize, param.spinBlockSize, param.Nvec, B_coarse_precision, param.mg_global.setup_location[param.level+1]);

        // if we're not generating on all levels then we need to propagate the vectors down
<<<<<<< HEAD
        if ((param.level != 0 || param.Nlevel - 1) && param.mg_global.generate_all_levels == QUDA_BOOLEAN_NO) {
=======
        if (param.mg_global.generate_all_levels == QUDA_BOOLEAN_FALSE) {
>>>>>>> c71386da
          if (getVerbosity() >= QUDA_VERBOSE) printfQuda("Restricting null space vectors\n");
          for (int i=0; i<param.Nvec; i++) {
            zero(*(*B_coarse)[i]);
            transfer->R(*(*B_coarse)[i], *(param.B[i]));
          }
        }
        if (getVerbosity() >= QUDA_VERBOSE) printfQuda("Transfer operator done\n");
      }

      createCoarseDirac();
    }

    // delay allocating smoother until after coarse-links have been created
    createSmoother();

    if (param.level < param.Nlevel-1) {
      // creating or resetting the coarse level
      if (coarse) {
        coarse->param.updateInvertParam(*param.mg_global.invert_param);
        coarse->param.delta = 1e-20;
        coarse->param.precision = param.mg_global.invert_param->cuda_prec_precondition;
        coarse->param.matResidual = matCoarseResidual;
        coarse->param.matSmooth = matCoarseSmoother;
        coarse->param.matSmoothSloppy = matCoarseSmootherSloppy;
        coarse->reset(refresh);
      } else {
        // create the next multigrid level
        param_coarse = new MGParam(param, *B_coarse, matCoarseResidual, matCoarseSmoother, matCoarseSmootherSloppy,
                                   param.level + 1);
        param_coarse->fine = this;
        param_coarse->delta = 1e-20;
        param_coarse->precision = param.mg_global.invert_param->cuda_prec_precondition;

        coarse = new MG(*param_coarse, profile_global);
      }
      setOutputPrefix(prefix); // restore since we just popped back from coarse grid

      createCoarseSolver();
    }

    if (param.level == 0) {
      // now we can run the verification if requested
      if (param.mg_global.run_verify) verify();
    }

    if (getVerbosity() >= QUDA_VERBOSE) printfQuda("Setup of level %d done\n", param.level);

    popLevel(param.level);
  }

  void MG::pushLevel(int level) const
  {
    postTrace();
    pushVerbosity(param.mg_global.verbosity[level]);
    pushOutputPrefix(prefix);
  }

  void MG::popLevel(int level) const
  {
    popVerbosity();
    popOutputPrefix();
    postTrace();
  }

  void MG::destroySmoother()
  {
    pushLevel(param.level);

    if (presmoother) {
      delete presmoother;
      presmoother = nullptr;
    }

    if (param_presmooth) {
      delete param_presmooth;
      param_presmooth = nullptr;
    }

    if (postsmoother) {
      delete postsmoother;
      postsmoother = nullptr;
    }

    if (param_postsmooth) {
      delete param_postsmooth;
      param_postsmooth = nullptr;
    }

    popLevel(param.level);
  }

  void MG::createSmoother() {
    pushLevel(param.level);

    // create the smoother for this level
    if (getVerbosity() >= QUDA_VERBOSE) printfQuda("Creating smoother\n");
    destroySmoother();
    param_presmooth = new SolverParam(param);

    param_presmooth->is_preconditioner = false;
    param_presmooth->preserve_source = QUDA_PRESERVE_SOURCE_NO;
    param_presmooth->return_residual = true; // pre-smoother returns the residual vector for subsequent coarsening
    param_presmooth->use_init_guess = QUDA_USE_INIT_GUESS_NO;

    param_presmooth->precision = param.mg_global.invert_param->cuda_prec_sloppy;
    param_presmooth->precision_sloppy = (param.level == 0) ? param.mg_global.invert_param->cuda_prec_precondition : param.mg_global.invert_param->cuda_prec_sloppy;
    param_presmooth->precision_precondition = (param.level == 0) ? param.mg_global.invert_param->cuda_prec_precondition : param.mg_global.invert_param->cuda_prec_sloppy;

    param_presmooth->inv_type = param.smoother;
    param_presmooth->inv_type_precondition = QUDA_INVALID_INVERTER;
    param_presmooth->residual_type = (param_presmooth->inv_type == QUDA_MR_INVERTER) ? QUDA_INVALID_RESIDUAL : QUDA_L2_RELATIVE_RESIDUAL;
    param_presmooth->Nsteps = param.mg_global.smoother_schwarz_cycle[param.level];
    param_presmooth->maxiter = (param.level < param.Nlevel-1) ? param.nu_pre : param.nu_pre + param.nu_post;

    param_presmooth->Nkrylov = param_presmooth->maxiter;
    param_presmooth->pipeline = param_presmooth->maxiter;
    param_presmooth->tol = param.smoother_tol;
    param_presmooth->global_reduction = param.global_reduction;

    param_presmooth->sloppy_converge = true; // this means we don't check the true residual before declaring convergence

    param_presmooth->schwarz_type = param.mg_global.smoother_schwarz_type[param.level];
    // inner solver should recompute the true residual after each cycle if using Schwarz preconditioning
    param_presmooth->compute_true_res = (param_presmooth->schwarz_type != QUDA_INVALID_SCHWARZ) ? true : false;

    presmoother = ( (param.level < param.Nlevel-1 || param_presmooth->schwarz_type != QUDA_INVALID_SCHWARZ) &&
                    param_presmooth->inv_type != QUDA_INVALID_INVERTER && param_presmooth->maxiter > 0) ?
      Solver::create(*param_presmooth, *param.matSmooth, *param.matSmoothSloppy, *param.matSmoothSloppy, profile) : nullptr;

    if (param.level < param.Nlevel-1) { //Create the post smoother
      param_postsmooth = new SolverParam(*param_presmooth);
      param_postsmooth->return_residual = false;  // post smoother does not need to return the residual vector
      param_postsmooth->use_init_guess = QUDA_USE_INIT_GUESS_YES;

      param_postsmooth->maxiter = param.nu_post;
      param_postsmooth->Nkrylov = param_postsmooth->maxiter;
      param_postsmooth->pipeline = param_postsmooth->maxiter;

      // we never need to compute the true residual for a post smoother
      param_postsmooth->compute_true_res = false;

      postsmoother = (param_postsmooth->inv_type != QUDA_INVALID_INVERTER && param_postsmooth->maxiter > 0) ?
	Solver::create(*param_postsmooth, *param.matSmooth, *param.matSmoothSloppy, *param.matSmoothSloppy, profile) : nullptr;
    }
    if (getVerbosity() >= QUDA_VERBOSE) printfQuda("Smoother done\n");

    popLevel(param.level);
  }

  void MG::createCoarseDirac() {
    pushLevel(param.level);

    if (getVerbosity() >= QUDA_VERBOSE) printfQuda("Creating coarse Dirac operator\n");

    // check if we are coarsening the preconditioned system then
    bool preconditioned_coarsen = (param.coarse_grid_solution_type == QUDA_MATPC_SOLUTION && param.smoother_solve_type == QUDA_DIRECT_PC_SOLVE);
    QudaMatPCType matpc_type = param.mg_global.invert_param->matpc_type;

    // create coarse grid operator
    DiracParam diracParam;
    diracParam.transfer = transfer;

    // Parameters that matter for coarse construction and application
    diracParam.dirac = preconditioned_coarsen ? const_cast<Dirac*>(diracSmoother) : const_cast<Dirac*>(diracResidual);
    diracParam.kappa = (param.B[0]->Nspin() == 1) ?
      -1.0 :
      diracParam.dirac->Kappa(); // -1 cancels automatic kappa in application of Y fields
    diracParam.mass = diracParam.dirac->Mass();
    diracParam.mu = diracParam.dirac->Mu();
    diracParam.mu_factor = param.mg_global.mu_factor[param.level+1]-param.mg_global.mu_factor[param.level];

    // Need to figure out if we need to force bi-directional build. If any previous level (incl this one) was
    // preconditioned, we have to force bi-directional builds.
    diracParam.need_bidirectional = QUDA_BOOLEAN_FALSE;
    for (int i = 0; i <= param.level; i++) {
      if (param.mg_global.coarse_grid_solution_type[i] == QUDA_MATPC_SOLUTION
          && param.mg_global.smoother_solve_type[i] == QUDA_DIRECT_PC_SOLVE) {
        diracParam.need_bidirectional = QUDA_BOOLEAN_TRUE;
      }
    }

    diracParam.dagger = QUDA_DAG_NO;
    diracParam.matpcType = matpc_type;
    diracParam.type = QUDA_COARSE_DIRAC;
    diracParam.tmp1 = tmp_coarse;
    diracParam.tmp2 = tmp2_coarse;
    diracParam.halo_precision = param.mg_global.precision_null[param.level];
    constexpr int MAX_BLOCK_FLOAT_NC=32; // FIXME this is the maximum number of colors for which we support block-float format
    if (param.Nvec > MAX_BLOCK_FLOAT_NC) diracParam.halo_precision = QUDA_SINGLE_PRECISION;

    // use even-odd preconditioning for the coarse grid solver
    if (diracCoarseResidual) delete diracCoarseResidual;
    diracCoarseResidual = new DiracCoarse(diracParam, param.setup_location == QUDA_CUDA_FIELD_LOCATION ? true : false,
                                          param.mg_global.setup_minimize_memory == QUDA_BOOLEAN_TRUE ? true : false);

    // create smoothing operators
    diracParam.dirac = const_cast<Dirac*>(param.matSmooth->Expose());
    diracParam.halo_precision = param.mg_global.smoother_halo_precision[param.level+1];

    if (diracCoarseSmoother) delete diracCoarseSmoother;
    if (diracCoarseSmootherSloppy) delete diracCoarseSmootherSloppy;

    if (param.mg_global.smoother_solve_type[param.level+1] == QUDA_DIRECT_PC_SOLVE) {
      diracParam.type = QUDA_COARSEPC_DIRAC;
      diracParam.tmp1 = &(tmp_coarse->Even());
      diracParam.tmp2 = &(tmp2_coarse->Even());
      diracCoarseSmoother = new DiracCoarsePC(static_cast<DiracCoarse&>(*diracCoarseResidual), diracParam);
      {
        bool schwarz = param.mg_global.smoother_schwarz_type[param.level+1] != QUDA_INVALID_SCHWARZ;
        for (int i=0; i<4; i++) diracParam.commDim[i] = schwarz ? 0 : 1;
      }
      diracCoarseSmootherSloppy = new DiracCoarsePC(static_cast<DiracCoarse&>(*diracCoarseSmoother),diracParam);
    } else {
      diracParam.type = QUDA_COARSE_DIRAC;
      diracParam.tmp1 = tmp_coarse;
      diracParam.tmp2 = tmp2_coarse;
      diracCoarseSmoother = new DiracCoarse(static_cast<DiracCoarse&>(*diracCoarseResidual), diracParam);
      {
        bool schwarz = param.mg_global.smoother_schwarz_type[param.level+1] != QUDA_INVALID_SCHWARZ;
        for (int i=0; i<4; i++) diracParam.commDim[i] = schwarz ? 0 : 1;
      }
      diracCoarseSmootherSloppy = new DiracCoarse(static_cast<DiracCoarse&>(*diracCoarseSmoother),diracParam);
    }

    if (matCoarseResidual) delete matCoarseResidual;
    if (matCoarseSmoother) delete matCoarseSmoother;
    if (matCoarseSmootherSloppy) delete matCoarseSmootherSloppy;
    matCoarseResidual = new DiracM(*diracCoarseResidual);
    matCoarseSmoother = new DiracM(*diracCoarseSmoother);
    matCoarseSmootherSloppy = new DiracM(*diracCoarseSmootherSloppy);

    if (getVerbosity() >= QUDA_VERBOSE) printfQuda("Coarse Dirac operator done\n");

    popLevel(param.level);
  }

  void MG::destroyCoarseSolver() {
    pushLevel(param.level);

    if (param.cycle_type == QUDA_MG_CYCLE_VCYCLE && param.level < param.Nlevel-2) {
      // nothing to do
    } else if (param.cycle_type == QUDA_MG_CYCLE_RECURSIVE || param.level == param.Nlevel-2) {
      if (coarse_solver) {
        auto &coarse_solver_inner = reinterpret_cast<PreconditionedSolver *>(coarse_solver)->ExposeSolver();
        // int defl_size = coarse_solver_inner.evecs.size();
        int defl_size = coarse_solver_inner.deflationSpaceSize();
        if (defl_size > 0 && transfer && param.mg_global.preserve_deflation) {
          // Deflation space exists and we are going to create a new solver. Extract deflation space.
          if (getVerbosity() >= QUDA_VERBOSE) printfQuda("Extracting deflation space size %d to MG\n", defl_size);
          coarse_solver_inner.extractDeflationSpace(evecs);
        }
        delete coarse_solver;
        coarse_solver = nullptr;
      }
      if (param_coarse_solver) {
        delete param_coarse_solver;
        param_coarse_solver = nullptr;
      }
    } else {
      errorQuda("Multigrid cycle type %d not supported", param.cycle_type);
    }

    popLevel(param.level);
  }

  void MG::createCoarseSolver() {
    pushLevel(param.level);

    if (getVerbosity() >= QUDA_VERBOSE) printfQuda("Creating coarse solver wrapper\n");
    destroyCoarseSolver();
    if (param.cycle_type == QUDA_MG_CYCLE_VCYCLE && param.level < param.Nlevel-2) {
      // if coarse solver is not a bottom solver and on the second to bottom level then we can just use the coarse solver as is
      coarse_solver = coarse;
      if (getVerbosity() >= QUDA_VERBOSE) printfQuda("Assigned coarse solver to coarse MG operator\n");
    } else if (param.cycle_type == QUDA_MG_CYCLE_RECURSIVE || param.level == param.Nlevel-2) {

      param_coarse_solver = new SolverParam(param);
      param_coarse_solver->inv_type = param.mg_global.coarse_solver[param.level + 1];
      param_coarse_solver->is_preconditioner = false;
      param_coarse_solver->sloppy_converge = true; // this means we don't check the true residual before declaring convergence

      param_coarse_solver->preserve_source = QUDA_PRESERVE_SOURCE_NO;  // or can this be no
      param_coarse_solver->return_residual = false; // coarse solver does need to return residual vector

      param_coarse_solver->use_init_guess = QUDA_USE_INIT_GUESS_NO;
      // Coarse level deflation is triggered if the eig param structure exists
      // on the coarsest level, and we are on the next to coarsest level.
      if (param.mg_global.use_eig_solver[param.Nlevel - 1] && (param.level == param.Nlevel - 2)) {
        param_coarse_solver->eig_param = *param.mg_global.eig_param[param.Nlevel - 1];
        param_coarse_solver->deflate = QUDA_BOOLEAN_TRUE;
        // Due to coherence between these levels, an initial guess
        // might be beneficial.
        if (param.mg_global.coarse_guess == QUDA_BOOLEAN_TRUE) {
          param_coarse_solver->use_init_guess = QUDA_USE_INIT_GUESS_YES;
        }

        // Deflation on the coarse is supported for 6 solvers only
        if (param_coarse_solver->inv_type != QUDA_CA_CGNR_INVERTER && param_coarse_solver->inv_type != QUDA_CGNR_INVERTER
            && param_coarse_solver->inv_type != QUDA_CA_CGNE_INVERTER
            && param_coarse_solver->inv_type != QUDA_CGNE_INVERTER && param_coarse_solver->inv_type != QUDA_CA_GCR_INVERTER
            && param_coarse_solver->inv_type != QUDA_GCR_INVERTER) {
          errorQuda("Coarse grid deflation not supported with coarse solver %d", param_coarse_solver->inv_type);
        }

        if (strcmp(param_coarse_solver->eig_param.vec_infile, "") == 0 && // check that input file not already set
            param.mg_global.vec_load[param.level + 1] == QUDA_BOOLEAN_TRUE
            && (strcmp(param.mg_global.vec_infile[param.level + 1], "") != 0)) {
          std::string vec_infile(param.mg_global.vec_infile[param.level + 1]);
          vec_infile += "_level_";
          vec_infile += std::to_string(param.level + 1);
          vec_infile += "_defl_";
          vec_infile += std::to_string(param.mg_global.n_vec[param.level + 1]);
          strcpy(param_coarse_solver->eig_param.vec_infile, vec_infile.c_str());
        }

        if (strcmp(param_coarse_solver->eig_param.vec_outfile, "") == 0 && // check that output file not already set
            param.mg_global.vec_store[param.level + 1] == QUDA_BOOLEAN_TRUE
            && (strcmp(param.mg_global.vec_outfile[param.level + 1], "") != 0)) {
          std::string vec_outfile(param.mg_global.vec_outfile[param.level + 1]);
          vec_outfile += "_level_";
          vec_outfile += std::to_string(param.level + 1);
          vec_outfile += "_defl_";
          vec_outfile += std::to_string(param.mg_global.n_vec[param.level + 1]);
          strcpy(param_coarse_solver->eig_param.vec_outfile, vec_outfile.c_str());
        }
      }

      param_coarse_solver->tol = param.mg_global.coarse_solver_tol[param.level+1];
      param_coarse_solver->global_reduction = true;
      param_coarse_solver->compute_true_res = false;
      param_coarse_solver->delta = 1e-8;
      param_coarse_solver->pipeline = 8;

      param_coarse_solver->maxiter = param.mg_global.coarse_solver_maxiter[param.level+1];
      param_coarse_solver->Nkrylov = param_coarse_solver->maxiter < param_coarse_solver->Nkrylov ?
        param_coarse_solver->maxiter :
        param_coarse_solver->Nkrylov;
      if (param_coarse_solver->inv_type == QUDA_CA_CG_INVERTER ||
          param_coarse_solver->inv_type == QUDA_CA_CGNE_INVERTER ||
          param_coarse_solver->inv_type == QUDA_CA_CGNR_INVERTER ||
          param_coarse_solver->inv_type == QUDA_CA_GCR_INVERTER) {
        param_coarse_solver->ca_basis = param.mg_global.coarse_solver_ca_basis[param.level+1];
        param_coarse_solver->ca_lambda_min = param.mg_global.coarse_solver_ca_lambda_min[param.level+1];
        param_coarse_solver->ca_lambda_max = param.mg_global.coarse_solver_ca_lambda_max[param.level+1];
        param_coarse_solver->Nkrylov = param.mg_global.coarse_solver_ca_basis_size[param.level+1];
      }
      param_coarse_solver->inv_type_precondition = (param.level<param.Nlevel-2 || coarse->presmoother) ? QUDA_MG_INVERTER : QUDA_INVALID_INVERTER;
      param_coarse_solver->preconditioner = (param.level<param.Nlevel-2 || coarse->presmoother) ? coarse : nullptr;
      param_coarse_solver->mg_instance = true;
      param_coarse_solver->verbosity_precondition = param.mg_global.verbosity[param.level+1];

      // preconditioned solver wrapper is uniform precision
      param_coarse_solver->precision = r_coarse->Precision();
      param_coarse_solver->precision_sloppy = param_coarse_solver->precision;
      param_coarse_solver->precision_precondition = param_coarse_solver->precision_sloppy;

      if (param.mg_global.coarse_grid_solution_type[param.level + 1] == QUDA_MATPC_SOLUTION) {
        Solver *solver
          = Solver::create(*param_coarse_solver, *matCoarseSmoother, *matCoarseSmoother, *matCoarseSmoother, profile);
        sprintf(coarse_prefix, "MG level %d (%s): ", param.level + 1,
                param.mg_global.location[param.level + 1] == QUDA_CUDA_FIELD_LOCATION ? "GPU" : "CPU");
        coarse_solver = new PreconditionedSolver(*solver, *matCoarseSmoother->Expose(), *param_coarse_solver, profile,
                                                 coarse_prefix);
      } else {
        Solver *solver
          = Solver::create(*param_coarse_solver, *matCoarseResidual, *matCoarseResidual, *matCoarseResidual, profile);
        sprintf(coarse_prefix, "MG level %d (%s): ", param.level + 1,
                param.mg_global.location[param.level + 1] == QUDA_CUDA_FIELD_LOCATION ? "GPU" : "CPU");
        coarse_solver = new PreconditionedSolver(*solver, *matCoarseResidual->Expose(), *param_coarse_solver, profile, coarse_prefix);
      }

      setOutputPrefix(prefix); // restore since we just popped back from coarse grid

      if (param.level == param.Nlevel - 2 && param.mg_global.use_eig_solver[param.level + 1]) {

        // Test if a coarse grid deflation space needs to be transferred to the coarse solver to prevent recomputation
        int defl_size = evecs.size();
        auto &coarse_solver_inner = reinterpret_cast<PreconditionedSolver *>(coarse_solver)->ExposeSolver();
        if (defl_size > 0 && transfer && param.mg_global.preserve_deflation) {
          // We shall not recompute the deflation space, we shall transfer
          // vectors stored in the parent MG instead
          coarse_solver_inner.setDeflateCompute(false);
          coarse_solver_inner.setRecomputeEvals(true);
          if (getVerbosity() >= QUDA_VERBOSE)
            printfQuda("Transferring deflation space size %d to coarse solver\n", defl_size);
          // Create space in coarse solver to hold deflation space, destroy space in MG.
          coarse_solver_inner.injectDeflationSpace(evecs);
        }

        // Run a dummy solve so that the deflation space is constructed and computed if needed during the MG setup,
        // or the eigenvalues are recomputed during transfer.
        spinorNoise(*r_coarse, *coarse->rng, QUDA_NOISE_UNIFORM);
        param_coarse_solver->maxiter = 1; // do a single iteration on the dummy solve
        (*coarse_solver)(*x_coarse, *r_coarse);
        setOutputPrefix(prefix); // restore since we just popped back from coarse grid
        param_coarse_solver->maxiter = param.mg_global.coarse_solver_maxiter[param.level + 1];
      }

      if (getVerbosity() >= QUDA_VERBOSE) printfQuda("Assigned coarse solver to preconditioned GCR solver\n");
    } else {
      errorQuda("Multigrid cycle type %d not supported", param.cycle_type);
    }
    if (getVerbosity() >= QUDA_VERBOSE) printfQuda("Coarse solver wrapper done\n");

    popLevel(param.level);
  }

  MG::~MG()
  {
    pushLevel(param.level);

    if (param.level < param.Nlevel - 1) {
      if (coarse) delete coarse;
      if (param.level == param.Nlevel-1 || param.cycle_type == QUDA_MG_CYCLE_RECURSIVE) {
	if (coarse_solver) delete coarse_solver;
	if (param_coarse_solver) delete param_coarse_solver;
      }

      if (B_coarse) {
        int nVec_coarse = std::max(param.Nvec, param.mg_global.n_vec[param.level + 1]);
        for (int i = 0; i < nVec_coarse; i++)
          if ((*B_coarse)[i]) delete (*B_coarse)[i];
        delete B_coarse;
      }
      if (transfer) delete transfer;
      if (matCoarseSmootherSloppy) delete matCoarseSmootherSloppy;
      if (diracCoarseSmootherSloppy) delete diracCoarseSmootherSloppy;
      if (matCoarseSmoother) delete matCoarseSmoother;
      if (diracCoarseSmoother) delete diracCoarseSmoother;
      if (matCoarseResidual) delete matCoarseResidual;
      if (diracCoarseResidual) delete diracCoarseResidual;
      if (postsmoother) delete postsmoother;
      if (param_postsmooth) delete param_postsmooth;
    }

    if (rng) {
      rng->Release();
      delete rng;
    }

    if (presmoother) delete presmoother;
    if (param_presmooth) delete param_presmooth;

    if (b_tilde && param.smoother_solve_type == QUDA_DIRECT_PC_SOLVE) delete b_tilde;
    if (r) delete r;
    if (r_coarse) delete r_coarse;
    if (x_coarse) delete x_coarse;
    if (tmp_coarse) delete tmp_coarse;
    if (tmp2_coarse) delete tmp2_coarse;

    if (param_coarse) delete param_coarse;

    if (getVerbosity() >= QUDA_VERBOSE) profile.Print();

    popLevel(param.level);
  }

  // FIXME need to make this more robust (implement Solver::flops() for all solvers)
  double MG::flops() const {
    double flops = 0;

    if (param_coarse_solver) {
      flops += param_coarse_solver->gflops * 1e9;
      param_coarse_solver->gflops = 0;
    } else if (param.level < param.Nlevel-1) {
      flops += coarse->flops();
    }

    if (param_presmooth) {
      flops += param_presmooth->gflops * 1e9;
      param_presmooth->gflops = 0;
    }

    if (param_postsmooth) {
      flops += param_postsmooth->gflops * 1e9;
      param_postsmooth->gflops = 0;
    }

    if (transfer) {
      flops += transfer->flops();
    }

    return flops;
  }

  /**
     Verification that the constructed multigrid operator is valid
  */
  void MG::verify() {
    pushLevel(param.level);

    // temporary fields used for verification
    ColorSpinorParam csParam(*r);
    csParam.create = QUDA_NULL_FIELD_CREATE;
    ColorSpinorField *tmp1 = ColorSpinorField::Create(csParam);
    ColorSpinorField *tmp2 = ColorSpinorField::Create(csParam);
    double deviation;

    QudaPrecision prec = (param.mg_global.precision_null[param.level] < csParam.Precision()) ?
      param.mg_global.precision_null[param.level] :
      csParam.Precision();

    // may want to revisit this---these were relaxed for cases where ghost_precision < precision
    // these were set while hacking in tests of quarter precision ghosts
    double tol = (prec == QUDA_QUARTER_PRECISION || prec == QUDA_HALF_PRECISION) ? 5e-2 : prec == QUDA_SINGLE_PRECISION ? 1e-3 : 1e-8;

    // No need to check (projector) v_k for staggered case
    if (param.level != 0 || !param.is_staggered) {

      if (getVerbosity() >= QUDA_SUMMARIZE)
        printfQuda("Checking 0 = (1 - P P^\\dagger) v_k for %d vectors\n", param.Nvec);

      for (int i = 0; i < param.Nvec; i++) {
        // as well as copying to the correct location this also changes basis if necessary
        *tmp1 = *param.B[i];

        transfer->R(*r_coarse, *tmp1);
        transfer->P(*tmp2, *r_coarse);
        deviation = sqrt(xmyNorm(*tmp1, *tmp2) / norm2(*tmp1));

        if (getVerbosity() >= QUDA_VERBOSE)
          printfQuda(
            "Vector %d: norms v_k = %e P^\\dagger v_k = %e P P^\\dagger v_k = %e, L2 relative deviation = %e\n", i,
            norm2(*tmp1), norm2(*r_coarse), norm2(*tmp2), deviation);
        if (deviation > tol) errorQuda("L2 relative deviation for k=%d failed, %e > %e", i, deviation, tol);
      }

      // the oblique check
      if (param.mg_global.run_oblique_proj_check) {
        sprintf(prefix, "MG level %d (%s): Null vector Oblique Projections : ", param.level + 1,
                param.location == QUDA_CUDA_FIELD_LOCATION ? "GPU" : "CPU");
        setOutputPrefix(prefix);

        // Oblique projections
        if (getVerbosity() >= QUDA_SUMMARIZE)
          printfQuda("Checking 1 > || (1 - DP(P^dagDP)P^dag) v_k || / || v_k || for %d vectors\n", param.Nvec);

        for (int i = 0; i < param.Nvec; i++) {
          transfer->R(*r_coarse, *(param.B[i]));
          (*coarse_solver)(*x_coarse, *r_coarse); // this needs to be an exact solve to pass
          setOutputPrefix(prefix);                // restore prefix after return from coarse grid
          transfer->P(*tmp2, *x_coarse);
          (*param.matResidual)(*tmp1, *tmp2);
          *tmp2 = *(param.B[i]);
          if (getVerbosity() >= QUDA_SUMMARIZE) {
            printfQuda("Vector %d: norms %e %e\n", i, norm2(*param.B[i]), norm2(*tmp1));
            printfQuda("relative residual = %e\n", sqrt(xmyNorm(*tmp2, *tmp1) / norm2(*param.B[i])));
          }
        }
        sprintf(prefix, "MG level %d (%s): ", param.level + 1,
                param.location == QUDA_CUDA_FIELD_LOCATION ? "GPU" : "CPU");
        setOutputPrefix(prefix);
      }
    }

#if 0
    
    if (getVerbosity() >= QUDA_SUMMARIZE)
      printfQuda("Checking 1 > || (1 - D P (P^\\dagger D P) P^\\dagger v_k || / || v_k || for %d vectors\n",
		 param.Nvec);

    for (int i=0; i<param.Nvec; i++) {
      transfer->R(*r_coarse, *(param.B[i]));
      (*coarse)(*x_coarse, *r_coarse); // this needs to be an exact solve to pass
      setOutputPrefix(prefix); // restore output prefix
      transfer->P(*tmp2, *x_coarse);
      param.matResidual(*tmp1,*tmp2);
      *tmp2 = *(param.B[i]);
      if (getVerbosity() >= QUDA_VERBOSE) {
	printfQuda("Vector %d: norms %e %e ", i, norm2(*param.B[i]), norm2(*tmp1));
	printfQuda("relative residual = %e\n", sqrt(xmyNorm(*tmp2, *tmp1) / norm2(*param.B[i])) );
      }
    }
#endif

    if (getVerbosity() >= QUDA_SUMMARIZE) printfQuda("Checking 0 = (1 - P^\\dagger P) eta_c\n");

    spinorNoise(*x_coarse, *coarse->rng, QUDA_NOISE_UNIFORM);

    transfer->P(*tmp2, *x_coarse);
    transfer->R(*r_coarse, *tmp2);
    if (getVerbosity() >= QUDA_VERBOSE)
      printfQuda("L2 norms %e %e (fine tmp %e) ", norm2(*x_coarse), norm2(*r_coarse), norm2(*tmp2));

    deviation = sqrt( xmyNorm(*x_coarse, *r_coarse) / norm2(*x_coarse) );
    if (getVerbosity() >= QUDA_VERBOSE) printfQuda("relative deviation = %e\n", deviation);
    if (deviation > tol ) errorQuda("L2 relative deviation = %e > %e failed", deviation, tol);
    if (getVerbosity() >= QUDA_SUMMARIZE) printfQuda("Checking 0 = (D_c - P^\\dagger D P) (native coarse operator to emulated operator)\n");

    ColorSpinorField *tmp_coarse = param.B[0]->CreateCoarse(param.geoBlockSize, param.spinBlockSize, param.Nvec, r->Precision(), param.mg_global.location[param.level+1]);
    zero(*tmp_coarse);
    zero(*r_coarse);

    spinorNoise(*tmp_coarse, *coarse->rng, QUDA_NOISE_UNIFORM);
    transfer->P(*tmp1, *tmp_coarse);

    if (param.coarse_grid_solution_type == QUDA_MATPC_SOLUTION && param.smoother_solve_type == QUDA_DIRECT_PC_SOLVE) {
      double kappa = diracResidual->Kappa();
      double mass = diracResidual->Mass();
      if (param.level==0) {
        if (tmp1->Nspin() == 4) {
          diracSmoother->DslashXpay(tmp2->Even(), tmp1->Odd(), QUDA_EVEN_PARITY, tmp1->Even(), -kappa);
          diracSmoother->DslashXpay(tmp2->Odd(), tmp1->Even(), QUDA_ODD_PARITY, tmp1->Odd(), -kappa);
        } else if (tmp1->Nspin() == 2) { // if the coarse op is on top
          diracSmoother->DslashXpay(tmp2->Even(), tmp1->Odd(), QUDA_EVEN_PARITY, tmp1->Even(), 1.0);
          diracSmoother->DslashXpay(tmp2->Odd(), tmp1->Even(), QUDA_ODD_PARITY, tmp1->Odd(), 1.0);
        } else { // staggered
          diracSmoother->DslashXpay(tmp2->Even(), tmp1->Odd(), QUDA_EVEN_PARITY, tmp1->Even(),
                                    2.0 * mass); // stag convention
          diracSmoother->DslashXpay(tmp2->Odd(), tmp1->Even(), QUDA_ODD_PARITY, tmp1->Odd(),
                                    2.0 * mass); // stag convention
        }
      } else { // this is a hack since the coarse Dslash doesn't properly use the same xpay conventions yet
        diracSmoother->DslashXpay(tmp2->Even(), tmp1->Odd(), QUDA_EVEN_PARITY, tmp1->Even(), 1.0);
        diracSmoother->DslashXpay(tmp2->Odd(), tmp1->Even(), QUDA_ODD_PARITY, tmp1->Odd(), 1.0);
      }
    } else {
      (*param.matResidual)(*tmp2,*tmp1);
    }

    transfer->R(*x_coarse, *tmp2);
    (*param_coarse->matResidual)(*r_coarse, *tmp_coarse);

#if 0 // enable to print out emulated and actual coarse-grid operator vectors for debugging
    setOutputPrefix("");

    for (int i=0; i<comm_rank(); i++) { // this ensures that we print each rank in order
      if (i==comm_rank()) {
        if (getVerbosity() >= QUDA_VERBOSE) printfQuda("emulated\n");
        for (int x=0; x<x_coarse->Volume(); x++) tmp1->PrintVector(x);

        if (getVerbosity() >= QUDA_VERBOSE) printfQuda("actual\n");
        for (int x=0; x<r_coarse->Volume(); x++) tmp2->PrintVector(x);
      }
      comm_barrier();
    }
    setOutputPrefix(prefix);
#endif

    double r_nrm = norm2(*r_coarse);
    deviation = sqrt( xmyNorm(*x_coarse, *r_coarse) / norm2(*x_coarse) );

    if (diracResidual->Mu() != 0.0) {
      // When the mu is shifted on the coarse level; we can compute exactly the error we introduce in the check:
      //  it is given by 2*kappa*delta_mu || tmp_coarse ||; where tmp_coarse is the random vector generated for the test
      double delta_factor = param.mg_global.mu_factor[param.level+1] - param.mg_global.mu_factor[param.level];
      if(fabs(delta_factor) > tol ) {
        double delta_a
          = delta_factor * 2.0 * diracResidual->Kappa() * diracResidual->Mu() * transfer->Vectors().TwistFlavor();
        deviation -= fabs(delta_a) * sqrt(norm2(*tmp_coarse) / norm2(*x_coarse));
        deviation = fabs(deviation);
      }
    }
    if (getVerbosity() >= QUDA_VERBOSE)
      printfQuda("L2 norms: Emulated = %e, Native = %e, relative deviation = %e\n", norm2(*x_coarse), r_nrm, deviation);

    // FIXME: This check will fail for ASQTAD because we leave out the long links.
    // Need to put in temporary zero links for long links
    if (param.level != 0 || !param.is_staggered) {
      if (deviation > tol) errorQuda("failed, deviation = %e (tol=%e)", deviation, tol);
    }

    // check the preconditioned operator construction on the lower level if applicable
    bool coarse_was_preconditioned = (param.mg_global.coarse_grid_solution_type[param.level + 1] == QUDA_MATPC_SOLUTION
                                      && param.mg_global.smoother_solve_type[param.level + 1] == QUDA_DIRECT_PC_SOLVE);
    if (coarse_was_preconditioned) {
      // check eo
      if (getVerbosity() >= QUDA_SUMMARIZE)
        printfQuda("Checking Deo of preconditioned operator 0 = \\hat{D}_c - A^{-1} D_c\n");
      static_cast<DiracCoarse *>(diracCoarseResidual)->Dslash(r_coarse->Even(), tmp_coarse->Odd(), QUDA_EVEN_PARITY);
      static_cast<DiracCoarse *>(diracCoarseResidual)->CloverInv(x_coarse->Even(), r_coarse->Even(), QUDA_EVEN_PARITY);
      static_cast<DiracCoarsePC *>(diracCoarseSmoother)->Dslash(r_coarse->Even(), tmp_coarse->Odd(), QUDA_EVEN_PARITY);
      r_nrm = norm2(r_coarse->Even());
      deviation = sqrt(xmyNorm(x_coarse->Even(), r_coarse->Even()) / norm2(x_coarse->Even()));
      if (getVerbosity() >= QUDA_VERBOSE)
        printfQuda("L2 norms: Emulated = %e, Native = %e, relative deviation = %e\n", norm2(x_coarse->Even()), r_nrm,
                   deviation);
      if (deviation > tol) errorQuda("failed, deviation = %e (tol=%e)", deviation, tol);

      // check Doe
      if (getVerbosity() >= QUDA_SUMMARIZE)
        printfQuda("Checking Doe of preconditioned operator 0 = \\hat{D}_c - A^{-1} D_c\n");
      static_cast<DiracCoarse *>(diracCoarseResidual)->Dslash(r_coarse->Odd(), tmp_coarse->Even(), QUDA_ODD_PARITY);
      static_cast<DiracCoarse *>(diracCoarseResidual)->CloverInv(x_coarse->Odd(), r_coarse->Odd(), QUDA_ODD_PARITY);
      static_cast<DiracCoarsePC *>(diracCoarseSmoother)->Dslash(r_coarse->Odd(), tmp_coarse->Even(), QUDA_ODD_PARITY);
      r_nrm = norm2(r_coarse->Odd());
      deviation = sqrt(xmyNorm(x_coarse->Odd(), r_coarse->Odd()) / norm2(x_coarse->Odd()));
      if (getVerbosity() >= QUDA_VERBOSE)
        printfQuda("L2 norms: Emulated = %e, Native = %e, relative deviation = %e\n", norm2(x_coarse->Odd()), r_nrm,
                   deviation);
      if (deviation > tol) errorQuda("failed, deviation = %e (tol=%e)", deviation, tol);
    }

    // here we check that the Hermitian conjugate operator is working
    // as expected for both the smoother and residual Dirac operators
    if (param.coarse_grid_solution_type == QUDA_MATPC_SOLUTION && param.smoother_solve_type == QUDA_DIRECT_PC_SOLVE) {
      if (getVerbosity() >= QUDA_SUMMARIZE) printfQuda("Checking normality of preconditioned operator\n");
      if (tmp2->Nspin() == 1) { // if the outer op is the staggered op, just use M.
        diracSmoother->M(tmp2->Even(), tmp1->Odd());
      } else {
        diracSmoother->MdagM(tmp2->Even(), tmp1->Odd());
      }
      Complex dot = cDotProduct(tmp2->Even(),tmp1->Odd());
      double deviation = std::fabs(dot.imag()) / std::fabs(dot.real());
      if (getVerbosity() >= QUDA_VERBOSE) printfQuda("Smoother normal operator test (eta^dag M^dag M eta): real=%e imag=%e, relative imaginary deviation=%e\n",
						     real(dot), imag(dot), deviation);
      if (deviation > tol) errorQuda("failed, deviation = %e (tol=%e)", deviation, tol);
    }

    { // normal operator check for residual operator
      if (getVerbosity() >= QUDA_SUMMARIZE) printfQuda("Checking normality of residual operator\n");
      if (tmp2->Nspin() != 1 || tmp2->SiteSubset() == QUDA_FULL_SITE_SUBSET) {
        diracResidual->MdagM(*tmp2, *tmp1);
      } else {
        // staggered preconditioned op.
        diracResidual->M(*tmp2, *tmp1);
      }
      Complex dot = cDotProduct(*tmp1,*tmp2);
      double deviation = std::fabs(dot.imag()) / std::fabs(dot.real());
      if (getVerbosity() >= QUDA_VERBOSE) printfQuda("Normal operator test (eta^dag M^dag M eta): real=%e imag=%e, relative imaginary deviation=%e\n",
						     real(dot), imag(dot), deviation);
      if (deviation > tol) errorQuda("failed, deviation = %e (tol=%e)", deviation, tol);
    }

    // Not useful for staggered op since it's a unitary transform
    if (param.level != 0 || !param.is_staggered) {
      if (param.mg_global.run_low_mode_check) {

        sprintf(prefix, "MG level %d (%s): eigenvector overlap : ", param.level + 1,
                param.location == QUDA_CUDA_FIELD_LOCATION ? "GPU" : "CPU");
        setOutputPrefix(prefix);

        // Reuse the space for the Null vectors. By this point,
        // the coarse grid has already been constructed.
        generateEigenVectors();

        for (int i = 0; i < param.Nvec; i++) {

          // Restrict Evec, place result in r_coarse
          transfer->R(*r_coarse, *param.B[i]);
          // Prolong r_coarse, place result in tmp2
          transfer->P(*tmp2, *r_coarse);

          printfQuda("Vector %d: norms v_k = %e P^dag v_k = %e PP^dag v_k = %e\n", i, norm2(*param.B[i]),
                     norm2(*r_coarse), norm2(*tmp2));

          // Compare v_k and PP^dag v_k.
          deviation = sqrt(xmyNorm(*param.B[i], *tmp2) / norm2(*param.B[i]));
          printfQuda("L2 relative deviation = %e\n", deviation);

          if (param.mg_global.run_oblique_proj_check) {

            sprintf(prefix, "MG level %d (%s): eigenvector Oblique Projections : ", param.level + 1,
                    param.location == QUDA_CUDA_FIELD_LOCATION ? "GPU" : "CPU");
            setOutputPrefix(prefix);

            // Oblique projections
            if (getVerbosity() >= QUDA_SUMMARIZE)
              printfQuda("Checking 1 > || (1 - DP(P^dagDP)P^dag) v_k || / || v_k || for vector %d\n", i);

            transfer->R(*r_coarse, *param.B[i]);
            (*coarse_solver)(*x_coarse, *r_coarse); // this needs to be an exact solve to pass
            setOutputPrefix(prefix);                // restore prefix after return from coarse grid
            transfer->P(*tmp2, *x_coarse);
            (*param.matResidual)(*tmp1, *tmp2);

            if (getVerbosity() >= QUDA_SUMMARIZE) {
              printfQuda("Vector %d: norms v_k %e DP(P^dagDP)P^dag v_k %e\n", i, norm2(*param.B[i]), norm2(*tmp1));
              printfQuda("L2 relative deviation = %e\n", sqrt(xmyNorm(*param.B[i], *tmp1) / norm2(*param.B[i])));
            }
          }

          sprintf(prefix, "MG level %d (%s): ", param.level + 1,
                  param.location == QUDA_CUDA_FIELD_LOCATION ? "GPU" : "CPU");
          setOutputPrefix(prefix);
        }
      }
    }

    delete tmp1;
    delete tmp2;
    delete tmp_coarse;

    if (param.level < param.Nlevel - 2) coarse->verify();

    popLevel(param.level);
  }

  void MG::operator()(ColorSpinorField &x, ColorSpinorField &b) {
    pushOutputPrefix(prefix);

    if (param.level < param.Nlevel - 1) { // set parity for the solver in the transfer operator
      QudaSiteSubset site_subset
        = param.coarse_grid_solution_type == QUDA_MATPC_SOLUTION ? QUDA_PARITY_SITE_SUBSET : QUDA_FULL_SITE_SUBSET;
      QudaMatPCType matpc_type = param.mg_global.invert_param->matpc_type;
      QudaParity parity = (matpc_type == QUDA_MATPC_EVEN_EVEN || matpc_type == QUDA_MATPC_EVEN_EVEN_ASYMMETRIC) ?
        QUDA_EVEN_PARITY :
        QUDA_ODD_PARITY;
      transfer->setSiteSubset(site_subset, parity); // use this to force location of transfer
    }

    // if input vector is single parity then we must be solving the
    // preconditioned system in general this can only happen on the
    // top level
    QudaSolutionType outer_solution_type = b.SiteSubset() == QUDA_FULL_SITE_SUBSET ? QUDA_MAT_SOLUTION : QUDA_MATPC_SOLUTION;
    QudaSolutionType inner_solution_type = param.coarse_grid_solution_type;

    if (debug) printfQuda("outer_solution_type = %d, inner_solution_type = %d\n", outer_solution_type, inner_solution_type);

    if ( outer_solution_type == QUDA_MATPC_SOLUTION && inner_solution_type == QUDA_MAT_SOLUTION)
      errorQuda("Unsupported solution type combination");

    if ( inner_solution_type == QUDA_MATPC_SOLUTION && param.smoother_solve_type != QUDA_DIRECT_PC_SOLVE)
      errorQuda("For this coarse grid solution type, a preconditioned smoother is required");

    if ( debug ) printfQuda("entering V-cycle with x2=%e, r2=%e\n", norm2(x), norm2(b));

    if (param.level < param.Nlevel-1) {
      //transfer->setTransferGPU(false); // use this to force location of transfer (need to check if still works for multi-level)

      // do the pre smoothing
      if (debug) printfQuda("pre-smoothing b2=%e site subset %d\n", norm2(b), b.SiteSubset());

      ColorSpinorField *out=nullptr, *in=nullptr;

      ColorSpinorField &residual = b.SiteSubset() == QUDA_FULL_SITE_SUBSET ? *r : r->Even();

      // FIXME only need to make a copy if not preconditioning
      residual = b; // copy source vector since we will overwrite source with iterated residual

      diracSmoother->prepare(in, out, x, residual, outer_solution_type);

      // b_tilde holds either a copy of preconditioned source or a pointer to original source
      if (param.smoother_solve_type == QUDA_DIRECT_PC_SOLVE) *b_tilde = *in;
      else b_tilde = &b;

      if (presmoother) (*presmoother)(*out, *in); else zero(*out);

      ColorSpinorField &solution = inner_solution_type == outer_solution_type ? x : x.Even();
      diracSmoother->reconstruct(solution, b, inner_solution_type);

      // if using preconditioned smoother then need to reconstruct full residual
      // FIXME extend this check for precision, Schwarz, etc.
      bool use_solver_residual
        = ((param.smoother_solve_type == QUDA_DIRECT_PC_SOLVE && inner_solution_type == QUDA_MATPC_SOLUTION)
           || (param.smoother_solve_type == QUDA_DIRECT_SOLVE && inner_solution_type == QUDA_MAT_SOLUTION)) ?
        true :
        false;

      // FIXME this is currently borked if inner solver is preconditioned
      double r2 = 0.0;
      if (use_solver_residual) {
        if (debug) r2 = norm2(*r);
      } else {
        (*param.matResidual)(*r, x);
        if (debug)
          r2 = xmyNorm(b, *r);
        else
          axpby(1.0, b, -1.0, *r);
      }

      // We need this to ensure that the coarse level has been created.
      // e.g. in case of iterative setup with MG we use just pre- and post-smoothing at the first iteration.
      if (transfer) {

        // restrict to the coarse grid
        transfer->R(*r_coarse, residual);
        if ( debug ) printfQuda("after pre-smoothing x2 = %e, r2 = %e, r_coarse2 = %e\n", norm2(x), r2, norm2(*r_coarse));

        // recurse to the next lower level
        (*coarse_solver)(*x_coarse, *r_coarse);
        if (debug) printfQuda("after coarse solve x_coarse2 = %e r_coarse2 = %e\n", norm2(*x_coarse), norm2(*r_coarse));

        // prolongate back to this grid
        ColorSpinorField &x_coarse_2_fine = inner_solution_type == QUDA_MAT_SOLUTION ? *r : r->Even(); // define according to inner solution type
        transfer->P(x_coarse_2_fine, *x_coarse); // repurpose residual storage
        xpy(x_coarse_2_fine, solution); // sum to solution FIXME - sum should be done inside the transfer operator
        if ( debug ) {
          printfQuda("Prolongated coarse solution y2 = %e\n", norm2(*r));
          printfQuda("after coarse-grid correction x2 = %e, r2 = %e\n", norm2(x), norm2(*r));
        }
      }

      if (debug) printfQuda("preparing to post smooth\n");

      // do the post smoothing
      //residual = outer_solution_type == QUDA_MAT_SOLUTION ? *r : r->Even(); // refine for outer solution type
      if (param.smoother_solve_type == QUDA_DIRECT_PC_SOLVE) {
        in = b_tilde;
      } else { // this incurs unecessary copying
        *r = b;
        in = r;
      }

      // we should keep a copy of the prepared right hand side as we've already destroyed it
      //dirac.prepare(in, out, solution, residual, inner_solution_type);

      if (postsmoother) (*postsmoother)(*out, *in); // for inner solve preconditioned, in the should be the original prepared rhs

      if (debug) printfQuda("exited postsmooth, about to reconstruct\n");

      diracSmoother->reconstruct(x, b, outer_solution_type);

      if (debug) printfQuda("finished reconstruct\n");

    } else { // do the coarse grid solve

      ColorSpinorField *out=nullptr, *in=nullptr;
      diracSmoother->prepare(in, out, x, b, outer_solution_type);
      if (presmoother) (*presmoother)(*out, *in);
      diracSmoother->reconstruct(x, b, outer_solution_type);
    }

    // FIXME on subset check
    if (debug && b.SiteSubset() == r->SiteSubset()) {
      (*param.matResidual)(*r, x);
      double r2 = xmyNorm(b, *r);
      printfQuda("leaving V-cycle with x2=%e, r2=%e\n", norm2(x), r2);
    }

    popOutputPrefix();
  }

  // supports separate reading or single file read
  void MG::loadVectors(std::vector<ColorSpinorField *> &B)
  {
    if (param.level == 0 && param.is_staggered) {
      warningQuda("Cannot load near-null vectors for top level of staggered MG solve.");
    } else {
      bool is_running = profile_global.isRunning(QUDA_PROFILE_INIT);
      if (is_running) profile_global.TPSTOP(QUDA_PROFILE_INIT);
      profile_global.TPSTART(QUDA_PROFILE_IO);
      pushLevel(param.level);
      std::string vec_infile(param.mg_global.vec_infile[param.level]);
      vec_infile += "_level_";
      vec_infile += std::to_string(param.level);
      vec_infile += "_nvec_";
      vec_infile += std::to_string(param.mg_global.n_vec[param.level]);
      EigenSolver::loadVectors(B, vec_infile);
      popLevel(param.level);
      profile_global.TPSTOP(QUDA_PROFILE_IO);
      if (is_running) profile_global.TPSTART(QUDA_PROFILE_INIT);
    }
  }

  void MG::saveVectors(const std::vector<ColorSpinorField *> &B) const
  {
    if (param.level == 0 && param.is_staggered) {
      warningQuda("Cannot save near-null vectors for top level of staggered MG solve.");
    } else {
      bool is_running = profile_global.isRunning(QUDA_PROFILE_INIT);
      if (is_running) profile_global.TPSTOP(QUDA_PROFILE_INIT);
      profile_global.TPSTART(QUDA_PROFILE_IO);
      pushLevel(param.level);
      std::string vec_outfile(param.mg_global.vec_outfile[param.level]);
      vec_outfile += "_level_";
      vec_outfile += std::to_string(param.level);
      vec_outfile += "_nvec_";
      vec_outfile += std::to_string(param.mg_global.n_vec[param.level]);
      EigenSolver::saveVectors(B, vec_outfile);
      popLevel(param.level);
      profile_global.TPSTOP(QUDA_PROFILE_IO);
      if (is_running) profile_global.TPSTART(QUDA_PROFILE_INIT);
    }
  }

  void MG::dumpNullVectors() const
  {
    if (param.level == 0 && param.is_staggered) {
      warningQuda("Cannot dump near-null vectors for top level of staggered MG solve.");
    } else {
      saveVectors(param.B);
    }
    if (param.level < param.Nlevel - 2) coarse->dumpNullVectors();
  }

  void MG::generateNullVectors(std::vector<ColorSpinorField *> &B, bool refresh)
  {
    pushLevel(param.level);

    SolverParam solverParam(param); // Set solver field parameters:
    // set null-space generation options - need to expose these
    solverParam.maxiter
      = refresh ? param.mg_global.setup_maxiter_refresh[param.level] : param.mg_global.setup_maxiter[param.level];
    solverParam.tol = param.mg_global.setup_tol[param.level];
    solverParam.use_init_guess = QUDA_USE_INIT_GUESS_YES;
    solverParam.delta = 1e-1;
    solverParam.inv_type = param.mg_global.setup_inv_type[param.level];
    // Hard coded for now...
    if (solverParam.inv_type == QUDA_CA_CG_INVERTER || solverParam.inv_type == QUDA_CA_CGNE_INVERTER
        || solverParam.inv_type == QUDA_CA_CGNR_INVERTER || solverParam.inv_type == QUDA_CA_GCR_INVERTER) {
      solverParam.ca_basis = param.mg_global.setup_ca_basis[param.level];
      solverParam.ca_lambda_min = param.mg_global.setup_ca_lambda_min[param.level];
      solverParam.ca_lambda_max = param.mg_global.setup_ca_lambda_max[param.level];
      solverParam.Nkrylov = param.mg_global.setup_ca_basis_size[param.level];
    } else {
      solverParam.Nkrylov = 4;
    }
    solverParam.pipeline
      = (solverParam.inv_type == QUDA_BICGSTAB_INVERTER ? 0 : 4); // FIXME: pipeline != 0 breaks BICGSTAB
    solverParam.precision = r->Precision();

    if (param.level == 0) { // this enables half precision on the fine grid only if set
      solverParam.precision_sloppy = param.mg_global.invert_param->cuda_prec_precondition;
      solverParam.precision_precondition = param.mg_global.invert_param->cuda_prec_precondition;
    } else {
      solverParam.precision_precondition = solverParam.precision;
    }
    solverParam.residual_type = static_cast<QudaResidualType>(QUDA_L2_RELATIVE_RESIDUAL);
    solverParam.compute_null_vector = QUDA_COMPUTE_NULL_VECTOR_YES;
    ColorSpinorParam csParam(*B[0]);                            // Create spinor field parameters:
    csParam.setPrecision(r->Precision(), r->Precision(), true); // ensure native ordering
    csParam.location = QUDA_CUDA_FIELD_LOCATION; // hard code to GPU location for null-space generation for now
    csParam.gammaBasis = QUDA_UKQCD_GAMMA_BASIS;
    csParam.create = QUDA_ZERO_FIELD_CREATE;
    ColorSpinorField *b = static_cast<ColorSpinorField *>(new cudaColorSpinorField(csParam));
    ColorSpinorField *x = static_cast<ColorSpinorField *>(new cudaColorSpinorField(csParam));

    csParam.create = QUDA_NULL_FIELD_CREATE;

    // if we not using GCR/MG smoother then we need to switch off Schwarz since regular Krylov solvers do not support it
    bool schwarz_reset = solverParam.inv_type != QUDA_MG_INVERTER
      && param.mg_global.smoother_schwarz_type[param.level] != QUDA_INVALID_SCHWARZ;
    if (schwarz_reset) {
      if (getVerbosity() >= QUDA_VERBOSE) printfQuda("Disabling Schwarz for null-space finding");
      int commDim[QUDA_MAX_DIM];
      for (int i = 0; i < QUDA_MAX_DIM; i++) commDim[i] = 1;
      diracSmootherSloppy->setCommDim(commDim);
    }

    // if quarter precision halo, promote for null-space finding to half precision
    QudaPrecision halo_precision = diracSmootherSloppy->HaloPrecision();
    if (halo_precision == QUDA_QUARTER_PRECISION) diracSmootherSloppy->setHaloPrecision(QUDA_HALF_PRECISION);

    Solver *solve;
    DiracMdagM *mdagm = (solverParam.inv_type == QUDA_CG_INVERTER || solverParam.inv_type == QUDA_CA_CG_INVERTER) ? new DiracMdagM(*diracSmoother) : nullptr;
    DiracMdagM *mdagmSloppy = (solverParam.inv_type == QUDA_CG_INVERTER || solverParam.inv_type == QUDA_CA_CG_INVERTER) ? new DiracMdagM(*diracSmootherSloppy) : nullptr;
    if (solverParam.inv_type == QUDA_CG_INVERTER || solverParam.inv_type == QUDA_CA_CG_INVERTER) {
      solve = Solver::create(solverParam, *mdagm, *mdagmSloppy, *mdagmSloppy, profile);
    } else if(solverParam.inv_type == QUDA_MG_INVERTER) {
      // in case MG has not been created, we create the Smoother
      if (!transfer) createSmoother();

      // run GCR with the MG as a preconditioner
      solverParam.inv_type_precondition = QUDA_MG_INVERTER;
      solverParam.schwarz_type = QUDA_ADDITIVE_SCHWARZ;
      solverParam.precondition_cycle = 1;
      solverParam.tol_precondition = 1e-1;
      solverParam.maxiter_precondition = 1;
      solverParam.omega = 1.0;
      solverParam.verbosity_precondition = param.mg_global.verbosity[param.level+1];
      solverParam.precision_sloppy = solverParam.precision;
      solverParam.compute_true_res = 0;
      solverParam.preconditioner = this;

      solverParam.inv_type = QUDA_GCR_INVERTER;
      solve = Solver::create(solverParam, *param.matSmooth, *param.matSmooth, *param.matSmoothSloppy, profile);
      solverParam.inv_type = QUDA_MG_INVERTER;
    } else {
      solve = Solver::create(solverParam, *param.matSmooth, *param.matSmoothSloppy, *param.matSmoothSloppy, profile);
    }

    for (int si = 0; si < param.mg_global.num_setup_iter[param.level]; si++) {
      if (getVerbosity() >= QUDA_VERBOSE)
        printfQuda("Running vectors setup on level %d iter %d of %d\n", param.level, si + 1,
                   param.mg_global.num_setup_iter[param.level]);

      // global orthonormalization of the initial null-space vectors
      if(param.mg_global.pre_orthonormalize) {
        for(int i=0; i<(int)B.size(); i++) {
          for (int j=0; j<i; j++) {
            Complex alpha = cDotProduct(*B[j], *B[i]);// <j,i>
            caxpy(-alpha, *B[j], *B[i]); // i-<j,i>j
          }
          double nrm2 = norm2(*B[i]);
          if (nrm2 > 1e-16) ax(1.0 /sqrt(nrm2), *B[i]);// i/<i,i>
          else errorQuda("\nCannot normalize %u vector\n", i);
        }
      }

      // launch solver for each source
      for (int i=0; i<(int)B.size(); i++) {
        if (param.mg_global.setup_type == QUDA_TEST_VECTOR_SETUP) { // DDalphaAMG test vector idea
          *b = *B[i];  // inverting against the vector
          zero(*x);    // with zero initial guess
        } else {
          *x = *B[i];
          zero(*b);
        }

        if (getVerbosity() >= QUDA_VERBOSE) printfQuda("Initial guess = %g\n", norm2(*x));
        if (getVerbosity() >= QUDA_VERBOSE) printfQuda("Initial rhs = %g\n", norm2(*b));

        ColorSpinorField *out=nullptr, *in=nullptr;
        diracSmoother->prepare(in, out, *x, *b, QUDA_MAT_SOLUTION);
        (*solve)(*out, *in);
        diracSmoother->reconstruct(*x, *b, QUDA_MAT_SOLUTION);

        if (getVerbosity() >= QUDA_VERBOSE) printfQuda("Solution = %g\n", norm2(*x));
        *B[i] = *x;
      }

      // global orthonormalization of the generated null-space vectors
      if (param.mg_global.post_orthonormalize) {
        for(int i=0; i<(int)B.size(); i++) {
          for (int j=0; j<i; j++) {
            Complex alpha = cDotProduct(*B[j], *B[i]);// <j,i>
            caxpy(-alpha, *B[j], *B[i]); // i-<j,i>j
          }
          double nrm2 = norm2(*B[i]);
          if (sqrt(nrm2) > 1e-16) ax(1.0/sqrt(nrm2), *B[i]);// i/<i,i>
          else errorQuda("\nCannot normalize %u vector (nrm=%e)\n", i, sqrt(nrm2));
        }
      }

      if (solverParam.inv_type == QUDA_MG_INVERTER) {

        if (transfer) {
          resetTransfer = true;
          reset();
          if ( param.level < param.Nlevel-2 ) {
            if ( param.mg_global.generate_all_levels == QUDA_BOOLEAN_TRUE ) {
              coarse->generateNullVectors(*B_coarse, refresh);
            } else {
              if (getVerbosity() >= QUDA_VERBOSE) printfQuda("Restricting null space vectors\n");
              for (int i=0; i<param.Nvec; i++) {
                zero(*(*B_coarse)[i]);
                transfer->R(*(*B_coarse)[i], *(param.B[i]));
              }
              // rebuild the transfer operator in the coarse level
              coarse->resetTransfer = true;
              coarse->reset();
            }
          }
        } else {
          reset();
        }
      }
    }

    delete solve;
    if (mdagm) delete mdagm;
    if (mdagmSloppy) delete mdagmSloppy;

    diracSmootherSloppy->setHaloPrecision(halo_precision); // restore halo precision

    delete x;
    delete b;

    // reenable Schwarz
    if (schwarz_reset) {
      if (getVerbosity() >= QUDA_VERBOSE) printfQuda("Reenabling Schwarz for null-space finding");
      int commDim[QUDA_MAX_DIM];
      for (int i=0; i<QUDA_MAX_DIM; i++) commDim[i] = 0;
      diracSmootherSloppy->setCommDim(commDim);
    }

    if (param.mg_global.vec_store[param.level] == QUDA_BOOLEAN_TRUE) { // conditional store of null vectors
      saveVectors(B);
    }

    popLevel(param.level);
  }

  // generate a full span of free vectors.
  // FIXME: Assumes fine level is SU(3).
  void MG::buildFreeVectors(std::vector<ColorSpinorField *> &B)
  {
    pushLevel(param.level);
    const int Nvec = B.size();

    // Given the number of colors and spins, figure out if the number
    // of vectors in 'B' makes sense.
    const int Ncolor = B[0]->Ncolor();
    const int Nspin = B[0]->Nspin();

    if (Ncolor == 3) // fine level
    {
      if (Nspin == 4) // Wilson or Twisted Mass (singlet)
      {
        // There needs to be 6 null vectors -> 12 after chirality.
        if (Nvec != 6) errorQuda("\nError in MG::buildFreeVectors: Wilson-type fermions require Nvec = 6");

        if (getVerbosity() >= QUDA_VERBOSE)
          printfQuda("Building %d free field vectors for Wilson-type fermions\n", Nvec);

        // Zero the null vectors.
        for (int i = 0; i < Nvec; i++) zero(*B[i]);

        // Create a temporary vector.
        ColorSpinorParam csParam(*B[0]);
        csParam.create = QUDA_ZERO_FIELD_CREATE;
        ColorSpinorField *tmp = ColorSpinorField::Create(csParam);

        int counter = 0;
        for (int c = 0; c < Ncolor; c++) {
          for (int s = 0; s < 2; s++) {
            tmp->Source(QUDA_CONSTANT_SOURCE, 1, s, c);
            xpy(*tmp, *B[counter]);
            tmp->Source(QUDA_CONSTANT_SOURCE, 1, s + 2, c);
            xpy(*tmp, *B[counter]);
            counter++;
          }
        }

        delete tmp;
      } else if (Nspin == 1) { // Staggered

        // There needs to be 24 null vectors -> 48 after chirality.
        if (Nvec != 24) errorQuda("\nError in MG::buildFreeVectors: Staggered-type fermions require Nvec = 24\n");

        if (getVerbosity() >= QUDA_VERBOSE)
          printfQuda("Building %d free field vectors for Staggered-type fermions\n", Nvec);

        // Zero the null vectors.
        for (int i = 0; i < Nvec; i++) zero(*B[i]);

        // Create a temporary vector.
        ColorSpinorParam csParam(*B[0]);
        csParam.create = QUDA_ZERO_FIELD_CREATE;
        ColorSpinorField *tmp = ColorSpinorField::Create(csParam);

        // Build free null vectors.
        for (int c = 0; c < B[0]->Ncolor(); c++) {
          // Need to pair an even+odd corner together
          // since they'll get split up.
          // 0000, 0001
          tmp->Source(QUDA_CORNER_SOURCE, 1, 0x0, c);
          xpy(*tmp, *B[8 * c + 0]);
          tmp->Source(QUDA_CORNER_SOURCE, 1, 0x1, c);
          xpy(*tmp, *B[8 * c + 0]);

          // 0010, 0011
          tmp->Source(QUDA_CORNER_SOURCE, 1, 0x2, c);
          xpy(*tmp, *B[8 * c + 1]);
          tmp->Source(QUDA_CORNER_SOURCE, 1, 0x3, c);
          xpy(*tmp, *B[8 * c + 1]);

          // 0100, 0101
          tmp->Source(QUDA_CORNER_SOURCE, 1, 0x4, c);
          xpy(*tmp, *B[8 * c + 2]);
          tmp->Source(QUDA_CORNER_SOURCE, 1, 0x5, c);
          xpy(*tmp, *B[8 * c + 2]);

          // 0110, 0111
          tmp->Source(QUDA_CORNER_SOURCE, 1, 0x6, c);
          xpy(*tmp, *B[8 * c + 3]);
          tmp->Source(QUDA_CORNER_SOURCE, 1, 0x7, c);
          xpy(*tmp, *B[8 * c + 3]);

          // 1000, 1001
          tmp->Source(QUDA_CORNER_SOURCE, 1, 0x8, c);
          xpy(*tmp, *B[8 * c + 4]);
          tmp->Source(QUDA_CORNER_SOURCE, 1, 0x9, c);
          xpy(*tmp, *B[8 * c + 4]);

          // 1010, 1011
          tmp->Source(QUDA_CORNER_SOURCE, 1, 0xA, c);
          xpy(*tmp, *B[8 * c + 5]);
          tmp->Source(QUDA_CORNER_SOURCE, 1, 0xB, c);
          xpy(*tmp, *B[8 * c + 5]);

          // 1100, 1101
          tmp->Source(QUDA_CORNER_SOURCE, 1, 0xC, c);
          xpy(*tmp, *B[8 * c + 6]);
          tmp->Source(QUDA_CORNER_SOURCE, 1, 0xD, c);
          xpy(*tmp, *B[8 * c + 6]);

          // 1110, 1111
          tmp->Source(QUDA_CORNER_SOURCE, 1, 0xE, c);
          xpy(*tmp, *B[8 * c + 7]);
          tmp->Source(QUDA_CORNER_SOURCE, 1, 0xF, c);
          xpy(*tmp, *B[8 * c + 7]);
        }

        delete tmp;
      } else {
        errorQuda("\nError in MG::buildFreeVectors: Unsupported combo of Nc %d, Nspin %d", Ncolor, Nspin);
      }
    } else { // coarse level
      if (Nspin == 2) {
        // There needs to be Ncolor null vectors.
        if (Nvec != Ncolor) errorQuda("\nError in MG::buildFreeVectors: Coarse fermions require Nvec = Ncolor");

        if (getVerbosity() >= QUDA_VERBOSE) printfQuda("Building %d free field vectors for Coarse fermions\n", Ncolor);

        // Zero the null vectors.
        for (int i = 0; i < Nvec; i++) zero(*B[i]);

        // Create a temporary vector.
        ColorSpinorParam csParam(*B[0]);
        csParam.create = QUDA_ZERO_FIELD_CREATE;
        ColorSpinorField *tmp = ColorSpinorField::Create(csParam);

        for (int c = 0; c < Ncolor; c++) {
          tmp->Source(QUDA_CONSTANT_SOURCE, 1, 0, c);
          xpy(*tmp, *B[c]);
          tmp->Source(QUDA_CONSTANT_SOURCE, 1, 1, c);
          xpy(*tmp, *B[c]);
        }

        delete tmp;
      } else if (Nspin == 1) {
        // There needs to be Ncolor null vectors.
        if (Nvec != Ncolor) errorQuda("\nError in MG::buildFreeVectors: Coarse fermions require Nvec = Ncolor");

        if (getVerbosity() >= QUDA_VERBOSE) printfQuda("Building %d free field vectors for Coarse fermions\n", Ncolor);

        // Zero the null vectors.
        for (int i = 0; i < Nvec; i++) zero(*B[i]);

        // Create a temporary vector.
        ColorSpinorParam csParam(*B[0]);
        csParam.create = QUDA_ZERO_FIELD_CREATE;
        ColorSpinorField *tmp = ColorSpinorField::Create(csParam);

        for (int c = 0; c < Ncolor; c++) {
          tmp->Source(QUDA_CONSTANT_SOURCE, 1, 0, c);
          xpy(*tmp, *B[c]);
        }

        delete tmp;
      } else {
        errorQuda("\nError in MG::buildFreeVectors: Unexpected Nspin = %d for coarse fermions", Nspin);
      }
    }

    // global orthonormalization of the generated null-space vectors
    if(param.mg_global.post_orthonormalize) {
      for(int i=0; i<(int)B.size(); i++) {
        double nrm2 = norm2(*B[i]);
        if (nrm2 > 1e-16) ax(1.0 /sqrt(nrm2), *B[i]);// i/<i,i>
        else errorQuda("\nCannot normalize %u vector\n", i);
      }
    }

    if (getVerbosity() >= QUDA_VERBOSE) printfQuda("Done building free vectors\n");

    popLevel(param.level);
  }

  void MG::generateEigenVectors()
  {
    pushLevel(param.level);

    // Extract eigensolver params
    int nConv = param.mg_global.eig_param[param.level]->nConv;
    bool dagger = param.mg_global.eig_param[param.level]->use_dagger;
    bool normop = param.mg_global.eig_param[param.level]->use_norm_op;

    // Dummy array to keep the eigensolver happy.
    std::vector<Complex> evals(nConv, 0.0);

    std::vector<ColorSpinorField *> B_evecs;
    ColorSpinorParam csParam(*param.B[0]);
    csParam.gammaBasis = QUDA_UKQCD_GAMMA_BASIS;
    csParam.create = QUDA_ZERO_FIELD_CREATE;
    // This is the vector precision used by matResidual
    csParam.setPrecision(param.mg_global.invert_param->cuda_prec_sloppy, QUDA_INVALID_PRECISION, true);

    for (int i = 0; i < nConv; i++) B_evecs.push_back(ColorSpinorField::Create(csParam));

    // before entering the eigen solver, lets free the B vectors to save some memory
    ColorSpinorParam bParam(*param.B[0]);
    for (int i = 0; i < (int)param.B.size(); i++) delete param.B[i];

    EigenSolver *eig_solve;
    if (!normop && !dagger) {
      DiracM *mat = new DiracM(*diracResidual);
      eig_solve = EigenSolver::create(param.mg_global.eig_param[param.level], *mat, profile);
      (*eig_solve)(B_evecs, evals);
      delete eig_solve;
      delete mat;
    } else if (!normop && dagger) {
      DiracMdag *mat = new DiracMdag(*diracResidual);
      eig_solve = EigenSolver::create(param.mg_global.eig_param[param.level], *mat, profile);
      (*eig_solve)(B_evecs, evals);
      delete eig_solve;
      delete mat;
    } else if (normop && !dagger) {
      DiracMdagM *mat = new DiracMdagM(*diracResidual);
      eig_solve = EigenSolver::create(param.mg_global.eig_param[param.level], *mat, profile);
      (*eig_solve)(B_evecs, evals);
      delete eig_solve;
      delete mat;
    } else if (normop && dagger) {
      DiracMMdag *mat = new DiracMMdag(*diracResidual);
      eig_solve = EigenSolver::create(param.mg_global.eig_param[param.level], *mat, profile);
      (*eig_solve)(B_evecs, evals);
      delete eig_solve;
      delete mat;
    }

    // now reallocate the B vectors copy in e-vectors
    for (int i = 0; i < (int)param.B.size(); i++) {
      param.B[i] = ColorSpinorField::Create(bParam);
      *param.B[i] = *B_evecs[i];
    }

    // Local clean-up
    for (auto b : B_evecs) { delete b; }

    // only save if outfile is defined
    if (strcmp(param.mg_global.vec_outfile[param.level], "") != 0) { saveVectors(param.B); }

    popLevel(param.level);
  }

} // namespace quda<|MERGE_RESOLUTION|>--- conflicted
+++ resolved
@@ -76,28 +76,16 @@
     rng = new RNG(*param.B[0], 1234);
     rng->Init();
 
-<<<<<<< HEAD
     if (param.level != 0 || !param.is_staggered) {
       if (param.level < param.Nlevel - 1) {
         if (param.mg_global.compute_null_vector == QUDA_COMPUTE_NULL_VECTOR_YES) {
-          if (param.mg_global.generate_all_levels == QUDA_BOOLEAN_YES || param.level == 0) {
+          if (param.mg_global.generate_all_levels == QUDA_BOOLEAN_TRUE || param.level == 0) {
 
             // Initializing to random vectors
             for (int i = 0; i < (int)param.B.size(); i++) {
               spinorNoise(*r, *rng, QUDA_NOISE_UNIFORM);
               *param.B[i] = *r;
             }
-=======
-    if (param.level < param.Nlevel-1) {
-      if (param.mg_global.compute_null_vector == QUDA_COMPUTE_NULL_VECTOR_YES) {
-        if (param.mg_global.generate_all_levels == QUDA_BOOLEAN_TRUE || param.level == 0) {
-
-          // Initializing to random vectors
-          for(int i=0; i<(int)param.B.size(); i++) {
-            spinorNoise(*r, *rng, QUDA_NOISE_UNIFORM);
-            *param.B[i] = *r;
-            param.evals.push_back(0.0);
->>>>>>> c71386da
           }
           if (param.mg_global.num_setup_iter[param.level] > 0) {
             if (strcmp(param.mg_global.vec_infile[param.level], "")
@@ -112,22 +100,11 @@
         } else if (strcmp(param.mg_global.vec_infile[param.level], "")
                    != 0) { // only load if infile is defined and not computing
           if (param.mg_global.num_setup_iter[param.level] > 0) generateNullVectors(param.B);
-        } else if (param.mg_global.vec_load[param.level] == QUDA_BOOLEAN_YES) { // only conditional load of null vectors
+        } else if (param.mg_global.vec_load[param.level] == QUDA_BOOLEAN_TRUE) { // only conditional load of null vectors
           loadVectors(param.B);
         } else { // generate free field vectors
           buildFreeVectors(param.B);
         }
-<<<<<<< HEAD
-=======
-      } else if (strcmp(param.mg_global.vec_infile[param.level], "")
-                 != 0) { // only load if infile is defined and not computing
-        if ( param.mg_global.num_setup_iter[param.level] > 0 ) generateNullVectors(param.B);
-      } else if (param.mg_global.vec_load[param.level] == QUDA_BOOLEAN_TRUE) { // only conditional load of null vectors
-
-        loadVectors(param.B);
-      } else { // generate free field vectors
-        buildFreeVectors(param.B);
->>>>>>> c71386da
       }
     }
 
@@ -198,11 +175,7 @@
           (*B_coarse)[i] = param.B[0]->CreateCoarse(param.geoBlockSize, param.spinBlockSize, param.Nvec, B_coarse_precision, param.mg_global.setup_location[param.level+1]);
 
         // if we're not generating on all levels then we need to propagate the vectors down
-<<<<<<< HEAD
-        if ((param.level != 0 || param.Nlevel - 1) && param.mg_global.generate_all_levels == QUDA_BOOLEAN_NO) {
-=======
-        if (param.mg_global.generate_all_levels == QUDA_BOOLEAN_FALSE) {
->>>>>>> c71386da
+        if ((param.level != 0 || param.Nlevel - 1) && param.mg_global.generate_all_levels == QUDA_BOOLEAN_FALSE) {
           if (getVerbosity() >= QUDA_VERBOSE) printfQuda("Restricting null space vectors\n");
           for (int i=0; i<param.Nvec; i++) {
             zero(*(*B_coarse)[i]);
