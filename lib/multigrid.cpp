#include <multigrid.h>
#include <qio_field.h>
#include <string.h>

<<<<<<< HEAD
#include <Eigen/Dense>

// ESW DEBUG
#include <index_helper.cuh>

=======
>>>>>>> bd6b516e
#include <eigensolve_quda.h>

namespace quda
{

  using namespace blas;

  static bool debug = true;
  static bool esw_debug = false; // for my own spammy prints
  static bool esw_matelem_debug = false; // for matelem checks

  MG::MG(MGParam &param, TimeProfile &profile_global) :
    Solver(param, profile),
    param(param),
    transfer(0),
    resetTransfer(false),
    presmoother(nullptr),
    postsmoother(nullptr),
    profile_global(profile_global),
    profile("MG level " + std::to_string(param.level), false),
    coarse(nullptr),
    coarse_solver(nullptr),
    param_coarse(nullptr),
    param_presmooth(nullptr),
    param_postsmooth(nullptr),
    param_coarse_solver(nullptr),
    r(nullptr),
    r_coarse(nullptr),
    x_coarse(nullptr),
    tmp_coarse(nullptr),
    tmp2_coarse(nullptr),
    diracResidual(param.matResidual->Expose()),
    diracSmoother(param.matSmooth->Expose()),
    diracSmootherSloppy(param.matSmoothSloppy->Expose()),
    diracCoarseResidual(nullptr),
    diracCoarseSmoother(nullptr),
    diracCoarseSmootherSloppy(nullptr),
    matCoarseResidual(nullptr),
    matCoarseSmoother(nullptr),
    matCoarseSmootherSloppy(nullptr),
    rng(nullptr)
  {
<<<<<<< HEAD
    postTrace();
    
    // for reporting level 1 is the fine level but internally use level 0 for indexing
    sprintf(prefix,"MG level %d (%s): ", param.level+1, param.location == QUDA_CUDA_FIELD_LOCATION ? "GPU" : "CPU" );
    setVerbosity(param.mg_global.verbosity[param.level]);
    setOutputPrefix(prefix);
=======
    sprintf(prefix, "MG level %d (%s): ", param.level, param.location == QUDA_CUDA_FIELD_LOCATION ? "GPU" : "CPU");
    pushLevel(param.level);
>>>>>>> bd6b516e

    if (param.level >= QUDA_MAX_MG_LEVEL)
      errorQuda("Level=%d is greater than limit of multigrid recursion depth", param.level);

    if (param.coarse_grid_solution_type == QUDA_MATPC_SOLUTION && param.smoother_solve_type != QUDA_DIRECT_PC_SOLVE)
      errorQuda("Cannot use preconditioned coarse grid solution without preconditioned smoother solve");

    // allocating vectors
    {
      // create residual vectors
      ColorSpinorParam csParam(*(param.B[0]));
      csParam.create = QUDA_NULL_FIELD_CREATE;
      csParam.location = param.location;
      csParam.setPrecision(param.mg_global.invert_param->cuda_prec_sloppy, QUDA_INVALID_PRECISION,
                           csParam.location == QUDA_CUDA_FIELD_LOCATION ? true : false);
      if (csParam.location==QUDA_CUDA_FIELD_LOCATION) {
        csParam.gammaBasis = param.level > 0 ? QUDA_DEGRAND_ROSSI_GAMMA_BASIS: QUDA_UKQCD_GAMMA_BASIS;
      }
      if (param.B[0]->Nspin() == 1) csParam.gammaBasis = param.B[0]->GammaBasis(); // hack for staggered to avoid unnecessary basis checks
      r = ColorSpinorField::Create(csParam);

      // if we're using preconditioning then allocate storage for the preconditioned source vector
      if (param.smoother_solve_type == QUDA_DIRECT_PC_SOLVE) {
      	csParam.x[0] /= 2;
      	csParam.siteSubset = QUDA_PARITY_SITE_SUBSET;
      	b_tilde = ColorSpinorField::Create(csParam);
      }
    }

<<<<<<< HEAD
    // ESW HACK GENERATE STAGGERED WITHOUT CORRECT INTERFACE
    if (param.level == 0 && param.is_staggered == QUDA_BOOLEAN_YES) {
      // no op, don't need near-null vectors
    } else {
      if (param.level < param.Nlevel-1) {
        if (param.mg_global.compute_null_vector == QUDA_COMPUTE_NULL_VECTOR_YES) {
          if (param.mg_global.generate_all_levels == QUDA_BOOLEAN_YES || param.level == 0) {

            if (param.B[0]->Location() == QUDA_CUDA_FIELD_LOCATION) {
              rng = new RNG(param.B[0]->Volume(), 1234, param.B[0]->X());
              rng->Init();
            }

            // Initializing to random vectors
            for(int i=0; i<(int)param.B.size(); i++) {
              if (param.B[i]->Location() == QUDA_CPU_FIELD_LOCATION) param.B[i]->Source(QUDA_RANDOM_SOURCE);
              else spinorNoise(*r, *rng, QUDA_NOISE_UNIFORM);
              *param.B[i] = *r;
              param.evals.push_back(0.0);
            }

            if (param.mg_global.num_setup_iter[param.level] > 0) {
              if (param.mg_global.use_low_modes) {
                generateEigenVectors(); //Run the eigensolver
                //temporary check that the null vectors are populated and normalised
                //for(unsigned int j=0; j<param.B.size(); j++) printfQuda("NV norm %f\n", sqrt(blas::norm2(*(param.B[j]))));
              } else {
                generateNullVectors(param.B);
              }
            }
          } else if (strcmp(param.mg_global.vec_infile,"")!=0) { // only load if infile is defined and not computing
            loadVectors(param.B);
          } else { // generate free field vectors
            buildFreeVectors(param.B);
          }
        }
      } else {
        //DMH 1
        //We're on the coarsest grid. Create eigenvectors for deflation
        if (param.mg_global.deflate_coarsest) {
          if (strcmp(param.mg_global.vec_infile,"") !=0 ) { // only load if infile is defined and not computing
            loadVectors(param.B);
          } else {
            generateEigenVectors(); //Run the eigensolver
            //temporary check that the null vectors are populated and normalised
            //for(unsigned int j=0; j<param.B.size(); j++) printfQuda("NV norm %f\n", sqrt(blas::norm2(*(param.B[j]))));
          }
        }      
=======
    rng = new RNG(param.B[0]->Volume(), 1234, param.B[0]->X());
    rng->Init();

    if (param.level < param.Nlevel-1) {
      if (param.mg_global.compute_null_vector == QUDA_COMPUTE_NULL_VECTOR_YES) {
        if (param.mg_global.generate_all_levels == QUDA_BOOLEAN_YES || param.level == 0) {

          // Initializing to random vectors
          for(int i=0; i<(int)param.B.size(); i++) {
            spinorNoise(*r, *rng, QUDA_NOISE_UNIFORM);
            *param.B[i] = *r;
            param.evals.push_back(0.0);
          }
        }
        if (param.mg_global.num_setup_iter[param.level] > 0) {
          if (strcmp(param.mg_global.vec_infile, "") != 0) { // only load if infile is defined and not computing
            loadVectors(param.B);
          } else if (param.mg_global.use_eig_solver[param.level]) {
            generateEigenVectors(); // Run the eigensolver
          } else {
            generateNullVectors(param.B);
          }
        }
      } else if (strcmp(param.mg_global.vec_infile, "") != 0) { // only load if infile is defined and not computing
        if ( param.mg_global.num_setup_iter[param.level] > 0 ) generateNullVectors(param.B);
      } else if (param.mg_global.vec_load == QUDA_BOOLEAN_YES) { // only conditional load of null vectors

        loadVectors(param.B);
      } else { // generate free field vectors
        buildFreeVectors(param.B);
>>>>>>> bd6b516e
      }
    }
    
    // in case of iterative setup with MG the coarse level may be already built
    if (!transfer) reset();

    popLevel(param.level);
  }

  void MG::reset(bool refresh) {
    pushLevel(param.level);

    if (getVerbosity() >= QUDA_SUMMARIZE) printfQuda("%s level %d\n", transfer ? "Resetting" : "Creating", param.level);

    destroySmoother();
    destroyCoarseSolver();

    // reset the Dirac operator pointers since these may have changed
    diracResidual = param.matResidual->Expose();
    diracSmoother = param.matSmooth->Expose();
    diracSmootherSloppy = param.matSmoothSloppy->Expose();

    if ( esw_debug ) printfQuda("Created smoother.\n");


    // ESW HACK GENERATE STAGGERED WITHOUT CORRECT INTERFACE
    if (param.level != 0 || param.is_staggered == QUDA_BOOLEAN_NO) {
      // Refresh the null-space vectors if we need to
      if (refresh && param.level < param.Nlevel-1) {
        if (param.mg_global.setup_maxiter_refresh[param.level]) generateNullVectors(param.B, refresh);
      }
    }

    // if not on the coarsest level, update next
    if (param.level < param.Nlevel-1) {

      if (transfer) {
        // restoring FULL parity in Transfer changed at the end of this procedure
        transfer->setSiteSubset(QUDA_FULL_SITE_SUBSET, QUDA_INVALID_PARITY);
        if (resetTransfer || refresh) {
          transfer->reset();
          resetTransfer = false;
        }
      } else {
        // create transfer operator
        /*if (getVerbosity() >= QUDA_VERBOSE)*/ printfQuda("Creating transfer operator\n");
        transfer = new Transfer(param.B, param.Nvec, param.geoBlockSize, param.spinBlockSize,
                                param.mg_global.precision_null[param.level], profile);
        for (int i=0; i<QUDA_MAX_MG_LEVEL; i++) param.mg_global.geo_block_size[param.level][i] = param.geoBlockSize[i];

        // create coarse temporary vector
        tmp_coarse = param.B[0]->CreateCoarse(param.geoBlockSize, param.spinBlockSize, param.Nvec, r->Precision(), param.mg_global.location[param.level+1]);

        // create coarse temporary vector
        tmp2_coarse = param.B[0]->CreateCoarse(param.geoBlockSize, param.spinBlockSize, param.Nvec, r->Precision(),
                                               param.mg_global.location[param.level + 1]);

        // create coarse residual vector
        r_coarse = param.B[0]->CreateCoarse(param.geoBlockSize, param.spinBlockSize, param.Nvec, r->Precision(), param.mg_global.location[param.level+1]);

        // create coarse solution vector
        x_coarse = param.B[0]->CreateCoarse(param.geoBlockSize, param.spinBlockSize, param.Nvec, r->Precision(), param.mg_global.location[param.level+1]);

        B_coarse = new std::vector<ColorSpinorField*>();
        int nVec_coarse
          = (param.level == param.Nlevel - 2 ? param.mg_global.n_vec[param.level + 1] :
                                               std::max(param.Nvec, param.mg_global.n_vec[param.level + 1]));
        B_coarse->resize(nVec_coarse);

        // only have single precision B vectors on the coarse grid
        QudaPrecision B_coarse_precision = std::max(param.mg_global.precision_null[param.level+1], QUDA_SINGLE_PRECISION);
        for (int i=0; i<nVec_coarse; i++)
          (*B_coarse)[i] = param.B[0]->CreateCoarse(param.geoBlockSize, param.spinBlockSize, param.Nvec, B_coarse_precision, param.mg_global.setup_location[param.level+1]);

        // if we're not generating on all levels then we need to propagate the vectors down
        if (param.mg_global.generate_all_levels == QUDA_BOOLEAN_NO) {
          /* if (getVerbosity() >= QUDA_VERBOSE)*/ printfQuda("Restricting null space vectors\n");
          for (int i=0; i<param.Nvec; i++) {
            zero(*(*B_coarse)[i]);
            transfer->R(*(*B_coarse)[i], *(param.B[i]));
          }
        }
        /*if (getVerbosity() >= QUDA_VERBOSE)*/ printfQuda("Transfer operator done\n");
      }
      
      createCoarseDirac();

    }
    
    // delay allocating smoother until after coarse-links have been created
    createSmoother();

    if (param.level < param.Nlevel-1) {
      // creating or resetting the coarse level
      if (coarse) {
        coarse->param.updateInvertParam(*param.mg_global.invert_param);
        coarse->param.delta = 1e-20;
        coarse->param.precision = param.mg_global.invert_param->cuda_prec_precondition;
        coarse->param.matResidual = matCoarseResidual;
        coarse->param.matSmooth = matCoarseSmoother;
        coarse->param.matSmoothSloppy = matCoarseSmootherSloppy;	
        coarse->reset(refresh);	
      } else {
        // create the next multigrid level
<<<<<<< HEAD
        param_coarse = new MGParam(param, *B_coarse, param.evals, matCoarseResidual, matCoarseSmoother, matCoarseSmootherSloppy, param.level+1);
=======
        param_coarse = new MGParam(param, *B_coarse, param.evals, matCoarseResidual, matCoarseSmoother,
                                   matCoarseSmootherSloppy, param.level + 1);
>>>>>>> bd6b516e
        param_coarse->fine = this;
        param_coarse->delta = 1e-20;
        param_coarse->precision = param.mg_global.invert_param->cuda_prec_precondition;

        coarse = new MG(*param_coarse, profile_global);
      }
      setOutputPrefix(prefix); // restore since we just popped back from coarse grid

      createCoarseSolver();

      if (param.level == param.Nlevel - 2 && param.mg_global.use_eig_solver[param.level + 1]) {
        // if we are deflating the coarsest grid, then run a dummy solve
        // so that the deflation is done during the setup
        spinorNoise(*r_coarse, *coarse->rng, QUDA_NOISE_UNIFORM);
        param_coarse_solver->maxiter = 1; // do a single iteration on the dummy solve
        (*coarse_solver)(*x_coarse, *r_coarse);
        param_coarse_solver->maxiter = param.mg_global.coarse_solver_maxiter[param.level + 1];
      }
    }

    if (param.level == 0) {
      // now we can run the verification if requested
      if (param.mg_global.run_verify) verify();
    }

    if (getVerbosity() >= QUDA_SUMMARIZE) printfQuda("Setup of level %d done\n", param.level);

    popLevel(param.level);
  }

  void MG::pushLevel(int level) const
  {
    postTrace();
    pushVerbosity(param.mg_global.verbosity[level]);
    pushOutputPrefix(prefix);
  }

  void MG::popLevel(int level) const
  {
    popVerbosity();
    popOutputPrefix();
    postTrace();
  }

  void MG::destroySmoother()
  {
    pushLevel(param.level);

    if (presmoother) {
      delete presmoother;
      presmoother = nullptr;
    }

    if (param_presmooth) {
      delete param_presmooth;
      param_presmooth = nullptr;
    }

    if (postsmoother) {
      delete postsmoother;
      postsmoother = nullptr;
    }

    if (param_postsmooth) {
      delete param_postsmooth;
      param_postsmooth = nullptr;
    }

    popLevel(param.level);
  }

  void MG::createSmoother() {
    pushLevel(param.level);

    // create the smoother for this level
    if (getVerbosity() >= QUDA_VERBOSE) printfQuda("Creating smoother\n");
    destroySmoother();
    param_presmooth = new SolverParam(param);

    param_presmooth->is_preconditioner = false;
    param_presmooth->preserve_source = QUDA_PRESERVE_SOURCE_NO;
    param_presmooth->return_residual = true; // pre-smoother returns the residual vector for subsequent coarsening
    param_presmooth->use_init_guess = QUDA_USE_INIT_GUESS_NO;

    param_presmooth->precision = param.mg_global.invert_param->cuda_prec_sloppy;
    param_presmooth->precision_sloppy = (param.level == 0) ? param.mg_global.invert_param->cuda_prec_precondition : param.mg_global.invert_param->cuda_prec_sloppy;
    param_presmooth->precision_precondition = (param.level == 0) ? param.mg_global.invert_param->cuda_prec_precondition : param.mg_global.invert_param->cuda_prec_sloppy;

    param_presmooth->inv_type = param.smoother;
    param_presmooth->inv_type_precondition = QUDA_INVALID_INVERTER;
    param_presmooth->residual_type = (param_presmooth->inv_type == QUDA_MR_INVERTER) ? QUDA_INVALID_RESIDUAL : QUDA_L2_RELATIVE_RESIDUAL;
    param_presmooth->Nsteps = param.mg_global.smoother_schwarz_cycle[param.level];
    param_presmooth->maxiter = (param.level < param.Nlevel-1) ? param.nu_pre : param.nu_pre + param.nu_post;

    param_presmooth->Nkrylov = param_presmooth->maxiter;
    param_presmooth->pipeline = param_presmooth->maxiter;
    param_presmooth->tol = param.smoother_tol;
    param_presmooth->global_reduction = param.global_reduction;

    param_presmooth->sloppy_converge = true; // this means we don't check the true residual before declaring convergence

    param_presmooth->schwarz_type = param.mg_global.smoother_schwarz_type[param.level];
    // inner solver should recompute the true residual after each cycle if using Schwarz preconditioning
    param_presmooth->compute_true_res = (param_presmooth->schwarz_type != QUDA_INVALID_SCHWARZ) ? true : false;

    presmoother = ( (param.level < param.Nlevel-1 || param_presmooth->schwarz_type != QUDA_INVALID_SCHWARZ) &&
                    param_presmooth->inv_type != QUDA_INVALID_INVERTER && param_presmooth->maxiter > 0) ?
      Solver::create(*param_presmooth, *param.matSmooth, *param.matSmoothSloppy, *param.matSmoothSloppy, profile) : nullptr;

    if (param.level < param.Nlevel-1) { //Create the post smoother
      param_postsmooth = new SolverParam(*param_presmooth);
      param_postsmooth->return_residual = false;  // post smoother does not need to return the residual vector
      param_postsmooth->use_init_guess = QUDA_USE_INIT_GUESS_YES;

      param_postsmooth->maxiter = param.nu_post;
      param_postsmooth->Nkrylov = param_postsmooth->maxiter;
      param_postsmooth->pipeline = param_postsmooth->maxiter;

      // we never need to compute the true residual for a post smoother
      param_postsmooth->compute_true_res = false;

      postsmoother = (param_postsmooth->inv_type != QUDA_INVALID_INVERTER && param_postsmooth->maxiter > 0) ?
	Solver::create(*param_postsmooth, *param.matSmooth, *param.matSmoothSloppy, *param.matSmoothSloppy, profile) : nullptr;
    }
    if (getVerbosity() >= QUDA_VERBOSE) printfQuda("Smoother done\n");

    popLevel(param.level);
  }

  void MG::createCoarseDirac() {
    pushLevel(param.level);

    if (getVerbosity() >= QUDA_VERBOSE) printfQuda("Creating coarse Dirac operator\n");

    // check if we are coarsening the preconditioned system then
    bool preconditioned_coarsen = (param.coarse_grid_solution_type == QUDA_MATPC_SOLUTION && param.smoother_solve_type == QUDA_DIRECT_PC_SOLVE);
    QudaMatPCType matpc_type = param.mg_global.invert_param->matpc_type;

    // create coarse grid operator
    DiracParam diracParam;
    diracParam.transfer = transfer;

    // Parameters that matter for coarse construction and application
    diracParam.dirac = preconditioned_coarsen ? const_cast<Dirac*>(diracSmoother) : const_cast<Dirac*>(diracResidual);
    diracParam.kappa = (param.B[0]->Nspin() == 1) ? -1.0 : diracParam.dirac->Kappa(); // -1 cancels automatic kappa in application of Y fields
    diracParam.mass = diracParam.dirac->Mass();
    diracParam.mu = diracParam.dirac->Mu();
    diracParam.mu_factor = param.mg_global.mu_factor[param.level+1]-param.mg_global.mu_factor[param.level];

    diracParam.dagger = QUDA_DAG_NO;
    diracParam.matpcType = matpc_type;
    diracParam.type = QUDA_COARSE_DIRAC;
    diracParam.tmp1 = tmp_coarse;
    diracParam.tmp2 = tmp2_coarse;
    diracParam.halo_precision = param.mg_global.precision_null[param.level];
    constexpr int MAX_BLOCK_FLOAT_NC=32; // FIXME this is the maximum number of colors for which we support block-float format
    if (param.Nvec > MAX_BLOCK_FLOAT_NC) diracParam.halo_precision = QUDA_SINGLE_PRECISION;

    // use even-odd preconditioning for the coarse grid solver
    if (diracCoarseResidual) delete diracCoarseResidual;
    diracCoarseResidual = new DiracCoarse(diracParam, param.setup_location == QUDA_CUDA_FIELD_LOCATION ? true : false,
                                          param.mg_global.setup_minimize_memory == QUDA_BOOLEAN_YES ? true : false);

    // create smoothing operators
    diracParam.dirac = const_cast<Dirac*>(param.matSmooth->Expose());
    diracParam.halo_precision = param.mg_global.smoother_halo_precision[param.level+1];

    if (diracCoarseSmoother) delete diracCoarseSmoother;
    if (diracCoarseSmootherSloppy) delete diracCoarseSmootherSloppy;


    // Test matrix elements of KD-prec operator
    if ( esw_debug )
    {
      diracParam.type = QUDA_COARSEPC_DIRAC;
      diracParam.tmp1 = &(tmp_coarse->Even());
      diracCoarseSmoother = new DiracCoarsePC(static_cast<DiracCoarse&>(*diracCoarseResidual), diracParam);

      typedef Eigen::Matrix<std::complex<float>, Eigen::Dynamic, Eigen::Dynamic, Eigen::ColMajor> cMatrix;
      int length = tmp_coarse->Length()/2; // length includes *2 for complex
      ColorSpinorParam csParam2(*tmp_coarse);
      csParam2.siteSubset = QUDA_FULL_SITE_SUBSET;
      csParam2.location = QUDA_CPU_FIELD_LOCATION;
      csParam2.fieldOrder = QUDA_SPACE_SPIN_COLOR_FIELD_ORDER;
      csParam2.create = QUDA_ZERO_FIELD_CREATE;
      ColorSpinorField* lhs = new cpuColorSpinorField(csParam2);
      ColorSpinorField* ihs = new cpuColorSpinorField(csParam2);
      ColorSpinorField* rhs = new cpuColorSpinorField(csParam2);
      cMatrix mat_cplx = cMatrix::Zero(length, length);

      printfQuda("Precision %d Volume %d Spin %d Color %d Length %d\n", static_cast<int>(lhs->Precision()), lhs->Volume(), lhs->Nspin(), lhs->Ncolor(), length);
      for (int x = 0; x < lhs->Volume(); x++)
      {
        for (int s = 0; s < lhs->Nspin(); s++)
        {
          for (int c = 0; c < lhs->Ncolor(); c++)
          {
            int index = ((x*lhs->Nspin()+s)*lhs->Ncolor()+c);
            printfQuda("Index %d\n", index);
            blas::zero(*lhs);
            blas::zero(*ihs);
            blas::zero(*rhs);
            //lhs->Source(QUDA_POINT_SOURCE, x, s, c);
            (static_cast<std::complex<float>*>(lhs->V()))[index] = 1.0;
            /*diracCoarseSmoother->DslashXpay(rhs->Even(), lhs->Odd(), QUDA_EVEN_PARITY, lhs->Even(), 1.0);
            diracCoarseSmoother->DslashXpay(rhs->Odd(), lhs->Even(), QUDA_ODD_PARITY, lhs->Odd(), 1.0);*/
            diracCoarseResidual->M(*ihs, *lhs);
            (dynamic_cast<DiracCoarse*>(diracCoarseResidual))->CloverInv(rhs->Even(), ihs->Even(), QUDA_EVEN_PARITY);
            (dynamic_cast<DiracCoarse*>(diracCoarseResidual))->CloverInv(rhs->Odd(), ihs->Odd(), QUDA_ODD_PARITY);
            std::complex<float> *rhs_data = (std::complex<float>*)rhs->V();
            std::complex<float> *pointer_in = &(mat_cplx(index*lhs->Volume()*lhs->Nspin()*lhs->Ncolor()));
            for (int i = 0; i < length; i++) { pointer_in[i] = rhs_data[i]; }
          }
        }
      }
      delete lhs;
      delete ihs;
      delete rhs;

      Eigen::ComplexEigenSolver<cMatrix> eigensolve_cplx_indef(length);
      eigensolve_cplx_indef.compute(mat_cplx);
      cMatrix eigs = eigensolve_cplx_indef.eigenvalues();
      for (int i = 0; i < length; i++) {
        printfQuda("%d %.8e %.8e\n", i, eigs(i).real(), eigs(i).imag());
      }
      errorQuda("Well that's enough.\n");
    }


    if (param.mg_global.smoother_solve_type[param.level+1] == QUDA_DIRECT_PC_SOLVE) {
      diracParam.type = QUDA_COARSEPC_DIRAC;
      diracParam.tmp1 = &(tmp_coarse->Even());
      diracParam.tmp2 = &(tmp2_coarse->Even());
      diracCoarseSmoother = new DiracCoarsePC(static_cast<DiracCoarse&>(*diracCoarseResidual), diracParam);
      {
        bool schwarz = param.mg_global.smoother_schwarz_type[param.level+1] != QUDA_INVALID_SCHWARZ;
        for (int i=0; i<4; i++) diracParam.commDim[i] = schwarz ? 0 : 1;
      }
      diracCoarseSmootherSloppy = new DiracCoarsePC(static_cast<DiracCoarse&>(*diracCoarseSmoother),diracParam);
    } else {
      diracParam.type = QUDA_COARSE_DIRAC;
      diracParam.tmp1 = tmp_coarse;
      diracParam.tmp2 = tmp2_coarse;
      diracCoarseSmoother = new DiracCoarse(static_cast<DiracCoarse&>(*diracCoarseResidual), diracParam);
      {
        bool schwarz = param.mg_global.smoother_schwarz_type[param.level+1] != QUDA_INVALID_SCHWARZ;
        for (int i=0; i<4; i++) diracParam.commDim[i] = schwarz ? 0 : 1;
      }
      diracCoarseSmootherSloppy = new DiracCoarse(static_cast<DiracCoarse&>(*diracCoarseSmoother),diracParam);
    }

    if (matCoarseResidual) delete matCoarseResidual;
    if (matCoarseSmoother) delete matCoarseSmoother;
    if (matCoarseSmootherSloppy) delete matCoarseSmootherSloppy;
    matCoarseResidual = new DiracM(*diracCoarseResidual);
    matCoarseSmoother = new DiracM(*diracCoarseSmoother);
    matCoarseSmootherSloppy = new DiracM(*diracCoarseSmootherSloppy);

    if (getVerbosity() >= QUDA_VERBOSE) printfQuda("Coarse Dirac operator done\n");

    popLevel(param.level);
  }

  void MG::destroyCoarseSolver() {
    pushLevel(param.level);

    if (param.cycle_type == QUDA_MG_CYCLE_VCYCLE && param.level < param.Nlevel-2) {
      // nothing to do
    } else if (param.cycle_type == QUDA_MG_CYCLE_RECURSIVE || param.level == param.Nlevel-2) {
      if (coarse_solver) {
        delete coarse_solver;
        coarse_solver = nullptr;
      }
      if (param_coarse_solver) {
        delete param_coarse_solver;
        param_coarse_solver = nullptr;
      }
    } else {
      errorQuda("Multigrid cycle type %d not supported", param.cycle_type);
    }

    popLevel(param.level);
  }

  void MG::createCoarseSolver() {
    pushLevel(param.level);

    if (getVerbosity() >= QUDA_VERBOSE) printfQuda("Creating coarse solver wrapper\n");
    destroyCoarseSolver();
    if (param.cycle_type == QUDA_MG_CYCLE_VCYCLE && param.level < param.Nlevel-2) {
      // if coarse solver is not a bottom solver and on the second to bottom level then we can just use the coarse solver as is
      coarse_solver = coarse;
      if (getVerbosity() >= QUDA_VERBOSE) printfQuda("Assigned coarse solver to coarse MG operator\n");
    } else if (param.cycle_type == QUDA_MG_CYCLE_RECURSIVE || param.level == param.Nlevel-2) {

      param_coarse_solver = new SolverParam(param);
      param_coarse_solver->inv_type = param.mg_global.coarse_solver[param.level + 1];
      param_coarse_solver->is_preconditioner = false;
      param_coarse_solver->sloppy_converge = true; // this means we don't check the true residual before declaring convergence

      param_coarse_solver->preserve_source = QUDA_PRESERVE_SOURCE_NO;  // or can this be no
      param_coarse_solver->return_residual = false; // coarse solver does need to return residual vector

      param_coarse_solver->use_init_guess = QUDA_USE_INIT_GUESS_NO;
<<<<<<< HEAD
      param_coarse_solver->Nkrylov = (param_coarse_solver->inv_type == QUDA_BICGSTABL_INVERTER || param_coarse_solver->inv_type == QUDA_CA_GCR_INVERTER) ? 6 : 20;

=======
      if (param.mg_global.use_eig_solver[param.Nlevel - 1]) {
        param_coarse_solver->eig_param = *param.mg_global.eig_param[param.Nlevel - 1];
        param_coarse_solver->deflate = QUDA_BOOLEAN_YES;
        // Due to coherence between these levels, an initial guess
        // might be beneficial.
        if (param.mg_global.coarse_guess == QUDA_BOOLEAN_YES) {
          param_coarse_solver->use_init_guess = QUDA_USE_INIT_GUESS_YES;
        }

        if (strcmp(param_coarse_solver->eig_param.vec_infile, "") == 0 && // check that input file not already set
            param.mg_global.vec_load == QUDA_BOOLEAN_YES && (strcmp(param.mg_global.vec_infile, "") != 0)) {
          std::string vec_infile(param.mg_global.vec_infile);
          vec_infile += "_level_";
          vec_infile += std::to_string(param.level + 1);
          vec_infile += "_defl_";
          vec_infile += std::to_string(param.mg_global.n_vec[param.level + 1]);
          strcpy(param_coarse_solver->eig_param.vec_infile, vec_infile.c_str());
        }

        if (strcmp(param_coarse_solver->eig_param.vec_outfile, "") == 0 && // check that output file not already set
            param.mg_global.vec_store == QUDA_BOOLEAN_YES && (strcmp(param.mg_global.vec_outfile, "") != 0)) {
          std::string vec_outfile(param.mg_global.vec_infile);
          vec_outfile += "_level_";
          vec_outfile += std::to_string(param.level + 1);
          vec_outfile += "_defl_";
          vec_outfile += std::to_string(param.mg_global.n_vec[param.level + 1]);
          strcpy(param_coarse_solver->eig_param.vec_outfile, vec_outfile.c_str());
        }
      }
>>>>>>> bd6b516e
      param_coarse_solver->tol = param.mg_global.coarse_solver_tol[param.level+1];
      param_coarse_solver->global_reduction = true;
      param_coarse_solver->compute_true_res = false;
      param_coarse_solver->delta = 1e-8;
      param_coarse_solver->pipeline = 8;

      param_coarse_solver->maxiter = param.mg_global.coarse_solver_maxiter[param.level+1];
      param_coarse_solver->Nkrylov = param_coarse_solver->maxiter < param_coarse_solver->Nkrylov ? param_coarse_solver->maxiter : param_coarse_solver->Nkrylov;
      if (param_coarse_solver->inv_type == QUDA_CA_CG_INVERTER ||
          param_coarse_solver->inv_type == QUDA_CA_CGNE_INVERTER ||
          param_coarse_solver->inv_type == QUDA_CA_CGNR_INVERTER ||
          param_coarse_solver->inv_type == QUDA_CA_GCR_INVERTER) {
        param_coarse_solver->ca_basis = param.mg_global.coarse_solver_ca_basis[param.level+1];
        param_coarse_solver->ca_lambda_min = param.mg_global.coarse_solver_ca_lambda_min[param.level+1];
        param_coarse_solver->ca_lambda_max = param.mg_global.coarse_solver_ca_lambda_max[param.level+1];
        param_coarse_solver->Nkrylov = param.mg_global.coarse_solver_ca_basis_size[param.level+1];
      }
      param_coarse_solver->inv_type_precondition = (param.level<param.Nlevel-2 || coarse->presmoother) ? QUDA_MG_INVERTER : QUDA_INVALID_INVERTER;
      param_coarse_solver->preconditioner = (param.level<param.Nlevel-2 || coarse->presmoother) ? coarse : nullptr;
      param_coarse_solver->mg_instance = true;
      param_coarse_solver->verbosity_precondition = param.mg_global.verbosity[param.level+1];

      // preconditioned solver wrapper is uniform precision
      param_coarse_solver->precision = r_coarse->Precision();
      param_coarse_solver->precision_sloppy = param_coarse_solver->precision;
      param_coarse_solver->precision_precondition = param_coarse_solver->precision_sloppy;
      
      if (param.mg_global.coarse_grid_solution_type[param.level+1] == QUDA_MATPC_SOLUTION) {
<<<<<<< HEAD
        Solver *solver = Solver::create(*param_coarse_solver, *matCoarseSmoother, *matCoarseSmoother, *matCoarseSmoother, profile);
        sprintf(coarse_prefix,"MG level %d (%s): ", param.level+2, param.mg_global.location[param.level+1] == QUDA_CUDA_FIELD_LOCATION ? "GPU" : "CPU" );
        coarse_solver = new PreconditionedSolver(*solver, *matCoarseSmoother->Expose(), *param_coarse_solver, profile, coarse_prefix);
      } else {
        Solver *solver = Solver::create(*param_coarse_solver, *matCoarseResidual, *matCoarseResidual, *matCoarseResidual, profile);
        sprintf(coarse_prefix,"MG level %d (%s): ", param.level+2, param.mg_global.location[param.level+1] == QUDA_CUDA_FIELD_LOCATION ? "GPU" : "CPU" );
=======
	Solver *solver = Solver::create(*param_coarse_solver, *matCoarseSmoother, *matCoarseSmoother, *matCoarseSmoother, profile);
        sprintf(coarse_prefix, "MG level %d (%s): ", param.level + 1,
                param.mg_global.location[param.level + 1] == QUDA_CUDA_FIELD_LOCATION ? "GPU" : "CPU");
        coarse_solver = new PreconditionedSolver(*solver, *matCoarseSmoother->Expose(), *param_coarse_solver, profile, coarse_prefix);
      } else {
	Solver *solver = Solver::create(*param_coarse_solver, *matCoarseResidual, *matCoarseResidual, *matCoarseResidual, profile);
        sprintf(coarse_prefix, "MG level %d (%s): ", param.level + 1,
                param.mg_global.location[param.level + 1] == QUDA_CUDA_FIELD_LOCATION ? "GPU" : "CPU");
>>>>>>> bd6b516e
        coarse_solver = new PreconditionedSolver(*solver, *matCoarseResidual->Expose(), *param_coarse_solver, profile, coarse_prefix);
      }

      if (getVerbosity() >= QUDA_VERBOSE) printfQuda("Assigned coarse solver to preconditioned GCR solver\n");
    } else {
      errorQuda("Multigrid cycle type %d not supported", param.cycle_type);
    }
    if (getVerbosity() >= QUDA_VERBOSE) printfQuda("Coarse solver wrapper done\n");

    popLevel(param.level);
  }

  MG::~MG()
  {
    pushLevel(param.level);

    if (param.level < param.Nlevel - 1) {
      if (coarse) delete coarse;
      if (param.level == param.Nlevel-1 || param.cycle_type == QUDA_MG_CYCLE_RECURSIVE) {
	if (coarse_solver) delete coarse_solver;
	if (param_coarse_solver) delete param_coarse_solver;
      }

      if (B_coarse) {
        int nVec_coarse
          = (param.level == param.Nlevel - 2 ? param.mg_global.n_vec[param.level + 1] :
                                               std::max(param.Nvec, param.mg_global.n_vec[param.level + 1]));
        for (int i = 0; i < nVec_coarse; i++)
          if ((*B_coarse)[i]) delete (*B_coarse)[i];
        delete B_coarse;
      }
      if (transfer) delete transfer;
      if (matCoarseSmootherSloppy) delete matCoarseSmootherSloppy;
      if (diracCoarseSmootherSloppy) delete diracCoarseSmootherSloppy;
      if (matCoarseSmoother) delete matCoarseSmoother;
      if (diracCoarseSmoother) delete diracCoarseSmoother;
      if (matCoarseResidual) delete matCoarseResidual;
      if (diracCoarseResidual) delete diracCoarseResidual;
      if (postsmoother) delete postsmoother;
      if (param_postsmooth) delete param_postsmooth;
    }

    if (rng) {
      rng->Release();
      delete rng;
    }

    if (presmoother) delete presmoother;
    if (param_presmooth) delete param_presmooth;

    if (b_tilde && param.smoother_solve_type == QUDA_DIRECT_PC_SOLVE) delete b_tilde;
    if (r) delete r;
    if (r_coarse) delete r_coarse;
    if (x_coarse) delete x_coarse;
    if (tmp_coarse) delete tmp_coarse;
    if (tmp2_coarse) delete tmp2_coarse;

    if (param_coarse) delete param_coarse;

    if (getVerbosity() >= QUDA_VERBOSE) profile.Print();

    popLevel(param.level);
  }

  // FIXME need to make this more robust (implement Solver::flops() for all solvers)
  double MG::flops() const {
    double flops = 0;

    if (param_coarse_solver) {
      flops += param_coarse_solver->gflops * 1e9;
      param_coarse_solver->gflops = 0;
    } else if (param.level < param.Nlevel-1) {
      flops += coarse->flops();
    }

    if (param_presmooth) {
      flops += param_presmooth->gflops * 1e9;
      param_presmooth->gflops = 0;
    }

    if (param_postsmooth) {
      flops += param_postsmooth->gflops * 1e9;
      param_postsmooth->gflops = 0;
    }

    if (transfer) {
      flops += transfer->flops();
    }

    return flops;
  }

  /**
     ESW debugging function
   */
  int getPrintVectorIndex(const int X[4], const int coord[4])
  {
    //x[4] = cb_index/(X[3]*X[2]*X[1]*X[0]/2);
    //x[3] = (cb_index/(X[2]*X[1]*X[0]/2) % X[3];
    //x[2] = (cb_index/(X[1]*X[0]/2)) % X[2];
    //x[1] = (cb_index/(X[0]/2)) % X[1];
    //x[0] = 2*(cb_index%(X[0]/2)) + ((x[3]+x[2]+x[1]+parity)&1);
    int idx = ((((coord[3]*X[2]+coord[2])*X[1]+coord[1])*X[0])+coord[0]) >> 1;
    int phase = (coord[0]+coord[1]+coord[2]+coord[3])%2;
    return 2*idx+phase;
  }

  /**
     Verification that the constructed multigrid operator is valid
  */
  void MG::verify() {
    pushLevel(param.level);

    // temporary fields used for verification
    ColorSpinorParam csParam(*r);
    csParam.create = QUDA_NULL_FIELD_CREATE;
    ColorSpinorField *tmp1 = ColorSpinorField::Create(csParam);
    ColorSpinorField *tmp2 = ColorSpinorField::Create(csParam);
    double deviation;

<<<<<<< HEAD
    QudaPrecision prec = (param.mg_global.precision_null[param.level] < csParam.Precision())
      ? param.mg_global.precision_null[param.level]  : csParam.Precision();
=======
    QudaPrecision prec = (param.mg_global.precision_null[param.level] < csParam.Precision()) ?
      param.mg_global.precision_null[param.level] :
      csParam.Precision();
>>>>>>> bd6b516e

    // may want to revisit this---these were relaxed for cases where ghost_precision < precision
    // these were set while hacking in tests of quarter precision ghosts
    double tol = (prec == QUDA_QUARTER_PRECISION || prec == QUDA_HALF_PRECISION) ? 5e-2 : prec == QUDA_SINGLE_PRECISION ? 1e-3 : 1e-8;

    // No need to check (1 - P P^dagger) v_k for staggered case
    if (!(param.level == 0 && param.is_staggered == QUDA_BOOLEAN_YES)) {
      if (getVerbosity() >= QUDA_SUMMARIZE) printfQuda("Checking 0 = (1 - P P^\\dagger) v_k for %d vectors\n", param.Nvec);

      for (int i=0; i<param.Nvec; i++) {
        // as well as copying to the correct location this also changes basis if necessary
        *tmp1 = *param.B[i];

<<<<<<< HEAD
        transfer->R(*r_coarse, *tmp1);
        transfer->P(*tmp2, *r_coarse);

        if (getVerbosity() >= QUDA_VERBOSE) {
          printfQuda("Vector %d: norms v_k = %e P^\\dag v_k = %e P P^\\dag v_k = %e\n",
                i, norm2(*tmp1), norm2(*r_coarse), norm2(*tmp2));
        }

        deviation = sqrt( xmyNorm(*tmp1, *tmp2) / norm2(*tmp1) );
        if (getVerbosity() >= QUDA_VERBOSE) {
          printfQuda("L2 relative deviation = %e\n", deviation);
        }
        if (deviation > tol) {
          errorQuda("L2 relative deviation for k=%d failed, %e > %e", i, deviation, tol);
        }

        if (param.mg_global.run_oblique_proj_check) {

          sprintf(prefix,"MG level %d (%s): Null vector Oblique Projections : ", param.level+1, param.location == QUDA_CUDA_FIELD_LOCATION ? "GPU" : "CPU" );
          setOutputPrefix(prefix);
          
          //Oblique projections
          if (getVerbosity() >= QUDA_SUMMARIZE)
            printfQuda("Checking 1 > || (1 - DP(P^dagDP)P^dag) v_k || / || v_k || for %d vectors\n",
              param.Nvec);

          for (int i=0; i<param.Nvec; i++) {
            transfer->R(*r_coarse, *(param.B[i]));
            (*coarse_solver)(*x_coarse, *r_coarse); // this needs to be an exact solve to pass
            setOutputPrefix(prefix);                // restore prefix after return from coarse grid
            transfer->P(*tmp2, *x_coarse);
            (*param.matResidual)(*tmp1,*tmp2);
            *tmp2 = *(param.B[i]);
            if (getVerbosity() >= QUDA_SUMMARIZE) {
              printfQuda("Vector %d: norms %e %e\n", i, norm2(*param.B[i]), norm2(*tmp1));
              printfQuda("relative residual = %e\n", sqrt(xmyNorm(*tmp2, *tmp1) / norm2(*param.B[i])) );
            }
          }
          sprintf(prefix,"MG level %d (%s): ", param.level+1, param.location == QUDA_CUDA_FIELD_LOCATION ? "GPU" : "CPU" );
          setOutputPrefix(prefix);
        }
      }
    }

    
=======
      transfer->R(*r_coarse, *tmp1);
      transfer->P(*tmp2, *r_coarse);
      deviation = sqrt(xmyNorm(*tmp1, *tmp2) / norm2(*tmp1));

      if (getVerbosity() >= QUDA_VERBOSE)
        printfQuda("Vector %d: norms v_k = %e P^\\dagger v_k = %e P P^\\dagger v_k = %e, L2 relative deviation = %e\n",
                   i, norm2(*tmp1), norm2(*r_coarse), norm2(*tmp2), deviation);
      if (deviation > tol) errorQuda("L2 relative deviation for k=%d failed, %e > %e", i, deviation, tol);
    }

    if (param.mg_global.run_oblique_proj_check) {

      sprintf(prefix, "MG level %d (%s): Null vector Oblique Projections : ", param.level + 1,
              param.location == QUDA_CUDA_FIELD_LOCATION ? "GPU" : "CPU");
      setOutputPrefix(prefix);

      // Oblique projections
      if (getVerbosity() >= QUDA_SUMMARIZE)
        printfQuda("Checking 1 > || (1 - DP(P^dagDP)P^dag) v_k || / || v_k || for %d vectors\n", param.Nvec);

      for (int i = 0; i < param.Nvec; i++) {
        transfer->R(*r_coarse, *(param.B[i]));
        (*coarse_solver)(*x_coarse, *r_coarse); // this needs to be an exact solve to pass
        setOutputPrefix(prefix);                // restore prefix after return from coarse grid
        transfer->P(*tmp2, *x_coarse);
        (*param.matResidual)(*tmp1, *tmp2);
        *tmp2 = *(param.B[i]);
        if (getVerbosity() >= QUDA_SUMMARIZE) {
          printfQuda("Vector %d: norms %e %e\n", i, norm2(*param.B[i]), norm2(*tmp1));
          printfQuda("relative residual = %e\n", sqrt(xmyNorm(*tmp2, *tmp1) / norm2(*param.B[i])));
        }
      }
      sprintf(prefix, "MG level %d (%s): ", param.level + 1, param.location == QUDA_CUDA_FIELD_LOCATION ? "GPU" : "CPU");
      setOutputPrefix(prefix);
    }
>>>>>>> bd6b516e
#if 0
    
    if (getVerbosity() >= QUDA_SUMMARIZE)
      printfQuda("Checking 1 > || (1 - D P (P^\\dagger D P) P^\\dagger v_k || / || v_k || for %d vectors\n",
		 param.Nvec);

    for (int i=0; i<param.Nvec; i++) {
      transfer->R(*r_coarse, *(param.B[i]));
      (*coarse)(*x_coarse, *r_coarse); // this needs to be an exact solve to pass
      setOutputPrefix(prefix); // restore output prefix
      transfer->P(*tmp2, *x_coarse);
      param.matResidual(*tmp1,*tmp2);
      *tmp2 = *(param.B[i]);
      if (getVerbosity() >= QUDA_VERBOSE) {
	printfQuda("Vector %d: norms %e %e ", i, norm2(*param.B[i]), norm2(*tmp1));
	printfQuda("relative residual = %e\n", sqrt(xmyNorm(*tmp2, *tmp1) / norm2(*param.B[i])) );
      }
    }
#endif

<<<<<<< HEAD
    if ( esw_matelem_debug )
    {
      setOutputPrefix("");

      // Get lattice size
      const int* latDim = tmp1->X();

      // Set a source
      int source[4] = { 1, 0, 0, 0 };
      int sink[4];

      // Matrix elements of original operator
      for (int c3 = 0; c3 < 3; c3++)
      {
        printfQuda("\nOriginal operator, color %d\n", c3);

        // ESW make sure I know how to take matrix elements of the original op.
        tmp1->Source(QUDA_POINT_SOURCE, getPrintVectorIndex(latDim, source), 0, c3);

        printfQuda("Printing site (%d, %d, %d, %d) of tmp1\n", source[0], source[1], source[2], source[3]);
        tmp1->PrintVector(getPrintVectorIndex(latDim, source));

        // Apply the fine matvec
        (*param.matResidual)(*tmp2,*tmp1);

        sink[0] = source[0]; sink[1] = source[1]; sink[2] = source[2]; sink[3] = source[3];
        printfQuda("Printing site (%d, %d, %d, %d) of tmp2\n", sink[0], sink[1], sink[2], sink[3]);
        tmp2->PrintVector(getPrintVectorIndex(latDim, sink));
        Complex matelem = cDotProduct(*tmp1, *tmp2);
        printfQuda("ESW Debug: Local matrix element fine staggered (%.8e, %.8e)\n", matelem.real(), matelem.imag());
        printfQuda("Mass for comparison: %.8e. Should be off by a factor of 2.\n", diracResidual->Mass());

        // Check other matrix elements.
        
        // +x
        printfQuda("ESW Debug: +x mat elem: ");
        sink[0] = (source[0]+1)%latDim[0]; sink[1] = source[1]; sink[2] = source[2]; sink[3] = source[3];
        tmp2->PrintVector(getPrintVectorIndex(latDim, sink));
        // -x
        printfQuda("ESW Debug: -x mat elem: ");
        sink[0] = (source[0]-1+latDim[0])%latDim[0]; sink[1] = source[1]; sink[2] = source[2]; sink[3] = source[3];
        tmp2->PrintVector(getPrintVectorIndex(latDim, sink));
        // +y
        printfQuda("ESW Debug: +y mat elem: ");
        sink[0] = source[0]; sink[1] = (source[1]+1)%latDim[1]; sink[2] = source[2]; sink[3] = source[3];
        tmp2->PrintVector(getPrintVectorIndex(latDim, sink));
        // -y
        printfQuda("ESW Debug: -y mat elem: ");
        sink[0] = source[0]; sink[1] = (source[1]-1+latDim[1])%latDim[1]; sink[2] = source[2]; sink[3] = source[3];
        tmp2->PrintVector(getPrintVectorIndex(latDim, sink));
        // +z
        printfQuda("ESW Debug: +z mat elem: ");
        sink[0] = source[0]; sink[1] = source[1]; sink[2] = (source[2]+1)%latDim[2]; sink[3] = source[3];
        tmp2->PrintVector(getPrintVectorIndex(latDim, sink));
        // -z
        printfQuda("ESW Debug: -z mat elem: ");
        sink[0] = source[0]; sink[1] = source[1]; sink[2] = (source[2]-1+latDim[2])%latDim[2]; sink[3] = source[3];
        tmp2->PrintVector(getPrintVectorIndex(latDim, sink));
        // +t
        printfQuda("ESW Debug: +t mat elem: ");
        sink[0] = source[0]; sink[1] = source[1]; sink[2] = source[2]; sink[3] = (source[3]+1)%latDim[3];
        tmp2->PrintVector(getPrintVectorIndex(latDim, sink));
        // -t
        printfQuda("ESW Debug: -t mat elem: ");
        sink[0] = source[0]; sink[1] = source[1]; sink[2] = source[2]; sink[3] = (source[3]-1+latDim[3])%latDim[3];
        tmp2->PrintVector(getPrintVectorIndex(latDim, sink));

      }

      setOutputPrefix(prefix);
    } // esw_debug

    /*if (getVerbosity() >= QUDA_SUMMARIZE)*/ printfQuda("\nChecking 0 = (1 - P^\\dagger P) eta_c\n");
    x_coarse->Source(QUDA_RANDOM_SOURCE);
    transfer->P(*tmp2, *x_coarse);
    transfer->R(*r_coarse, *tmp2);
    /*if (getVerbosity() >= QUDA_VERBOSE)*/ printfQuda("Vector norms %e %e (fine tmp %e) ", norm2(*x_coarse), norm2(*r_coarse), norm2(*tmp2));

    deviation = sqrt( xmyNorm(*x_coarse, *r_coarse) / norm2(*x_coarse) );
    /*if (getVerbosity() >= QUDA_VERBOSE)*/ printfQuda("L2 relative deviation = %e\n", deviation);
=======
    if (getVerbosity() >= QUDA_SUMMARIZE) printfQuda("Checking 0 = (1 - P^\\dagger P) eta_c\n");

    spinorNoise(*x_coarse, *coarse->rng, QUDA_NOISE_UNIFORM);

    transfer->P(*tmp2, *x_coarse);
    transfer->R(*r_coarse, *tmp2);
    if (getVerbosity() >= QUDA_VERBOSE)
      printfQuda("L2 norms %e %e (fine tmp %e) ", norm2(*x_coarse), norm2(*r_coarse), norm2(*tmp2));

    deviation = sqrt( xmyNorm(*x_coarse, *r_coarse) / norm2(*x_coarse) );
    if (getVerbosity() >= QUDA_VERBOSE) printfQuda("relative deviation = %e\n", deviation);
>>>>>>> bd6b516e
    if (deviation > tol ) errorQuda("L2 relative deviation = %e > %e failed", deviation, tol);
    if (getVerbosity() >= QUDA_SUMMARIZE) printfQuda("Checking 0 = (D_c - P^\\dagger D P) (native coarse operator to emulated operator)\n");

    // ESW this is valid for staggered because we're testing a unitary transform
    /*
    if (getVerbosity() >= QUDA_SUMMARIZE) printfQuda("\nStaggered unitarity: Checking 0 = (1 - P P^\\dagger) eta_c\n");
    tmp1->Source(QUDA_RANDOM_SOURCE);
    transfer->R(*x_coarse, *tmp1);
    transfer->P(*tmp2, *x_coarse);
    if (getVerbosity() >= QUDA_VERBOSE) printfQuda("Vector norms %e %e (fine tmp %e) ", norm2(*tmp1), norm2(*tmp2), norm2(*x_coarse));

    deviation = sqrt( xmyNorm(*tmp1, *tmp2) / norm2(*tmp1) );
    if (getVerbosity() >= QUDA_VERBOSE) printfQuda("L2 relative deviation = %e\n", deviation);
    if (deviation > tol ) errorQuda("L2 relative deviation = %e > %e failed", deviation, tol);
    if (getVerbosity() >= QUDA_SUMMARIZE) printfQuda("\nChecking 0 = (D_c - P^\\dagger D P) (native coarse operator to emulated operator)\n");
    */

    // Re-initialize x_coarse
    x_coarse->Source(QUDA_RANDOM_SOURCE);

    ColorSpinorField *tmp_coarse = param.B[0]->CreateCoarse(param.geoBlockSize, param.spinBlockSize, param.Nvec, r->Precision(), param.mg_global.location[param.level+1]);

    zero(*tmp_coarse);
    zero(*r_coarse);

<<<<<<< HEAD
    if ( esw_matelem_debug )
    {
      setOutputPrefix("");
      printfQuda("\n--------------------\n");

      // Get lattice size
      const int* latDimCoarse = x_coarse->X();

      // Set a source
      int source[4] = { 1, 0, 0, 0 };

      // ESW debug
      for (int xc = 0; xc < 2/*6*/; xc++)
      {
        for (int s3 = 0; s3 < tmp_coarse->Nspin(); s3++)
        {
          for (int c3 = 0; c3 < tmp_coarse->Ncolor(); c3+=8) // corresponds to the 3 source colors
          {
            
            //tmp_coarse->Source(QUDA_RANDOM_SOURCE);
            source[0] = xc & 1; source[1] = (xc & 2)>>1; source[2] = (xc & 4)>>2; source[3] = (xc & 8)>>3;
            printfQuda("\nSite (%d,%d,%d,%d), Coarse spin %d, Coarse color %d\n", source[0], source[1], source[2], source[3], s3, c3);
            tmp_coarse->Source(QUDA_POINT_SOURCE, getPrintVectorIndex(latDimCoarse, source), s3, c3);
            transfer->P(*tmp1, *tmp_coarse);

            if (param.coarse_grid_solution_type == QUDA_MATPC_SOLUTION && param.smoother_solve_type == QUDA_DIRECT_PC_SOLVE) {
              double kappa = diracResidual->Kappa();
              double mass = diracResidual->Mass();
              if (param.level==0) {
                if (tmp1->Nspin() == 4)
                {
                  diracSmoother->DslashXpay(tmp2->Even(), tmp1->Odd(), QUDA_EVEN_PARITY, tmp1->Even(), -kappa);
                  diracSmoother->DslashXpay(tmp2->Odd(), tmp1->Even(), QUDA_ODD_PARITY, tmp1->Odd(), -kappa);
                } else if (tmp1->Nspin() == 2) { // if the coarse op is on top
                  diracSmoother->DslashXpay(tmp2->Even(), tmp1->Odd(), QUDA_EVEN_PARITY, tmp1->Even(), 1.0);
                  diracSmoother->DslashXpay(tmp2->Odd(), tmp1->Even(), QUDA_ODD_PARITY, tmp1->Odd(), 1.0);
                } else { // staggered
                  diracSmoother->DslashXpay(tmp2->Even(), tmp1->Odd(), QUDA_EVEN_PARITY, tmp1->Even(), 2.0*mass); // stag convention
                  diracSmoother->DslashXpay(tmp2->Odd(), tmp1->Even(), QUDA_ODD_PARITY, tmp1->Odd(), 2.0*mass); // stag convention
                }
              } else { // this is a hack since the coarse Dslash doesn't properly use the same xpay conventions yet
                diracSmoother->DslashXpay(tmp2->Even(), tmp1->Odd(), QUDA_EVEN_PARITY, tmp1->Even(), 1.0);
                diracSmoother->DslashXpay(tmp2->Odd(), tmp1->Even(), QUDA_ODD_PARITY, tmp1->Odd(), 1.0);
              }
            } else {
              //printfQuda("ESW directly performing staggered matvec\n");
              (*param.matResidual)(*tmp2,*tmp1);
            }

            transfer->R(*x_coarse, *tmp2);
            (*param_coarse->matResidual)(*r_coarse, *tmp_coarse);

            // ESW print components
            printfQuda("\nEmulated component:\n");
            x_coarse->PrintVector(getPrintVectorIndex(latDimCoarse, source));
            printfQuda("\nCoarse component:\n");
            r_coarse->PrintVector(getPrintVectorIndex(latDimCoarse, source));

            if (c3 == 0 && s3 == 0)
            {
              printfQuda("\nEmulated:\n");
              for (int i = 0; i < 2/**2*2*2*/; i++) { x_coarse->PrintVector(i); }
              printfQuda("\nCoarse:\n");
              for (int i = 0; i < 2/**2*2*2*/; i++) { r_coarse->PrintVector(i); }
            }
          }
        }
      }
      setOutputPrefix(prefix);
    } // esw_debug


    tmp_coarse->Source(QUDA_RANDOM_SOURCE);
=======
    spinorNoise(*tmp_coarse, *coarse->rng, QUDA_NOISE_UNIFORM);
>>>>>>> bd6b516e
    transfer->P(*tmp1, *tmp_coarse);

    if (param.coarse_grid_solution_type == QUDA_MATPC_SOLUTION && param.smoother_solve_type == QUDA_DIRECT_PC_SOLVE) {
      double kappa = diracResidual->Kappa();
      double mass = diracResidual->Mass();
      if (param.level==0) {
        if (tmp1->Nspin() == 4)
        {
          diracSmoother->DslashXpay(tmp2->Even(), tmp1->Odd(), QUDA_EVEN_PARITY, tmp1->Even(), -kappa);
          diracSmoother->DslashXpay(tmp2->Odd(), tmp1->Even(), QUDA_ODD_PARITY, tmp1->Odd(), -kappa);
        } else if (tmp1->Nspin() == 2) { // if the coarse op is on top
          diracSmoother->DslashXpay(tmp2->Even(), tmp1->Odd(), QUDA_EVEN_PARITY, tmp1->Even(), 1.0);
          diracSmoother->DslashXpay(tmp2->Odd(), tmp1->Even(), QUDA_ODD_PARITY, tmp1->Odd(), 1.0);
        } else { // staggered
          diracSmoother->DslashXpay(tmp2->Even(), tmp1->Odd(), QUDA_EVEN_PARITY, tmp1->Even(), 2.0*mass); // stag convention
          diracSmoother->DslashXpay(tmp2->Odd(), tmp1->Even(), QUDA_ODD_PARITY, tmp1->Odd(), 2.0*mass); // stag convention
        }
      } else { // this is a hack since the coarse Dslash doesn't properly use the same xpay conventions yet
        diracSmoother->DslashXpay(tmp2->Even(), tmp1->Odd(), QUDA_EVEN_PARITY, tmp1->Even(), 1.0);
        diracSmoother->DslashXpay(tmp2->Odd(), tmp1->Even(), QUDA_ODD_PARITY, tmp1->Odd(), 1.0);
      }
    } else {
      //printfQuda("ESW directly performing staggered matvec\n");
      // FIX ME FOR ASQTAD
      (*param.matResidual)(*tmp2,*tmp1);
    }

    transfer->R(*x_coarse, *tmp2);
    (*param_coarse->matResidual)(*r_coarse, *tmp_coarse);

<<<<<<< HEAD

    /*if (getVerbosity() >= QUDA_VERBOSE)*/ printfQuda("emulated vs actual\n");

    if (getVerbosity() >= QUDA_VERBOSE) {
      setOutputPrefix("");
      deviation = sqrt(xmyNorm(*x_coarse, *r_coarse) / norm2(*x_coarse));
      printfQuda("deviation %e\n", deviation);
      const int* latDimCoarse = x_coarse->X();

      int source[4] = { 0, 0, 0, 0 };
      for (int tc = 0; tc < latDimCoarse[3]; tc++) {
        for (int zc = 0; zc < latDimCoarse[2]; zc++) {
          for (int yc = 0; yc < latDimCoarse[1]; yc++) {
            for (int xc = 0; xc < latDimCoarse[0]; xc++) {
              source[0] = xc; source[1] = yc; source[2] = zc; source[3] = tc;
              printfQuda("(%d, %d, %d, %d)\n", xc, yc, zc, tc);
              r_coarse->PrintVector(getPrintVectorIndex(latDimCoarse, source));
            }
          }
        }
      }
    } else {
      /*if (getVerbosity() >= QUDA_VERBOSE)*/ printfQuda("Vector norms Emulated=%e Native=%e ", norm2(*x_coarse), norm2(*r_coarse));

      deviation = sqrt( xmyNorm(*x_coarse, *r_coarse) / norm2(*x_coarse) );
    }
=======
#if 0 // enable to print out emulated and actual coarse-grid operator vectors for debugging
    setOutputPrefix("");

    for (int i=0; i<comm_rank(); i++) { // this ensures that we print each rank in order
      if (i==comm_rank()) {
        if (getVerbosity() >= QUDA_VERBOSE) printfQuda("emulated\n");
        for (int x=0; x<x_coarse->Volume(); x++) tmp1->PrintVector(x);

        if (getVerbosity() >= QUDA_VERBOSE) printfQuda("actual\n");
        for (int x=0; x<r_coarse->Volume(); x++) tmp2->PrintVector(x);
      }
      comm_barrier();
    }
    setOutputPrefix(prefix);
#endif

    double r_nrm = norm2(*r_coarse);
    deviation = sqrt( xmyNorm(*x_coarse, *r_coarse) / norm2(*x_coarse) );
>>>>>>> bd6b516e

    if (diracResidual->Mu() != 0.0) {
      // When the mu is shifted on the coarse level; we can compute exactly the error we introduce in the check:
      //  it is given by 2*kappa*delta_mu || tmp_coarse ||; where tmp_coarse is the random vector generated for the test
      double delta_factor = param.mg_global.mu_factor[param.level+1] - param.mg_global.mu_factor[param.level];
      if(fabs(delta_factor) > tol ) {
	double delta_a = delta_factor * 2.0 * diracResidual->Kappa() *
	  diracResidual->Mu() * transfer->Vectors().TwistFlavor();
	deviation -= fabs(delta_a) * sqrt( norm2(*tmp_coarse) / norm2(*x_coarse) );
	deviation = fabs(deviation);
      }
    }
<<<<<<< HEAD
    /*if (getVerbosity() >= QUDA_VERBOSE)*/ printfQuda("L2 relative deviation = %e\n\n", deviation);
    
    // ESW need to fix asqtad verify
    if (/*param.B[0]->Nspin() != 1 &&*/ deviation > tol) errorQuda("failed, deviation = %e (tol=%e)", deviation, tol);
    
    // here we check that the Hermitian conjugate operator is working
    // as expected for both the smoother and residual Dirac operators
    if (param.coarse_grid_solution_type == QUDA_MATPC_SOLUTION && param.smoother_solve_type == QUDA_DIRECT_PC_SOLVE) {

      // dirty (read: lazy) hack to figure out if this level is a
      // preconditioned staggered op
      if (tmp2->Nspin() == 1) {
        diracSmoother->M(tmp2->Even(), tmp1->Odd()); // staggered!
      } else {
        diracSmoother->MdagM(tmp2->Even(), tmp1->Odd());
      }
=======
    if (getVerbosity() >= QUDA_VERBOSE)
      printfQuda("L2 norms: Emulated = %e, Native = %e, relative deviation = %e\n", norm2(*x_coarse), r_nrm, deviation);
    if (deviation > tol) errorQuda("failed, deviation = %e (tol=%e)", deviation, tol);

    // check the preconditioned operator construction if applicable
    if (param.coarse_grid_solution_type == QUDA_MATPC_SOLUTION && param.smoother_solve_type == QUDA_DIRECT_PC_SOLVE) {
      // check eo
      if (getVerbosity() >= QUDA_SUMMARIZE)
        printfQuda("Checking Doe of preconditioned operator 0 = \\hat{D}_c - A^{-1} D_c\n");
      static_cast<DiracCoarse *>(diracCoarseResidual)->Dslash(r_coarse->Even(), tmp_coarse->Odd(), QUDA_EVEN_PARITY);
      static_cast<DiracCoarse *>(diracCoarseResidual)->CloverInv(x_coarse->Even(), r_coarse->Even(), QUDA_EVEN_PARITY);
      static_cast<DiracCoarsePC *>(diracCoarseSmoother)->Dslash(r_coarse->Even(), tmp_coarse->Odd(), QUDA_EVEN_PARITY);
      r_nrm = norm2(r_coarse->Even());
      deviation = sqrt(xmyNorm(x_coarse->Even(), r_coarse->Even()) / norm2(x_coarse->Even()));
      if (getVerbosity() >= QUDA_VERBOSE)
        printfQuda("L2 norms: Emulated = %e, Native = %e, relative deviation = %e\n", norm2(x_coarse->Even()), r_nrm,
                   deviation);
      if (deviation > tol) errorQuda("failed, deviation = %e (tol=%e)", deviation, tol);

      // check Doe
      if (getVerbosity() >= QUDA_SUMMARIZE)
        printfQuda("Checking Doe of preconditioned operator 0 = \\hat{D}_c - A^{-1} D_c\n");
      static_cast<DiracCoarse *>(diracCoarseResidual)->Dslash(r_coarse->Odd(), tmp_coarse->Even(), QUDA_ODD_PARITY);
      static_cast<DiracCoarse *>(diracCoarseResidual)->CloverInv(x_coarse->Odd(), r_coarse->Odd(), QUDA_ODD_PARITY);
      static_cast<DiracCoarsePC *>(diracCoarseSmoother)->Dslash(r_coarse->Odd(), tmp_coarse->Even(), QUDA_ODD_PARITY);
      r_nrm = norm2(r_coarse->Odd());
      deviation = sqrt(xmyNorm(x_coarse->Odd(), r_coarse->Odd()) / norm2(x_coarse->Odd()));
      if (getVerbosity() >= QUDA_VERBOSE)
        printfQuda("L2 norms: Emulated = %e, Native = %e, relative deviation = %e\n", norm2(x_coarse->Odd()), r_nrm,
                   deviation);
      if (deviation > tol) errorQuda("failed, deviation = %e (tol=%e)", deviation, tol);
    }

    // here we check that the Hermitian conjugate operator is working
    // as expected for both the smoother and residual Dirac operators
    if (param.coarse_grid_solution_type == QUDA_MATPC_SOLUTION && param.smoother_solve_type == QUDA_DIRECT_PC_SOLVE) {
      if (getVerbosity() >= QUDA_SUMMARIZE) printfQuda("Checking normality of preconditioned operator\n");
      diracSmoother->MdagM(tmp2->Even(), tmp1->Odd());
>>>>>>> bd6b516e
      Complex dot = cDotProduct(tmp2->Even(),tmp1->Odd());
      double deviation = std::fabs(dot.imag()) / std::fabs(dot.real());
      /*if (getVerbosity() >= QUDA_VERBOSE)*/ printfQuda("Smoother normal operator test (eta^dag M^dag M eta): real=%e imag=%e, relative imaginary deviation=%e\n",
						     real(dot), imag(dot), deviation);
      if (deviation > tol) errorQuda("failed, deviation = %e (tol=%e)", deviation, tol);
    }

<<<<<<< HEAD
      diracResidual->MdagM(*tmp2, *tmp1);
      dot = cDotProduct(*tmp2,*tmp1);

      deviation = std::fabs(dot.imag()) / std::fabs(dot.real());
      /*if (getVerbosity() >= QUDA_VERBOSE)*/ printfQuda("Residual normal operator test (eta^dag M^dag M eta): real=%e imag=%e, relative imaginary deviation=%e\n",
						     real(dot), imag(dot), deviation);
      if (deviation > tol) errorQuda("failed, deviation = %e (tol=%e)", deviation, tol);
    } else {
=======
    { // normal operator check for residual operator
      if (getVerbosity() >= QUDA_SUMMARIZE) printfQuda("Checking normality of residual operator\n");
>>>>>>> bd6b516e
      diracResidual->MdagM(*tmp2, *tmp1);
      Complex dot = cDotProduct(*tmp1,*tmp2);
      double deviation = std::fabs(dot.imag()) / std::fabs(dot.real());
      /*if (getVerbosity() >= QUDA_VERBOSE)*/ printfQuda("Normal operator test (eta^dag M^dag M eta): real=%e imag=%e, relative imaginary deviation=%e\n",
						     real(dot), imag(dot), deviation);
      if (deviation > tol) errorQuda("failed, deviation = %e (tol=%e)", deviation, tol);
    }

<<<<<<< HEAD

    if (param.mg_global.run_low_mode_check) {
      
      sprintf(prefix,"MG level %d (%s): eigenvector overlap : ", param.level+1, param.location == QUDA_CUDA_FIELD_LOCATION ? "GPU" : "CPU" );
      setOutputPrefix(prefix);

      //Reuse the space for the Null vectors. By this point,
      //the coarse grid has already been constructed.
      //generateEigenVectors(param.B);
      generateEigenVectors();

      
      for (int i=0; i<param.Nvec; i++) {

      	//Restrict Evec, place result in r_coarse
      	transfer->R(*r_coarse, *param.B[i]);
      	//Prolong r_coarse, place result in tmp2
      	transfer->P(*tmp2, *r_coarse);
      	
      	printfQuda("Vector %d: norms v_k = %e P^dag v_k = %e PP^dag v_k = %e\n",
      		   i, norm2(*param.B[i]), norm2(*r_coarse), norm2(*tmp2) );

      	//Compare v_k and PP^dag v_k.
      	deviation = sqrt( xmyNorm(*param.B[i], *tmp2) / norm2(*param.B[i]) );
      	printfQuda("L2 relative deviation = %e\n", deviation);

      	if (param.mg_global.run_oblique_proj_check) {
      	  
      	  sprintf(prefix,"MG level %d (%s): eigenvector Oblique Projections : ", param.level+1, param.location == QUDA_CUDA_FIELD_LOCATION ? "GPU" : "CPU" );
      	  setOutputPrefix(prefix);
      	  
      	  //Oblique projections
      	  if (getVerbosity() >= QUDA_SUMMARIZE)
      	    printfQuda("Checking 1 > || (1 - DP(P^dagDP)P^dag) v_k || / || v_k || for vector %d\n", i);
      	  
      	  transfer->R(*r_coarse, *param.B[i]);
      	  (*coarse_solver)(*x_coarse, *r_coarse); // this needs to be an exact solve to pass
      	  setOutputPrefix(prefix);                // restore prefix after return from coarse grid
      	  transfer->P(*tmp2, *x_coarse);
      	  (*param.matResidual)(*tmp1,*tmp2);

      	  if (getVerbosity() >= QUDA_SUMMARIZE) {
      	    printfQuda("Vector %d: norms v_k %e DP(P^dagDP)P^dag v_k %e\n", i, norm2(*param.B[i]), norm2(*tmp1));
      	    printfQuda("L2 relative deviation = %e\n", sqrt(xmyNorm(*param.B[i], *tmp1) / norm2(*param.B[i])) );
      	  }
      	}
      	
      	sprintf(prefix,"MG level %d (%s): ", param.level+1, param.location == QUDA_CUDA_FIELD_LOCATION ? "GPU" : "CPU" );
      	setOutputPrefix(prefix);
	
      }
    }
    
=======
    if (param.mg_global.run_low_mode_check) {

      sprintf(prefix, "MG level %d (%s): eigenvector overlap : ", param.level + 1,
              param.location == QUDA_CUDA_FIELD_LOCATION ? "GPU" : "CPU");
      setOutputPrefix(prefix);

      // Reuse the space for the Null vectors. By this point,
      // the coarse grid has already been constructed.
      generateEigenVectors();

      for (int i = 0; i < param.Nvec; i++) {

        // Restrict Evec, place result in r_coarse
        transfer->R(*r_coarse, *param.B[i]);
        // Prolong r_coarse, place result in tmp2
        transfer->P(*tmp2, *r_coarse);

        printfQuda("Vector %d: norms v_k = %e P^dag v_k = %e PP^dag v_k = %e\n", i, norm2(*param.B[i]),
                   norm2(*r_coarse), norm2(*tmp2));

        // Compare v_k and PP^dag v_k.
        deviation = sqrt(xmyNorm(*param.B[i], *tmp2) / norm2(*param.B[i]));
        printfQuda("L2 relative deviation = %e\n", deviation);

        if (param.mg_global.run_oblique_proj_check) {

          sprintf(prefix, "MG level %d (%s): eigenvector Oblique Projections : ", param.level + 1,
                  param.location == QUDA_CUDA_FIELD_LOCATION ? "GPU" : "CPU");
          setOutputPrefix(prefix);

          // Oblique projections
          if (getVerbosity() >= QUDA_SUMMARIZE)
            printfQuda("Checking 1 > || (1 - DP(P^dagDP)P^dag) v_k || / || v_k || for vector %d\n", i);

          transfer->R(*r_coarse, *param.B[i]);
          (*coarse_solver)(*x_coarse, *r_coarse); // this needs to be an exact solve to pass
          setOutputPrefix(prefix);                // restore prefix after return from coarse grid
          transfer->P(*tmp2, *x_coarse);
          (*param.matResidual)(*tmp1, *tmp2);

          if (getVerbosity() >= QUDA_SUMMARIZE) {
            printfQuda("Vector %d: norms v_k %e DP(P^dagDP)P^dag v_k %e\n", i, norm2(*param.B[i]), norm2(*tmp1));
            printfQuda("L2 relative deviation = %e\n", sqrt(xmyNorm(*param.B[i], *tmp1) / norm2(*param.B[i])));
          }
        }

        sprintf(prefix, "MG level %d (%s): ", param.level + 1,
                param.location == QUDA_CUDA_FIELD_LOCATION ? "GPU" : "CPU");
        setOutputPrefix(prefix);
      }
    }

>>>>>>> bd6b516e
    delete tmp1;
    delete tmp2;
    delete tmp_coarse;

    if (param.level < param.Nlevel - 2) coarse->verify();

    popLevel(param.level);
  }
  
  void MG::operator()(ColorSpinorField &x, ColorSpinorField &b) {
    char prefix_bkup[100];
    strncpy(prefix_bkup, prefix, 100);
    setOutputPrefix(prefix);

    if (param.level < param.Nlevel - 1) { // set parity for the solver in the transfer operator
      QudaSiteSubset site_subset
        = param.coarse_grid_solution_type == QUDA_MATPC_SOLUTION ? QUDA_PARITY_SITE_SUBSET : QUDA_FULL_SITE_SUBSET;
      QudaMatPCType matpc_type = param.mg_global.invert_param->matpc_type;
      QudaParity parity = (matpc_type == QUDA_MATPC_EVEN_EVEN || matpc_type == QUDA_MATPC_EVEN_EVEN_ASYMMETRIC) ?
        QUDA_EVEN_PARITY :
        QUDA_ODD_PARITY;
      transfer->setSiteSubset(site_subset, parity); // use this to force location of transfer
    }

    // if input vector is single parity then we must be solving the
    // preconditioned system in general this can only happen on the
    // top level
    QudaSolutionType outer_solution_type = b.SiteSubset() == QUDA_FULL_SITE_SUBSET ? QUDA_MAT_SOLUTION : QUDA_MATPC_SOLUTION;
    QudaSolutionType inner_solution_type = param.coarse_grid_solution_type;

    if (debug) printfQuda("outer_solution_type = %d, inner_solution_type = %d\n", outer_solution_type, inner_solution_type);
    if ( esw_debug ) printfQuda("smoother_solve_type = %d\n", param.smoother_solve_type);

    if ( outer_solution_type == QUDA_MATPC_SOLUTION && inner_solution_type == QUDA_MAT_SOLUTION)
      errorQuda("Unsupported solution type combination");

    if ( inner_solution_type == QUDA_MATPC_SOLUTION && param.smoother_solve_type != QUDA_DIRECT_PC_SOLVE)
      errorQuda("For this coarse grid solution type, a preconditioned smoother is required");

    if ( debug ) printfQuda("entering V-cycle with x2=%e, r2=%e\n", norm2(x), norm2(b));

    if (param.level < param.Nlevel-1) {
      //transfer->setTransferGPU(false); // use this to force location of transfer (need to check if still works for multi-level)

      // do the pre smoothing
      if ( debug ) printfQuda("pre-smoothing b2=%e site subset %d\n", norm2(b), b.SiteSubset());

      ColorSpinorField *out=nullptr, *in=nullptr;

      ColorSpinorField &residual = b.SiteSubset() == QUDA_FULL_SITE_SUBSET ? *r : r->Even();

      // FIXME only need to make a copy if not preconditioning
      residual = b; // copy source vector since we will overwrite source with iterated residual

      diracSmoother->prepare(in, out, x, residual, outer_solution_type);

      // b_tilde holds either a copy of preconditioned source or a pointer to original source
      if (param.smoother_solve_type == QUDA_DIRECT_PC_SOLVE) *b_tilde = *in;
      else b_tilde = &b;
      if (presmoother) (*presmoother)(*out, *in); else zero(*out);
      ColorSpinorField &solution = inner_solution_type == outer_solution_type ? x : x.Even();
      diracSmoother->reconstruct(solution, b, inner_solution_type);
      
      // if using preconditioned smoother then need to reconstruct full residual
      // FIXME extend this check for precision, Schwarz, etc.
      bool use_solver_residual =
<<<<<<< HEAD
        ( (param.smoother_solve_type == QUDA_DIRECT_PC_SOLVE && inner_solution_type == QUDA_MATPC_SOLUTION) ||
          (param.smoother_solve_type == QUDA_DIRECT_SOLVE && inner_solution_type == QUDA_MAT_SOLUTION) )
        ? true : false;

=======
	( (param.smoother_solve_type == QUDA_DIRECT_PC_SOLVE && inner_solution_type == QUDA_MATPC_SOLUTION) ||
	  (param.smoother_solve_type == QUDA_DIRECT_SOLVE && inner_solution_type == QUDA_MAT_SOLUTION) )
	? true : false;
>>>>>>> bd6b516e
      // FIXME this is currently borked if inner solver is preconditioned
      double r2 = 0.0;
      /*if (inner_solution_type == QUDA_MAT_SOLUTION)
      {
        if (use_solver_residual) {
          if (debug) r2 = norm2(*r);
        } else {
          (*param.matResidual)(*r, x);
          if (debug) r2 = xmyNorm(b, *r);
          else axpby(1.0, b, -1.0, *r);
        }
      }*/

      // We need this to ensure that the coarse level has been created.
      // e.g. in case of iterative setup with MG we use just pre- and post-smoothing at the first iteration.
      if (transfer) {

        // restrict to the coarse grid
        transfer->R(*r_coarse, residual);
        if ( debug ) printfQuda("after pre-smoothing x2 = %e, r2 = %e, r_coarse2 = %e\n", norm2(x), r2, norm2(*r_coarse));

        // recurse to the next lower level
<<<<<<< HEAD
        if(param.level == param.Nlevel-2 && param.mg_global.deflate_coarsest) {
          
          param_coarse_solver->use_init_guess = QUDA_USE_INIT_GUESS_YES;
          
          //Deflate the residual injected into coarsest grid solve 
          printfQuda("Deflating coarsest grid\n");
          
          //Create temp guess vector
          ColorSpinorField *x_coarse_defl = nullptr;
          ColorSpinorParam csParam(*x_coarse);
          x_coarse_defl = ColorSpinorField::Create(csParam);
          
          //Pointer wrapper for initial guess
          std::vector<ColorSpinorField*> x_coarse_defl_ptr;
          x_coarse_defl_ptr.push_back(x_coarse_defl);

          //Pointer wrapper for residual
          std::vector<ColorSpinorField*> r_coarse_ptr;
          r_coarse_ptr.push_back(r_coarse);
          
          //printfQuda("before deflation x_coarse_defl = %e r_coarse = %e\n", norm2(*x_coarse_defl_ptr[0]), norm2(*r_coarse));
          deflateEigenvectors(x_coarse_defl_ptr, r_coarse_ptr, coarse->param.B, coarse->param.evals);
          //deflateSVD(x_coarse_defl_ptr, r_coarse_ptr, coarse->param.B, coarse->param.evals);
          //printfQuda("between x_coarse_defl = %e r_coarse = %e\n", norm2(*x_coarse_defl_ptr[0]), norm2(*r_coarse));
          (*coarse_solver)(*x_coarse_defl_ptr[0], *r_coarse);
          setOutputPrefix(prefix); // restore prefix after return from coarse grid
          //printfQuda("after coarse solve x_coarse2 = %e r_coarse2 = %e\n", norm2(*x_coarse_defl_ptr[0]), norm2(*r_coarse));
          //copy back to x_coarse
          *x_coarse = *x_coarse_defl;
          delete x_coarse_defl;
          
        } else {
            
          (*coarse_solver)(*x_coarse, *r_coarse); 
          setOutputPrefix(prefix); // restore prefix after return from coarse grid
          if ( debug ) printfQuda("after coarse solve x_coarse2 = %e r_coarse2 = %e\n", norm2(*x_coarse), norm2(*r_coarse));
        }
	
=======
        (*coarse_solver)(*x_coarse, *r_coarse);
        setOutputPrefix(prefix); // restore prefix after return from coarse grid
        if (debug) printfQuda("after coarse solve x_coarse2 = %e r_coarse2 = %e\n", norm2(*x_coarse), norm2(*r_coarse));

>>>>>>> bd6b516e
        // prolongate back to this grid
        if ( esw_debug ) printfQuda("r site subset = %d\n", r->SiteSubset());
        ColorSpinorField &x_coarse_2_fine = inner_solution_type == QUDA_MAT_SOLUTION ? *r : r->Even(); // define according to inner solution type
        transfer->P(x_coarse_2_fine, *x_coarse); // repurpose residual storage
        xpy(x_coarse_2_fine, solution); // sum to solution FIXME - sum should be done inside the transfer operator
        if ( debug ) {
          printfQuda("Prolongated coarse solution y2 = %e\n", norm2(*r));
          printfQuda("after coarse-grid correction x2 = %e, r2 = %e\n", norm2(x), norm2(*r));
        }
      }

      if ( debug ) printfQuda("preparing to post smooth\n");

      // do the post smoothing
      //residual = outer_solution_type == QUDA_MAT_SOLUTION ? *r : r->Even(); // refine for outer solution type
      if (param.smoother_solve_type == QUDA_DIRECT_PC_SOLVE) {
        in = b_tilde;
      } else { // this incurs unecessary copying
        *r = b;
        in = r;
      }

      // we should keep a copy of the prepared right hand side as we've already destroyed it
      //dirac.prepare(in, out, solution, residual, inner_solution_type);

      if (postsmoother) (*postsmoother)(*out, *in); // for inner solve preconditioned, in the should be the original prepared rhs

      if ( debug ) printfQuda("exited postsmooth, about to reconstruct\n");

      diracSmoother->reconstruct(x, b, outer_solution_type);

      if ( debug ) printfQuda("finished reconstruct\n");

    } else { // do the coarse grid solve

      ColorSpinorField *out=nullptr, *in=nullptr;
<<<<<<< HEAD
      //Deflate EVEN ODD here
=======
>>>>>>> bd6b516e
      diracSmoother->prepare(in, out, x, b, outer_solution_type);
      if (presmoother) (*presmoother)(*out, *in);
      diracSmoother->reconstruct(x, b, outer_solution_type);
    }

    // currently broken if inner solver is preconditioned
    /*if ( debug && inner_solution_type == QUDA_MAT_SOLUTION ) {
      printfQuda("About to compute residual\n");
      (*param.matResidual)(*r, x);
      double r2 = xmyNorm(b, *r);
      printfQuda("leaving V-cycle with x2=%e, r2=%e\n", norm2(x), r2);
    }*/

    setOutputPrefix(param.level == 0 ? "" : prefix_bkup);
  }

<<<<<<< HEAD
  //supports separate reading or single file read
  void MG::loadVectors(std::vector<ColorSpinorField*> &B) {

=======
  // supports separate reading or single file read
  void MG::loadVectors(std::vector<ColorSpinorField *> &B)
  {
    profile_global.TPSTOP(QUDA_PROFILE_INIT);
>>>>>>> bd6b516e
    profile_global.TPSTART(QUDA_PROFILE_IO);
    pushLevel(param.level);
    std::string vec_infile(param.mg_global.vec_infile);
    vec_infile += "_level_";
    vec_infile += std::to_string(param.level);
    vec_infile += "_nvec_";
    vec_infile += std::to_string(param.mg_global.n_vec[param.level]);
    eig_solve->loadVectors(B, vec_infile);
    popLevel(param.level);
    profile_global.TPSTOP(QUDA_PROFILE_IO);
    profile_global.TPSTART(QUDA_PROFILE_INIT);
  }

  void MG::saveVectors(const std::vector<ColorSpinorField *> &B) const
  {
    profile_global.TPSTOP(QUDA_PROFILE_INIT);
    profile_global.TPSTART(QUDA_PROFILE_IO);
    pushLevel(param.level);
    std::string vec_outfile(param.mg_global.vec_outfile);
    vec_outfile += "_level_";
    vec_outfile += std::to_string(param.level);
    vec_outfile += "_nvec_";
    vec_outfile += std::to_string(param.mg_global.n_vec[param.level]);
    eig_solve->saveVectors(B, vec_outfile);
    popLevel(param.level);
    profile_global.TPSTOP(QUDA_PROFILE_IO);
    profile_global.TPSTART(QUDA_PROFILE_INIT);
  }

  void MG::dumpNullVectors() const
  {
    saveVectors(param.B);
    if (param.level < param.Nlevel - 2) coarse->dumpNullVectors();
  }

  void MG::generateNullVectors(std::vector<ColorSpinorField *> &B, bool refresh)
  {
    pushLevel(param.level);

    SolverParam solverParam(param); // Set solver field parameters:
    // set null-space generation options - need to expose these
    solverParam.maxiter
      = refresh ? param.mg_global.setup_maxiter_refresh[param.level] : param.mg_global.setup_maxiter[param.level];
    solverParam.tol = param.mg_global.setup_tol[param.level];
    solverParam.use_init_guess = QUDA_USE_INIT_GUESS_YES;
    solverParam.delta = 1e-1;
    solverParam.inv_type = param.mg_global.setup_inv_type[param.level];
    // Hard coded for now...
    if (solverParam.inv_type == QUDA_CA_CG_INVERTER || solverParam.inv_type == QUDA_CA_CGNE_INVERTER
        || solverParam.inv_type == QUDA_CA_CGNR_INVERTER || solverParam.inv_type == QUDA_CA_GCR_INVERTER) {
      solverParam.ca_basis = param.mg_global.setup_ca_basis[param.level];
      solverParam.ca_lambda_min = param.mg_global.setup_ca_lambda_min[param.level];
      solverParam.ca_lambda_max = param.mg_global.setup_ca_lambda_max[param.level];
      solverParam.Nkrylov = param.mg_global.setup_ca_basis_size[param.level];
    } else {
      solverParam.Nkrylov = 4;
    }
    solverParam.pipeline
      = (solverParam.inv_type == QUDA_BICGSTAB_INVERTER ? 0 : 4); // FIXME: pipeline != 0 breaks BICGSTAB
    solverParam.precision = r->Precision();

    if (param.level == 0) { // this enables half precision on the fine grid only if set
      solverParam.precision_sloppy = param.mg_global.invert_param->cuda_prec_precondition;
      solverParam.precision_precondition = param.mg_global.invert_param->cuda_prec_precondition;
    } else {
      solverParam.precision_precondition = solverParam.precision;
    }
    solverParam.residual_type = static_cast<QudaResidualType>(QUDA_L2_RELATIVE_RESIDUAL);
    solverParam.compute_null_vector = QUDA_COMPUTE_NULL_VECTOR_YES;
    ColorSpinorParam csParam(*B[0]);                            // Create spinor field parameters:
    csParam.setPrecision(r->Precision(), r->Precision(), true); // ensure native ordering
    csParam.location = QUDA_CUDA_FIELD_LOCATION; // hard code to GPU location for null-space generation for now
    csParam.gammaBasis = (B[0]->Nspin() == 1) ? QUDA_DEGRAND_ROSSI_GAMMA_BASIS : QUDA_UKQCD_GAMMA_BASIS;

//#define ESW_MRHS

#ifdef ESW_MRHS
    // ESW HACK: Hard code naive multi-rhs for now
    const int num_simul = 2;
    if (B.size() % num_simul != 0) {
      errorQuda("For multi-RHS null vector generation, number of simultaneous solves must divide into null space size.\n");
    }

    csParam.is_composite = true;
    csParam.composite_dim = num_simul;
#endif

    csParam.create = QUDA_ZERO_FIELD_CREATE;
    ColorSpinorField *b = static_cast<ColorSpinorField *>(new cudaColorSpinorField(csParam));
    ColorSpinorField *x = static_cast<ColorSpinorField *>(new cudaColorSpinorField(csParam));

    csParam.create = QUDA_NULL_FIELD_CREATE;

    // if we not using GCR/MG smoother then we need to switch off Schwarz since regular Krylov solvers do not support it
    bool schwarz_reset = solverParam.inv_type != QUDA_MG_INVERTER
      && param.mg_global.smoother_schwarz_type[param.level] != QUDA_INVALID_SCHWARZ;
    if (schwarz_reset) {
      if (getVerbosity() >= QUDA_VERBOSE) printfQuda("Disabling Schwarz for null-space finding");
      int commDim[QUDA_MAX_DIM];
      for (int i = 0; i < QUDA_MAX_DIM; i++) commDim[i] = 1;
      diracSmootherSloppy->setCommDim(commDim);
    }

    // if quarter precision halo, promote for null-space finding to half precision
    QudaPrecision halo_precision = diracSmootherSloppy->HaloPrecision();
    if (halo_precision == QUDA_QUARTER_PRECISION) diracSmootherSloppy->setHaloPrecision(QUDA_HALF_PRECISION);

    Solver *solve;
    DiracMdagM *mdagm = (solverParam.inv_type == QUDA_CG_INVERTER || solverParam.inv_type == QUDA_CA_CG_INVERTER) ? new DiracMdagM(*diracSmoother) : nullptr;
    DiracMdagM *mdagmSloppy = (solverParam.inv_type == QUDA_CG_INVERTER || solverParam.inv_type == QUDA_CA_CG_INVERTER) ? new DiracMdagM(*diracSmootherSloppy) : nullptr;
    if (solverParam.inv_type == QUDA_CG_INVERTER || solverParam.inv_type == QUDA_CA_CG_INVERTER) {
#ifdef ESW_MRHS
      solverParam.num_src = num_simul;
#endif
      solve = Solver::create(solverParam, *mdagm, *mdagmSloppy, *mdagmSloppy, profile);
    } else if(solverParam.inv_type == QUDA_MG_INVERTER) {
      // in case MG has not been created, we create the Smoother
      if (!transfer) createSmoother();

      // run GCR with the MG as a preconditioner
      solverParam.inv_type_precondition = QUDA_MG_INVERTER;
      solverParam.schwarz_type = QUDA_ADDITIVE_SCHWARZ;
      solverParam.precondition_cycle = 1;
      solverParam.tol_precondition = 1e-1;
      solverParam.maxiter_precondition = 1;
      solverParam.omega = 1.0;
      solverParam.verbosity_precondition = param.mg_global.verbosity[param.level+1];
      solverParam.precision_sloppy = solverParam.precision;
      solverParam.compute_true_res = 0;
      solverParam.preconditioner = this;

      solverParam.inv_type = QUDA_GCR_INVERTER;
      solve = Solver::create(solverParam, *param.matSmooth, *param.matSmooth, *param.matSmoothSloppy, profile);
      solverParam.inv_type = QUDA_MG_INVERTER;
    } else {
      solve = Solver::create(solverParam, *param.matSmooth, *param.matSmoothSloppy, *param.matSmoothSloppy, profile);
    }

    for (int si = 0; si < param.mg_global.num_setup_iter[param.level]; si++) {
      if (getVerbosity() >= QUDA_VERBOSE)
        printfQuda("Running vectors setup on level %d iter %d of %d\n", param.level, si + 1,
                   param.mg_global.num_setup_iter[param.level]);

      // global orthonormalization of the initial null-space vectors
      if(param.mg_global.pre_orthonormalize) {
        for(int i=0; i<(int)B.size(); i++) {
          for (int j=0; j<i; j++) {
            Complex alpha = cDotProduct(*B[j], *B[i]);// <j,i>
            caxpy(-alpha, *B[j], *B[i]); // i-<j,i>j
          }
          double nrm2 = norm2(*B[i]);
          if (nrm2 > 1e-16) ax(1.0 /sqrt(nrm2), *B[i]);// i/<i,i>
          else errorQuda("\nCannot normalize %u vector\n", i);
        }
      }

#ifdef ESW_MRHS
      // Guaranteed above that this divides in evenly.
      const int num_simul_solves = (int)B.size() / num_simul;
#endif

      
#ifdef ESW_MRHS
      for (int i = 0; i < num_simul_solves; i++) {
#else
      // launch solver for each source
      for (int i=0; i<(int)B.size(); i++) {
#endif
        if (param.mg_global.setup_type == QUDA_TEST_VECTOR_SETUP) { // DDalphaAMG test vector idea
          zero(*x); // with zero initial guess
#ifdef ESW_MRHS
          for (int j = 0; j < num_simul; j++) {
            b->Component(j) = *B[i*num_simul+j];
          }
#else
          *b = *B[i];
#endif
        } else {
#ifdef ESW_MRHS
          for (int j = 0; j < num_simul; j++) {
            x->Component(j) = *B[i*num_simul+j];
          }
#else
          *x = *B[i];
          zero(*b);
#endif
        }
	
        if (getVerbosity() >= QUDA_VERBOSE) printfQuda("Initial guess = %g\n", norm2(*x));
        if (getVerbosity() >= QUDA_VERBOSE) printfQuda("Initial rhs = %g\n", norm2(*b));
#ifdef ESW_MRHS
        printfQuda("Launching solver for null-space vector %d through %d of %d total\n", i*num_simul, (i+1)*num_simul-1, (int)B.size());
#else
        printfQuda("Launching solver for null-space vector %d of %d total\n", i, (int)B.size());
#endif
        ColorSpinorField *out=nullptr, *in=nullptr;
        diracSmoother->prepare(in, out, *x, *b, QUDA_MAT_SOLUTION);
        if (&in == &out) errorQuda("Fields cannot alias");
        (*solve)(*out, *in);
        diracSmoother->reconstruct(*x, *b, QUDA_MAT_SOLUTION);

        if (getVerbosity() >= QUDA_VERBOSE) printfQuda("Solution = %g\n", norm2(*x));
#ifdef ESW_MRHS
        for (int j = 0; j < num_simul; j++) {
          *B[i*num_simul+j] = x->Component(j);
        }
#else
        *B[i] = *x;
#endif
      }

      // global orthonormalization of the generated null-space vectors
      if (param.mg_global.post_orthonormalize) {
        for(int i=0; i<(int)B.size(); i++) {
          for (int j=0; j<i; j++) {
            Complex alpha = cDotProduct(*B[j], *B[i]);// <j,i>
            caxpy(-alpha, *B[j], *B[i]); // i-<j,i>j
          }
          double nrm2 = norm2(*B[i]);
          if (sqrt(nrm2) > 1e-16) ax(1.0/sqrt(nrm2), *B[i]);// i/<i,i>
          else errorQuda("\nCannot normalize %u vector (nrm=%e)\n", i, sqrt(nrm2));
        }
      }

      if (solverParam.inv_type == QUDA_MG_INVERTER) {

        if (transfer) {
          resetTransfer = true;
          reset();
          if ( param.level < param.Nlevel-2 ) {
            if ( param.mg_global.generate_all_levels == QUDA_BOOLEAN_YES ) {
              coarse->generateNullVectors(*B_coarse, refresh);
            } else {
              if (getVerbosity() >= QUDA_VERBOSE) printfQuda("Restricting null space vectors\n");
              for (int i=0; i<param.Nvec; i++) {
                zero(*(*B_coarse)[i]);
                transfer->R(*(*B_coarse)[i], *(param.B[i]));
              }
              // rebuild the transfer operator in the coarse level
              coarse->resetTransfer = true;
              coarse->reset();
            }
          }
        } else {
          reset();
        }
      }
    }

    delete solve;
    if (mdagm) delete mdagm;
    if (mdagmSloppy) delete mdagmSloppy;

    diracSmootherSloppy->setHaloPrecision(halo_precision); // restore halo precision

    delete x;
    delete b;

    // reenable Schwarz
    if (schwarz_reset) {
      if (getVerbosity() >= QUDA_VERBOSE) printfQuda("Reenabling Schwarz for null-space finding");
      int commDim[QUDA_MAX_DIM];
      for (int i=0; i<QUDA_MAX_DIM; i++) commDim[i] = 0;
      diracSmootherSloppy->setCommDim(commDim);
    }

    if (param.mg_global.vec_store == QUDA_BOOLEAN_YES) { // conditional store of null vectors
      saveVectors(B);
    }

    popLevel(param.level);
  }

  // generate a full span of free vectors.
  // FIXME: Assumes fine level is SU(3).
<<<<<<< HEAD
  void MG::buildFreeVectors(std::vector<ColorSpinorField*> &B) {

    setOutputPrefix("");

=======
  void MG::buildFreeVectors(std::vector<ColorSpinorField *> &B)
  {
    pushLevel(param.level);
>>>>>>> bd6b516e
    const int Nvec = B.size();

    // Given the number of colors and spins, figure out if the number
    // of vectors in 'B' makes sense.
    const int Ncolor = B[0]->Ncolor();
    const int Nspin = B[0]->Nspin();

    if (Ncolor == 3) // fine level
    {
      if (Nspin == 4) // Wilson or Twisted Mass (singlet)
      {
        // There needs to be 6 null vectors -> 12 after chirality.
        if (Nvec != 6) errorQuda("\nError in MG::buildFreeVectors: Wilson-type fermions require Nvec = 6");

        if (getVerbosity() >= QUDA_VERBOSE)
          printfQuda("Building %d free field vectors for Wilson-type fermions\n", Nvec);

        // Zero the null vectors.
        for (int i = 0; i < Nvec; i++) zero(*B[i]);

        // Create a temporary vector.
        ColorSpinorParam csParam(*B[0]);
        csParam.create = QUDA_ZERO_FIELD_CREATE;
        ColorSpinorField *tmp = ColorSpinorField::Create(csParam);

        int counter = 0;
        for (int c = 0; c < Ncolor; c++) {
          for (int s = 0; s < 2; s++) {
            tmp->Source(QUDA_CONSTANT_SOURCE, 1, s, c);
            xpy(*tmp, *B[counter]);
            tmp->Source(QUDA_CONSTANT_SOURCE, 1, s + 2, c);
            xpy(*tmp, *B[counter]);
            counter++;
          }
        }

        delete tmp;
      } else if (Nspin == 1) // Staggered
      {
        // There needs to be 24 null vectors -> 48 after chirality.
        if (Nvec != 24) errorQuda("\nError in MG::buildFreeVectors: Staggered-type fermions require Nvec = 24\n");

        if (getVerbosity() >= QUDA_VERBOSE)
          printfQuda("Building %d free field vectors for Staggered-type fermions\n", Nvec);

        // Zero the null vectors.
        for (int i = 0; i < Nvec; i++) zero(*B[i]);

        // Create a temporary vector.
        ColorSpinorParam csParam(*B[0]);
        csParam.create = QUDA_ZERO_FIELD_CREATE;
        ColorSpinorField *tmp = ColorSpinorField::Create(csParam);

        // Build free null vectors.
        for (int c = 0; c < B[0]->Ncolor(); c++) {
          // Need to pair an even+odd corner together
          // since they'll get split up.
          // 0000, 0001
          tmp->Source(QUDA_CORNER_SOURCE, 1, 0x0, c);
          xpy(*tmp, *B[8 * c + 0]);
          tmp->Source(QUDA_CORNER_SOURCE, 1, 0x1, c);
          xpy(*tmp, *B[8 * c + 0]);

          // 0010, 0011
          tmp->Source(QUDA_CORNER_SOURCE, 1, 0x2, c);
          xpy(*tmp, *B[8 * c + 1]);
          tmp->Source(QUDA_CORNER_SOURCE, 1, 0x3, c);
          xpy(*tmp, *B[8 * c + 1]);

          // 0100, 0101
          tmp->Source(QUDA_CORNER_SOURCE, 1, 0x4, c);
          xpy(*tmp, *B[8 * c + 2]);
          tmp->Source(QUDA_CORNER_SOURCE, 1, 0x5, c);
          xpy(*tmp, *B[8 * c + 2]);

          // 0110, 0111
          tmp->Source(QUDA_CORNER_SOURCE, 1, 0x6, c);
          xpy(*tmp, *B[8 * c + 3]);
          tmp->Source(QUDA_CORNER_SOURCE, 1, 0x7, c);
          xpy(*tmp, *B[8 * c + 3]);

          // 1000, 1001
          tmp->Source(QUDA_CORNER_SOURCE, 1, 0x8, c);
          xpy(*tmp, *B[8 * c + 4]);
          tmp->Source(QUDA_CORNER_SOURCE, 1, 0x9, c);
          xpy(*tmp, *B[8 * c + 4]);

          // 1010, 1011
          tmp->Source(QUDA_CORNER_SOURCE, 1, 0xA, c);
          xpy(*tmp, *B[8 * c + 5]);
          tmp->Source(QUDA_CORNER_SOURCE, 1, 0xB, c);
          xpy(*tmp, *B[8 * c + 5]);

          // 1100, 1101
          tmp->Source(QUDA_CORNER_SOURCE, 1, 0xC, c);
          xpy(*tmp, *B[8 * c + 6]);
          tmp->Source(QUDA_CORNER_SOURCE, 1, 0xD, c);
          xpy(*tmp, *B[8 * c + 6]);

          // 1110, 1111
          tmp->Source(QUDA_CORNER_SOURCE, 1, 0xE, c);
          xpy(*tmp, *B[8 * c + 7]);
          tmp->Source(QUDA_CORNER_SOURCE, 1, 0xF, c);
          xpy(*tmp, *B[8 * c + 7]);
        }

        delete tmp;
      } else {
        errorQuda("\nError in MG::buildFreeVectors: Unsupported combo of Nc %d, Nspin %d", Ncolor, Nspin);
      }
    } else // coarse level
    {
      if (Nspin == 2) {
        // There needs to be Ncolor null vectors.
        if (Nvec != Ncolor) errorQuda("\nError in MG::buildFreeVectors: Coarse fermions require Nvec = Ncolor");

        if (getVerbosity() >= QUDA_VERBOSE) printfQuda("Building %d free field vectors for Coarse fermions\n", Ncolor);

        // Zero the null vectors.
        for (int i = 0; i < Nvec; i++) zero(*B[i]);

        // Create a temporary vector.
        ColorSpinorParam csParam(*B[0]);
        csParam.create = QUDA_ZERO_FIELD_CREATE;
        ColorSpinorField *tmp = ColorSpinorField::Create(csParam);

        for (int c = 0; c < Ncolor; c++) {
          tmp->Source(QUDA_CONSTANT_SOURCE, 1, 0, c);
          xpy(*tmp, *B[c]);
          tmp->Source(QUDA_CONSTANT_SOURCE, 1, 1, c);
          xpy(*tmp, *B[c]);
        }

        delete tmp;
      } else if (Nspin == 1) {
        // There needs to be Ncolor null vectors.
        if (Nvec != Ncolor) errorQuda("\nError in MG::buildFreeVectors: Coarse fermions require Nvec = Ncolor");

        if (getVerbosity() >= QUDA_VERBOSE) printfQuda("Building %d free field vectors for Coarse fermions\n", Ncolor);

        // Zero the null vectors.
        for (int i = 0; i < Nvec; i++) zero(*B[i]);

        // Create a temporary vector.
        ColorSpinorParam csParam(*B[0]);
        csParam.create = QUDA_ZERO_FIELD_CREATE;
        ColorSpinorField *tmp = ColorSpinorField::Create(csParam);

        for (int c = 0; c < Ncolor; c++) {
          tmp->Source(QUDA_CONSTANT_SOURCE, 1, 0, c);
          xpy(*tmp, *B[c]);
        }

        delete tmp;
      } else {
        errorQuda("\nError in MG::buildFreeVectors: Unexpected Nspin = %d for coarse fermions", Nspin);
      }
    }

    // global orthonormalization of the generated null-space vectors
    if(param.mg_global.post_orthonormalize) {
      for(int i=0; i<(int)B.size(); i++) {
        double nrm2 = norm2(*B[i]);
        if (nrm2 > 1e-16) ax(1.0 /sqrt(nrm2), *B[i]);// i/<i,i>
        else errorQuda("\nCannot normalize %u vector\n", i);
      }
    }

    // Debugging
    /*const int* latDim = B[0]->X();
    for (int v = 0; v < 24; v++)
    {
      int source[4];
      printfQuda("Vector %d\n", v);
      source[0] = 6; source[1] = 6; source[2] = 6; source[3] = 6;
      (*B[v]).PrintVector(getPrintVectorIndex(latDim, source));
      source[0] = 7; source[1] = 6; source[2] = 6; source[3] = 6;
      (*B[v]).PrintVector(getPrintVectorIndex(latDim, source));
      source[0] = 6; source[1] = 7; source[2] = 6; source[3] = 6;
      (*B[v]).PrintVector(getPrintVectorIndex(latDim, source));
      source[0] = 7; source[1] = 7; source[2] = 6; source[3] = 6;
      (*B[v]).PrintVector(getPrintVectorIndex(latDim, source));
      source[0] = 6; source[1] = 6; source[2] = 7; source[3] = 6;
      (*B[v]).PrintVector(getPrintVectorIndex(latDim, source));
      source[0] = 7; source[1] = 6; source[2] = 7; source[3] = 6;
      (*B[v]).PrintVector(getPrintVectorIndex(latDim, source));
      source[0] = 6; source[1] = 7; source[2] = 7; source[3] = 6;
      (*B[v]).PrintVector(getPrintVectorIndex(latDim, source));
      source[0] = 7; source[1] = 7; source[2] = 7; source[3] = 6;
      (*B[v]).PrintVector(getPrintVectorIndex(latDim, source));
      source[0] = 6; source[1] = 6; source[2] = 6; source[3] = 7;
      (*B[v]).PrintVector(getPrintVectorIndex(latDim, source));
      source[0] = 7; source[1] = 6; source[2] = 6; source[3] = 7;
      (*B[v]).PrintVector(getPrintVectorIndex(latDim, source));
      source[0] = 6; source[1] = 7; source[2] = 6; source[3] = 7;
      (*B[v]).PrintVector(getPrintVectorIndex(latDim, source));
      source[0] = 7; source[1] = 7; source[2] = 6; source[3] = 7;
      (*B[v]).PrintVector(getPrintVectorIndex(latDim, source));
      source[0] = 6; source[1] = 6; source[2] = 7; source[3] = 7;
      (*B[v]).PrintVector(getPrintVectorIndex(latDim, source));
      source[0] = 7; source[1] = 6; source[2] = 7; source[3] = 7;
      (*B[v]).PrintVector(getPrintVectorIndex(latDim, source));
      source[0] = 6; source[1] = 7; source[2] = 7; source[3] = 7;
      (*B[v]).PrintVector(getPrintVectorIndex(latDim, source));
      source[0] = 7; source[1] = 7; source[2] = 7; source[3] = 7;
      (*B[v]).PrintVector(getPrintVectorIndex(latDim, source));
    }*/

    if (getVerbosity() >= QUDA_VERBOSE) printfQuda("Done building free vectors\n");
<<<<<<< HEAD
    setOutputPrefix(prefix);
=======

    popLevel(param.level);
  }

  void MG::generateEigenVectors()
  {
    pushLevel(param.level);

    // Extract eigensolver params
    int nEv = param.mg_global.eig_param[param.level]->nEv;
    int nKr = param.mg_global.eig_param[param.level]->nKr;
    bool dagger = param.mg_global.eig_param[param.level]->use_dagger;
    bool normop = param.mg_global.eig_param[param.level]->use_norm_op;

    // Dummy array to keep the eigensolver happy.
    std::vector<Complex> evals(nEv, 0.0);

    std::vector<ColorSpinorField *> B_evecs;
    ColorSpinorParam csParam(*param.B[0]);
    csParam.gammaBasis = QUDA_UKQCD_GAMMA_BASIS;
    csParam.create = QUDA_ZERO_FIELD_CREATE;
    // This is the vector precision used by matResidual
    csParam.setPrecision(param.mg_global.invert_param->cuda_prec_sloppy, QUDA_INVALID_PRECISION, true);

    for (int i = 0; i < nKr; i++) B_evecs.push_back(ColorSpinorField::Create(csParam));

    // before entering the eigen solver, lets free the B vectors to save some memory
    ColorSpinorParam bParam(*param.B[0]);
    for (int i = 0; i < (int)param.B.size(); i++) delete param.B[i];

    EigenSolver *eig_solve;
    if (!normop && !dagger) {
      DiracM *mat = new DiracM(*diracResidual);
      eig_solve = EigenSolver::create(param.mg_global.eig_param[param.level], *mat, profile);
      (*eig_solve)(B_evecs, evals);
      delete eig_solve;
      delete mat;
    } else if (!normop && dagger) {
      DiracMdag *mat = new DiracMdag(*diracResidual);
      eig_solve = EigenSolver::create(param.mg_global.eig_param[param.level], *mat, profile);
      (*eig_solve)(B_evecs, evals);
      delete eig_solve;
      delete mat;
    } else if (normop && !dagger) {
      DiracMdagM *mat = new DiracMdagM(*diracResidual);
      eig_solve = EigenSolver::create(param.mg_global.eig_param[param.level], *mat, profile);
      (*eig_solve)(B_evecs, evals);
      delete eig_solve;
      delete mat;
    } else if (normop && dagger) {
      DiracMMdag *mat = new DiracMMdag(*diracResidual);
      eig_solve = EigenSolver::create(param.mg_global.eig_param[param.level], *mat, profile);
      (*eig_solve)(B_evecs, evals);
      delete eig_solve;
      delete mat;
    }

    // now reallocate the B vectors copy in e-vectors
    for (int i = 0; i < (int)param.B.size(); i++) {
      param.B[i] = ColorSpinorField::Create(bParam);
      *param.B[i] = *B_evecs[i];
    }

    // Local clean-up
    for (auto b : B_evecs) { delete b; }

    // only save if outfile is defined
    if (strcmp(param.mg_global.vec_outfile, "") != 0) { saveVectors(param.B); }

    popLevel(param.level);
>>>>>>> bd6b516e
  }
  
  void MG::generateEigenVectors() {

      sprintf(prefix,"MG level %d (%s): Eigensolver: ", param.level+1, param.location == QUDA_CUDA_FIELD_LOCATION ? "GPU" : "CPU" );
      setOutputPrefix(prefix);

      //Extract eigensolver params from the size of the null space.
      int nConv = param.B.size(); param.mg_global.eig_param[param.level]->nConv = nConv;
      int nEv   = param.B.size(); param.mg_global.eig_param[param.level]->nEv = nEv;
      int nKr   = nEv+nEv/2; param.mg_global.eig_param[param.level]->nKr = nKr;
      
      std::vector<Complex> evals(nEv, 0.0);
      
      std::vector<ColorSpinorField*> B_evecs;
      ColorSpinorParam csParam(*param.B[0]);
      csParam.gammaBasis = QUDA_UKQCD_GAMMA_BASIS;
      csParam.create = QUDA_ZERO_FIELD_CREATE;
      // this is the vector precision used by matResidual
      csParam.setPrecision(param.mg_global.invert_param->cuda_prec_sloppy, QUDA_INVALID_PRECISION, true);

      for (int i=0; i<nKr; i++) B_evecs.push_back(ColorSpinorField::Create(csParam));
      
      //Eigensolver function
      const Dirac &mat = *param.matResidual->Expose();
      irlmSolve(B_evecs, evals, mat, param.mg_global.eig_param[param.level]);
      
      if(param.level == param.Nlevel-1) {
        //This is the coarsest grid. We save the eigenvalues
        for(unsigned int i=0; i<param.B.size(); i++) {
          param.evals[i] = evals[i];
          //Check we got the right evals
          printfQuda("eval[%d] (%e,%e) : (%e,%e)\n", i, param.evals[i].real(), param.evals[i].imag(), evals[i].real(), evals[i].imag());
        }
      }

<<<<<<< HEAD
#if 0
      sprintf(prefix,"");
      setOutputPrefix(prefix);            
      //Inspect 0th vector 
      B_evecs[0]->PrintVector(0);
      sprintf(prefix,"MG level %d (%s): Eigensolver: ", param.level+1, param.location == QUDA_CUDA_FIELD_LOCATION ? "GPU" : "CPU" );
      setOutputPrefix(prefix);
#endif
      
      //Copy evecs back to MG
      for (unsigned int i=0; i<param.B.size(); i++) {
        *param.B[i] = *B_evecs[i];
      }

      // only save if outfile is defined
      if (strcmp(param.mg_global.vec_outfile,"")!=0) {
        saveVectors(B_evecs);
      }

      //Local clean-up
      for (unsigned int i=0; i<B_evecs.size(); i++) {
        delete B_evecs[i];
      }

      sprintf(prefix,"MG level %d (%s): ", param.level+1, param.location == QUDA_CUDA_FIELD_LOCATION ? "GPU" : "CPU" );
      setOutputPrefix(prefix);      
  }

  void MG::deflateEigenvectors(std::vector<ColorSpinorField*> vec_defl, std::vector<ColorSpinorField*> vec,
			       std::vector<ColorSpinorField*> eig_vecs, std::vector<Complex> evals) {
    
    //number of evecs
    int Nvecs = eig_vecs.size();

    //Perform Sum_i V_i * (L_i)^{-1} * (V_i)^dag * x_coarse = r_coarse_DEFL
    //for all i computed eigenvectors and values.

    //1. Take block inner product: (V_i)^dag * xcoarse = A_i
    Complex *s = new Complex[Nvecs];     
    blas::cDotProduct(s, eig_vecs, vec);

    //2. Perform block caxpy: x_coarse_DEFL = Sum_i V_i * (L_i)^{-1} * A_i
    for(int i=0; i<Nvecs; i++) {
      s[i] /= evals[i].real();
    }
    blas::zero(*vec_defl[0]);
    blas::caxpy(s, eig_vecs, vec_defl);
    
    //Normalise the guess relative to the source
    double norma = sqrt(blas::norm2(*vec_defl[0]));
    double normb = sqrt(blas::norm2(*vec[0]));
    blas::ax(normb/norma, *vec_defl[0]);
    
  }

  void MG::deflateSVD(std::vector<ColorSpinorField*> vec_defl, std::vector<ColorSpinorField*> vec,
		      std::vector<ColorSpinorField*> svd_vecs, std::vector<Complex> svals) {
    
    //number of svecs
    int Svecs = svd_vecs.size()/2;

    //Perform Sum_i L_i * (S_i)^{-1} * (R_i)^dag * x_coarse = r_coarse_DEFL
    //for all i computed singular vectors and values.

    //1. Take block inner product: (R_i)^dag * xcoarse = A_i
    //   N.B. All right singular vectors are in even part of array
    //Pointer wrapper for Right SV
    std::vector<ColorSpinorField*> r_svd_ptr;    
    for(int i=0; i<Svecs; i++) r_svd_ptr.push_back(svd_vecs[2*i]);
        
    Complex *s = new Complex[Svecs];     
    blas::cDotProduct(s, r_svd_ptr, vec);
    
    //2. Perform block caxpy: x_coarse_DEFL = Sum_i L_i * (S_i)^{-1} * A_i
    std::vector<ColorSpinorField*> l_svd_ptr;    
    for(int i=0; i<Svecs; i++) {
      l_svd_ptr.push_back(svd_vecs[2*i+1]);
      s[i] /= svals[i].real();
    }
    blas::zero(*vec_defl[0]);
    blas::caxpy(s, l_svd_ptr, vec_defl);
    
    //Normalise the guess relative to the source
    double norma = sqrt(blas::norm2(*vec_defl[0]));
    double normb = sqrt(blas::norm2(*vec[0]));
    blas::ax(normb/norma, *vec_defl[0]);
    
  }
}
=======
} // namespace quda
>>>>>>> bd6b516e
<|MERGE_RESOLUTION|>--- conflicted
+++ resolved
@@ -2,14 +2,6 @@
 #include <qio_field.h>
 #include <string.h>
 
-<<<<<<< HEAD
-#include <Eigen/Dense>
-
-// ESW DEBUG
-#include <index_helper.cuh>
-
-=======
->>>>>>> bd6b516e
 #include <eigensolve_quda.h>
 
 namespace quda
@@ -18,8 +10,6 @@
   using namespace blas;
 
   static bool debug = true;
-  static bool esw_debug = false; // for my own spammy prints
-  static bool esw_matelem_debug = false; // for matelem checks
 
   MG::MG(MGParam &param, TimeProfile &profile_global) :
     Solver(param, profile),
@@ -52,17 +42,8 @@
     matCoarseSmootherSloppy(nullptr),
     rng(nullptr)
   {
-<<<<<<< HEAD
-    postTrace();
-    
-    // for reporting level 1 is the fine level but internally use level 0 for indexing
-    sprintf(prefix,"MG level %d (%s): ", param.level+1, param.location == QUDA_CUDA_FIELD_LOCATION ? "GPU" : "CPU" );
-    setVerbosity(param.mg_global.verbosity[param.level]);
-    setOutputPrefix(prefix);
-=======
     sprintf(prefix, "MG level %d (%s): ", param.level, param.location == QUDA_CUDA_FIELD_LOCATION ? "GPU" : "CPU");
     pushLevel(param.level);
->>>>>>> bd6b516e
 
     if (param.level >= QUDA_MAX_MG_LEVEL)
       errorQuda("Level=%d is greater than limit of multigrid recursion depth", param.level);
@@ -92,90 +73,41 @@
       }
     }
 
-<<<<<<< HEAD
-    // ESW HACK GENERATE STAGGERED WITHOUT CORRECT INTERFACE
-    if (param.level == 0 && param.is_staggered == QUDA_BOOLEAN_YES) {
-      // no op, don't need near-null vectors
-    } else {
+    rng = new RNG(param.B[0]->Volume(), 1234, param.B[0]->X());
+    rng->Init();
+
+    if (param.level != 0 || param.is_staggered == QUDA_BOOLEAN_NO) {
       if (param.level < param.Nlevel-1) {
         if (param.mg_global.compute_null_vector == QUDA_COMPUTE_NULL_VECTOR_YES) {
           if (param.mg_global.generate_all_levels == QUDA_BOOLEAN_YES || param.level == 0) {
 
-            if (param.B[0]->Location() == QUDA_CUDA_FIELD_LOCATION) {
-              rng = new RNG(param.B[0]->Volume(), 1234, param.B[0]->X());
-              rng->Init();
-            }
-
             // Initializing to random vectors
             for(int i=0; i<(int)param.B.size(); i++) {
-              if (param.B[i]->Location() == QUDA_CPU_FIELD_LOCATION) param.B[i]->Source(QUDA_RANDOM_SOURCE);
-              else spinorNoise(*r, *rng, QUDA_NOISE_UNIFORM);
+              spinorNoise(*r, *rng, QUDA_NOISE_UNIFORM);
               *param.B[i] = *r;
               param.evals.push_back(0.0);
             }
-
-            if (param.mg_global.num_setup_iter[param.level] > 0) {
-              if (param.mg_global.use_low_modes) {
-                generateEigenVectors(); //Run the eigensolver
-                //temporary check that the null vectors are populated and normalised
-                //for(unsigned int j=0; j<param.B.size(); j++) printfQuda("NV norm %f\n", sqrt(blas::norm2(*(param.B[j]))));
-              } else {
-                generateNullVectors(param.B);
-              }
+          }
+          if (param.mg_global.num_setup_iter[param.level] > 0) {
+            if (strcmp(param.mg_global.vec_infile, "") != 0) { // only load if infile is defined and not computing
+              loadVectors(param.B);
+            } else if (param.mg_global.use_eig_solver[param.level]) {
+              generateEigenVectors(); // Run the eigensolver
+            } else {
+              generateNullVectors(param.B);
             }
-          } else if (strcmp(param.mg_global.vec_infile,"")!=0) { // only load if infile is defined and not computing
-            loadVectors(param.B);
-          } else { // generate free field vectors
-            buildFreeVectors(param.B);
           }
-        }
-      } else {
-        //DMH 1
-        //We're on the coarsest grid. Create eigenvectors for deflation
-        if (param.mg_global.deflate_coarsest) {
-          if (strcmp(param.mg_global.vec_infile,"") !=0 ) { // only load if infile is defined and not computing
-            loadVectors(param.B);
-          } else {
-            generateEigenVectors(); //Run the eigensolver
-            //temporary check that the null vectors are populated and normalised
-            //for(unsigned int j=0; j<param.B.size(); j++) printfQuda("NV norm %f\n", sqrt(blas::norm2(*(param.B[j]))));
-          }
-        }      
-=======
-    rng = new RNG(param.B[0]->Volume(), 1234, param.B[0]->X());
-    rng->Init();
-
-    if (param.level < param.Nlevel-1) {
-      if (param.mg_global.compute_null_vector == QUDA_COMPUTE_NULL_VECTOR_YES) {
-        if (param.mg_global.generate_all_levels == QUDA_BOOLEAN_YES || param.level == 0) {
-
-          // Initializing to random vectors
-          for(int i=0; i<(int)param.B.size(); i++) {
-            spinorNoise(*r, *rng, QUDA_NOISE_UNIFORM);
-            *param.B[i] = *r;
-            param.evals.push_back(0.0);
-          }
-        }
-        if (param.mg_global.num_setup_iter[param.level] > 0) {
-          if (strcmp(param.mg_global.vec_infile, "") != 0) { // only load if infile is defined and not computing
-            loadVectors(param.B);
-          } else if (param.mg_global.use_eig_solver[param.level]) {
-            generateEigenVectors(); // Run the eigensolver
-          } else {
-            generateNullVectors(param.B);
-          }
-        }
-      } else if (strcmp(param.mg_global.vec_infile, "") != 0) { // only load if infile is defined and not computing
-        if ( param.mg_global.num_setup_iter[param.level] > 0 ) generateNullVectors(param.B);
-      } else if (param.mg_global.vec_load == QUDA_BOOLEAN_YES) { // only conditional load of null vectors
-
-        loadVectors(param.B);
-      } else { // generate free field vectors
-        buildFreeVectors(param.B);
->>>>>>> bd6b516e
-      }
-    }
-    
+        } else if (strcmp(param.mg_global.vec_infile, "") != 0) { // only load if infile is defined and not computing
+          if ( param.mg_global.num_setup_iter[param.level] > 0 ) generateNullVectors(param.B);
+        } else if (param.mg_global.vec_load == QUDA_BOOLEAN_YES) { // only conditional load of null vectors
+
+          loadVectors(param.B);
+        } else { // generate free field vectors
+          buildFreeVectors(param.B);
+        }
+      }
+    }
+
     // in case of iterative setup with MG the coarse level may be already built
     if (!transfer) reset();
 
@@ -194,9 +126,6 @@
     diracResidual = param.matResidual->Expose();
     diracSmoother = param.matSmooth->Expose();
     diracSmootherSloppy = param.matSmoothSloppy->Expose();
-
-    if ( esw_debug ) printfQuda("Created smoother.\n");
-
 
     // ESW HACK GENERATE STAGGERED WITHOUT CORRECT INTERFACE
     if (param.level != 0 || param.is_staggered == QUDA_BOOLEAN_NO) {
@@ -218,7 +147,7 @@
         }
       } else {
         // create transfer operator
-        /*if (getVerbosity() >= QUDA_VERBOSE)*/ printfQuda("Creating transfer operator\n");
+        if (getVerbosity() >= QUDA_VERBOSE) printfQuda("Creating transfer operator\n");
         transfer = new Transfer(param.B, param.Nvec, param.geoBlockSize, param.spinBlockSize,
                                 param.mg_global.precision_null[param.level], profile);
         for (int i=0; i<QUDA_MAX_MG_LEVEL; i++) param.mg_global.geo_block_size[param.level][i] = param.geoBlockSize[i];
@@ -249,19 +178,19 @@
 
         // if we're not generating on all levels then we need to propagate the vectors down
         if (param.mg_global.generate_all_levels == QUDA_BOOLEAN_NO) {
-          /* if (getVerbosity() >= QUDA_VERBOSE)*/ printfQuda("Restricting null space vectors\n");
+          if (getVerbosity() >= QUDA_VERBOSE) printfQuda("Restricting null space vectors\n");
           for (int i=0; i<param.Nvec; i++) {
             zero(*(*B_coarse)[i]);
             transfer->R(*(*B_coarse)[i], *(param.B[i]));
           }
         }
-        /*if (getVerbosity() >= QUDA_VERBOSE)*/ printfQuda("Transfer operator done\n");
-      }
-      
+        if (getVerbosity() >= QUDA_VERBOSE) printfQuda("Transfer operator done\n");
+      }
+
       createCoarseDirac();
 
     }
-    
+
     // delay allocating smoother until after coarse-links have been created
     createSmoother();
 
@@ -273,16 +202,12 @@
         coarse->param.precision = param.mg_global.invert_param->cuda_prec_precondition;
         coarse->param.matResidual = matCoarseResidual;
         coarse->param.matSmooth = matCoarseSmoother;
-        coarse->param.matSmoothSloppy = matCoarseSmootherSloppy;	
-        coarse->reset(refresh);	
+        coarse->param.matSmoothSloppy = matCoarseSmootherSloppy;
+        coarse->reset(refresh);
       } else {
         // create the next multigrid level
-<<<<<<< HEAD
-        param_coarse = new MGParam(param, *B_coarse, param.evals, matCoarseResidual, matCoarseSmoother, matCoarseSmootherSloppy, param.level+1);
-=======
         param_coarse = new MGParam(param, *B_coarse, param.evals, matCoarseResidual, matCoarseSmoother,
                                    matCoarseSmootherSloppy, param.level + 1);
->>>>>>> bd6b516e
         param_coarse->fine = this;
         param_coarse->delta = 1e-20;
         param_coarse->precision = param.mg_global.invert_param->cuda_prec_precondition;
@@ -452,65 +377,6 @@
 
     if (diracCoarseSmoother) delete diracCoarseSmoother;
     if (diracCoarseSmootherSloppy) delete diracCoarseSmootherSloppy;
-
-
-    // Test matrix elements of KD-prec operator
-    if ( esw_debug )
-    {
-      diracParam.type = QUDA_COARSEPC_DIRAC;
-      diracParam.tmp1 = &(tmp_coarse->Even());
-      diracCoarseSmoother = new DiracCoarsePC(static_cast<DiracCoarse&>(*diracCoarseResidual), diracParam);
-
-      typedef Eigen::Matrix<std::complex<float>, Eigen::Dynamic, Eigen::Dynamic, Eigen::ColMajor> cMatrix;
-      int length = tmp_coarse->Length()/2; // length includes *2 for complex
-      ColorSpinorParam csParam2(*tmp_coarse);
-      csParam2.siteSubset = QUDA_FULL_SITE_SUBSET;
-      csParam2.location = QUDA_CPU_FIELD_LOCATION;
-      csParam2.fieldOrder = QUDA_SPACE_SPIN_COLOR_FIELD_ORDER;
-      csParam2.create = QUDA_ZERO_FIELD_CREATE;
-      ColorSpinorField* lhs = new cpuColorSpinorField(csParam2);
-      ColorSpinorField* ihs = new cpuColorSpinorField(csParam2);
-      ColorSpinorField* rhs = new cpuColorSpinorField(csParam2);
-      cMatrix mat_cplx = cMatrix::Zero(length, length);
-
-      printfQuda("Precision %d Volume %d Spin %d Color %d Length %d\n", static_cast<int>(lhs->Precision()), lhs->Volume(), lhs->Nspin(), lhs->Ncolor(), length);
-      for (int x = 0; x < lhs->Volume(); x++)
-      {
-        for (int s = 0; s < lhs->Nspin(); s++)
-        {
-          for (int c = 0; c < lhs->Ncolor(); c++)
-          {
-            int index = ((x*lhs->Nspin()+s)*lhs->Ncolor()+c);
-            printfQuda("Index %d\n", index);
-            blas::zero(*lhs);
-            blas::zero(*ihs);
-            blas::zero(*rhs);
-            //lhs->Source(QUDA_POINT_SOURCE, x, s, c);
-            (static_cast<std::complex<float>*>(lhs->V()))[index] = 1.0;
-            /*diracCoarseSmoother->DslashXpay(rhs->Even(), lhs->Odd(), QUDA_EVEN_PARITY, lhs->Even(), 1.0);
-            diracCoarseSmoother->DslashXpay(rhs->Odd(), lhs->Even(), QUDA_ODD_PARITY, lhs->Odd(), 1.0);*/
-            diracCoarseResidual->M(*ihs, *lhs);
-            (dynamic_cast<DiracCoarse*>(diracCoarseResidual))->CloverInv(rhs->Even(), ihs->Even(), QUDA_EVEN_PARITY);
-            (dynamic_cast<DiracCoarse*>(diracCoarseResidual))->CloverInv(rhs->Odd(), ihs->Odd(), QUDA_ODD_PARITY);
-            std::complex<float> *rhs_data = (std::complex<float>*)rhs->V();
-            std::complex<float> *pointer_in = &(mat_cplx(index*lhs->Volume()*lhs->Nspin()*lhs->Ncolor()));
-            for (int i = 0; i < length; i++) { pointer_in[i] = rhs_data[i]; }
-          }
-        }
-      }
-      delete lhs;
-      delete ihs;
-      delete rhs;
-
-      Eigen::ComplexEigenSolver<cMatrix> eigensolve_cplx_indef(length);
-      eigensolve_cplx_indef.compute(mat_cplx);
-      cMatrix eigs = eigensolve_cplx_indef.eigenvalues();
-      for (int i = 0; i < length; i++) {
-        printfQuda("%d %.8e %.8e\n", i, eigs(i).real(), eigs(i).imag());
-      }
-      errorQuda("Well that's enough.\n");
-    }
-
 
     if (param.mg_global.smoother_solve_type[param.level+1] == QUDA_DIRECT_PC_SOLVE) {
       diracParam.type = QUDA_COARSEPC_DIRAC;
@@ -587,10 +453,6 @@
       param_coarse_solver->return_residual = false; // coarse solver does need to return residual vector
 
       param_coarse_solver->use_init_guess = QUDA_USE_INIT_GUESS_NO;
-<<<<<<< HEAD
-      param_coarse_solver->Nkrylov = (param_coarse_solver->inv_type == QUDA_BICGSTABL_INVERTER || param_coarse_solver->inv_type == QUDA_CA_GCR_INVERTER) ? 6 : 20;
-
-=======
       if (param.mg_global.use_eig_solver[param.Nlevel - 1]) {
         param_coarse_solver->eig_param = *param.mg_global.eig_param[param.Nlevel - 1];
         param_coarse_solver->deflate = QUDA_BOOLEAN_YES;
@@ -620,7 +482,6 @@
           strcpy(param_coarse_solver->eig_param.vec_outfile, vec_outfile.c_str());
         }
       }
->>>>>>> bd6b516e
       param_coarse_solver->tol = param.mg_global.coarse_solver_tol[param.level+1];
       param_coarse_solver->global_reduction = true;
       param_coarse_solver->compute_true_res = false;
@@ -647,25 +508,16 @@
       param_coarse_solver->precision = r_coarse->Precision();
       param_coarse_solver->precision_sloppy = param_coarse_solver->precision;
       param_coarse_solver->precision_precondition = param_coarse_solver->precision_sloppy;
-      
+
       if (param.mg_global.coarse_grid_solution_type[param.level+1] == QUDA_MATPC_SOLUTION) {
-<<<<<<< HEAD
         Solver *solver = Solver::create(*param_coarse_solver, *matCoarseSmoother, *matCoarseSmoother, *matCoarseSmoother, profile);
-        sprintf(coarse_prefix,"MG level %d (%s): ", param.level+2, param.mg_global.location[param.level+1] == QUDA_CUDA_FIELD_LOCATION ? "GPU" : "CPU" );
-        coarse_solver = new PreconditionedSolver(*solver, *matCoarseSmoother->Expose(), *param_coarse_solver, profile, coarse_prefix);
-      } else {
-        Solver *solver = Solver::create(*param_coarse_solver, *matCoarseResidual, *matCoarseResidual, *matCoarseResidual, profile);
-        sprintf(coarse_prefix,"MG level %d (%s): ", param.level+2, param.mg_global.location[param.level+1] == QUDA_CUDA_FIELD_LOCATION ? "GPU" : "CPU" );
-=======
-	Solver *solver = Solver::create(*param_coarse_solver, *matCoarseSmoother, *matCoarseSmoother, *matCoarseSmoother, profile);
         sprintf(coarse_prefix, "MG level %d (%s): ", param.level + 1,
                 param.mg_global.location[param.level + 1] == QUDA_CUDA_FIELD_LOCATION ? "GPU" : "CPU");
         coarse_solver = new PreconditionedSolver(*solver, *matCoarseSmoother->Expose(), *param_coarse_solver, profile, coarse_prefix);
       } else {
-	Solver *solver = Solver::create(*param_coarse_solver, *matCoarseResidual, *matCoarseResidual, *matCoarseResidual, profile);
+        Solver *solver = Solver::create(*param_coarse_solver, *matCoarseResidual, *matCoarseResidual, *matCoarseResidual, profile);
         sprintf(coarse_prefix, "MG level %d (%s): ", param.level + 1,
                 param.mg_global.location[param.level + 1] == QUDA_CUDA_FIELD_LOCATION ? "GPU" : "CPU");
->>>>>>> bd6b516e
         coarse_solver = new PreconditionedSolver(*solver, *matCoarseResidual->Expose(), *param_coarse_solver, profile, coarse_prefix);
       }
 
@@ -759,21 +611,6 @@
   }
 
   /**
-     ESW debugging function
-   */
-  int getPrintVectorIndex(const int X[4], const int coord[4])
-  {
-    //x[4] = cb_index/(X[3]*X[2]*X[1]*X[0]/2);
-    //x[3] = (cb_index/(X[2]*X[1]*X[0]/2) % X[3];
-    //x[2] = (cb_index/(X[1]*X[0]/2)) % X[2];
-    //x[1] = (cb_index/(X[0]/2)) % X[1];
-    //x[0] = 2*(cb_index%(X[0]/2)) + ((x[3]+x[2]+x[1]+parity)&1);
-    int idx = ((((coord[3]*X[2]+coord[2])*X[1]+coord[1])*X[0])+coord[0]) >> 1;
-    int phase = (coord[0]+coord[1]+coord[2]+coord[3])%2;
-    return 2*idx+phase;
-  }
-
-  /**
      Verification that the constructed multigrid operator is valid
   */
   void MG::verify() {
@@ -786,110 +623,61 @@
     ColorSpinorField *tmp2 = ColorSpinorField::Create(csParam);
     double deviation;
 
-<<<<<<< HEAD
-    QudaPrecision prec = (param.mg_global.precision_null[param.level] < csParam.Precision())
-      ? param.mg_global.precision_null[param.level]  : csParam.Precision();
-=======
     QudaPrecision prec = (param.mg_global.precision_null[param.level] < csParam.Precision()) ?
       param.mg_global.precision_null[param.level] :
       csParam.Precision();
->>>>>>> bd6b516e
 
     // may want to revisit this---these were relaxed for cases where ghost_precision < precision
     // these were set while hacking in tests of quarter precision ghosts
     double tol = (prec == QUDA_QUARTER_PRECISION || prec == QUDA_HALF_PRECISION) ? 5e-2 : prec == QUDA_SINGLE_PRECISION ? 1e-3 : 1e-8;
 
-    // No need to check (1 - P P^dagger) v_k for staggered case
-    if (!(param.level == 0 && param.is_staggered == QUDA_BOOLEAN_YES)) {
+    // No need to check (projector) v_k for staggered case
+    if (param.level != 0 || param.is_staggered == QUDA_BOOLEAN_NO) {
+
       if (getVerbosity() >= QUDA_SUMMARIZE) printfQuda("Checking 0 = (1 - P P^\\dagger) v_k for %d vectors\n", param.Nvec);
-
       for (int i=0; i<param.Nvec; i++) {
         // as well as copying to the correct location this also changes basis if necessary
         *tmp1 = *param.B[i];
 
-<<<<<<< HEAD
         transfer->R(*r_coarse, *tmp1);
         transfer->P(*tmp2, *r_coarse);
-
-        if (getVerbosity() >= QUDA_VERBOSE) {
-          printfQuda("Vector %d: norms v_k = %e P^\\dag v_k = %e P P^\\dag v_k = %e\n",
-                i, norm2(*tmp1), norm2(*r_coarse), norm2(*tmp2));
-        }
-
-        deviation = sqrt( xmyNorm(*tmp1, *tmp2) / norm2(*tmp1) );
-        if (getVerbosity() >= QUDA_VERBOSE) {
-          printfQuda("L2 relative deviation = %e\n", deviation);
-        }
-        if (deviation > tol) {
-          errorQuda("L2 relative deviation for k=%d failed, %e > %e", i, deviation, tol);
-        }
-
-        if (param.mg_global.run_oblique_proj_check) {
-
-          sprintf(prefix,"MG level %d (%s): Null vector Oblique Projections : ", param.level+1, param.location == QUDA_CUDA_FIELD_LOCATION ? "GPU" : "CPU" );
-          setOutputPrefix(prefix);
-          
-          //Oblique projections
-          if (getVerbosity() >= QUDA_SUMMARIZE)
-            printfQuda("Checking 1 > || (1 - DP(P^dagDP)P^dag) v_k || / || v_k || for %d vectors\n",
-              param.Nvec);
-
-          for (int i=0; i<param.Nvec; i++) {
-            transfer->R(*r_coarse, *(param.B[i]));
-            (*coarse_solver)(*x_coarse, *r_coarse); // this needs to be an exact solve to pass
-            setOutputPrefix(prefix);                // restore prefix after return from coarse grid
-            transfer->P(*tmp2, *x_coarse);
-            (*param.matResidual)(*tmp1,*tmp2);
-            *tmp2 = *(param.B[i]);
-            if (getVerbosity() >= QUDA_SUMMARIZE) {
-              printfQuda("Vector %d: norms %e %e\n", i, norm2(*param.B[i]), norm2(*tmp1));
-              printfQuda("relative residual = %e\n", sqrt(xmyNorm(*tmp2, *tmp1) / norm2(*param.B[i])) );
-            }
+        deviation = sqrt(xmyNorm(*tmp1, *tmp2) / norm2(*tmp1));
+
+        if (getVerbosity() >= QUDA_VERBOSE)
+          printfQuda("Vector %d: norms v_k = %e P^\\dagger v_k = %e P P^\\dagger v_k = %e, L2 relative deviation = %e\n",
+                     i, norm2(*tmp1), norm2(*r_coarse), norm2(*tmp2), deviation);
+        if (deviation > tol) errorQuda("L2 relative deviation for k=%d failed, %e > %e", i, deviation, tol);
+      }
+
+
+      // the oblique check
+      if (param.mg_global.run_oblique_proj_check) {
+        sprintf(prefix, "MG level %d (%s): Null vector Oblique Projections : ", param.level + 1,
+                param.location == QUDA_CUDA_FIELD_LOCATION ? "GPU" : "CPU");
+        setOutputPrefix(prefix);
+
+        // Oblique projections
+        if (getVerbosity() >= QUDA_SUMMARIZE)
+          printfQuda("Checking 1 > || (1 - DP(P^dagDP)P^dag) v_k || / || v_k || for %d vectors\n", param.Nvec);
+
+        for (int i = 0; i < param.Nvec; i++) {
+          transfer->R(*r_coarse, *(param.B[i]));
+          (*coarse_solver)(*x_coarse, *r_coarse); // this needs to be an exact solve to pass
+          setOutputPrefix(prefix);                // restore prefix after return from coarse grid
+          transfer->P(*tmp2, *x_coarse);
+          (*param.matResidual)(*tmp1, *tmp2);
+          *tmp2 = *(param.B[i]);
+          if (getVerbosity() >= QUDA_SUMMARIZE) {
+            printfQuda("Vector %d: norms %e %e\n", i, norm2(*param.B[i]), norm2(*tmp1));
+            printfQuda("relative residual = %e\n", sqrt(xmyNorm(*tmp2, *tmp1) / norm2(*param.B[i])));
           }
-          sprintf(prefix,"MG level %d (%s): ", param.level+1, param.location == QUDA_CUDA_FIELD_LOCATION ? "GPU" : "CPU" );
-          setOutputPrefix(prefix);
-        }
+        }
+        sprintf(prefix, "MG level %d (%s): ", param.level + 1, param.location == QUDA_CUDA_FIELD_LOCATION ? "GPU" : "CPU");
+        setOutputPrefix(prefix);
       }
     }
 
     
-=======
-      transfer->R(*r_coarse, *tmp1);
-      transfer->P(*tmp2, *r_coarse);
-      deviation = sqrt(xmyNorm(*tmp1, *tmp2) / norm2(*tmp1));
-
-      if (getVerbosity() >= QUDA_VERBOSE)
-        printfQuda("Vector %d: norms v_k = %e P^\\dagger v_k = %e P P^\\dagger v_k = %e, L2 relative deviation = %e\n",
-                   i, norm2(*tmp1), norm2(*r_coarse), norm2(*tmp2), deviation);
-      if (deviation > tol) errorQuda("L2 relative deviation for k=%d failed, %e > %e", i, deviation, tol);
-    }
-
-    if (param.mg_global.run_oblique_proj_check) {
-
-      sprintf(prefix, "MG level %d (%s): Null vector Oblique Projections : ", param.level + 1,
-              param.location == QUDA_CUDA_FIELD_LOCATION ? "GPU" : "CPU");
-      setOutputPrefix(prefix);
-
-      // Oblique projections
-      if (getVerbosity() >= QUDA_SUMMARIZE)
-        printfQuda("Checking 1 > || (1 - DP(P^dagDP)P^dag) v_k || / || v_k || for %d vectors\n", param.Nvec);
-
-      for (int i = 0; i < param.Nvec; i++) {
-        transfer->R(*r_coarse, *(param.B[i]));
-        (*coarse_solver)(*x_coarse, *r_coarse); // this needs to be an exact solve to pass
-        setOutputPrefix(prefix);                // restore prefix after return from coarse grid
-        transfer->P(*tmp2, *x_coarse);
-        (*param.matResidual)(*tmp1, *tmp2);
-        *tmp2 = *(param.B[i]);
-        if (getVerbosity() >= QUDA_SUMMARIZE) {
-          printfQuda("Vector %d: norms %e %e\n", i, norm2(*param.B[i]), norm2(*tmp1));
-          printfQuda("relative residual = %e\n", sqrt(xmyNorm(*tmp2, *tmp1) / norm2(*param.B[i])));
-        }
-      }
-      sprintf(prefix, "MG level %d (%s): ", param.level + 1, param.location == QUDA_CUDA_FIELD_LOCATION ? "GPU" : "CPU");
-      setOutputPrefix(prefix);
-    }
->>>>>>> bd6b516e
 #if 0
     
     if (getVerbosity() >= QUDA_SUMMARIZE)
@@ -910,88 +698,6 @@
     }
 #endif
 
-<<<<<<< HEAD
-    if ( esw_matelem_debug )
-    {
-      setOutputPrefix("");
-
-      // Get lattice size
-      const int* latDim = tmp1->X();
-
-      // Set a source
-      int source[4] = { 1, 0, 0, 0 };
-      int sink[4];
-
-      // Matrix elements of original operator
-      for (int c3 = 0; c3 < 3; c3++)
-      {
-        printfQuda("\nOriginal operator, color %d\n", c3);
-
-        // ESW make sure I know how to take matrix elements of the original op.
-        tmp1->Source(QUDA_POINT_SOURCE, getPrintVectorIndex(latDim, source), 0, c3);
-
-        printfQuda("Printing site (%d, %d, %d, %d) of tmp1\n", source[0], source[1], source[2], source[3]);
-        tmp1->PrintVector(getPrintVectorIndex(latDim, source));
-
-        // Apply the fine matvec
-        (*param.matResidual)(*tmp2,*tmp1);
-
-        sink[0] = source[0]; sink[1] = source[1]; sink[2] = source[2]; sink[3] = source[3];
-        printfQuda("Printing site (%d, %d, %d, %d) of tmp2\n", sink[0], sink[1], sink[2], sink[3]);
-        tmp2->PrintVector(getPrintVectorIndex(latDim, sink));
-        Complex matelem = cDotProduct(*tmp1, *tmp2);
-        printfQuda("ESW Debug: Local matrix element fine staggered (%.8e, %.8e)\n", matelem.real(), matelem.imag());
-        printfQuda("Mass for comparison: %.8e. Should be off by a factor of 2.\n", diracResidual->Mass());
-
-        // Check other matrix elements.
-        
-        // +x
-        printfQuda("ESW Debug: +x mat elem: ");
-        sink[0] = (source[0]+1)%latDim[0]; sink[1] = source[1]; sink[2] = source[2]; sink[3] = source[3];
-        tmp2->PrintVector(getPrintVectorIndex(latDim, sink));
-        // -x
-        printfQuda("ESW Debug: -x mat elem: ");
-        sink[0] = (source[0]-1+latDim[0])%latDim[0]; sink[1] = source[1]; sink[2] = source[2]; sink[3] = source[3];
-        tmp2->PrintVector(getPrintVectorIndex(latDim, sink));
-        // +y
-        printfQuda("ESW Debug: +y mat elem: ");
-        sink[0] = source[0]; sink[1] = (source[1]+1)%latDim[1]; sink[2] = source[2]; sink[3] = source[3];
-        tmp2->PrintVector(getPrintVectorIndex(latDim, sink));
-        // -y
-        printfQuda("ESW Debug: -y mat elem: ");
-        sink[0] = source[0]; sink[1] = (source[1]-1+latDim[1])%latDim[1]; sink[2] = source[2]; sink[3] = source[3];
-        tmp2->PrintVector(getPrintVectorIndex(latDim, sink));
-        // +z
-        printfQuda("ESW Debug: +z mat elem: ");
-        sink[0] = source[0]; sink[1] = source[1]; sink[2] = (source[2]+1)%latDim[2]; sink[3] = source[3];
-        tmp2->PrintVector(getPrintVectorIndex(latDim, sink));
-        // -z
-        printfQuda("ESW Debug: -z mat elem: ");
-        sink[0] = source[0]; sink[1] = source[1]; sink[2] = (source[2]-1+latDim[2])%latDim[2]; sink[3] = source[3];
-        tmp2->PrintVector(getPrintVectorIndex(latDim, sink));
-        // +t
-        printfQuda("ESW Debug: +t mat elem: ");
-        sink[0] = source[0]; sink[1] = source[1]; sink[2] = source[2]; sink[3] = (source[3]+1)%latDim[3];
-        tmp2->PrintVector(getPrintVectorIndex(latDim, sink));
-        // -t
-        printfQuda("ESW Debug: -t mat elem: ");
-        sink[0] = source[0]; sink[1] = source[1]; sink[2] = source[2]; sink[3] = (source[3]-1+latDim[3])%latDim[3];
-        tmp2->PrintVector(getPrintVectorIndex(latDim, sink));
-
-      }
-
-      setOutputPrefix(prefix);
-    } // esw_debug
-
-    /*if (getVerbosity() >= QUDA_SUMMARIZE)*/ printfQuda("\nChecking 0 = (1 - P^\\dagger P) eta_c\n");
-    x_coarse->Source(QUDA_RANDOM_SOURCE);
-    transfer->P(*tmp2, *x_coarse);
-    transfer->R(*r_coarse, *tmp2);
-    /*if (getVerbosity() >= QUDA_VERBOSE)*/ printfQuda("Vector norms %e %e (fine tmp %e) ", norm2(*x_coarse), norm2(*r_coarse), norm2(*tmp2));
-
-    deviation = sqrt( xmyNorm(*x_coarse, *r_coarse) / norm2(*x_coarse) );
-    /*if (getVerbosity() >= QUDA_VERBOSE)*/ printfQuda("L2 relative deviation = %e\n", deviation);
-=======
     if (getVerbosity() >= QUDA_SUMMARIZE) printfQuda("Checking 0 = (1 - P^\\dagger P) eta_c\n");
 
     spinorNoise(*x_coarse, *coarse->rng, QUDA_NOISE_UNIFORM);
@@ -1003,109 +709,14 @@
 
     deviation = sqrt( xmyNorm(*x_coarse, *r_coarse) / norm2(*x_coarse) );
     if (getVerbosity() >= QUDA_VERBOSE) printfQuda("relative deviation = %e\n", deviation);
->>>>>>> bd6b516e
     if (deviation > tol ) errorQuda("L2 relative deviation = %e > %e failed", deviation, tol);
     if (getVerbosity() >= QUDA_SUMMARIZE) printfQuda("Checking 0 = (D_c - P^\\dagger D P) (native coarse operator to emulated operator)\n");
 
-    // ESW this is valid for staggered because we're testing a unitary transform
-    /*
-    if (getVerbosity() >= QUDA_SUMMARIZE) printfQuda("\nStaggered unitarity: Checking 0 = (1 - P P^\\dagger) eta_c\n");
-    tmp1->Source(QUDA_RANDOM_SOURCE);
-    transfer->R(*x_coarse, *tmp1);
-    transfer->P(*tmp2, *x_coarse);
-    if (getVerbosity() >= QUDA_VERBOSE) printfQuda("Vector norms %e %e (fine tmp %e) ", norm2(*tmp1), norm2(*tmp2), norm2(*x_coarse));
-
-    deviation = sqrt( xmyNorm(*tmp1, *tmp2) / norm2(*tmp1) );
-    if (getVerbosity() >= QUDA_VERBOSE) printfQuda("L2 relative deviation = %e\n", deviation);
-    if (deviation > tol ) errorQuda("L2 relative deviation = %e > %e failed", deviation, tol);
-    if (getVerbosity() >= QUDA_SUMMARIZE) printfQuda("\nChecking 0 = (D_c - P^\\dagger D P) (native coarse operator to emulated operator)\n");
-    */
-
-    // Re-initialize x_coarse
-    x_coarse->Source(QUDA_RANDOM_SOURCE);
-
     ColorSpinorField *tmp_coarse = param.B[0]->CreateCoarse(param.geoBlockSize, param.spinBlockSize, param.Nvec, r->Precision(), param.mg_global.location[param.level+1]);
-
     zero(*tmp_coarse);
     zero(*r_coarse);
 
-<<<<<<< HEAD
-    if ( esw_matelem_debug )
-    {
-      setOutputPrefix("");
-      printfQuda("\n--------------------\n");
-
-      // Get lattice size
-      const int* latDimCoarse = x_coarse->X();
-
-      // Set a source
-      int source[4] = { 1, 0, 0, 0 };
-
-      // ESW debug
-      for (int xc = 0; xc < 2/*6*/; xc++)
-      {
-        for (int s3 = 0; s3 < tmp_coarse->Nspin(); s3++)
-        {
-          for (int c3 = 0; c3 < tmp_coarse->Ncolor(); c3+=8) // corresponds to the 3 source colors
-          {
-            
-            //tmp_coarse->Source(QUDA_RANDOM_SOURCE);
-            source[0] = xc & 1; source[1] = (xc & 2)>>1; source[2] = (xc & 4)>>2; source[3] = (xc & 8)>>3;
-            printfQuda("\nSite (%d,%d,%d,%d), Coarse spin %d, Coarse color %d\n", source[0], source[1], source[2], source[3], s3, c3);
-            tmp_coarse->Source(QUDA_POINT_SOURCE, getPrintVectorIndex(latDimCoarse, source), s3, c3);
-            transfer->P(*tmp1, *tmp_coarse);
-
-            if (param.coarse_grid_solution_type == QUDA_MATPC_SOLUTION && param.smoother_solve_type == QUDA_DIRECT_PC_SOLVE) {
-              double kappa = diracResidual->Kappa();
-              double mass = diracResidual->Mass();
-              if (param.level==0) {
-                if (tmp1->Nspin() == 4)
-                {
-                  diracSmoother->DslashXpay(tmp2->Even(), tmp1->Odd(), QUDA_EVEN_PARITY, tmp1->Even(), -kappa);
-                  diracSmoother->DslashXpay(tmp2->Odd(), tmp1->Even(), QUDA_ODD_PARITY, tmp1->Odd(), -kappa);
-                } else if (tmp1->Nspin() == 2) { // if the coarse op is on top
-                  diracSmoother->DslashXpay(tmp2->Even(), tmp1->Odd(), QUDA_EVEN_PARITY, tmp1->Even(), 1.0);
-                  diracSmoother->DslashXpay(tmp2->Odd(), tmp1->Even(), QUDA_ODD_PARITY, tmp1->Odd(), 1.0);
-                } else { // staggered
-                  diracSmoother->DslashXpay(tmp2->Even(), tmp1->Odd(), QUDA_EVEN_PARITY, tmp1->Even(), 2.0*mass); // stag convention
-                  diracSmoother->DslashXpay(tmp2->Odd(), tmp1->Even(), QUDA_ODD_PARITY, tmp1->Odd(), 2.0*mass); // stag convention
-                }
-              } else { // this is a hack since the coarse Dslash doesn't properly use the same xpay conventions yet
-                diracSmoother->DslashXpay(tmp2->Even(), tmp1->Odd(), QUDA_EVEN_PARITY, tmp1->Even(), 1.0);
-                diracSmoother->DslashXpay(tmp2->Odd(), tmp1->Even(), QUDA_ODD_PARITY, tmp1->Odd(), 1.0);
-              }
-            } else {
-              //printfQuda("ESW directly performing staggered matvec\n");
-              (*param.matResidual)(*tmp2,*tmp1);
-            }
-
-            transfer->R(*x_coarse, *tmp2);
-            (*param_coarse->matResidual)(*r_coarse, *tmp_coarse);
-
-            // ESW print components
-            printfQuda("\nEmulated component:\n");
-            x_coarse->PrintVector(getPrintVectorIndex(latDimCoarse, source));
-            printfQuda("\nCoarse component:\n");
-            r_coarse->PrintVector(getPrintVectorIndex(latDimCoarse, source));
-
-            if (c3 == 0 && s3 == 0)
-            {
-              printfQuda("\nEmulated:\n");
-              for (int i = 0; i < 2/**2*2*2*/; i++) { x_coarse->PrintVector(i); }
-              printfQuda("\nCoarse:\n");
-              for (int i = 0; i < 2/**2*2*2*/; i++) { r_coarse->PrintVector(i); }
-            }
-          }
-        }
-      }
-      setOutputPrefix(prefix);
-    } // esw_debug
-
-
-    tmp_coarse->Source(QUDA_RANDOM_SOURCE);
-=======
     spinorNoise(*tmp_coarse, *coarse->rng, QUDA_NOISE_UNIFORM);
->>>>>>> bd6b516e
     transfer->P(*tmp1, *tmp_coarse);
 
     if (param.coarse_grid_solution_type == QUDA_MATPC_SOLUTION && param.smoother_solve_type == QUDA_DIRECT_PC_SOLVE) {
@@ -1128,42 +739,12 @@
         diracSmoother->DslashXpay(tmp2->Odd(), tmp1->Even(), QUDA_ODD_PARITY, tmp1->Odd(), 1.0);
       }
     } else {
-      //printfQuda("ESW directly performing staggered matvec\n");
-      // FIX ME FOR ASQTAD
       (*param.matResidual)(*tmp2,*tmp1);
     }
 
     transfer->R(*x_coarse, *tmp2);
     (*param_coarse->matResidual)(*r_coarse, *tmp_coarse);
 
-<<<<<<< HEAD
-
-    /*if (getVerbosity() >= QUDA_VERBOSE)*/ printfQuda("emulated vs actual\n");
-
-    if (getVerbosity() >= QUDA_VERBOSE) {
-      setOutputPrefix("");
-      deviation = sqrt(xmyNorm(*x_coarse, *r_coarse) / norm2(*x_coarse));
-      printfQuda("deviation %e\n", deviation);
-      const int* latDimCoarse = x_coarse->X();
-
-      int source[4] = { 0, 0, 0, 0 };
-      for (int tc = 0; tc < latDimCoarse[3]; tc++) {
-        for (int zc = 0; zc < latDimCoarse[2]; zc++) {
-          for (int yc = 0; yc < latDimCoarse[1]; yc++) {
-            for (int xc = 0; xc < latDimCoarse[0]; xc++) {
-              source[0] = xc; source[1] = yc; source[2] = zc; source[3] = tc;
-              printfQuda("(%d, %d, %d, %d)\n", xc, yc, zc, tc);
-              r_coarse->PrintVector(getPrintVectorIndex(latDimCoarse, source));
-            }
-          }
-        }
-      }
-    } else {
-      /*if (getVerbosity() >= QUDA_VERBOSE)*/ printfQuda("Vector norms Emulated=%e Native=%e ", norm2(*x_coarse), norm2(*r_coarse));
-
-      deviation = sqrt( xmyNorm(*x_coarse, *r_coarse) / norm2(*x_coarse) );
-    }
-=======
 #if 0 // enable to print out emulated and actual coarse-grid operator vectors for debugging
     setOutputPrefix("");
 
@@ -1182,40 +763,26 @@
 
     double r_nrm = norm2(*r_coarse);
     deviation = sqrt( xmyNorm(*x_coarse, *r_coarse) / norm2(*x_coarse) );
->>>>>>> bd6b516e
 
     if (diracResidual->Mu() != 0.0) {
       // When the mu is shifted on the coarse level; we can compute exactly the error we introduce in the check:
       //  it is given by 2*kappa*delta_mu || tmp_coarse ||; where tmp_coarse is the random vector generated for the test
       double delta_factor = param.mg_global.mu_factor[param.level+1] - param.mg_global.mu_factor[param.level];
       if(fabs(delta_factor) > tol ) {
-	double delta_a = delta_factor * 2.0 * diracResidual->Kappa() *
-	  diracResidual->Mu() * transfer->Vectors().TwistFlavor();
-	deviation -= fabs(delta_a) * sqrt( norm2(*tmp_coarse) / norm2(*x_coarse) );
-	deviation = fabs(deviation);
-      }
-    }
-<<<<<<< HEAD
-    /*if (getVerbosity() >= QUDA_VERBOSE)*/ printfQuda("L2 relative deviation = %e\n\n", deviation);
-    
-    // ESW need to fix asqtad verify
-    if (/*param.B[0]->Nspin() != 1 &&*/ deviation > tol) errorQuda("failed, deviation = %e (tol=%e)", deviation, tol);
-    
-    // here we check that the Hermitian conjugate operator is working
-    // as expected for both the smoother and residual Dirac operators
-    if (param.coarse_grid_solution_type == QUDA_MATPC_SOLUTION && param.smoother_solve_type == QUDA_DIRECT_PC_SOLVE) {
-
-      // dirty (read: lazy) hack to figure out if this level is a
-      // preconditioned staggered op
-      if (tmp2->Nspin() == 1) {
-        diracSmoother->M(tmp2->Even(), tmp1->Odd()); // staggered!
-      } else {
-        diracSmoother->MdagM(tmp2->Even(), tmp1->Odd());
-      }
-=======
+        double delta_a = delta_factor * 2.0 * diracResidual->Kappa() *
+          diracResidual->Mu() * transfer->Vectors().TwistFlavor();
+        deviation -= fabs(delta_a) * sqrt( norm2(*tmp_coarse) / norm2(*x_coarse) );
+        deviation = fabs(deviation);
+      }
+    }
     if (getVerbosity() >= QUDA_VERBOSE)
       printfQuda("L2 norms: Emulated = %e, Native = %e, relative deviation = %e\n", norm2(*x_coarse), r_nrm, deviation);
-    if (deviation > tol) errorQuda("failed, deviation = %e (tol=%e)", deviation, tol);
+    
+    // FIXME: This check will fail for ASQTAD because we leave out the long links.
+    // Need to put in temporary zero links for long links
+    if (param.level != 0 || param.is_staggered == QUDA_BOOLEAN_NO) {
+      if (deviation > tol) errorQuda("failed, deviation = %e (tol=%e)", deviation, tol);
+    }
 
     // check the preconditioned operator construction if applicable
     if (param.coarse_grid_solution_type == QUDA_MATPC_SOLUTION && param.smoother_solve_type == QUDA_DIRECT_PC_SOLVE) {
@@ -1250,8 +817,11 @@
     // as expected for both the smoother and residual Dirac operators
     if (param.coarse_grid_solution_type == QUDA_MATPC_SOLUTION && param.smoother_solve_type == QUDA_DIRECT_PC_SOLVE) {
       if (getVerbosity() >= QUDA_SUMMARIZE) printfQuda("Checking normality of preconditioned operator\n");
-      diracSmoother->MdagM(tmp2->Even(), tmp1->Odd());
->>>>>>> bd6b516e
+      if (tmp2->Nspin() == 1) { // if the outer op is the staggered op, just use M.
+        diracSmoother->M(tmp2->Even(), tmp1->Odd());
+      } else {
+        diracSmoother->MdagM(tmp2->Even(), tmp1->Odd());
+      }
       Complex dot = cDotProduct(tmp2->Even(),tmp1->Odd());
       double deviation = std::fabs(dot.imag()) / std::fabs(dot.real());
       /*if (getVerbosity() >= QUDA_VERBOSE)*/ printfQuda("Smoother normal operator test (eta^dag M^dag M eta): real=%e imag=%e, relative imaginary deviation=%e\n",
@@ -1259,20 +829,14 @@
       if (deviation > tol) errorQuda("failed, deviation = %e (tol=%e)", deviation, tol);
     }
 
-<<<<<<< HEAD
-      diracResidual->MdagM(*tmp2, *tmp1);
-      dot = cDotProduct(*tmp2,*tmp1);
-
-      deviation = std::fabs(dot.imag()) / std::fabs(dot.real());
-      /*if (getVerbosity() >= QUDA_VERBOSE)*/ printfQuda("Residual normal operator test (eta^dag M^dag M eta): real=%e imag=%e, relative imaginary deviation=%e\n",
-						     real(dot), imag(dot), deviation);
-      if (deviation > tol) errorQuda("failed, deviation = %e (tol=%e)", deviation, tol);
-    } else {
-=======
     { // normal operator check for residual operator
       if (getVerbosity() >= QUDA_SUMMARIZE) printfQuda("Checking normality of residual operator\n");
->>>>>>> bd6b516e
-      diracResidual->MdagM(*tmp2, *tmp1);
+      if (tmp2->Nspin() != 1 || tmp2->SiteSubset() == QUDA_FULL_SITE_SUBSET) {
+        diracResidual->MdagM(*tmp2, *tmp1);
+      } else {
+        // staggered preconditioned op.
+        diracResidual->M(*tmp2, *tmp1);
+      }
       Complex dot = cDotProduct(*tmp1,*tmp2);
       double deviation = std::fabs(dot.imag()) / std::fabs(dot.real());
       /*if (getVerbosity() >= QUDA_VERBOSE)*/ printfQuda("Normal operator test (eta^dag M^dag M eta): real=%e imag=%e, relative imaginary deviation=%e\n",
@@ -1280,114 +844,61 @@
       if (deviation > tol) errorQuda("failed, deviation = %e (tol=%e)", deviation, tol);
     }
 
-<<<<<<< HEAD
-
-    if (param.mg_global.run_low_mode_check) {
-      
-      sprintf(prefix,"MG level %d (%s): eigenvector overlap : ", param.level+1, param.location == QUDA_CUDA_FIELD_LOCATION ? "GPU" : "CPU" );
-      setOutputPrefix(prefix);
-
-      //Reuse the space for the Null vectors. By this point,
-      //the coarse grid has already been constructed.
-      //generateEigenVectors(param.B);
-      generateEigenVectors();
-
-      
-      for (int i=0; i<param.Nvec; i++) {
-
-      	//Restrict Evec, place result in r_coarse
-      	transfer->R(*r_coarse, *param.B[i]);
-      	//Prolong r_coarse, place result in tmp2
-      	transfer->P(*tmp2, *r_coarse);
-      	
-      	printfQuda("Vector %d: norms v_k = %e P^dag v_k = %e PP^dag v_k = %e\n",
-      		   i, norm2(*param.B[i]), norm2(*r_coarse), norm2(*tmp2) );
-
-      	//Compare v_k and PP^dag v_k.
-      	deviation = sqrt( xmyNorm(*param.B[i], *tmp2) / norm2(*param.B[i]) );
-      	printfQuda("L2 relative deviation = %e\n", deviation);
-
-      	if (param.mg_global.run_oblique_proj_check) {
-      	  
-      	  sprintf(prefix,"MG level %d (%s): eigenvector Oblique Projections : ", param.level+1, param.location == QUDA_CUDA_FIELD_LOCATION ? "GPU" : "CPU" );
-      	  setOutputPrefix(prefix);
-      	  
-      	  //Oblique projections
-      	  if (getVerbosity() >= QUDA_SUMMARIZE)
-      	    printfQuda("Checking 1 > || (1 - DP(P^dagDP)P^dag) v_k || / || v_k || for vector %d\n", i);
-      	  
-      	  transfer->R(*r_coarse, *param.B[i]);
-      	  (*coarse_solver)(*x_coarse, *r_coarse); // this needs to be an exact solve to pass
-      	  setOutputPrefix(prefix);                // restore prefix after return from coarse grid
-      	  transfer->P(*tmp2, *x_coarse);
-      	  (*param.matResidual)(*tmp1,*tmp2);
-
-      	  if (getVerbosity() >= QUDA_SUMMARIZE) {
-      	    printfQuda("Vector %d: norms v_k %e DP(P^dagDP)P^dag v_k %e\n", i, norm2(*param.B[i]), norm2(*tmp1));
-      	    printfQuda("L2 relative deviation = %e\n", sqrt(xmyNorm(*param.B[i], *tmp1) / norm2(*param.B[i])) );
-      	  }
-      	}
-      	
-      	sprintf(prefix,"MG level %d (%s): ", param.level+1, param.location == QUDA_CUDA_FIELD_LOCATION ? "GPU" : "CPU" );
-      	setOutputPrefix(prefix);
-	
-      }
-    }
-    
-=======
-    if (param.mg_global.run_low_mode_check) {
-
-      sprintf(prefix, "MG level %d (%s): eigenvector overlap : ", param.level + 1,
-              param.location == QUDA_CUDA_FIELD_LOCATION ? "GPU" : "CPU");
-      setOutputPrefix(prefix);
-
-      // Reuse the space for the Null vectors. By this point,
-      // the coarse grid has already been constructed.
-      generateEigenVectors();
-
-      for (int i = 0; i < param.Nvec; i++) {
-
-        // Restrict Evec, place result in r_coarse
-        transfer->R(*r_coarse, *param.B[i]);
-        // Prolong r_coarse, place result in tmp2
-        transfer->P(*tmp2, *r_coarse);
-
-        printfQuda("Vector %d: norms v_k = %e P^dag v_k = %e PP^dag v_k = %e\n", i, norm2(*param.B[i]),
-                   norm2(*r_coarse), norm2(*tmp2));
-
-        // Compare v_k and PP^dag v_k.
-        deviation = sqrt(xmyNorm(*param.B[i], *tmp2) / norm2(*param.B[i]));
-        printfQuda("L2 relative deviation = %e\n", deviation);
-
-        if (param.mg_global.run_oblique_proj_check) {
-
-          sprintf(prefix, "MG level %d (%s): eigenvector Oblique Projections : ", param.level + 1,
+    // Not useful for staggered op since it's a unitary transform
+    if (param.level != 0 || param.is_staggered == QUDA_BOOLEAN_NO) {
+      if (param.mg_global.run_low_mode_check) {
+
+        sprintf(prefix, "MG level %d (%s): eigenvector overlap : ", param.level + 1,
+                param.location == QUDA_CUDA_FIELD_LOCATION ? "GPU" : "CPU");
+        setOutputPrefix(prefix);
+
+        // Reuse the space for the Null vectors. By this point,
+        // the coarse grid has already been constructed.
+        generateEigenVectors();
+
+        for (int i = 0; i < param.Nvec; i++) {
+
+          // Restrict Evec, place result in r_coarse
+          transfer->R(*r_coarse, *param.B[i]);
+          // Prolong r_coarse, place result in tmp2
+          transfer->P(*tmp2, *r_coarse);
+
+          printfQuda("Vector %d: norms v_k = %e P^dag v_k = %e PP^dag v_k = %e\n", i, norm2(*param.B[i]),
+                     norm2(*r_coarse), norm2(*tmp2));
+
+          // Compare v_k and PP^dag v_k.
+          deviation = sqrt(xmyNorm(*param.B[i], *tmp2) / norm2(*param.B[i]));
+          printfQuda("L2 relative deviation = %e\n", deviation);
+
+          if (param.mg_global.run_oblique_proj_check) {
+
+            sprintf(prefix, "MG level %d (%s): eigenvector Oblique Projections : ", param.level + 1,
+                    param.location == QUDA_CUDA_FIELD_LOCATION ? "GPU" : "CPU");
+            setOutputPrefix(prefix);
+
+            // Oblique projections
+            if (getVerbosity() >= QUDA_SUMMARIZE)
+              printfQuda("Checking 1 > || (1 - DP(P^dagDP)P^dag) v_k || / || v_k || for vector %d\n", i);
+
+            transfer->R(*r_coarse, *param.B[i]);
+            (*coarse_solver)(*x_coarse, *r_coarse); // this needs to be an exact solve to pass
+            setOutputPrefix(prefix);                // restore prefix after return from coarse grid
+            transfer->P(*tmp2, *x_coarse);
+            (*param.matResidual)(*tmp1, *tmp2);
+
+            if (getVerbosity() >= QUDA_SUMMARIZE) {
+              printfQuda("Vector %d: norms v_k %e DP(P^dagDP)P^dag v_k %e\n", i, norm2(*param.B[i]), norm2(*tmp1));
+              printfQuda("L2 relative deviation = %e\n", sqrt(xmyNorm(*param.B[i], *tmp1) / norm2(*param.B[i])));
+            }
+          }
+
+          sprintf(prefix, "MG level %d (%s): ", param.level + 1,
                   param.location == QUDA_CUDA_FIELD_LOCATION ? "GPU" : "CPU");
           setOutputPrefix(prefix);
-
-          // Oblique projections
-          if (getVerbosity() >= QUDA_SUMMARIZE)
-            printfQuda("Checking 1 > || (1 - DP(P^dagDP)P^dag) v_k || / || v_k || for vector %d\n", i);
-
-          transfer->R(*r_coarse, *param.B[i]);
-          (*coarse_solver)(*x_coarse, *r_coarse); // this needs to be an exact solve to pass
-          setOutputPrefix(prefix);                // restore prefix after return from coarse grid
-          transfer->P(*tmp2, *x_coarse);
-          (*param.matResidual)(*tmp1, *tmp2);
-
-          if (getVerbosity() >= QUDA_SUMMARIZE) {
-            printfQuda("Vector %d: norms v_k %e DP(P^dagDP)P^dag v_k %e\n", i, norm2(*param.B[i]), norm2(*tmp1));
-            printfQuda("L2 relative deviation = %e\n", sqrt(xmyNorm(*param.B[i], *tmp1) / norm2(*param.B[i])));
-          }
-        }
-
-        sprintf(prefix, "MG level %d (%s): ", param.level + 1,
-                param.location == QUDA_CUDA_FIELD_LOCATION ? "GPU" : "CPU");
-        setOutputPrefix(prefix);
-      }
-    }
-
->>>>>>> bd6b516e
+        }
+      }
+    }
+
     delete tmp1;
     delete tmp2;
     delete tmp_coarse;
@@ -1396,7 +907,7 @@
 
     popLevel(param.level);
   }
-  
+
   void MG::operator()(ColorSpinorField &x, ColorSpinorField &b) {
     char prefix_bkup[100];
     strncpy(prefix_bkup, prefix, 100);
@@ -1419,7 +930,6 @@
     QudaSolutionType inner_solution_type = param.coarse_grid_solution_type;
 
     if (debug) printfQuda("outer_solution_type = %d, inner_solution_type = %d\n", outer_solution_type, inner_solution_type);
-    if ( esw_debug ) printfQuda("smoother_solve_type = %d\n", param.smoother_solve_type);
 
     if ( outer_solution_type == QUDA_MATPC_SOLUTION && inner_solution_type == QUDA_MAT_SOLUTION)
       errorQuda("Unsupported solution type combination");
@@ -1447,35 +957,28 @@
       // b_tilde holds either a copy of preconditioned source or a pointer to original source
       if (param.smoother_solve_type == QUDA_DIRECT_PC_SOLVE) *b_tilde = *in;
       else b_tilde = &b;
+
       if (presmoother) (*presmoother)(*out, *in); else zero(*out);
+
       ColorSpinorField &solution = inner_solution_type == outer_solution_type ? x : x.Even();
       diracSmoother->reconstruct(solution, b, inner_solution_type);
-      
+
       // if using preconditioned smoother then need to reconstruct full residual
       // FIXME extend this check for precision, Schwarz, etc.
       bool use_solver_residual =
-<<<<<<< HEAD
         ( (param.smoother_solve_type == QUDA_DIRECT_PC_SOLVE && inner_solution_type == QUDA_MATPC_SOLUTION) ||
           (param.smoother_solve_type == QUDA_DIRECT_SOLVE && inner_solution_type == QUDA_MAT_SOLUTION) )
         ? true : false;
 
-=======
-	( (param.smoother_solve_type == QUDA_DIRECT_PC_SOLVE && inner_solution_type == QUDA_MATPC_SOLUTION) ||
-	  (param.smoother_solve_type == QUDA_DIRECT_SOLVE && inner_solution_type == QUDA_MAT_SOLUTION) )
-	? true : false;
->>>>>>> bd6b516e
       // FIXME this is currently borked if inner solver is preconditioned
       double r2 = 0.0;
-      /*if (inner_solution_type == QUDA_MAT_SOLUTION)
-      {
-        if (use_solver_residual) {
-          if (debug) r2 = norm2(*r);
-        } else {
-          (*param.matResidual)(*r, x);
-          if (debug) r2 = xmyNorm(b, *r);
-          else axpby(1.0, b, -1.0, *r);
-        }
-      }*/
+      if (use_solver_residual) {
+        if (debug) r2 = norm2(*r);
+      } else {
+        (*param.matResidual)(*r, x);
+        if (debug) r2 = xmyNorm(b, *r);
+        else axpby(1.0, b, -1.0, *r);
+      }
 
       // We need this to ensure that the coarse level has been created.
       // e.g. in case of iterative setup with MG we use just pre- and post-smoothing at the first iteration.
@@ -1486,53 +989,11 @@
         if ( debug ) printfQuda("after pre-smoothing x2 = %e, r2 = %e, r_coarse2 = %e\n", norm2(x), r2, norm2(*r_coarse));
 
         // recurse to the next lower level
-<<<<<<< HEAD
-        if(param.level == param.Nlevel-2 && param.mg_global.deflate_coarsest) {
-          
-          param_coarse_solver->use_init_guess = QUDA_USE_INIT_GUESS_YES;
-          
-          //Deflate the residual injected into coarsest grid solve 
-          printfQuda("Deflating coarsest grid\n");
-          
-          //Create temp guess vector
-          ColorSpinorField *x_coarse_defl = nullptr;
-          ColorSpinorParam csParam(*x_coarse);
-          x_coarse_defl = ColorSpinorField::Create(csParam);
-          
-          //Pointer wrapper for initial guess
-          std::vector<ColorSpinorField*> x_coarse_defl_ptr;
-          x_coarse_defl_ptr.push_back(x_coarse_defl);
-
-          //Pointer wrapper for residual
-          std::vector<ColorSpinorField*> r_coarse_ptr;
-          r_coarse_ptr.push_back(r_coarse);
-          
-          //printfQuda("before deflation x_coarse_defl = %e r_coarse = %e\n", norm2(*x_coarse_defl_ptr[0]), norm2(*r_coarse));
-          deflateEigenvectors(x_coarse_defl_ptr, r_coarse_ptr, coarse->param.B, coarse->param.evals);
-          //deflateSVD(x_coarse_defl_ptr, r_coarse_ptr, coarse->param.B, coarse->param.evals);
-          //printfQuda("between x_coarse_defl = %e r_coarse = %e\n", norm2(*x_coarse_defl_ptr[0]), norm2(*r_coarse));
-          (*coarse_solver)(*x_coarse_defl_ptr[0], *r_coarse);
-          setOutputPrefix(prefix); // restore prefix after return from coarse grid
-          //printfQuda("after coarse solve x_coarse2 = %e r_coarse2 = %e\n", norm2(*x_coarse_defl_ptr[0]), norm2(*r_coarse));
-          //copy back to x_coarse
-          *x_coarse = *x_coarse_defl;
-          delete x_coarse_defl;
-          
-        } else {
-            
-          (*coarse_solver)(*x_coarse, *r_coarse); 
-          setOutputPrefix(prefix); // restore prefix after return from coarse grid
-          if ( debug ) printfQuda("after coarse solve x_coarse2 = %e r_coarse2 = %e\n", norm2(*x_coarse), norm2(*r_coarse));
-        }
-	
-=======
         (*coarse_solver)(*x_coarse, *r_coarse);
         setOutputPrefix(prefix); // restore prefix after return from coarse grid
         if (debug) printfQuda("after coarse solve x_coarse2 = %e r_coarse2 = %e\n", norm2(*x_coarse), norm2(*r_coarse));
 
->>>>>>> bd6b516e
         // prolongate back to this grid
-        if ( esw_debug ) printfQuda("r site subset = %d\n", r->SiteSubset());
         ColorSpinorField &x_coarse_2_fine = inner_solution_type == QUDA_MAT_SOLUTION ? *r : r->Even(); // define according to inner solution type
         transfer->P(x_coarse_2_fine, *x_coarse); // repurpose residual storage
         xpy(x_coarse_2_fine, solution); // sum to solution FIXME - sum should be done inside the transfer operator
@@ -1567,36 +1028,24 @@
     } else { // do the coarse grid solve
 
       ColorSpinorField *out=nullptr, *in=nullptr;
-<<<<<<< HEAD
-      //Deflate EVEN ODD here
-=======
->>>>>>> bd6b516e
       diracSmoother->prepare(in, out, x, b, outer_solution_type);
       if (presmoother) (*presmoother)(*out, *in);
       diracSmoother->reconstruct(x, b, outer_solution_type);
     }
 
-    // currently broken if inner solver is preconditioned
-    /*if ( debug && inner_solution_type == QUDA_MAT_SOLUTION ) {
-      printfQuda("About to compute residual\n");
-      (*param.matResidual)(*r, x);
-      double r2 = xmyNorm(b, *r);
-      printfQuda("leaving V-cycle with x2=%e, r2=%e\n", norm2(x), r2);
-    }*/
+    //if ( debug ) {
+    //  (*param.matResidual)(*r, x);
+    //  double r2 = xmyNorm(b, *r);
+    //  printfQuda("leaving V-cycle with x2=%e, r2=%e\n", norm2(x), r2);
+    //}
 
     setOutputPrefix(param.level == 0 ? "" : prefix_bkup);
   }
 
-<<<<<<< HEAD
-  //supports separate reading or single file read
-  void MG::loadVectors(std::vector<ColorSpinorField*> &B) {
-
-=======
   // supports separate reading or single file read
   void MG::loadVectors(std::vector<ColorSpinorField *> &B)
   {
     profile_global.TPSTOP(QUDA_PROFILE_INIT);
->>>>>>> bd6b516e
     profile_global.TPSTART(QUDA_PROFILE_IO);
     pushLevel(param.level);
     std::string vec_infile(param.mg_global.vec_infile);
@@ -1669,21 +1118,7 @@
     ColorSpinorParam csParam(*B[0]);                            // Create spinor field parameters:
     csParam.setPrecision(r->Precision(), r->Precision(), true); // ensure native ordering
     csParam.location = QUDA_CUDA_FIELD_LOCATION; // hard code to GPU location for null-space generation for now
-    csParam.gammaBasis = (B[0]->Nspin() == 1) ? QUDA_DEGRAND_ROSSI_GAMMA_BASIS : QUDA_UKQCD_GAMMA_BASIS;
-
-//#define ESW_MRHS
-
-#ifdef ESW_MRHS
-    // ESW HACK: Hard code naive multi-rhs for now
-    const int num_simul = 2;
-    if (B.size() % num_simul != 0) {
-      errorQuda("For multi-RHS null vector generation, number of simultaneous solves must divide into null space size.\n");
-    }
-
-    csParam.is_composite = true;
-    csParam.composite_dim = num_simul;
-#endif
-
+    csParam.gammaBasis = QUDA_UKQCD_GAMMA_BASIS;
     csParam.create = QUDA_ZERO_FIELD_CREATE;
     ColorSpinorField *b = static_cast<ColorSpinorField *>(new cudaColorSpinorField(csParam));
     ColorSpinorField *x = static_cast<ColorSpinorField *>(new cudaColorSpinorField(csParam));
@@ -1708,9 +1143,6 @@
     DiracMdagM *mdagm = (solverParam.inv_type == QUDA_CG_INVERTER || solverParam.inv_type == QUDA_CA_CG_INVERTER) ? new DiracMdagM(*diracSmoother) : nullptr;
     DiracMdagM *mdagmSloppy = (solverParam.inv_type == QUDA_CG_INVERTER || solverParam.inv_type == QUDA_CA_CG_INVERTER) ? new DiracMdagM(*diracSmootherSloppy) : nullptr;
     if (solverParam.inv_type == QUDA_CG_INVERTER || solverParam.inv_type == QUDA_CA_CG_INVERTER) {
-#ifdef ESW_MRHS
-      solverParam.num_src = num_simul;
-#endif
       solve = Solver::create(solverParam, *mdagm, *mdagmSloppy, *mdagmSloppy, profile);
     } else if(solverParam.inv_type == QUDA_MG_INVERTER) {
       // in case MG has not been created, we create the Smoother
@@ -1753,59 +1185,26 @@
         }
       }
 
-#ifdef ESW_MRHS
-      // Guaranteed above that this divides in evenly.
-      const int num_simul_solves = (int)B.size() / num_simul;
-#endif
-
-      
-#ifdef ESW_MRHS
-      for (int i = 0; i < num_simul_solves; i++) {
-#else
       // launch solver for each source
       for (int i=0; i<(int)B.size(); i++) {
-#endif
         if (param.mg_global.setup_type == QUDA_TEST_VECTOR_SETUP) { // DDalphaAMG test vector idea
-          zero(*x); // with zero initial guess
-#ifdef ESW_MRHS
-          for (int j = 0; j < num_simul; j++) {
-            b->Component(j) = *B[i*num_simul+j];
-          }
-#else
-          *b = *B[i];
-#endif
+          *b = *B[i];  // inverting against the vector
+          zero(*x);    // with zero initial guess
         } else {
-#ifdef ESW_MRHS
-          for (int j = 0; j < num_simul; j++) {
-            x->Component(j) = *B[i*num_simul+j];
-          }
-#else
           *x = *B[i];
           zero(*b);
-#endif
-        }
-	
+        }
+
         if (getVerbosity() >= QUDA_VERBOSE) printfQuda("Initial guess = %g\n", norm2(*x));
         if (getVerbosity() >= QUDA_VERBOSE) printfQuda("Initial rhs = %g\n", norm2(*b));
-#ifdef ESW_MRHS
-        printfQuda("Launching solver for null-space vector %d through %d of %d total\n", i*num_simul, (i+1)*num_simul-1, (int)B.size());
-#else
-        printfQuda("Launching solver for null-space vector %d of %d total\n", i, (int)B.size());
-#endif
+
         ColorSpinorField *out=nullptr, *in=nullptr;
         diracSmoother->prepare(in, out, *x, *b, QUDA_MAT_SOLUTION);
-        if (&in == &out) errorQuda("Fields cannot alias");
         (*solve)(*out, *in);
         diracSmoother->reconstruct(*x, *b, QUDA_MAT_SOLUTION);
 
         if (getVerbosity() >= QUDA_VERBOSE) printfQuda("Solution = %g\n", norm2(*x));
-#ifdef ESW_MRHS
-        for (int j = 0; j < num_simul; j++) {
-          *B[i*num_simul+j] = x->Component(j);
-        }
-#else
         *B[i] = *x;
-#endif
       }
 
       // global orthonormalization of the generated null-space vectors
@@ -1872,16 +1271,9 @@
 
   // generate a full span of free vectors.
   // FIXME: Assumes fine level is SU(3).
-<<<<<<< HEAD
-  void MG::buildFreeVectors(std::vector<ColorSpinorField*> &B) {
-
-    setOutputPrefix("");
-
-=======
   void MG::buildFreeVectors(std::vector<ColorSpinorField *> &B)
   {
     pushLevel(param.level);
->>>>>>> bd6b516e
     const int Nvec = B.size();
 
     // Given the number of colors and spins, figure out if the number
@@ -2050,50 +1442,7 @@
       }
     }
 
-    // Debugging
-    /*const int* latDim = B[0]->X();
-    for (int v = 0; v < 24; v++)
-    {
-      int source[4];
-      printfQuda("Vector %d\n", v);
-      source[0] = 6; source[1] = 6; source[2] = 6; source[3] = 6;
-      (*B[v]).PrintVector(getPrintVectorIndex(latDim, source));
-      source[0] = 7; source[1] = 6; source[2] = 6; source[3] = 6;
-      (*B[v]).PrintVector(getPrintVectorIndex(latDim, source));
-      source[0] = 6; source[1] = 7; source[2] = 6; source[3] = 6;
-      (*B[v]).PrintVector(getPrintVectorIndex(latDim, source));
-      source[0] = 7; source[1] = 7; source[2] = 6; source[3] = 6;
-      (*B[v]).PrintVector(getPrintVectorIndex(latDim, source));
-      source[0] = 6; source[1] = 6; source[2] = 7; source[3] = 6;
-      (*B[v]).PrintVector(getPrintVectorIndex(latDim, source));
-      source[0] = 7; source[1] = 6; source[2] = 7; source[3] = 6;
-      (*B[v]).PrintVector(getPrintVectorIndex(latDim, source));
-      source[0] = 6; source[1] = 7; source[2] = 7; source[3] = 6;
-      (*B[v]).PrintVector(getPrintVectorIndex(latDim, source));
-      source[0] = 7; source[1] = 7; source[2] = 7; source[3] = 6;
-      (*B[v]).PrintVector(getPrintVectorIndex(latDim, source));
-      source[0] = 6; source[1] = 6; source[2] = 6; source[3] = 7;
-      (*B[v]).PrintVector(getPrintVectorIndex(latDim, source));
-      source[0] = 7; source[1] = 6; source[2] = 6; source[3] = 7;
-      (*B[v]).PrintVector(getPrintVectorIndex(latDim, source));
-      source[0] = 6; source[1] = 7; source[2] = 6; source[3] = 7;
-      (*B[v]).PrintVector(getPrintVectorIndex(latDim, source));
-      source[0] = 7; source[1] = 7; source[2] = 6; source[3] = 7;
-      (*B[v]).PrintVector(getPrintVectorIndex(latDim, source));
-      source[0] = 6; source[1] = 6; source[2] = 7; source[3] = 7;
-      (*B[v]).PrintVector(getPrintVectorIndex(latDim, source));
-      source[0] = 7; source[1] = 6; source[2] = 7; source[3] = 7;
-      (*B[v]).PrintVector(getPrintVectorIndex(latDim, source));
-      source[0] = 6; source[1] = 7; source[2] = 7; source[3] = 7;
-      (*B[v]).PrintVector(getPrintVectorIndex(latDim, source));
-      source[0] = 7; source[1] = 7; source[2] = 7; source[3] = 7;
-      (*B[v]).PrintVector(getPrintVectorIndex(latDim, source));
-    }*/
-
     if (getVerbosity() >= QUDA_VERBOSE) printfQuda("Done building free vectors\n");
-<<<<<<< HEAD
-    setOutputPrefix(prefix);
-=======
 
     popLevel(param.level);
   }
@@ -2164,133 +1513,6 @@
     if (strcmp(param.mg_global.vec_outfile, "") != 0) { saveVectors(param.B); }
 
     popLevel(param.level);
->>>>>>> bd6b516e
-  }
-  
-  void MG::generateEigenVectors() {
-
-      sprintf(prefix,"MG level %d (%s): Eigensolver: ", param.level+1, param.location == QUDA_CUDA_FIELD_LOCATION ? "GPU" : "CPU" );
-      setOutputPrefix(prefix);
-
-      //Extract eigensolver params from the size of the null space.
-      int nConv = param.B.size(); param.mg_global.eig_param[param.level]->nConv = nConv;
-      int nEv   = param.B.size(); param.mg_global.eig_param[param.level]->nEv = nEv;
-      int nKr   = nEv+nEv/2; param.mg_global.eig_param[param.level]->nKr = nKr;
-      
-      std::vector<Complex> evals(nEv, 0.0);
-      
-      std::vector<ColorSpinorField*> B_evecs;
-      ColorSpinorParam csParam(*param.B[0]);
-      csParam.gammaBasis = QUDA_UKQCD_GAMMA_BASIS;
-      csParam.create = QUDA_ZERO_FIELD_CREATE;
-      // this is the vector precision used by matResidual
-      csParam.setPrecision(param.mg_global.invert_param->cuda_prec_sloppy, QUDA_INVALID_PRECISION, true);
-
-      for (int i=0; i<nKr; i++) B_evecs.push_back(ColorSpinorField::Create(csParam));
-      
-      //Eigensolver function
-      const Dirac &mat = *param.matResidual->Expose();
-      irlmSolve(B_evecs, evals, mat, param.mg_global.eig_param[param.level]);
-      
-      if(param.level == param.Nlevel-1) {
-        //This is the coarsest grid. We save the eigenvalues
-        for(unsigned int i=0; i<param.B.size(); i++) {
-          param.evals[i] = evals[i];
-          //Check we got the right evals
-          printfQuda("eval[%d] (%e,%e) : (%e,%e)\n", i, param.evals[i].real(), param.evals[i].imag(), evals[i].real(), evals[i].imag());
-        }
-      }
-
-<<<<<<< HEAD
-#if 0
-      sprintf(prefix,"");
-      setOutputPrefix(prefix);            
-      //Inspect 0th vector 
-      B_evecs[0]->PrintVector(0);
-      sprintf(prefix,"MG level %d (%s): Eigensolver: ", param.level+1, param.location == QUDA_CUDA_FIELD_LOCATION ? "GPU" : "CPU" );
-      setOutputPrefix(prefix);
-#endif
-      
-      //Copy evecs back to MG
-      for (unsigned int i=0; i<param.B.size(); i++) {
-        *param.B[i] = *B_evecs[i];
-      }
-
-      // only save if outfile is defined
-      if (strcmp(param.mg_global.vec_outfile,"")!=0) {
-        saveVectors(B_evecs);
-      }
-
-      //Local clean-up
-      for (unsigned int i=0; i<B_evecs.size(); i++) {
-        delete B_evecs[i];
-      }
-
-      sprintf(prefix,"MG level %d (%s): ", param.level+1, param.location == QUDA_CUDA_FIELD_LOCATION ? "GPU" : "CPU" );
-      setOutputPrefix(prefix);      
-  }
-
-  void MG::deflateEigenvectors(std::vector<ColorSpinorField*> vec_defl, std::vector<ColorSpinorField*> vec,
-			       std::vector<ColorSpinorField*> eig_vecs, std::vector<Complex> evals) {
-    
-    //number of evecs
-    int Nvecs = eig_vecs.size();
-
-    //Perform Sum_i V_i * (L_i)^{-1} * (V_i)^dag * x_coarse = r_coarse_DEFL
-    //for all i computed eigenvectors and values.
-
-    //1. Take block inner product: (V_i)^dag * xcoarse = A_i
-    Complex *s = new Complex[Nvecs];     
-    blas::cDotProduct(s, eig_vecs, vec);
-
-    //2. Perform block caxpy: x_coarse_DEFL = Sum_i V_i * (L_i)^{-1} * A_i
-    for(int i=0; i<Nvecs; i++) {
-      s[i] /= evals[i].real();
-    }
-    blas::zero(*vec_defl[0]);
-    blas::caxpy(s, eig_vecs, vec_defl);
-    
-    //Normalise the guess relative to the source
-    double norma = sqrt(blas::norm2(*vec_defl[0]));
-    double normb = sqrt(blas::norm2(*vec[0]));
-    blas::ax(normb/norma, *vec_defl[0]);
-    
-  }
-
-  void MG::deflateSVD(std::vector<ColorSpinorField*> vec_defl, std::vector<ColorSpinorField*> vec,
-		      std::vector<ColorSpinorField*> svd_vecs, std::vector<Complex> svals) {
-    
-    //number of svecs
-    int Svecs = svd_vecs.size()/2;
-
-    //Perform Sum_i L_i * (S_i)^{-1} * (R_i)^dag * x_coarse = r_coarse_DEFL
-    //for all i computed singular vectors and values.
-
-    //1. Take block inner product: (R_i)^dag * xcoarse = A_i
-    //   N.B. All right singular vectors are in even part of array
-    //Pointer wrapper for Right SV
-    std::vector<ColorSpinorField*> r_svd_ptr;    
-    for(int i=0; i<Svecs; i++) r_svd_ptr.push_back(svd_vecs[2*i]);
-        
-    Complex *s = new Complex[Svecs];     
-    blas::cDotProduct(s, r_svd_ptr, vec);
-    
-    //2. Perform block caxpy: x_coarse_DEFL = Sum_i L_i * (S_i)^{-1} * A_i
-    std::vector<ColorSpinorField*> l_svd_ptr;    
-    for(int i=0; i<Svecs; i++) {
-      l_svd_ptr.push_back(svd_vecs[2*i+1]);
-      s[i] /= svals[i].real();
-    }
-    blas::zero(*vec_defl[0]);
-    blas::caxpy(s, l_svd_ptr, vec_defl);
-    
-    //Normalise the guess relative to the source
-    double norma = sqrt(blas::norm2(*vec_defl[0]));
-    double normb = sqrt(blas::norm2(*vec[0]));
-    blas::ax(normb/norma, *vec_defl[0]);
-    
-  }
-}
-=======
-} // namespace quda
->>>>>>> bd6b516e
+  }
+
+} // namespace quda