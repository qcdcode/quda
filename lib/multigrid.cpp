--- conflicted
+++ resolved
@@ -94,15 +94,9 @@
       DiracParam diracParam;
       diracParam.transfer = transfer;
 
-<<<<<<< HEAD
-      diracParam.dirac = preconditioned_coarsen ? const_cast<Dirac*>(param.matSmooth->Expose()) : const_cast<Dirac*>(param.matResidual->Expose());
+      diracParam.dirac = preconditioned_coarsen ? const_cast<Dirac*>(diracSmoother) : const_cast<Dirac*>(diracResidual);
       diracParam.kappa = diracParam.dirac->Kappa();
       diracParam.mu = diracParam.dirac->Mu();
-=======
-      diracParam.dirac = preconditioned_coarsen ? const_cast<Dirac*>(diracSmoother) : const_cast<Dirac*>(diracResidual);
-      diracParam.kappa = diracResidual->Kappa();
-      diracParam.mu = diracResidual->Mu();
->>>>>>> 7a52c072
       diracParam.mu_factor = param.mg_global.mu_factor[param.level+1]-param.mg_global.mu_factor[param.level];
 
       diracParam.dagger = QUDA_DAG_NO;
@@ -894,14 +888,8 @@
     std::vector<ColorSpinorField*> B_gpu;
 
     Solver *solve;
-<<<<<<< HEAD
-    DiracMdagM *mdagm = new DiracMdagM(param.matSmooth->Expose());
-    DiracMdagM *mdagmSloppy = new DiracMdagM(param.matSmoothSloppy->Expose());
-    const Dirac &dirac = *(param.matSmooth->Expose());
-=======
-    DiracMdagM mdagm(*diracSmoother);
-    DiracMdagM mdagmSloppy(*diracSmootherSloppy);
->>>>>>> 7a52c072
+    DiracMdagM *mdagm = new DiracMdagM(*diracSmoother);
+    DiracMdagM *mdagmSloppy = new DiracMdagM(*diracSmootherSloppy);
     if(solverParam.inv_type == QUDA_CG_INVERTER) {
       solverParam.maxiter = 2000;
       solve = Solver::create(solverParam, *mdagm, *mdagmSloppy, *mdagmSloppy, profile);
@@ -946,22 +934,16 @@
 	  zero(*b); // zero rhs
 	}
 
-<<<<<<< HEAD
+
 	if (getVerbosity() >= QUDA_VERBOSE) printfQuda("Initial guess = %g\n", norm2(*x));
 	if (getVerbosity() >= QUDA_VERBOSE) printfQuda("Initial rhs = %g\n", norm2(*b));
-=======
-      ColorSpinorField *out=nullptr, *in=nullptr;
-      diracSmoother->prepare(in, out, *x, *b, QUDA_MAT_SOLUTION);
-      (*solve)(*out, *in);
-      diracSmoother->reconstruct(*x, *b, QUDA_MAT_SOLUTION);
->>>>>>> 7a52c072
 
 	ColorSpinorField *out=nullptr, *in=nullptr;
-	dirac.prepare(in, out, *x, *b, QUDA_MAT_SOLUTION);
+	diracSmoother->prepare(in, out, *x, *b, QUDA_MAT_SOLUTION);
 	(*solve)(*out, *in);
-	dirac.reconstruct(*x, *b, QUDA_MAT_SOLUTION);
-
-	/*if (getVerbosity() >= QUDA_VERBOSE)*/ printfQuda("Solution = %g\n", norm2(*x));
+	diracSmoother->reconstruct(*x, *b, QUDA_MAT_SOLUTION);
+
+	if (getVerbosity() >= QUDA_VERBOSE) printfQuda("Solution = %g\n", norm2(*x));
       }
 
       // global orthonormalization of the generated null-space vectors
