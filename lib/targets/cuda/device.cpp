#include <cuda_runtime.h>
#include <cuda_profiler_api.h>
#include <util_quda.h>
#include <quda_internal.h>

#ifdef QUDA_NVML
#include <nvml.h>
#endif

#ifdef NUMA_NVML
#include <numa_affinity.h>
#endif

static cudaDeviceProp deviceProp;
static cudaStream_t *streams;
static const int Nstream = 9;

namespace quda
{

  namespace device
  {

    static bool initialized = false;

    void init(int dev)
    {
      if (initialized) return;
      initialized = true;

      int driver_version;
      cudaDriverGetVersion(&driver_version);
      printfQuda("CUDA Driver version = %d\n", driver_version);

      int runtime_version;
      cudaRuntimeGetVersion(&runtime_version);
      printfQuda("CUDA Runtime version = %d\n", runtime_version);

#ifdef QUDA_NVML
      nvmlReturn_t result = nvmlInit();
      if (NVML_SUCCESS != result) errorQuda("NVML Init failed with error %d", result);
      const int length = 80;
      char graphics_version[length];
      result = nvmlSystemGetDriverVersion(graphics_version, length);
      if (NVML_SUCCESS != result) errorQuda("nvmlSystemGetDriverVersion failed with error %d", result);
      printfQuda("Graphic driver version = %s\n", graphics_version);
      result = nvmlShutdown();
      if (NVML_SUCCESS != result) errorQuda("NVML Shutdown failed with error %d", result);
#endif

      int deviceCount;
      cudaGetDeviceCount(&deviceCount);
      if (deviceCount == 0) {
        errorQuda("No CUDA devices found");
      }

      for (int i = 0; i < deviceCount; i++) {
        cudaGetDeviceProperties(&deviceProp, i);
        checkCudaErrorNoSync(); // "NoSync" for correctness in HOST_DEBUG mode
        if (getVerbosity() >= QUDA_SUMMARIZE) {
          printfQuda("Found device %d: %s\n", i, deviceProp.name);
        }
      }

      cudaGetDeviceProperties(&deviceProp, dev);
      checkCudaErrorNoSync(); // "NoSync" for correctness in HOST_DEBUG mode
      if (deviceProp.major < 1) {
        errorQuda("Device %d does not support CUDA", dev);
      }

      // Check GPU and QUDA build compatibiliy
      // 4 cases:
      // a) QUDA and GPU match: great
      // b) QUDA built for higher compute capability: error
      // c) QUDA built for lower major compute capability: warn if QUDA_ALLOW_JIT, else error
      // d) QUDA built for same major compute capability but lower minor: warn

      const int my_major = __COMPUTE_CAPABILITY__ / 100;
      const int my_minor = (__COMPUTE_CAPABILITY__  - my_major * 100) / 10;
      // b) UDA was compiled for a higher compute capability
      if (deviceProp.major * 100 + deviceProp.minor * 10 < __COMPUTE_CAPABILITY__)
        errorQuda("** Running on a device with compute capability %i.%i but QUDA was compiled for %i.%i. ** \n --- Please set the correct QUDA_GPU_ARCH when running cmake.\n", deviceProp.major, deviceProp.minor, my_major, my_minor);

      // c) QUDA was compiled for a lower compute capability
      if (deviceProp.major < my_major) {
        char *allow_jit_env = getenv("QUDA_ALLOW_JIT");
        if (allow_jit_env && strcmp(allow_jit_env, "1") == 0) {
          if (getVerbosity() > QUDA_SILENT) warningQuda("** Running on a device with compute capability %i.%i but QUDA was compiled for %i.%i. **\n -- Jitting the PTX since QUDA_ALLOW_JIT=1 was set. Note that this will take some time.\n", deviceProp.major, deviceProp.minor, my_major, my_minor);
        } else {
          errorQuda("** Running on a device with compute capability %i.%i but QUDA was compiled for %i.%i. **\n --- Please set the correct QUDA_GPU_ARCH when running cmake.\n If you want the PTX to be jitted for your current GPU arch please set the enviroment variable QUDA_ALLOW_JIT=1.", deviceProp.major, deviceProp.minor, my_major, my_minor);
        }
      }
      // d) QUDA built for same major compute capability but lower minor
      if (deviceProp.major == my_major and deviceProp.minor > my_minor) {
        warningQuda("** Running on a device with compute capability %i.%i but QUDA was compiled for %i.%i. **\n -- This might result in a lower performance. Please consider adjusting QUDA_GPU_ARCH when running cmake.\n", deviceProp.major, deviceProp.minor, my_major, my_minor);
      }

      if (getVerbosity() >= QUDA_SUMMARIZE) {
        printfQuda("Using device %d: %s\n", dev, deviceProp.name);
      }
#ifndef USE_QDPJIT
      cudaSetDevice(dev);
      checkCudaErrorNoSync(); // "NoSync" for correctness in HOST_DEBUG mode
#endif

#ifdef NUMA_NVML
      char *enable_numa_env = getenv("QUDA_ENABLE_NUMA");
      if (enable_numa_env && strcmp(enable_numa_env, "0") == 0) {
        if (getVerbosity() > QUDA_SILENT) printfQuda("Disabling numa_affinity\n");
      } else{
        setNumaAffinityNVML(dev);
      }
#endif

      cudaDeviceSetCacheConfig(cudaFuncCachePreferL1);
      //cudaDeviceSetSharedMemConfig(cudaSharedMemBankSizeEightByte);
      // cudaGetDeviceProperties(&deviceProp, dev);
    }

    void print_device_properties()
    {

      int dev_count;
      cudaGetDeviceCount(&dev_count);
      int device;
      for (device = 0; device < dev_count; device++) {

        // cudaDeviceProp deviceProp;
        cudaGetDeviceProperties(&deviceProp, device);
        printfQuda("%d - name:                    %s\n", device, deviceProp.name);
        printfQuda("%d - totalGlobalMem:          %lu bytes ( %.2f Gbytes)\n", device, deviceProp.totalGlobalMem,
                   deviceProp.totalGlobalMem / (float)(1024 * 1024 * 1024));
        printfQuda("%d - sharedMemPerBlock:       %lu bytes ( %.2f Kbytes)\n", device, deviceProp.sharedMemPerBlock,
                   deviceProp.sharedMemPerBlock / (float)1024);
        printfQuda("%d - regsPerBlock:            %d\n", device, deviceProp.regsPerBlock);
        printfQuda("%d - warpSize:                %d\n", device, deviceProp.warpSize);
        printfQuda("%d - memPitch:                %lu\n", device, deviceProp.memPitch);
        printfQuda("%d - maxThreadsPerBlock:      %d\n", device, deviceProp.maxThreadsPerBlock);
        printfQuda("%d - maxThreadsDim[0]:        %d\n", device, deviceProp.maxThreadsDim[0]);
        printfQuda("%d - maxThreadsDim[1]:        %d\n", device, deviceProp.maxThreadsDim[1]);
        printfQuda("%d - maxThreadsDim[2]:        %d\n", device, deviceProp.maxThreadsDim[2]);
        printfQuda("%d - maxGridSize[0]:          %d\n", device, deviceProp.maxGridSize[0]);
        printfQuda("%d - maxGridSize[1]:          %d\n", device, deviceProp.maxGridSize[1]);
        printfQuda("%d - maxGridSize[2]:          %d\n", device, deviceProp.maxGridSize[2]);
        printfQuda("%d - totalConstMem:           %lu bytes ( %.2f Kbytes)\n", device, deviceProp.totalConstMem,
                   deviceProp.totalConstMem / (float)1024);
        printfQuda("%d - compute capability:      %d.%d\n", device, deviceProp.major, deviceProp.minor);
        printfQuda("%d - deviceOverlap            %s\n", device, (deviceProp.deviceOverlap ? "true" : "false"));
        printfQuda("%d - multiProcessorCount      %d\n", device, deviceProp.multiProcessorCount);
        printfQuda("%d - kernelExecTimeoutEnabled %s\n", device,
                   (deviceProp.kernelExecTimeoutEnabled ? "true" : "false"));
        printfQuda("%d - integrated               %s\n", device, (deviceProp.integrated ? "true" : "false"));
        printfQuda("%d - canMapHostMemory         %s\n", device, (deviceProp.canMapHostMemory ? "true" : "false"));
        switch (deviceProp.computeMode) {
        case 0: printfQuda("%d - computeMode              0: cudaComputeModeDefault\n", device); break;
        case 1: printfQuda("%d - computeMode              1: cudaComputeModeExclusive\n", device); break;
        case 2: printfQuda("%d - computeMode              2: cudaComputeModeProhibited\n", device); break;
        case 3: printfQuda("%d - computeMode              3: cudaComputeModeExclusiveProcess\n", device); break;
        default: errorQuda("Unknown deviceProp.computeMode.");
        }

        printfQuda("%d - surfaceAlignment         %lu\n", device, deviceProp.surfaceAlignment);
        printfQuda("%d - concurrentKernels        %s\n", device, (deviceProp.concurrentKernels ? "true" : "false"));
        printfQuda("%d - ECCEnabled               %s\n", device, (deviceProp.ECCEnabled ? "true" : "false"));
        printfQuda("%d - pciBusID                 %d\n", device, deviceProp.pciBusID);
        printfQuda("%d - pciDeviceID              %d\n", device, deviceProp.pciDeviceID);
        printfQuda("%d - pciDomainID              %d\n", device, deviceProp.pciDomainID);
        printfQuda("%d - tccDriver                %s\n", device, (deviceProp.tccDriver ? "true" : "false"));
        switch (deviceProp.asyncEngineCount) {
        case 0: printfQuda("%d - asyncEngineCount         1: host -> device only\n", device); break;
        case 1: printfQuda("%d - asyncEngineCount         2: host <-> device\n", device); break;
        case 2: printfQuda("%d - asyncEngineCount         0: not supported\n", device); break;
        default: errorQuda("Unknown deviceProp.asyncEngineCount.");
        }
        printfQuda("%d - unifiedAddressing        %s\n", device, (deviceProp.unifiedAddressing ? "true" : "false"));
        printfQuda("%d - memoryClockRate          %d kilohertz\n", device, deviceProp.memoryClockRate);
        printfQuda("%d - memoryBusWidth           %d bits\n", device, deviceProp.memoryBusWidth);
        printfQuda("%d - l2CacheSize              %d bytes\n", device, deviceProp.l2CacheSize);
        printfQuda("%d - maxThreadsPerMultiProcessor          %d\n\n", device, deviceProp.maxThreadsPerMultiProcessor);
      }
    }

    void create_context()
    {
      streams = new cudaStream_t[Nstream];

      int greatestPriority;
      int leastPriority;
      cudaDeviceGetStreamPriorityRange(&leastPriority, &greatestPriority);
      for (int i=0; i<Nstream-1; i++) {
        cudaStreamCreateWithPriority(&streams[i], cudaStreamDefault, greatestPriority);
      }
      cudaStreamCreateWithPriority(&streams[Nstream-1], cudaStreamDefault, leastPriority);

      checkCudaError();

    }

    void destroy()
    {
      if (streams) {
        for (int i=0; i<Nstream; i++) cudaStreamDestroy(streams[i]);
        delete []streams;
        streams = nullptr;
      }

      char *device_reset_env = getenv("QUDA_DEVICE_RESET");
      if (device_reset_env && strcmp(device_reset_env,"1") == 0) {
        // end this CUDA context
        cudaDeviceReset();
      }
    }

    cudaStream_t get_cuda_stream(const qudaStream_t &stream)
    {
      return streams[stream.idx];
    }

    qudaStream_t get_stream(unsigned int i)
    {
      if (i > Nstream) errorQuda("Invalid stream index %u", i);
      qudaStream_t stream;
      stream.idx = i;
      return stream;
      //return qudaStream_t(i);
      // return streams[i];
    }

    qudaStream_t get_default_stream()
    {
      qudaStream_t stream;
      stream.idx = Nstream - 1;
      return stream;
      //return qudaStream_t(Nstream - 1);
      //return streams[Nstream - 1];
    }

    unsigned int get_default_stream_idx()
    {
      return Nstream - 1;
    }

    bool managed_memory_supported()
    {
      // managed memory is supported on Pascal and up
      return deviceProp.major >= 6;
    }

    bool shared_memory_atomic_supported()
    {
      // shared memory atomics are supported on Maxwell and up
      return deviceProp.major >= 5;
    }

    size_t max_default_shared_memory() { return deviceProp.sharedMemPerBlock; }

    size_t max_dynamic_shared_memory()
    {
      static int max_shared_bytes = 0;
      if (!max_shared_bytes)
        cudaDeviceGetAttribute(&max_shared_bytes, cudaDevAttrMaxSharedMemoryPerBlockOptin, comm_gpuid());
      return max_shared_bytes;
    }

    unsigned int max_threads_per_block() { return deviceProp.maxThreadsPerBlock; }

    unsigned int max_threads_per_processor() { return deviceProp.maxThreadsPerMultiProcessor; }

    unsigned int max_threads_per_block_dim(int i) { return deviceProp.maxThreadsDim[i]; }

    unsigned int max_grid_size(int i) { return deviceProp.maxGridSize[i]; }

    unsigned int processor_count() { return deviceProp.multiProcessorCount; }

    unsigned int max_blocks_per_processor()
    {
#if CUDA_VERSION >= 11000
      static int max_blocks_per_sm = 0;
      if (!max_blocks_per_sm) cudaDeviceGetAttribute(&max_blocks_per_sm, cudaDevAttrMaxBlocksPerMultiprocessor, comm_gpuid());
      return max_blocks_per_sm;
#else
      // these variables are taken from Table 14 of the CUDA 10.2 prgramming guide
      switch (deviceProp.major) {
      case 2:
<<<<<<< HEAD
	{
	 return 8;
	 break;
	}
      case 3:
	{
	 return 16;
	 break;
	}
      case 5:
	{ 
	  return 32;
	  break;
	}
      case 6: 
	{
	  return 32;
	  break;
	}
      case 7:
	{
          switch (deviceProp.minor) {
          case 0: { return 32; break; }
          case 2: { return 32; break; }
          case 5: { return 16; break; }
          default:
            {
	       warningQuda("Unknown SM architecture %d.%d - assuming limit of 32 blocks per SM\n",
                    deviceProp.major, deviceProp.minor);
               return 32;
	        break;
	    }
	  }; // Switch
	  break;
=======
	return 8;
	break;
      case 3:
	return 16;
	break;
      case 5:
	 return 32;
	 break;
      case 6: 
	 return 32;
	 break;
      case 7:
	{
          switch (deviceProp.minor) {
            case 0: return 32; break;
            case 2: return 32; break;
            case 5: return 16; break;
	    default: return 32; break;
	  };
>>>>>>> 4c4a49de
        }
	break;
      default:
        warningQuda("Unknown SM architecture %d.%d - assuming limit of 32 blocks per SM\n",
                    deviceProp.major, deviceProp.minor);
        return 32;
	break;
      }
#endif
    }

    namespace profile {

      void start()
      {
        cudaProfilerStart();
      }

      void stop()
      {
        cudaProfilerStop();
      }

    }

  }
}<|MERGE_RESOLUTION|>--- conflicted
+++ resolved
@@ -282,42 +282,6 @@
       // these variables are taken from Table 14 of the CUDA 10.2 prgramming guide
       switch (deviceProp.major) {
       case 2:
-<<<<<<< HEAD
-	{
-	 return 8;
-	 break;
-	}
-      case 3:
-	{
-	 return 16;
-	 break;
-	}
-      case 5:
-	{ 
-	  return 32;
-	  break;
-	}
-      case 6: 
-	{
-	  return 32;
-	  break;
-	}
-      case 7:
-	{
-          switch (deviceProp.minor) {
-          case 0: { return 32; break; }
-          case 2: { return 32; break; }
-          case 5: { return 16; break; }
-          default:
-            {
-	       warningQuda("Unknown SM architecture %d.%d - assuming limit of 32 blocks per SM\n",
-                    deviceProp.major, deviceProp.minor);
-               return 32;
-	        break;
-	    }
-	  }; // Switch
-	  break;
-=======
 	return 8;
 	break;
       case 3:
@@ -337,7 +301,6 @@
             case 5: return 16; break;
 	    default: return 32; break;
 	  };
->>>>>>> 4c4a49de
         }
 	break;
       default:
