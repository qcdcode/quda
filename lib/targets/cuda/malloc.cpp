#include <cstdlib>
#include <cstdio>
#include <string>
#include <map>
#include <unistd.h>   // for getpagesize()
#include <execinfo.h> // for backtrace
#include <quda_internal.h>
#include <cuda.h>
#include <cuda_runtime.h>
#include <device.h>
#include <shmem_helper.cuh>

#ifdef USE_QDPJIT
#include "qdp_cache.h"
#endif

#ifdef QUDA_BACKWARDSCPP
#include "backward.hpp"
#endif

namespace quda
{

  enum AllocType { DEVICE, DEVICE_PINNED, HOST, PINNED, MAPPED, MANAGED, SHMEM, N_ALLOC_TYPE };

  class MemAlloc
  {

  public:
    std::string func;
    std::string file;
    int line;
    size_t size;
    size_t base_size;
#ifdef QUDA_BACKWARDSCPP
    backward::StackTrace st;
#endif

    MemAlloc() : line(-1), size(0), base_size(0) {}

    MemAlloc(std::string func, std::string file, int line) : func(func), file(file), line(line), size(0), base_size(0)
    {
#ifdef QUDA_BACKWARDSCPP
      st.load_here(32);
      st.skip_n_firsts(1);
#endif
    }

    MemAlloc(const MemAlloc &) = default;
    MemAlloc(MemAlloc &&) = default;
    virtual ~MemAlloc() = default;
    MemAlloc &operator=(const MemAlloc &) = default;
    MemAlloc &operator=(MemAlloc &&) = default;
  };

  static std::map<void *, MemAlloc> alloc[N_ALLOC_TYPE];
  static size_t total_bytes[N_ALLOC_TYPE] = {0};
  static size_t max_total_bytes[N_ALLOC_TYPE] = {0};
  static size_t total_host_bytes, max_total_host_bytes;
  static size_t total_pinned_bytes, max_total_pinned_bytes;

  size_t device_allocated() { return total_bytes[DEVICE]; }

  size_t pinned_allocated() { return total_bytes[PINNED]; }

  size_t mapped_allocated() { return total_bytes[MAPPED]; }

  size_t managed_allocated() { return total_bytes[MANAGED]; }

  size_t host_allocated() { return total_bytes[HOST]; }

  size_t device_allocated_peak() { return max_total_bytes[DEVICE]; }

  size_t pinned_allocated_peak() { return max_total_bytes[PINNED]; }

  size_t mapped_allocated_peak() { return max_total_bytes[MAPPED]; }

  size_t managed_allocated_peak() { return max_total_bytes[MANAGED]; }

  size_t host_allocated_peak() { return max_total_bytes[HOST]; }

  static void print_trace(void)
  {
    void *array[10];
    size_t size;
    char **strings;
    size = backtrace(array, 10);
    strings = backtrace_symbols(array, size);
    printfQuda("Obtained %zd stack frames.\n", size);
    for (size_t i = 0; i < size; i++) printfQuda("%s\n", strings[i]);
    free(strings);
  }

  static void print_alloc_header()
  {
    printfQuda("Type    Pointer          Size             Location\n");
    printfQuda("----------------------------------------------------------\n");
  }

  static void print_alloc(AllocType type)
  {
    const char *type_str[] = {"Device", "Device Pinned", "Host  ", "Pinned", "Mapped", "Managed", "Shmem "};

    for (auto entry : alloc[type]) {
      void *ptr = entry.first;
      MemAlloc a = entry.second;
      printfQuda("%s  %15p  %15lu  %s(), %s:%d\n", type_str[type], ptr, (unsigned long)a.base_size, a.func.c_str(),
                 a.file.c_str(), a.line);
#ifdef QUDA_BACKWARDSCPP
      if (getRankVerbosity()) {
        backward::Printer p;
        p.print(a.st);
      }
#endif
    }
  }

  static void track_malloc(const AllocType &type, const MemAlloc &a, void *ptr)
  {
    total_bytes[type] += a.base_size;
    if (total_bytes[type] > max_total_bytes[type]) { max_total_bytes[type] = total_bytes[type]; }
    if (type != DEVICE && type != DEVICE_PINNED && type != SHMEM) {
      total_host_bytes += a.base_size;
      if (total_host_bytes > max_total_host_bytes) { max_total_host_bytes = total_host_bytes; }
    }
    if (type == PINNED || type == MAPPED) {
      total_pinned_bytes += a.base_size;
      if (total_pinned_bytes > max_total_pinned_bytes) { max_total_pinned_bytes = total_pinned_bytes; }
    }
    alloc[type][ptr] = a;
  }

  static void track_free(const AllocType &type, void *ptr)
  {
    size_t size = alloc[type][ptr].base_size;
    total_bytes[type] -= size;
    if (type != DEVICE && type != DEVICE_PINNED && type != SHMEM) { total_host_bytes -= size; }
    if (type == PINNED || type == MAPPED) { total_pinned_bytes -= size; }
    alloc[type].erase(ptr);
  }

  /**
   * Under CUDA 4.0, cudaHostRegister seems to require that both the
   * beginning and end of the buffer be aligned on page boundaries.
   * This local function takes care of the alignment and gets called
   * by pinned_malloc_() and mapped_malloc_()
   */
  static void *aligned_malloc(MemAlloc &a, size_t size)
  {
    void *ptr = nullptr;

    a.size = size;

#if 0
    a.base_size = size;
    ptr = malloc(size);
    if (!ptr) {
#else
    // we need to manually align to page boundaries to allow us to bind a texture to mapped memory
    static int page_size = 2 * getpagesize();
    a.base_size = ((size + page_size - 1) / page_size) * page_size; // round up to the nearest multiple of page_size
    int align = posix_memalign(&ptr, page_size, a.base_size);
    if (!ptr || align != 0) {
#endif
      errorQuda("Failed to allocate aligned host memory of size %zu (%s:%d in %s())\n", size, a.file.c_str(), a.line,
                a.func.c_str());
    }
    return ptr;
  }

  bool use_managed_memory()
  {
    static bool managed = false;
    static bool init = false;

    if (!init) {
      char *enable_managed_memory = getenv("QUDA_ENABLE_MANAGED_MEMORY");
      if (enable_managed_memory && strcmp(enable_managed_memory, "1") == 0) {
        warningQuda("Using managed memory for CUDA allocations");
        managed = true;

        if (!device::managed_memory_supported()) warningQuda("Target device does not report supporting managed memory");
      }

      init = true;
    }

    return managed;
  }

  bool use_qdp_managed()
  {
#if defined(QDP_USE_CUDA_MANAGED_MEMORY) || defined(QDP_ENABLE_MANAGED_MEMORY)
    return true;
#else
    return false;
#endif
  }

  bool is_prefetch_enabled()
  {
    static bool prefetch = false;
    static bool init = false;

    if (!init) {
      if (use_managed_memory() || use_qdp_managed()) {
        char *enable_managed_prefetch = getenv("QUDA_ENABLE_MANAGED_PREFETCH");
        if (enable_managed_prefetch && strcmp(enable_managed_prefetch, "1") == 0) {
          warningQuda("Enabling prefetch support for managed memory");
          prefetch = true;
        }
      }

      init = true;
    }

    return prefetch;
  }

  /**
   * Perform a standard cudaMalloc() with error-checking.  This
   * function should only be called via the device_malloc() macro,
   * defined in malloc_quda.h
   */
  void *device_malloc_(const char *func, const char *file, int line, size_t size)
  {
    if (use_managed_memory()) return managed_malloc_(func, file, line, size);

    MemAlloc a(func, file, line);
    void *ptr;

    a.size = a.base_size = size;

#ifndef USE_QDPJIT
    cudaError_t err = cudaMalloc(&ptr, size);
    if (err != cudaSuccess) {
      errorQuda("Failed to allocate device memory of size %zu (%s:%d in %s())\n", size, file, line, func);
    }
<<<<<<< HEAD
#else
    // QDPJIT version -- barfs internally if it fails
     QDP::QDP_get_global_cache().addDeviceStatic( &ptr , size , true );
#endif

=======
    if (is_prefetch_enabled()) qudaMemPrefetchAsync(ptr, size, QUDA_CUDA_FIELD_LOCATION, device::get_default_stream());
>>>>>>> fd91e02f
    track_malloc(DEVICE, a, ptr);
#ifdef HOST_DEBUG
    cudaMemset(ptr, 0xff, size);
#endif
    return ptr;
  }

  /**
   * Perform a cuMemAlloc with error-checking.  This function is to
   * guarantee a unique memory allocation on the device, since
   * cudaMalloc can be redirected (as is the case with QDPJIT).  This
   * should only be called via the device_pinned_malloc() macro,
   * defined in malloc_quda.h.
   */
  void *device_pinned_malloc_(const char *func, const char *file, int line, size_t size)
  {
    if (!comm_peer2peer_present()) return device_malloc_(func, file, line, size);

    MemAlloc a(func, file, line);
    void *ptr;

    a.size = a.base_size = size;

    CUresult err = cuMemAlloc((CUdeviceptr *)&ptr, size);
    if (err != CUDA_SUCCESS) {
      errorQuda("Failed to allocate device memory of size %zu (%s:%d in %s())\n", size, file, line, func);
    }
    track_malloc(DEVICE_PINNED, a, ptr);
#ifdef HOST_DEBUG
    cudaMemset(ptr, 0xff, size);
#endif
    return ptr;
  }

  /**
   * Perform a standard malloc() with error-checking.  This function
   * should only be called via the safe_malloc() macro, defined in
   * malloc_quda.h
   */
  void *safe_malloc_(const char *func, const char *file, int line, size_t size)
  {
    MemAlloc a(func, file, line);
    a.size = a.base_size = size;

    void *ptr = malloc(size);
    if (!ptr) { errorQuda("Failed to allocate host memory of size %zu (%s:%d in %s())\n", size, file, line, func); }
    track_malloc(HOST, a, ptr);
#ifdef HOST_DEBUG
    memset(ptr, 0xff, size);
#endif
    return ptr;
  }

  /**
   * Allocate page-locked ("pinned") host memory.  This function
   * should only be called via the pinned_malloc() macro, defined in
   * malloc_quda.h
   *
   * Note that we do not rely on cudaHostAlloc(), since buffers
   * allocated in this way have been observed to cause problems when
   * shared with MPI via GPU Direct on some systems.
   */
  void *pinned_malloc_(const char *func, const char *file, int line, size_t size)
  {
    MemAlloc a(func, file, line);
    void *ptr = aligned_malloc(a, size);

    cudaError_t err = cudaHostRegister(ptr, a.base_size, cudaHostRegisterDefault);
    if (err != cudaSuccess) {
      errorQuda("Failed to register pinned memory of size %zu (%s:%d in %s())\n", size, file, line, func);
    }
    track_malloc(PINNED, a, ptr);
#ifdef HOST_DEBUG
    memset(ptr, 0xff, a.base_size);
#endif
    return ptr;
  }

  /**
   * Allocate page-locked ("pinned") host memory, and map it into the
   * GPU address space.  This function should only be called via the
   * mapped_malloc() macro, defined in malloc_quda.h
   */
  void *mapped_malloc_(const char *func, const char *file, int line, size_t size)
  {
    MemAlloc a(func, file, line);

#if 0
    void *ptr;
    static int page_size = 2*getpagesize();
    a.base_size = ((size + page_size - 1) / page_size) * page_size; // round up to the nearest multiple of page_size
    a.size = size;
    cudaError_t err = cudaHostAlloc(&ptr, a.base_size, cudaHostAllocMapped | cudaHostAllocPortable);
    if (err != cudaSuccess) {
      errorQuda("cudaHostAlloc failed of size %zu (%s:%d in %s())\n", size, file, line, func); }
    }
#else
    void *ptr = aligned_malloc(a, size);
    cudaError_t err = cudaHostRegister(ptr, a.base_size, cudaHostRegisterMapped | cudaHostRegisterPortable);
    if (err != cudaSuccess) {
      errorQuda("Failed to register host-mapped memory of size %zu (%s:%d in %s())\n", size, file, line, func);
    }
#endif
    track_malloc(MAPPED, a, ptr);
#ifdef HOST_DEBUG
    memset(ptr, 0xff, a.base_size);
#endif
    return ptr;
  }

  /**
   * Perform a standard cudaMallocManaged() with error-checking.  This
   * function should only be called via the managed_malloc() macro,
   * defined in malloc_quda.h
   */
  void *managed_malloc_(const char *func, const char *file, int line, size_t size)
  {
    MemAlloc a(func, file, line);
    void *ptr;

    a.size = a.base_size = size;

    cudaError_t err = cudaMallocManaged(&ptr, size);
    if (err != cudaSuccess) {
      errorQuda("Failed to allocate managed memory of size %zu (%s:%d in %s())\n", size, file, line, func);
    }
    track_malloc(MANAGED, a, ptr);
#ifdef HOST_DEBUG
    cudaMemset(ptr, 0xff, size);
#endif
    return ptr;
  }
  /**
   * Allocate shemm device memory. This function should only be called via
   * device_comms_pinned_malloc_()
   */
#ifdef NVSHMEM_COMMS
  void *shmem_malloc_(const char *func, const char *file, int line, size_t size)
  {
    MemAlloc a(func, file, line);

    a.size = a.base_size = size;

    auto ptr = nvshmem_malloc(size);
    if (ptr == nullptr) {
      printfQuda("ERROR: Failed to allocate shmem memory of size %zu (%s:%d in %s())\n", size, file, line, func);
      errorQuda("Aborting");
    }
    track_malloc(SHMEM, a, ptr);
#ifdef HOST_DEBUG
    cudaMemset(ptr, 0xff, size);
#endif
    return ptr;
  }
#endif

  /**
   * Allocate pinned or symmetric (shmem) device memory for comms. Should only be called via the
   * device_comms_pinned_malloc macro, defined in malloc_quda.h
   */
  void *device_comms_pinned_malloc_(const char *func, const char *file, int line, size_t size)
  {
#ifdef NVSHMEM_COMMS
    return shmem_malloc_(func, file, line, size);
#else
    return device_pinned_malloc_(func, file, line, size);
#endif
  }

  /**
   * Free device memory allocated with device_malloc().  This function
   * should only be called via the device_free() macro, defined in
   * malloc_quda.h
   */
  void device_free_(const char *func, const char *file, int line, void *ptr)
  {
    if (use_managed_memory()) {
      managed_free_(func, file, line, ptr);
      return;
    }

    if (!ptr) { errorQuda("Attempt to free NULL device pointer (%s:%d in %s())\n", file, line, func); }
    if (!alloc[DEVICE].count(ptr)) {
      errorQuda("Attempt to free invalid device pointer (%s:%d in %s())\n", file, line, func);
    }

#ifndef USE_QDPJIT
    cudaError_t err = cudaFree(ptr);
    if (err != cudaSuccess) { errorQuda("Failed to free device memory (%s:%d in %s())\n", file, line, func); }
#else
    // QDPJIT: Barfs if it fails internally
    QDP::QDP_get_global_cache().signoffViaPtr( ptr ); 
#endif

    track_free(DEVICE, ptr);
  }

  /**
   * Free device memory allocated with device_pinned malloc().  This
   * function should only be called via the device_pinned_free()
   * macro, defined in malloc_quda.h
   */
  void device_pinned_free_(const char *func, const char *file, int line, void *ptr)
  {
    if (!comm_peer2peer_present()) {
      device_free_(func, file, line, ptr);
      return;
    }

    if (!ptr) { errorQuda("Attempt to free NULL device pointer (%s:%d in %s())\n", file, line, func); }
    if (!alloc[DEVICE_PINNED].count(ptr)) {
      errorQuda("Attempt to free invalid device pointer (%s:%d in %s())\n", file, line, func);
    }
    CUresult err = cuMemFree((CUdeviceptr)ptr);
    if (err != CUDA_SUCCESS) { printfQuda("Failed to free device memory (%s:%d in %s())\n", file, line, func); }
    track_free(DEVICE_PINNED, ptr);
  }

  /**
   * Free device memory allocated with device_malloc().  This function
   * should only be called via the device_free() macro, defined in
   * malloc_quda.h
   */
  void managed_free_(const char *func, const char *file, int line, void *ptr)
  {
    if (!ptr) { errorQuda("Attempt to free NULL managed pointer (%s:%d in %s())\n", file, line, func); }
    if (!alloc[MANAGED].count(ptr)) {
      errorQuda("Attempt to free invalid managed pointer (%s:%d in %s())\n", file, line, func);
    }
    cudaError_t err = cudaFree(ptr);
    if (err != cudaSuccess) { errorQuda("Failed to free device memory (%s:%d in %s())\n", file, line, func); }
    track_free(MANAGED, ptr);
  }

  /**
   * Free host memory allocated with safe_malloc(), pinned_malloc(),
   * or mapped_malloc().  This function should only be called via the
   * host_free() macro, defined in malloc_quda.h
   */
  void host_free_(const char *func, const char *file, int line, void *ptr)
  {
    if (!ptr) { errorQuda("Attempt to free NULL host pointer (%s:%d in %s())\n", file, line, func); }
    if (alloc[HOST].count(ptr)) {
      track_free(HOST, ptr);
      free(ptr);
    } else if (alloc[PINNED].count(ptr)) {
      cudaError_t err = cudaHostUnregister(ptr);
      if (err != cudaSuccess) { errorQuda("Failed to unregister pinned memory (%s:%d in %s())\n", file, line, func); }
      track_free(PINNED, ptr);
      free(ptr);
    } else if (alloc[MAPPED].count(ptr)) {
#ifdef HOST_ALLOC
      cudaError_t err = cudaFreeHost(ptr);
      if (err != cudaSuccess) { errorQuda("Failed to free host memory (%s:%d in %s())\n", file, line, func); }
#else
      cudaError_t err = cudaHostUnregister(ptr);
      if (err != cudaSuccess) {
        errorQuda("Failed to unregister host-mapped memory (%s:%d in %s())\n", file, line, func);
      }
      free(ptr);
#endif
      track_free(MAPPED, ptr);
    } else {
      printfQuda("ERROR: Attempt to free invalid host pointer (%s:%d in %s())\n", file, line, func);
      print_trace();
      errorQuda("Aborting");
    }
  }

#ifdef NVSHMEM_COMMS
  /**
   * Free symmetric memory allocated with shmem_malloc_. Should only be called via the device_comms_* functions.
   */
  void shmem_free_(const char *func, const char *file, int line, void *ptr)
  {
    if (!ptr) {
      printfQuda("ERROR: Attempt to free NULL shmem pointer (%s:%d in %s())\n", file, line, func);
      errorQuda("Aborting");
    }
    if (!alloc[SHMEM].count(ptr)) {
      printfQuda("ERROR: Attempt to free invalid shmem pointer (%s:%d in %s())\n", file, line, func);
      errorQuda("Aborting");
    }
    nvshmem_free(ptr);
    track_free(SHMEM, ptr);
  }
#endif

  /**
   * Free device comms memory allocated with device_comms_pinned_malloc(). This function should only be
   * called via the device_comms_pinned_free() macro, defined in malloc_quda.h
   */
  void device_comms_pinned_free_(const char *func, const char *file, int line, void *ptr)
  {
#ifdef NVSHMEM_COMMS
    shmem_free_(func, file, line, ptr);
#else
    device_pinned_free_(func, file, line, ptr);
#endif
  }

  void printPeakMemUsage()
  {
    printfQuda("Device memory used = %.1f MiB\n", max_total_bytes[DEVICE] / (double)(1 << 20));
    printfQuda("Pinned device memory used = %.1f MiB\n", max_total_bytes[DEVICE_PINNED] / (double)(1 << 20));
    printfQuda("Managed memory used = %.1f MiB\n", max_total_bytes[MANAGED] / (double)(1 << 20));
    printfQuda("Shmem memory used = %.1f MiB\n", max_total_bytes[SHMEM] / (double)(1 << 20));
    printfQuda("Page-locked host memory used = %.1f MiB\n", max_total_pinned_bytes / (double)(1 << 20));
    printfQuda("Total host memory used >= %.1f MiB\n", max_total_host_bytes / (double)(1 << 20));
  }

  void assertAllMemFree()
  {
    if (!alloc[DEVICE].empty() || !alloc[DEVICE_PINNED].empty() || !alloc[HOST].empty() || !alloc[PINNED].empty()
        || !alloc[MAPPED].empty()) {
      warningQuda("The following internal memory allocations were not freed.");
      printfQuda("\n");
      print_alloc_header();
      print_alloc(DEVICE);
      print_alloc(DEVICE_PINNED);
      print_alloc(SHMEM);
      print_alloc(HOST);
      print_alloc(PINNED);
      print_alloc(MAPPED);
      printfQuda("\n");
    }
  }

  QudaFieldLocation get_pointer_location(const void *ptr)
  {
    CUpointer_attribute attribute[] = {CU_POINTER_ATTRIBUTE_MEMORY_TYPE};
    CUmemorytype mem_type;
    void *data[] = {&mem_type};
    CUresult error = cuPointerGetAttributes(1, attribute, data, reinterpret_cast<CUdeviceptr>(ptr));
    if (error != CUDA_SUCCESS) {
      const char *string;
      cuGetErrorString(error, &string);
      errorQuda("cuPointerGetAttributes failed with error %s", string);
    }

    // catch pointers that have not been created in CUDA
    if (mem_type == 0) mem_type = CU_MEMORYTYPE_HOST;

    switch (mem_type) {
    case CU_MEMORYTYPE_DEVICE:
    case CU_MEMORYTYPE_UNIFIED: return QUDA_CUDA_FIELD_LOCATION;
    case CU_MEMORYTYPE_HOST: return QUDA_CPU_FIELD_LOCATION;
    default: errorQuda("Unknown memory type %d", mem_type); return QUDA_INVALID_FIELD_LOCATION;
    }
  }

  void *get_mapped_device_pointer_(const char *func, const char *file, int line, const void *host)
  {
    void *device;
    auto error = cudaHostGetDevicePointer(&device, const_cast<void *>(host), 0);
    if (error != cudaSuccess) {
      errorQuda("cudaHostGetDevicePointer failed with error %s (%s:%d in %s()", cudaGetErrorString(error), file, line,
                func);
    }
    return device;
  }

  void register_pinned_(const char *func, const char *file, int line, void *ptr, size_t bytes)
  {
    auto error = cudaHostRegister(ptr, bytes, cudaHostRegisterDefault);
    if (error != cudaSuccess) {
      errorQuda("cudaHostRegister failed with error %s (%s:%d in %s()", cudaGetErrorString(error), file, line, func);
    }
  }

  void unregister_pinned_(const char *func, const char *file, int line, void *ptr)
  {
    auto error = cudaHostUnregister(ptr);
    if (error != cudaSuccess) {
      errorQuda("cudaHostUnregister failed with error %s (%s:%d in %s()", cudaGetErrorString(error), file, line, func);
    }
  }

  namespace pool
  {

    /** Cache of inactive pinned-memory allocations.  We cache pinned
        memory allocations so that fields can reuse these with minimal
        overhead.*/
    static std::multimap<size_t, void *> pinnedCache;

    /** Sizes of active pinned-memory allocations.  For convenience,
        we keep track of the sizes of active allocations (i.e., those not
        in the cache). */
    static std::map<void *, size_t> pinnedSize;

    /** Cache of inactive device-memory allocations.  We cache pinned
        memory allocations so that fields can reuse these with minimal
        overhead.*/
    static std::multimap<size_t, void *> deviceCache;

    /** Sizes of active device-memory allocations.  For convenience,
        we keep track of the sizes of active allocations (i.e., those not
        in the cache). */
    static std::map<void *, size_t> deviceSize;

    static bool pool_init = false;

    /** whether to use a memory pool allocator for device memory */
    static bool device_memory_pool = true;

    /** whether to use a memory pool allocator for pinned memory */
    static bool pinned_memory_pool = true;

    void init()
    {
      if (!pool_init) {
        // device memory pool
        char *enable_device_pool = getenv("QUDA_ENABLE_DEVICE_MEMORY_POOL");
        if (!enable_device_pool || strcmp(enable_device_pool, "0") != 0) {
          warningQuda("Using device memory pool allocator");
          device_memory_pool = true;
        } else {
          warningQuda("Not using device memory pool allocator");
          device_memory_pool = false;
        }

        // pinned memory pool
        char *enable_pinned_pool = getenv("QUDA_ENABLE_PINNED_MEMORY_POOL");
        if (!enable_pinned_pool || strcmp(enable_pinned_pool, "0") != 0) {
          warningQuda("Using pinned memory pool allocator");
          pinned_memory_pool = true;
        } else {
          warningQuda("Not using pinned memory pool allocator");
          pinned_memory_pool = false;
        }
        pool_init = true;
      }
#if defined(NVSHMEM_COMMS)
      MPI_Comm tmp = MPI_COMM_WORLD;
      warningQuda("Init NVSHMEM");
      nvshmemx_init_attr_t attr;
      attr.mpi_comm = &tmp;
      nvshmemx_init_attr(NVSHMEMX_INIT_WITH_MPI_COMM, &attr);
#endif
    }

    void *pinned_malloc_(const char *func, const char *file, int line, size_t nbytes)
    {
      void *ptr = nullptr;
      if (pinned_memory_pool) {
        if (pinnedCache.empty()) {
          ptr = quda::pinned_malloc_(func, file, line, nbytes);
        } else {
          auto it = pinnedCache.lower_bound(nbytes);
          if (it != pinnedCache.end()) { // sufficiently large allocation found
            nbytes = it->first;
            ptr = it->second;
            pinnedCache.erase(it);
          } else { // sacrifice the smallest cached allocation
            it = pinnedCache.begin();
            ptr = it->second;
            pinnedCache.erase(it);
            host_free(ptr);
            ptr = quda::pinned_malloc_(func, file, line, nbytes);
          }
        }
        pinnedSize[ptr] = nbytes;
      } else {
        ptr = quda::pinned_malloc_(func, file, line, nbytes);
      }
      return ptr;
    }

    void pinned_free_(const char *func, const char *file, int line, void *ptr)
    {
      if (pinned_memory_pool) {
        if (!pinnedSize.count(ptr)) { errorQuda("Attempt to free invalid pointer"); }
        pinnedCache.insert(std::make_pair(pinnedSize[ptr], ptr));
        pinnedSize.erase(ptr);
      } else {
        quda::host_free_(func, file, line, ptr);
      }
    }

    void *device_malloc_(const char *func, const char *file, int line, size_t nbytes)
    {
      void *ptr = nullptr;
      if (device_memory_pool) {
        if (deviceCache.empty()) {
          ptr = quda::device_malloc_(func, file, line, nbytes);
        } else {
          auto it = deviceCache.lower_bound(nbytes);
          if (it != deviceCache.end()) { // sufficiently large allocation found
            nbytes = it->first;
            ptr = it->second;
            deviceCache.erase(it);
          } else { // sacrifice the smallest cached allocation
            it = deviceCache.begin();
            ptr = it->second;
            deviceCache.erase(it);
            quda::device_free_(func, file, line, ptr);
            ptr = quda::device_malloc_(func, file, line, nbytes);
          }
        }
        deviceSize[ptr] = nbytes;
      } else {
        ptr = quda::device_malloc_(func, file, line, nbytes);
      }
      return ptr;
    }

    void device_free_(const char *func, const char *file, int line, void *ptr)
    {
      if (device_memory_pool) {
        if (!deviceSize.count(ptr)) { errorQuda("Attempt to free invalid pointer"); }
        deviceCache.insert(std::make_pair(deviceSize[ptr], ptr));
        deviceSize.erase(ptr);
      } else {
        quda::device_free_(func, file, line, ptr);
      }
    }

#ifdef NVSHMEM_COMMS
    void *shmem_malloc_(const char *func, const char *file, int line, size_t nbytes)
    {
      return quda::shmem_malloc_(func, file, line, nbytes);
    }

    void shmem_free_(const char *func, const char *file, int line, void *ptr)
    {
      quda::shmem_free_(func, file, line, ptr);
    }
#endif

    void flush_pinned()
    {
      if (pinned_memory_pool) {
        for (auto it : pinnedCache) { host_free(it.second); }
        pinnedCache.clear();
      }
    }

    void flush_device()
    {
      if (device_memory_pool) {
        for (auto it : deviceCache) { device_free(it.second); }
        deviceCache.clear();
      }
    }

  } // namespace pool

} // namespace quda<|MERGE_RESOLUTION|>--- conflicted
+++ resolved
@@ -236,15 +236,12 @@
     if (err != cudaSuccess) {
       errorQuda("Failed to allocate device memory of size %zu (%s:%d in %s())\n", size, file, line, func);
     }
-<<<<<<< HEAD
 #else
     // QDPJIT version -- barfs internally if it fails
      QDP::QDP_get_global_cache().addDeviceStatic( &ptr , size , true );
 #endif
 
-=======
     if (is_prefetch_enabled()) qudaMemPrefetchAsync(ptr, size, QUDA_CUDA_FIELD_LOCATION, device::get_default_stream());
->>>>>>> fd91e02f
     track_malloc(DEVICE, a, ptr);
 #ifdef HOST_DEBUG
     cudaMemset(ptr, 0xff, size);
