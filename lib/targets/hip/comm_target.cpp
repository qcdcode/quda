#include <comm_quda.h>
#include <quda_api.h>
#include <quda_hip_api.h>
#include <algorithm>
#include <hip/hip_runtime_api.h>

namespace quda
{

#define CHECK_HIP_ERROR(func) target::hip::set_runtime_error(func, #func, __func__, __FILE__, __STRINGIFY__(__LINE__));

  bool comm_peer2peer_possible(int local_gpuid, int neighbor_gpuid)
  {
    int canAccessPeer[2];
    CHECK_HIP_ERROR(hipDeviceCanAccessPeer(&canAccessPeer[0], local_gpuid, neighbor_gpuid));
    CHECK_HIP_ERROR(hipDeviceCanAccessPeer(&canAccessPeer[1], neighbor_gpuid, local_gpuid));

    // require symmetric peer-to-peer access to enable peer-to-peer
    return canAccessPeer[0] && canAccessPeer[1];
  }

  int comm_peer2peer_performance(int local_gpuid, int neighbor_gpuid)
  {
    int accessRank[2] = {};
    if (comm_peer2peer_possible(local_gpuid, neighbor_gpuid)) {
      CHECK_HIP_ERROR(hipDeviceGetP2PAttribute(&accessRank[0], hipDevP2PAttrPerformanceRank, local_gpuid, neighbor_gpuid));
      CHECK_HIP_ERROR(hipDeviceGetP2PAttribute(&accessRank[1], hipDevP2PAttrPerformanceRank, neighbor_gpuid, local_gpuid));
    }

    // return the slowest direction of access (lower is faster)
    return std::max(accessRank[0], accessRank[1]);
  }

  void comm_create_neighbor_memory(array_2d<void *, QUDA_MAX_DIM, 2> &remote, void *local)
  {
    // handles for obtained ghost pointers
    hipIpcMemHandle_t remote_handle[QUDA_MAX_DIM][2];

    for (int dim = 0; dim < 4; ++dim) {
      if (comm_dim(dim) == 1) continue;
      for (int dir = 0; dir < 2; ++dir) {
        MsgHandle *sendHandle = nullptr;
        MsgHandle *receiveHandle = nullptr;
        int disp = (dir == 1) ? +1 : -1;

        // first set up receive
        if (comm_peer2peer_enabled(1 - dir, dim)) {
          receiveHandle = comm_declare_receive_relative(&remote_handle[dim][1 - dir], dim, -disp, sizeof(remote_handle));
        }

        // now send
        hipIpcMemHandle_t local_handle;
        if (comm_peer2peer_enabled(dir, dim)) {
          CHECK_HIP_ERROR(hipIpcGetMemHandle(&local_handle, local));
          sendHandle = comm_declare_send_relative(&local_handle, dim, disp, sizeof(local_handle));
        }

        if (receiveHandle) comm_start(receiveHandle);
        if (sendHandle) comm_start(sendHandle);

        if (receiveHandle) comm_wait(receiveHandle);
        if (sendHandle) comm_wait(sendHandle);

        if (sendHandle) comm_free(sendHandle);
        if (receiveHandle) comm_free(receiveHandle);
      }
    }

    // open the remote memory handles and set the send ghost pointers
    for (int dim = 0; dim < 4; ++dim) {
      if (comm_dim(dim) == 1) continue;
      // even if comm_dim(2) == 2, we might not have p2p enabled in both directions, so check this
      const int num_dir
        = (comm_dim(dim) == 2 && comm_peer2peer_enabled(0, dim) && comm_peer2peer_enabled(1, dim)) ? 1 : 2;
      for (int dir = 0; dir < num_dir; ++dir) {
        remote[dim][dir] = nullptr;
        if (!comm_peer2peer_enabled(dir, dim)) continue;
        CHECK_HIP_ERROR(hipIpcOpenMemHandle(&remote[dim][dir], remote_handle[dim][dir], hipIpcMemLazyEnablePeerAccess));
      }
      if (num_dir == 1) remote[dim][1] = remote[dim][0];
    }
  }

  void comm_destroy_neighbor_memory(array_2d<void *, QUDA_MAX_DIM, 2> &remote)
  {
    for (int dim = 0; dim < 4; ++dim) {

      if (comm_dim(dim) == 1) continue;
      const int num_dir
        = (comm_dim(dim) == 2 && comm_peer2peer_enabled(0, dim) && comm_peer2peer_enabled(1, dim)) ? 1 : 2;

      if (comm_peer2peer_enabled(1, dim)) {
        // only close this handle if it doesn't alias the back ghost
        if (num_dir == 2 && remote[dim][1]) CHECK_HIP_ERROR(hipIpcCloseMemHandle(remote[dim][1]));
      }

      if (comm_peer2peer_enabled(0, dim)) {
        if (remote[dim][0]) CHECK_HIP_ERROR(hipIpcCloseMemHandle(remote[dim][0]));
      }
    } // iterate over dim
  }

  void comm_create_neighbor_event(array_2d<qudaEvent_t, QUDA_MAX_DIM, 2> &remote,
                                  array_2d<qudaEvent_t, QUDA_MAX_DIM, 2> &local)
  {
    // handles for obtained events
    hipIpcEventHandle_t ipcRemoteEventHandle[QUDA_MAX_DIM][2];

    for (int dim = 0; dim < 4; ++dim) {
      if (comm_dim(dim) == 1) continue;
      for (int dir = 0; dir < 2; ++dir) {
        MsgHandle *sendHandle = nullptr;
        MsgHandle *receiveHandle = nullptr;
        int disp = (dir == 1) ? +1 : -1;

        // first set up receive
        if (comm_peer2peer_enabled(1 - dir, dim)) {
          receiveHandle = comm_declare_receive_relative(&ipcRemoteEventHandle[dim][1 - dir], dim, -disp,
                                                        sizeof(ipcRemoteEventHandle[dim][1 - dir]));
        }

        hipIpcEventHandle_t handle;

        // now send
        if (comm_peer2peer_enabled(dir, dim)) {
          hipEvent_t event;
          CHECK_HIP_ERROR(hipEventCreateWithFlags(&event, hipEventDisableTiming | hipEventInterprocess));
          local[dim][dir].event = event;
          CHECK_HIP_ERROR(hipIpcGetEventHandle(&handle, event));
          sendHandle = comm_declare_send_relative(&handle, dim, disp, sizeof(handle));
        } else {
          local[dir][dim].event = nullptr;
        }

        if (receiveHandle) comm_start(receiveHandle);
        if (sendHandle) comm_start(sendHandle);

        if (receiveHandle) comm_wait(receiveHandle);
        if (sendHandle) comm_wait(sendHandle);

        if (sendHandle) comm_free(sendHandle);
        if (receiveHandle) comm_free(receiveHandle);
      }
    }

    for (int dim = 0; dim < 4; ++dim) {
      if (comm_dim(dim) == 1) continue;
      for (int dir = 0; dir < 2; ++dir) {
<<<<<<< HEAD
        if (!comm_peer2peer_enabled(dir, dim)) {
          remote[dir][dim] = nullptr;
        } else {
          hipEvent_t event = nullptr;
          CHECK_HIP_ERROR(hipIpcOpenEventHandle(&event, ipcRemoteEventHandle[dir][dim]));
          remote[dir][dim].event = reinterpret_cast<void *>(event);
        }
=======
        if (!comm_peer2peer_enabled(dir, dim)) continue;
        hipEvent_t event = nullptr;
        CHECK_HIP_ERROR(hipIpcOpenEventHandle(&event, ipcRemoteEventHandle[dim][dir]));
        remote[dim][dir].event = reinterpret_cast<void *>(event);
>>>>>>> 0123a9e1
      }
    }
  }

  void comm_destroy_neighbor_event(array_2d<qudaEvent_t, QUDA_MAX_DIM, 2> &, array_2d<qudaEvent_t, QUDA_MAX_DIM, 2> &local)
  {
    for (int dim = 0; dim < 4; ++dim) {
      if (comm_dim(dim) == 1) continue;
      for (int dir = 0; dir < 2; dir++) {
<<<<<<< HEAD
        hipEvent_t &event = reinterpret_cast<hipEvent_t &>(local[dir][dim].event);
        if (comm_peer2peer_enabled(dir, dim) && local[dir][dim].event) CHECK_HIP_ERROR(hipEventDestroy(event));
=======
        hipEvent_t &event = reinterpret_cast<hipEvent_t &>(local[dim][dir].event);
        if (comm_peer2peer_enabled(dir, dim)) CHECK_HIP_ERROR(hipEventDestroy(event));
>>>>>>> 0123a9e1
      }
    } // iterate over dim
  }

} // namespace quda<|MERGE_RESOLUTION|>--- conflicted
+++ resolved
@@ -146,20 +146,10 @@
     for (int dim = 0; dim < 4; ++dim) {
       if (comm_dim(dim) == 1) continue;
       for (int dir = 0; dir < 2; ++dir) {
-<<<<<<< HEAD
-        if (!comm_peer2peer_enabled(dir, dim)) {
-          remote[dir][dim] = nullptr;
-        } else {
-          hipEvent_t event = nullptr;
-          CHECK_HIP_ERROR(hipIpcOpenEventHandle(&event, ipcRemoteEventHandle[dir][dim]));
-          remote[dir][dim].event = reinterpret_cast<void *>(event);
-        }
-=======
         if (!comm_peer2peer_enabled(dir, dim)) continue;
         hipEvent_t event = nullptr;
         CHECK_HIP_ERROR(hipIpcOpenEventHandle(&event, ipcRemoteEventHandle[dim][dir]));
         remote[dim][dir].event = reinterpret_cast<void *>(event);
->>>>>>> 0123a9e1
       }
     }
   }
@@ -169,13 +159,8 @@
     for (int dim = 0; dim < 4; ++dim) {
       if (comm_dim(dim) == 1) continue;
       for (int dir = 0; dir < 2; dir++) {
-<<<<<<< HEAD
-        hipEvent_t &event = reinterpret_cast<hipEvent_t &>(local[dir][dim].event);
-        if (comm_peer2peer_enabled(dir, dim) && local[dir][dim].event) CHECK_HIP_ERROR(hipEventDestroy(event));
-=======
         hipEvent_t &event = reinterpret_cast<hipEvent_t &>(local[dim][dir].event);
         if (comm_peer2peer_enabled(dir, dim)) CHECK_HIP_ERROR(hipEventDestroy(event));
->>>>>>> 0123a9e1
       }
     } // iterate over dim
   }
