--- conflicted
+++ resolved
@@ -447,12 +447,8 @@
     norm_idx1 = param.ghostNormOffset[0][1] + (y[0]-(X[0]-1))*ghostFace[0]+ space_con;
 #endif		    
 #endif
-<<<<<<< HEAD
     READ_1ST_NBR_SPINOR( GHOSTSPINORTEX, nbr_idx1, stride1);
-=======
-    READ_1ST_NBR_SPINOR( SPINORTEX, nbr_idx1, stride1);
     RECONSTRUCT_FAT_GAUGE_MATRIX(0, fat, ga_idx, fat_sign);
->>>>>>> 1afef0d1
     MAT_MUL_V(A, fat, i);    
     o00_re += A0_re;
     o00_im += A0_im;
@@ -538,12 +534,8 @@
     norm_idx1 = param.ghostNormOffset[0][0]  + (y[0]+NFACE-1)*ghostFace[0]+ space_con;
 #endif	
 #endif
-<<<<<<< HEAD
     READ_1ST_NBR_SPINOR( GHOSTSPINORTEX, nbr_idx1, stride1);
-=======
-    READ_1ST_NBR_SPINOR( SPINORTEX, nbr_idx1, stride1);
     RECONSTRUCT_FAT_GAUGE_MATRIX(1, fat, ga_idx, fat_sign);
->>>>>>> 1afef0d1
     ADJ_MAT_MUL_V(A, fat, i);       
     o00_re -= A0_re;
     o00_im -= A0_im;
@@ -583,13 +575,8 @@
 #endif
 
     spinorFloat2 T0, T1, T2;
-<<<<<<< HEAD
     READ_3RD_NBR_SPINOR(T, GHOSTSPINORTEX, nbr_idx3, stride3);  
-    RECONSTRUCT_GAUGE_MATRIX(1, long, sp_idx_3rd_nbr, sign);
-=======
-    READ_3RD_NBR_SPINOR(T, SPINORTEX, nbr_idx3, stride3);  
     RECONSTRUCT_LONG_GAUGE_MATRIX(1, long, sp_idx_3rd_nbr, long_sign);
->>>>>>> 1afef0d1
     ADJ_MAT_MUL_V(B, long, t);    
     o00_re -= B0_re;
     o00_im -= B0_im;
@@ -635,12 +622,8 @@
     norm_idx1 = param.ghostNormOffset[1][1] + (y[1]-(X[1]-1))*ghostFace[1]+ space_con;
 #endif		    
 #endif 
-<<<<<<< HEAD
     READ_1ST_NBR_SPINOR( GHOSTSPINORTEX, nbr_idx1, stride1);
-=======
-    READ_1ST_NBR_SPINOR( SPINORTEX, nbr_idx1, stride1);
     RECONSTRUCT_FAT_GAUGE_MATRIX(2, fat, ga_idx, fat_sign);
->>>>>>> 1afef0d1
     MAT_MUL_V(A, fat, i);
     o00_re += A0_re;
     o00_im += A0_im;
@@ -724,12 +707,8 @@
     norm_idx1 = param.ghostNormOffset[1][0]  + (y[1]+NFACE-1)*ghostFace[1]+ space_con;
 #endif	
 #endif
-<<<<<<< HEAD
     READ_1ST_NBR_SPINOR( GHOSTSPINORTEX, nbr_idx1, stride1);
-=======
-    READ_1ST_NBR_SPINOR( SPINORTEX, nbr_idx1, stride1);
     RECONSTRUCT_FAT_GAUGE_MATRIX(3, fat, ga_idx, fat_sign);
->>>>>>> 1afef0d1
     ADJ_MAT_MUL_V(A, fat, i);
     o00_re -= A0_re;
     o00_im -= A0_im;
@@ -815,12 +794,8 @@
     norm_idx1 = param.ghostNormOffset[2][1] + (y[2]-(X[2]-1))*ghostFace[2]+ space_con;
 #endif		
 #endif
-<<<<<<< HEAD
     READ_1ST_NBR_SPINOR( GHOSTSPINORTEX, nbr_idx1, stride1);
-=======
-    READ_1ST_NBR_SPINOR( SPINORTEX, nbr_idx1, stride1);
     RECONSTRUCT_FAT_GAUGE_MATRIX(4, fat, ga_idx, fat_sign);
->>>>>>> 1afef0d1
     MAT_MUL_V(A, fat, i);	 
     o00_re += A0_re;
     o00_im += A0_im;
@@ -906,12 +881,8 @@
     norm_idx1 = param.ghostNormOffset[2][0]  + (y[2]+NFACE-1)*ghostFace[2]+ space_con;
 #endif			    
 #endif
-<<<<<<< HEAD
     READ_1ST_NBR_SPINOR( GHOSTSPINORTEX, nbr_idx1, stride1);
-=======
-    READ_1ST_NBR_SPINOR( SPINORTEX, nbr_idx1, stride1);
     RECONSTRUCT_FAT_GAUGE_MATRIX(5, fat, ga_idx, fat_sign);
->>>>>>> 1afef0d1
     ADJ_MAT_MUL_V(A, fat, i);
     o00_re -= A0_re;
     o00_im -= A0_im;
@@ -996,12 +967,8 @@
     norm_idx1 = param.ghostNormOffset[3][1] + (y[3]-(X[3]-1))*ghostFace[3]+ space_con;
 #endif
 #endif
-<<<<<<< HEAD
     READ_1ST_NBR_SPINOR( GHOSTSPINORTEX, nbr_idx1, stride1);    
-=======
-    READ_1ST_NBR_SPINOR( SPINORTEX, nbr_idx1, stride1);    
     RECONSTRUCT_FAT_GAUGE_MATRIX(6, fat, ga_idx, fat_sign);
->>>>>>> 1afef0d1
     MAT_MUL_V(A, fat, i);
     o00_re += A0_re;
     o00_im += A0_im;
@@ -1084,12 +1051,8 @@
 #endif		    
 #endif
     READ_FAT_MATRIX(FATLINK1TEX, dir, fat_idx, fat_stride);
-<<<<<<< HEAD
     READ_1ST_NBR_SPINOR( GHOSTSPINORTEX, nbr_idx1, stride1);
-=======
-    READ_1ST_NBR_SPINOR( SPINORTEX, nbr_idx1, stride1);
     RECONSTRUCT_FAT_GAUGE_MATRIX(7, fat, ga_idx, fat_sign);
->>>>>>> 1afef0d1
     ADJ_MAT_MUL_V(A, fat, i);
     o00_re -= A0_re;
     o00_im -= A0_im;
