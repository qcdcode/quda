// check_params.h

// This file defines functions to either initialize, check, or print
// the QUDA gauge and inverter parameters.  It gets included in
// interface_quda.cpp, after either INIT_PARAM, CHECK_PARAM, or
// PRINT_PARAM is defined.
//
// If you're reading this file because it was mentioned in a "QUDA
// error" message, it probably means that you forgot to set one of the
// gauge or inverter parameters in your application before calling
// loadGaugeQuda() or invertQuda().

#include <float.h>
#define INVALID_INT QUDA_INVALID_ENUM
#define INVALID_DOUBLE DBL_MIN

// define macro to carry out the appropriate action for a given parameter

#if defined INIT_PARAM
#define P(x, val) ret.x = val
#elif defined CHECK_PARAM
#define P(x, val) if (param->x == val) errorQuda("Parameter " #x " undefined")
#elif defined PRINT_PARAM
#define P(x, val)							\
  { if (val == INVALID_DOUBLE) printfQuda(#x " = %g\n", (double)param->x); \
    else printfQuda(#x " = %d\n", (int)param->x); }
#else
#error INIT_PARAM, CHECK_PARAM, and PRINT_PARAM all undefined in check_params.h
#endif


// define the appropriate function for GaugeParam

#if defined INIT_PARAM
QudaGaugeParam newQudaGaugeParam(void) {
  QudaGaugeParam ret;
#elif defined CHECK_PARAM
static void checkGaugeParam(QudaGaugeParam *param) {
#else
void printQudaGaugeParam(QudaGaugeParam *param) {
  printfQuda("QUDA Gauge Parameters:\n");
#endif

#if defined INIT_PARAM
  P(location, QUDA_CPU_FIELD_LOCATION);
#else
  P(location, QUDA_INVALID_FIELD_LOCATION);
#endif

  for (int i=0; i<4; i++) P(X[i], INVALID_INT);

#if defined INIT_PARAM
  P(anisotropy, INVALID_DOUBLE);
  P(tadpole_coeff, INVALID_DOUBLE);
  P(scale, INVALID_DOUBLE);
#else
  if (param->type == QUDA_WILSON_LINKS) {
    P(anisotropy, INVALID_DOUBLE);
  } else if (param->type == QUDA_ASQTAD_FAT_LINKS ||
	     param->type == QUDA_ASQTAD_LONG_LINKS) {
    P(tadpole_coeff, INVALID_DOUBLE);
    //P(scale, INVALID_DOUBLE);
  }
#endif

  P(type, QUDA_INVALID_LINKS);
  P(gauge_order, QUDA_INVALID_GAUGE_ORDER);
  P(t_boundary, QUDA_INVALID_T_BOUNDARY);
  P(cpu_prec, QUDA_INVALID_PRECISION);
  P(cuda_prec, QUDA_INVALID_PRECISION);
  P(reconstruct, QUDA_RECONSTRUCT_INVALID);
  P(cuda_prec_sloppy, QUDA_INVALID_PRECISION);
  P(reconstruct_sloppy, QUDA_RECONSTRUCT_INVALID);
#if defined INIT_PARAM
  P(cuda_prec_precondition, QUDA_INVALID_PRECISION);
  P(reconstruct_precondition, QUDA_RECONSTRUCT_INVALID);
#else
  if (param->cuda_prec_precondition == QUDA_INVALID_PRECISION)
    param->cuda_prec_precondition = param->cuda_prec_sloppy;
  if (param->reconstruct_precondition == QUDA_RECONSTRUCT_INVALID)
    param->reconstruct_precondition = param->reconstruct_sloppy;
#endif

  P(gauge_fix, QUDA_GAUGE_FIXED_INVALID);

  P(ga_pad, INVALID_INT);
  
#if defined INIT_PARAM
  P(gaugeGiB, 0.0);
#else
  P(gaugeGiB, INVALID_DOUBLE);
#endif


#if defined INIT_PARAM
  P(staggered_phase_type, QUDA_STAGGERED_PHASE_NO);
  P(staggered_phase_applied, 0);
  P(i_mu, 0.0);
  P(overlap, 0);
#else
  P(staggered_phase_type, QUDA_STAGGERED_PHASE_INVALID);
  P(staggered_phase_applied, INVALID_INT);
  P(i_mu, INVALID_DOUBLE);
  P(overlap, INVALID_INT);
#endif

#if defined INIT_PARAM
  P(overwrite_mom, 0);
  P(use_resident_gauge, 0);
  P(use_resident_mom, 0);
  P(make_resident_gauge, 0);
  P(make_resident_mom, 0);
  P(return_result_gauge, 1);
  P(return_result_mom, 1);
#else
  P(overwrite_mom, INVALID_INT);
  P(use_resident_gauge, INVALID_INT);
  P(use_resident_mom, INVALID_INT);
  P(make_resident_gauge, INVALID_INT);
  P(make_resident_mom, INVALID_INT);
  P(return_result_gauge, INVALID_INT);
  P(return_result_mom, INVALID_INT);
#endif

#ifdef INIT_PARAM
  return ret;
#endif
}

// define the appropriate function for EigParam

#if defined INIT_PARAM
QudaEigParam newQudaEigParam(void) {
  QudaEigParam ret;
#elif defined CHECK_PARAM
static void checkEigParam(QudaEigParam *param) {
#else
void printQudaEigParam(QudaEigParam *param) {
  printfQuda("QUDA Eig Parameters:\n");
#endif

#if defined INIT_PARAM
  P(RitzMat_lanczos, QUDA_INVALID_SOLUTION);
  P(RitzMat_Convcheck, QUDA_INVALID_SOLUTION);
  P(eig_type, QUDA_INVALID_TYPE);
  P(NPoly, 0);
  P(Stp_residual, 0.0);
  P(nk, 0);
  P(np, 0);
  P(f_size, 0);
  P(eigen_shift, 0.0);
#else
  P(NPoly, INVALID_INT);
  P(Stp_residual, INVALID_DOUBLE);
  P(nk, INVALID_INT);
  P(np, INVALID_INT);
  P(f_size, INVALID_INT);
  P(eigen_shift, INVALID_DOUBLE);
#endif

#ifdef INIT_PARAM
  return ret;
#endif
}
// define the appropriate function for InvertParam

#if defined INIT_PARAM
QudaInvertParam newQudaInvertParam(void) {
  QudaInvertParam ret;
  QudaInvertParam *param=&ret;
#elif defined CHECK_PARAM
static void checkInvertParam(QudaInvertParam *param) {
#else
void printQudaInvertParam(QudaInvertParam *param) {
  printfQuda("QUDA Inverter Parameters:\n");
#endif

  P(dslash_type, QUDA_INVALID_DSLASH);
  P(inv_type, QUDA_INVALID_INVERTER);

#if defined INIT_PARAM
  P(mass, INVALID_DOUBLE);
  P(kappa, INVALID_DOUBLE);
  P(m5, INVALID_DOUBLE);
  P(Ls, INVALID_INT);
  P(mu, INVALID_DOUBLE);
  P(twist_flavor, QUDA_TWIST_INVALID);
#else
  // asqtad and domain wall use mass parameterization
  if (param->dslash_type == QUDA_STAGGERED_DSLASH || 
      param->dslash_type == QUDA_ASQTAD_DSLASH || 
      param->dslash_type == QUDA_DOMAIN_WALL_DSLASH ||
      param->dslash_type == QUDA_DOMAIN_WALL_4D_DSLASH ||
      param->dslash_type == QUDA_MOBIUS_DWF_DSLASH ) {
    P(mass, INVALID_DOUBLE);
  } else { // Wilson and clover use kappa parameterization
    P(kappa, INVALID_DOUBLE);
  }
  if (param->dslash_type == QUDA_DOMAIN_WALL_DSLASH ||
      param->dslash_type == QUDA_DOMAIN_WALL_4D_DSLASH ||
      param->dslash_type == QUDA_MOBIUS_DWF_DSLASH ) {
    P(m5, INVALID_DOUBLE);
    P(Ls, INVALID_INT);
  }
  if (param->dslash_type == QUDA_TWISTED_MASS_DSLASH) {
    P(mu, INVALID_DOUBLE);
    P(twist_flavor, QUDA_TWIST_INVALID);
  }
#endif

  P(tol, INVALID_DOUBLE);

#ifdef INIT_PARAM
  P(residual_type, QUDA_L2_RELATIVE_RESIDUAL);
#else
  P(residual_type, QUDA_INVALID_RESIDUAL);
#endif

  if (param->residual_type & QUDA_HEAVY_QUARK_RESIDUAL) {
    P(tol_hq, INVALID_DOUBLE);
  }

  P(maxiter, INVALID_INT);
  P(reliable_delta, INVALID_DOUBLE);
#ifdef INIT_PARAM 
  P(use_sloppy_partial_accumulator, 0); /**< Default is to use a high-precision accumulator (not yet supported in all solvers) */
  P(solution_accumulator_pipeline, 1); /**< Default is solution accumulator depth of 1 */
  P(max_res_increase, 1); /**< Default is to allow one consecutive residual increase */
  P(max_res_increase_total, 10); /**< Default is to allow ten residual increase */
  P(heavy_quark_check, 10); /**< Default is to update heavy quark residual after 10 iterations */
 #else
  P(use_sloppy_partial_accumulator, INVALID_INT);
  P(solution_accumulator_pipeline, INVALID_INT);
  P(max_res_increase, INVALID_INT);
  P(max_res_increase_total, INVALID_INT);
  P(heavy_quark_check, INVALID_INT);
#endif

#ifndef CHECK_PARAM
  P(pipeline, 0); /** Whether to use a pipelined solver */
  P(num_offset, 0); /**< Number of offsets in the multi-shift solver */
  P(num_src, 1); /**< Number of offsets in the multi-shift solver */
  P(overlap, 0); /**< width of domain overlaps */
#endif

#ifdef INIT_PARAM
  P(compute_action, 0);
  P(compute_true_res, 1);
#else
  P(compute_action, INVALID_INT);
  P(compute_true_res, INVALID_INT);
#endif

  if (param->num_offset > 0) {

    for (int i=0; i<param->num_offset; i++) {
      P(offset[i], INVALID_DOUBLE);
      P(tol_offset[i], INVALID_DOUBLE);     
      if (param->residual_type & QUDA_HEAVY_QUARK_RESIDUAL)
	P(tol_hq_offset[i], INVALID_DOUBLE);
#ifndef CHECK_PARAM
      P(true_res_offset[i], INVALID_DOUBLE); 
      P(iter_res_offset[i], INVALID_DOUBLE);
#endif
      if (param->compute_action) P(residue[i], INVALID_DOUBLE);
    }
#ifndef CHECK_PARAM
    P(action[0], INVALID_DOUBLE);
    P(action[1], INVALID_DOUBLE);
#endif
  }

  P(solution_type, QUDA_INVALID_SOLUTION);
  P(solve_type, QUDA_INVALID_SOLVE);
  P(matpc_type, QUDA_MATPC_INVALID);
  P(dagger, QUDA_DAG_INVALID);
  P(mass_normalization, QUDA_INVALID_NORMALIZATION);
#ifndef CHECK_PARAM
  P(solver_normalization, QUDA_DEFAULT_NORMALIZATION);
#endif
  P(preserve_source, QUDA_PRESERVE_SOURCE_INVALID);
  P(cpu_prec, QUDA_INVALID_PRECISION);
  P(cuda_prec, QUDA_INVALID_PRECISION);
  P(cuda_prec_sloppy, QUDA_INVALID_PRECISION);

  // leave the default behviour to cpu pointers
#if defined INIT_PARAM
  P(input_location, QUDA_CPU_FIELD_LOCATION);
  P(output_location, QUDA_CPU_FIELD_LOCATION);
  P(clover_location, QUDA_CPU_FIELD_LOCATION);
#else
  P(input_location, QUDA_INVALID_FIELD_LOCATION);
  P(output_location, QUDA_INVALID_FIELD_LOCATION);
  P(clover_location, QUDA_INVALID_FIELD_LOCATION);
#endif

#if defined INIT_PARAM
  P(cuda_prec_precondition, QUDA_INVALID_PRECISION);
#else
  if (param->cuda_prec_precondition == QUDA_INVALID_PRECISION)
    param->cuda_prec_precondition = param->cuda_prec_sloppy;
#endif

  P(gamma_basis, QUDA_INVALID_GAMMA_BASIS);
  P(dirac_order, QUDA_INVALID_DIRAC_ORDER);
  P(sp_pad, INVALID_INT);

#if defined INIT_PARAM
  P(Nsteps, INVALID_INT);
#else
  if(param->inv_type == QUDA_MPCG_INVERTER || param->inv_type == QUDA_MPBICGSTAB_INVERTER){
    P(Nsteps, INVALID_INT);
  }
#endif

#if defined INIT_PARAM
  P(gcrNkrylov, INVALID_INT);
#else
  if (param->inv_type == QUDA_GCR_INVERTER) {
    P(gcrNkrylov, INVALID_INT);
  }
#endif

  // domain decomposition parameters
  //P(inv_type_sloppy, QUDA_INVALID_INVERTER); // disable since invalid means no preconditioner
#if defined INIT_PARAM
  P(inv_type_precondition, QUDA_INVALID_INVERTER);
  P(preconditioner, 0);
  P(tol_precondition, INVALID_DOUBLE);
  P(maxiter_precondition, INVALID_INT);
  P(verbosity_precondition, QUDA_INVALID_VERBOSITY);
  P(schwarz_type, QUDA_ADDITIVE_SCHWARZ); // defaults match previous interface behaviour
  P(precondition_cycle, 1);               // defaults match previous interface behaviour
#else
  if (param->inv_type_precondition == QUDA_BICGSTAB_INVERTER || 
      param->inv_type_precondition == QUDA_CG_INVERTER || 
      param->inv_type_precondition == QUDA_MR_INVERTER) {
    P(tol_precondition, INVALID_DOUBLE);
    P(maxiter_precondition, INVALID_INT);
    P(verbosity_precondition, QUDA_INVALID_VERBOSITY);
    P(schwarz_type, QUDA_INVALID_SCHWARZ);
    P(precondition_cycle, 0);              
  }
#endif



  
#ifdef INIT_PARAM
  P(use_init_guess, QUDA_USE_INIT_GUESS_NO); //set the default to no
  //P(compute_null_vector, QUDA_COMPUTE_NULL_VECTOR_NO); //set the default to no
  P(omega, 1.0); // set default to no relaxation
#else
  P(use_init_guess, QUDA_USE_INIT_GUESS_INVALID);
  //P(compute_null_vector, QUDA_COMPUTE_NULL_VECTOR_INVALID);
  P(omega, INVALID_DOUBLE);
#endif

#ifndef INIT_PARAM
  if (param->dslash_type == QUDA_CLOVER_WILSON_DSLASH ||
      param->dslash_type == QUDA_TWISTED_CLOVER_DSLASH) {
#endif
    P(clover_cpu_prec, QUDA_INVALID_PRECISION);
    P(clover_cuda_prec, QUDA_INVALID_PRECISION);
    P(clover_cuda_prec_sloppy, QUDA_INVALID_PRECISION);
#if defined INIT_PARAM
    P(clover_cuda_prec_precondition, QUDA_INVALID_PRECISION);
    P(compute_clover_trlog, 0);
    P(compute_clover, 0);
    P(compute_clover_inverse, 0);
    P(return_clover, 0);
    P(return_clover_inverse, 0);
#else
    if (param->clover_cuda_prec_precondition == QUDA_INVALID_PRECISION)
      param->clover_cuda_prec_precondition = param->clover_cuda_prec_sloppy;
    P(compute_clover_trlog, QUDA_INVALID_PRECISION);
    P(compute_clover, QUDA_INVALID_PRECISION);
    P(compute_clover_inverse, QUDA_INVALID_PRECISION);
    P(return_clover, QUDA_INVALID_PRECISION);
    P(return_clover_inverse, QUDA_INVALID_PRECISION);
#endif
    P(clover_order, QUDA_INVALID_CLOVER_ORDER);
    P(cl_pad, INVALID_INT);

    P(clover_coeff, INVALID_DOUBLE);
#ifndef INIT_PARAM
  }
#endif

  P(verbosity, QUDA_INVALID_VERBOSITY);

#ifdef INIT_PARAM
  P(iter, 0);
  P(spinorGiB, 0.0);
  if (param->dslash_type == QUDA_CLOVER_WILSON_DSLASH)
    P(cloverGiB, 0.0);
  P(gflops, 0.0);
  P(secs, 0.0);
#elif defined(PRINT_PARAM)
  P(iter, INVALID_INT);
  P(spinorGiB, INVALID_DOUBLE);
  if (param->dslash_type == QUDA_CLOVER_WILSON_DSLASH)
    P(cloverGiB, INVALID_DOUBLE);
  P(gflops, INVALID_DOUBLE);
  P(secs, INVALID_DOUBLE);
#endif


#ifdef INIT_PARAM
  //p(ghostDim[0],0);
  //p(ghostDim[1],0);
  //p(ghostDim[2],0);
  //p(ghostDim[3],0);
#endif


#if defined INIT_PARAM
  P(cuda_prec_ritz, QUDA_INVALID_PRECISION);
  P(nev, 0);
  P(max_search_dim, 0);
  P(rhs_idx, 0);
  P(deflation_grid, 0);

  P(use_reduced_vector_set, true);
  P(use_cg_updates, false);
  P(cg_iterref_tol, 5e-2);
  P(eigcg_max_restarts, 2);
  P(max_restart_num, 3);
  P(inc_tol, 1e-2);
  P(eigenval_tol, 1e-1);
#else
  //P(cuda_prec_ritz, QUDA_INVALID_PRECISION);
  P(nev, INVALID_INT);
  P(max_search_dim, INVALID_INT);
  P(rhs_idx, INVALID_INT);
  P(deflation_grid, INVALID_INT);
  P(cg_iterref_tol, INVALID_DOUBLE);
  P(eigcg_max_restarts, INVALID_INT);
  P(max_restart_num, INVALID_INT);
  P(inc_tol, INVALID_DOUBLE);
  P(eigenval_tol, INVALID_DOUBLE);
#endif

#if defined INIT_PARAM
  P(use_resident_solution, 0);
  P(make_resident_solution, 0);
#else
  P(use_resident_solution, INVALID_INT);
  P(make_resident_solution, INVALID_INT);
#endif


#if defined INIT_PARAM
  P(use_resident_chrono, 0);
  P(make_resident_chrono, 0);
  P(max_chrono_dim, 0);
  P(chrono_index, 0);
#else
  P(use_resident_chrono, INVALID_INT);
  P(make_resident_chrono, INVALID_INT);
  P(max_chrono_dim, INVALID_INT);
  P(chrono_index, INVALID_INT);
#endif

#ifdef INIT_PARAM
  return ret;
#endif
}


#if defined INIT_PARAM
 QudaMultigridParam newQudaMultigridParam(void) {
   QudaMultigridParam ret;
#elif defined CHECK_PARAM
   static void checkMultigridParam(QudaMultigridParam *param) {
#else
void printQudaMultigridParam(QudaMultigridParam *param) {
  printfQuda("QUDA Multigrid Parameters:\n");
#endif

#ifdef INIT_PARAM
  // do nothing
#elif defined CHECK_PARAM
  checkInvertParam(param->invert_param);
#else
  printQudaInvertParam(param->invert_param);
#endif

  P(n_level, INVALID_INT);

#ifdef INIT_PARAM
  int n_level = QUDA_MAX_MG_LEVEL;
#else
  int n_level = param->n_level;
#endif

#ifdef INIT_PARAM
  P(setup_type, QUDA_NULL_VECTOR_SETUP);
#else
  P(setup_type, QUDA_INVALID_SETUP_TYPE);
#endif

#ifdef INIT_PARAM
  P(pre_orthonormalize, QUDA_BOOLEAN_NO);
#else
  P(pre_orthonormalize, QUDA_BOOLEAN_INVALID);
#endif

#ifdef INIT_PARAM
  P(post_orthonormalize, QUDA_BOOLEAN_YES);
#else
  P(post_orthonormalize, QUDA_BOOLEAN_INVALID);
#endif

  for (int i=0; i<n_level; i++) {
#ifdef INIT_PARAM
    P(verbosity[i], QUDA_SILENT);
#else
    P(verbosity[i], QUDA_INVALID_VERBOSITY);
#endif
#ifdef INIT_PARAM
    P(setup_inv_type[i], QUDA_BICGSTAB_INVERTER);
#else
    P(setup_inv_type[i], QUDA_INVALID_INVERTER);
#endif
#ifdef INIT_PARAM
<<<<<<< HEAD
    P(num_setup_iter[i], 1);
#else
    P(num_setup_iter[i], INVALID_INT);
#endif
#ifdef INIT_PARAM
=======
>>>>>>> 310fcd9c
    P(setup_tol[i], 5e-6);
#else
    P(setup_tol[i], INVALID_DOUBLE);
#endif
    P(smoother[i], QUDA_INVALID_INVERTER);
    P(smoother_solve_type[i], QUDA_INVALID_SOLVE);

    // these parameters are not set for the bottom grid
    if (i<n_level-1) {
      for (int j=0; j<4; j++) P(geo_block_size[i][j], INVALID_INT);
      P(spin_block_size[i], INVALID_INT);
      P(n_vec[i], INVALID_INT);
      P(cycle_type[i], QUDA_MG_CYCLE_INVALID);
      P(nu_pre[i], INVALID_INT);
      P(nu_post[i], INVALID_INT);
      P(coarse_grid_solution_type[i], QUDA_INVALID_SOLUTION);
    }

#ifdef INIT_PARAM
    P(mu_factor[i], 1);
#else
    P(mu_factor[i], INVALID_DOUBLE);
#endif
    P(smoother_tol[i], INVALID_DOUBLE);
#ifdef INIT_PARAM
    P(global_reduction[i], QUDA_BOOLEAN_YES);
#else
    P(global_reduction[i], QUDA_BOOLEAN_INVALID);
#endif

    P(omega[i], INVALID_DOUBLE);
    P(location[i], QUDA_INVALID_FIELD_LOCATION);
  }

  P(compute_null_vector, QUDA_COMPUTE_NULL_VECTOR_INVALID);
  P(generate_all_levels, QUDA_BOOLEAN_INVALID);

#ifdef CHECK_PARAM
  // if only doing top-level null-space generation, check that n_vec
  // is equal on all levels
  if (param->generate_all_levels == QUDA_BOOLEAN_NO && param->compute_null_vector == QUDA_COMPUTE_NULL_VECTOR_YES) {
    for (int i=1; i<n_level-1; i++)
      if (param->n_vec[0] != param->n_vec[i])
	errorQuda("n_vec %d != %d must be equal on all levels if generate_all_levels == false",
		  param->n_vec[0], param->n_vec[i]);
  }
#endif

  P(run_verify, QUDA_BOOLEAN_INVALID);

#ifdef INIT_PARAM
  P(gflops, 0.0);
  P(secs, 0.0);
#elif defined(PRINT_PARAM)
  P(gflops, INVALID_DOUBLE);
  P(secs, INVALID_DOUBLE);
#endif

#ifdef INIT_PARAM
  return ret;
#endif

}


// clean up

#undef INVALID_INT
#undef INVALID_DOUBLE
#undef P<|MERGE_RESOLUTION|>--- conflicted
+++ resolved
@@ -524,14 +524,11 @@
     P(setup_inv_type[i], QUDA_INVALID_INVERTER);
 #endif
 #ifdef INIT_PARAM
-<<<<<<< HEAD
     P(num_setup_iter[i], 1);
 #else
     P(num_setup_iter[i], INVALID_INT);
 #endif
 #ifdef INIT_PARAM
-=======
->>>>>>> 310fcd9c
     P(setup_tol[i], 5e-6);
 #else
     P(setup_tol[i], INVALID_DOUBLE);
