// check_params.h

// This file defines functions to either initialize, check, or print
// the QUDA gauge and inverter parameters.  It gets included in
// interface_quda.cpp, after either INIT_PARAM, CHECK_PARAM, or
// PRINT_PARAM is defined.
//
// If you're reading this file because it was mentioned in a "QUDA
// error" message, it probably means that you forgot to set one of the
// gauge or inverter parameters in your application before calling
// loadGaugeQuda() or invertQuda().

#include <float.h>
#define INVALID_INT QUDA_INVALID_ENUM
#define INVALID_DOUBLE DBL_MIN

// define macro to carry out the appropriate action for a given parameter

#if defined INIT_PARAM
#define P(x, val) ret.x = val
#elif defined CHECK_PARAM
#define P(x, val) if (param->x == val) errorQuda("Parameter " #x " undefined")
#elif defined PRINT_PARAM
#define P(x, val)							\
  { if (val == INVALID_DOUBLE) printfQuda(#x " = %g\n", (double)param->x); \
    else printfQuda(#x " = %d\n", (int)param->x); }
#else
#error INIT_PARAM, CHECK_PARAM, and PRINT_PARAM all undefined in check_params.h
#endif


// define the appropriate function for GaugeParam

#if defined INIT_PARAM
QudaGaugeParam newQudaGaugeParam(void) {
  QudaGaugeParam ret;
#elif defined CHECK_PARAM
static void checkGaugeParam(QudaGaugeParam *param) {
#else
void printQudaGaugeParam(QudaGaugeParam *param) {
  printfQuda("QUDA Gauge Parameters:\n");
#endif

#if defined INIT_PARAM
  P(location, QUDA_CPU_FIELD_LOCATION);
#else
  P(location, QUDA_INVALID_FIELD_LOCATION);
#endif

  for (int i=0; i<4; i++) P(X[i], INVALID_INT);

#if defined INIT_PARAM
  P(anisotropy, INVALID_DOUBLE);
  P(tadpole_coeff, INVALID_DOUBLE);
  P(scale, 1.0);
#else
  if (param->type == QUDA_WILSON_LINKS) {
    P(anisotropy, INVALID_DOUBLE);
  } else if (param->type == QUDA_ASQTAD_LONG_LINKS) {
    P(tadpole_coeff, INVALID_DOUBLE);
    P(scale, INVALID_DOUBLE);
  }
#endif

  P(type, QUDA_INVALID_LINKS);
  P(gauge_order, QUDA_INVALID_GAUGE_ORDER);
  P(t_boundary, QUDA_INVALID_T_BOUNDARY);
  P(cpu_prec, QUDA_INVALID_PRECISION);
  P(cuda_prec, QUDA_INVALID_PRECISION);
  P(reconstruct, QUDA_RECONSTRUCT_INVALID);

#ifndef CHECK_PARAM
  P(cuda_prec_sloppy, QUDA_INVALID_PRECISION);
  P(reconstruct_sloppy, QUDA_RECONSTRUCT_INVALID);
  P(cuda_prec_refinement_sloppy, QUDA_INVALID_PRECISION);
  P(reconstruct_refinement_sloppy, QUDA_RECONSTRUCT_INVALID);
  P(cuda_prec_precondition, QUDA_INVALID_PRECISION);
  P(reconstruct_precondition, QUDA_RECONSTRUCT_INVALID);
#else
  if (param->cuda_prec_sloppy == QUDA_INVALID_PRECISION)
    param->cuda_prec_sloppy = param->cuda_prec;
  if (param->reconstruct_sloppy == QUDA_RECONSTRUCT_INVALID)
    param->reconstruct_sloppy = param->reconstruct;
  if (param->cuda_prec_refinement_sloppy == QUDA_INVALID_PRECISION)
    param->cuda_prec_refinement_sloppy = param->cuda_prec_sloppy;
  if (param->reconstruct_refinement_sloppy == QUDA_RECONSTRUCT_INVALID)
    param->reconstruct_refinement_sloppy = param->reconstruct_sloppy;
  if (param->cuda_prec_precondition == QUDA_INVALID_PRECISION)
    param->cuda_prec_precondition = param->cuda_prec_sloppy;
  if (param->reconstruct_precondition == QUDA_RECONSTRUCT_INVALID)
    param->reconstruct_precondition = param->reconstruct_sloppy;
#endif

  P(gauge_fix, QUDA_GAUGE_FIXED_INVALID);
  P(ga_pad, INVALID_INT);

#if defined INIT_PARAM
  P(staggered_phase_type, QUDA_STAGGERED_PHASE_NO);
  P(staggered_phase_applied, 0);
  P(i_mu, 0.0);
  P(overlap, 0);
#else
  P(staggered_phase_type, QUDA_STAGGERED_PHASE_INVALID);
  P(staggered_phase_applied, INVALID_INT);
  P(i_mu, INVALID_DOUBLE);
  P(overlap, INVALID_INT);
#endif

#if defined INIT_PARAM
  P(overwrite_mom, 0);
  P(use_resident_gauge, 0);
  P(use_resident_mom, 0);
  P(make_resident_gauge, 0);
  P(make_resident_mom, 0);
  P(return_result_gauge, 1);
  P(return_result_mom, 1);
  P(gauge_offset, 0);
  P(mom_offset, 0);
  P(site_size, 0);
#else
  P(overwrite_mom, INVALID_INT);
  P(use_resident_gauge, INVALID_INT);
  P(use_resident_mom, INVALID_INT);
  P(make_resident_gauge, INVALID_INT);
  P(make_resident_mom, INVALID_INT);
  P(return_result_gauge, INVALID_INT);
  P(return_result_mom, INVALID_INT);
#endif

#ifdef INIT_PARAM
  return ret;
#endif
}

// define the appropriate function for EigParam

#if defined INIT_PARAM
QudaEigParam newQudaEigParam(void) {
  QudaEigParam ret;
#elif defined CHECK_PARAM
static void checkEigParam(QudaEigParam *param) {
#else
void printQudaEigParam(QudaEigParam *param) {
  printfQuda("QUDA Eig Parameters:\n");
#endif

#if defined INIT_PARAM
  P(use_poly_acc, QUDA_BOOLEAN_FALSE);
  P(poly_deg, 0);
  P(a_min, 0.0);
  P(a_max, 0.0);
  P(preserve_deflation, QUDA_BOOLEAN_FALSE);
  P(preserve_deflation_space, 0);
  P(preserve_evals, QUDA_BOOLEAN_TRUE);
  P(use_dagger, QUDA_BOOLEAN_FALSE);
  P(use_norm_op, QUDA_BOOLEAN_FALSE);
  P(compute_svd, QUDA_BOOLEAN_FALSE);
  P(require_convergence, QUDA_BOOLEAN_TRUE);
  P(spectrum, QUDA_SPECTRUM_LR_EIG);
  P(nEv, 0);
  P(nKr, 0);
  P(nConv, 0);
  P(batched_rotate, 0);
  P(tol, 0.0);
  P(check_interval, 0);
  P(max_restarts, 0);
<<<<<<< HEAD
  P(arpack_check, QUDA_BOOLEAN_NO);
=======
  P(arpack_check, QUDA_BOOLEAN_FALSE);
  P(nk, 0);
  P(np, 0);
>>>>>>> 12fa6f99
  P(eig_type, QUDA_EIG_TR_LANCZOS);
  P(extlib_type, QUDA_EIGEN_EXTLIB);
  P(mem_type_ritz, QUDA_MEMORY_DEVICE);
  P(is_complete, QUDA_BOOLEAN_INVALID);
#else
  P(use_poly_acc, QUDA_BOOLEAN_INVALID);
  P(poly_deg, INVALID_INT);
  P(a_min, INVALID_DOUBLE);
  P(a_max, INVALID_DOUBLE);
  P(preserve_deflation, QUDA_BOOLEAN_INVALID);
  P(preserve_evals, QUDA_BOOLEAN_INVALID);
  P(use_dagger, QUDA_BOOLEAN_INVALID);
  P(use_norm_op, QUDA_BOOLEAN_INVALID);
  P(compute_svd, QUDA_BOOLEAN_INVALID);
  P(require_convergence, QUDA_BOOLEAN_INVALID);
  P(nEv, INVALID_INT);
  P(nKr, INVALID_INT);
  P(nConv, INVALID_INT);
  P(batched_rotate, INVALID_INT);
  P(tol, INVALID_DOUBLE);
  P(check_interval, INVALID_INT);
  P(max_restarts, INVALID_INT);
  P(arpack_check, QUDA_BOOLEAN_INVALID);
  P(check_interval, INVALID_INT);
  P(max_restarts, INVALID_INT);
  P(eig_type, QUDA_EIG_INVALID);
  P(extlib_type, QUDA_EXTLIB_INVALID);
  P(mem_type_ritz, QUDA_MEMORY_INVALID);
  P(is_complete, QUDA_BOOLEAN_INVALID);  
#endif

#if defined INIT_PARAM
  P(location, QUDA_CUDA_FIELD_LOCATION);
#else
  P(location, QUDA_INVALID_FIELD_LOCATION);
#endif

#ifdef INIT_PARAM
  return ret;
#endif
}

// define the appropriate function for clover subset from InvertParam
#if defined INIT_PARAM
void newQudaCloverParam(QudaInvertParam *param)
{
  QudaInvertParam &ret = *param;
#elif defined CHECK_PARAM
static void checkCloverParam(QudaInvertParam *param)
{
#else
void printQudaCloverParam(QudaInvertParam *param)
{
#endif

#if defined INIT_PARAM
  P(clover_location, QUDA_CPU_FIELD_LOCATION);
#else
  P(clover_location, QUDA_INVALID_FIELD_LOCATION);
#endif

#ifndef INIT_PARAM
  if (param->dslash_type == QUDA_CLOVER_WILSON_DSLASH || param->dslash_type == QUDA_TWISTED_CLOVER_DSLASH
      || param->dslash_type == QUDA_CLOVER_HASENBUSCH_TWIST_DSLASH) {
#endif
    P(clover_cpu_prec, QUDA_INVALID_PRECISION);
    P(clover_cuda_prec, QUDA_INVALID_PRECISION);

#ifndef CHECK_PARAM
    P(clover_cuda_prec_sloppy, QUDA_INVALID_PRECISION);
    P(clover_cuda_prec_refinement_sloppy, QUDA_INVALID_PRECISION);
    P(clover_cuda_prec_precondition, QUDA_INVALID_PRECISION);
#else
  if (param->clover_cuda_prec_sloppy == QUDA_INVALID_PRECISION)
    param->clover_cuda_prec_sloppy = param->clover_cuda_prec;
  if (param->clover_cuda_prec_refinement_sloppy == QUDA_INVALID_PRECISION)
    param->clover_cuda_prec_refinement_sloppy = param->clover_cuda_prec_sloppy;
  if (param->clover_cuda_prec_precondition == QUDA_INVALID_PRECISION)
    param->clover_cuda_prec_precondition = param->clover_cuda_prec_sloppy;
#endif

#ifdef INIT_PARAM
    P(compute_clover_trlog, 0);
    P(compute_clover, 0);
    P(compute_clover_inverse, 0);
    P(return_clover, 0);
    P(return_clover_inverse, 0);
    P(clover_rho, 0.0);
#else
  P(compute_clover_trlog, QUDA_INVALID_PRECISION);
  P(compute_clover, QUDA_INVALID_PRECISION);
  P(compute_clover_inverse, QUDA_INVALID_PRECISION);
  P(return_clover, QUDA_INVALID_PRECISION);
  P(return_clover_inverse, QUDA_INVALID_PRECISION);
  P(clover_rho, INVALID_DOUBLE);
#endif
    P(clover_order, QUDA_INVALID_CLOVER_ORDER);
    P(cl_pad, INVALID_INT);

    P(clover_coeff, INVALID_DOUBLE);
#ifndef INIT_PARAM
  }
#endif
}

// define the appropriate function for InvertParam

#if defined INIT_PARAM
QudaInvertParam newQudaInvertParam(void)
{
  QudaInvertParam ret;
  QudaInvertParam *param=&ret;
#elif defined CHECK_PARAM
static void checkInvertParam(QudaInvertParam *param, void *out_ptr=nullptr, void *in_ptr=nullptr) {
#else
void printQudaInvertParam(QudaInvertParam *param) {
  printfQuda("QUDA Inverter Parameters:\n");
#endif

  P(dslash_type, QUDA_INVALID_DSLASH);
  P(inv_type, QUDA_INVALID_INVERTER);

#if defined INIT_PARAM
  P(mass, INVALID_DOUBLE);
  P(kappa, INVALID_DOUBLE);
  P(m5, INVALID_DOUBLE);
  P(Ls, INVALID_INT);
  P(mu, INVALID_DOUBLE);
  P(twist_flavor, QUDA_TWIST_INVALID);
  P(laplace3D, INVALID_INT);
#else
  // asqtad and domain wall use mass parameterization
  if (param->dslash_type == QUDA_STAGGERED_DSLASH || param->dslash_type == QUDA_ASQTAD_DSLASH
      || param->dslash_type == QUDA_DOMAIN_WALL_DSLASH || param->dslash_type == QUDA_DOMAIN_WALL_4D_DSLASH
      || param->dslash_type == QUDA_MOBIUS_DWF_DSLASH) {
    P(mass, INVALID_DOUBLE);
  } else { // Wilson and clover use kappa parameterization
    P(kappa, INVALID_DOUBLE);
  }
  if (param->dslash_type == QUDA_DOMAIN_WALL_DSLASH ||
      param->dslash_type == QUDA_DOMAIN_WALL_4D_DSLASH ||
      param->dslash_type == QUDA_MOBIUS_DWF_DSLASH ) {
    P(m5, INVALID_DOUBLE);
    P(Ls, INVALID_INT);
  }
  if (param->dslash_type == QUDA_TWISTED_MASS_DSLASH) {
    P(mu, INVALID_DOUBLE);
    P(twist_flavor, QUDA_TWIST_INVALID);
  }
#endif

  P(tol, INVALID_DOUBLE);

#ifdef INIT_PARAM
  P(residual_type, QUDA_L2_RELATIVE_RESIDUAL);
#else
  P(residual_type, QUDA_INVALID_RESIDUAL);
#endif

  if (param->residual_type & QUDA_HEAVY_QUARK_RESIDUAL) {
    P(tol_hq, INVALID_DOUBLE);
  }

  P(maxiter, INVALID_INT);
  P(reliable_delta, INVALID_DOUBLE);
#ifndef CHECK_PARAM
  P(reliable_delta_refinement, INVALID_DOUBLE);
#else
  if (param->reliable_delta_refinement == INVALID_DOUBLE) param->reliable_delta_refinement = param->reliable_delta;
#endif

#ifdef INIT_PARAM
  P(use_alternative_reliable, 0); /**< Default is to not use alternative relative updates, e.g., use delta to determine reliable trigger */
  P(use_sloppy_partial_accumulator, 0); /**< Default is to use a high-precision accumulator (not yet supported in all solvers) */
  P(solution_accumulator_pipeline, 1); /**< Default is solution accumulator depth of 1 */
  P(max_res_increase, 1); /**< Default is to allow one consecutive residual increase */
  P(max_res_increase_total, 10); /**< Default is to allow ten residual increase */
  P(max_hq_res_increase, 1);     /**< Default is to allow one consecutive heavy-quark residual increase */
  P(max_hq_res_restart_total, 10); /**< Default is to allow ten heavy-quark restarts */
  P(heavy_quark_check, 10); /**< Default is to update heavy quark residual after 10 iterations */
 #else
  P(use_alternative_reliable, INVALID_INT);
  P(use_sloppy_partial_accumulator, INVALID_INT);
  P(solution_accumulator_pipeline, INVALID_INT);
  P(max_res_increase, INVALID_INT);
  P(max_res_increase_total, INVALID_INT);
  P(max_hq_res_increase, INVALID_INT);
  P(max_hq_res_restart_total, INVALID_INT);
  P(heavy_quark_check, INVALID_INT);
#endif

#ifndef CHECK_PARAM
  P(pipeline, 0); /** Whether to use a pipelined solver */
  P(num_offset, 0); /**< Number of offsets in the multi-shift solver */
  P(num_src, 1); /**< Number of offsets in the multi-shift solver */
  P(overlap, 0); /**< width of domain overlaps */
#endif

#ifdef INIT_PARAM
  P(compute_action, 0);
  P(compute_true_res, 1);
#else
  P(compute_action, INVALID_INT);
  P(compute_true_res, INVALID_INT);
#endif

  if (param->num_offset > 0) {

    for (int i=0; i<param->num_offset; i++) {
      P(offset[i], INVALID_DOUBLE);
      P(tol_offset[i], INVALID_DOUBLE);
      if (param->residual_type & QUDA_HEAVY_QUARK_RESIDUAL)
	P(tol_hq_offset[i], INVALID_DOUBLE);
#ifndef CHECK_PARAM
      P(true_res_offset[i], INVALID_DOUBLE);
      P(iter_res_offset[i], INVALID_DOUBLE);
#endif
      if (param->compute_action) P(residue[i], INVALID_DOUBLE);
    }
#ifndef CHECK_PARAM
    P(action[0], INVALID_DOUBLE);
    P(action[1], INVALID_DOUBLE);
#endif
  }

  P(solution_type, QUDA_INVALID_SOLUTION);
  P(solve_type, QUDA_INVALID_SOLVE);
  P(matpc_type, QUDA_MATPC_INVALID);
  P(dagger, QUDA_DAG_INVALID);
  P(mass_normalization, QUDA_INVALID_NORMALIZATION);
#ifndef CHECK_PARAM
  P(solver_normalization, QUDA_DEFAULT_NORMALIZATION);
#endif
  P(preserve_source, QUDA_PRESERVE_SOURCE_INVALID);
  P(cpu_prec, QUDA_INVALID_PRECISION);
  P(cuda_prec, QUDA_INVALID_PRECISION);

#ifndef CHECK_PARAM
  P(cuda_prec_sloppy, QUDA_INVALID_PRECISION);
  P(cuda_prec_refinement_sloppy, QUDA_INVALID_PRECISION);
  P(cuda_prec_precondition, QUDA_INVALID_PRECISION);
#else
  if (param->cuda_prec_sloppy == QUDA_INVALID_PRECISION)
    param->cuda_prec_sloppy = param->cuda_prec;
  if (param->cuda_prec_refinement_sloppy == QUDA_INVALID_PRECISION)
    param->cuda_prec_refinement_sloppy = param->cuda_prec_sloppy;
  if (param->cuda_prec_precondition == QUDA_INVALID_PRECISION)
    param->cuda_prec_precondition = param->cuda_prec_sloppy;
#endif

  // leave the default behaviour to cpu pointers
#if defined INIT_PARAM
  P(input_location, QUDA_CPU_FIELD_LOCATION);
  P(output_location, QUDA_CPU_FIELD_LOCATION);
  P(clover_location, QUDA_CPU_FIELD_LOCATION);
#else
  P(input_location, QUDA_INVALID_FIELD_LOCATION);
  P(output_location, QUDA_INVALID_FIELD_LOCATION);
  P(clover_location, QUDA_INVALID_FIELD_LOCATION);
#endif

#ifdef CHECK_PARAM
  if (in_ptr && quda::get_pointer_location(in_ptr) != param->input_location) {
    warningQuda("input_location=%d, however supplied pointer is location=%d", param->input_location, quda::get_pointer_location(in_ptr));
    param->input_location = quda::get_pointer_location(in_ptr);
  }

  if (out_ptr && quda::get_pointer_location(out_ptr) != param->output_location) {
    warningQuda("output_location=%d, however supplied pointer is location=%d", param->output_location, quda::get_pointer_location(out_ptr));
    param->output_location = quda::get_pointer_location(out_ptr);
  }
#endif

  P(gamma_basis, QUDA_INVALID_GAMMA_BASIS);
  P(dirac_order, QUDA_INVALID_DIRAC_ORDER);
  P(sp_pad, INVALID_INT);

#if defined INIT_PARAM
  P(Nsteps, INVALID_INT);
#else
  if(param->inv_type == QUDA_MPCG_INVERTER || param->inv_type == QUDA_MPBICGSTAB_INVERTER){
    P(Nsteps, INVALID_INT);
  }
#endif

#if defined INIT_PARAM
  P(gcrNkrylov, INVALID_INT);
#else
  if (param->inv_type == QUDA_GCR_INVERTER ||
      param->inv_type == QUDA_CA_GCR_INVERTER ||
      param->inv_type == QUDA_CA_CG_INVERTER ||
      param->inv_type == QUDA_CA_CGNE_INVERTER ||
      param->inv_type == QUDA_CA_CGNR_INVERTER) {
    P(gcrNkrylov, INVALID_INT);
  }
#endif

  // domain decomposition parameters
  //P(inv_type_sloppy, QUDA_INVALID_INVERTER); // disable since invalid means no preconditioner
#if defined INIT_PARAM
  P(inv_type_precondition, QUDA_INVALID_INVERTER);
  P(preconditioner, 0);
  P(tol_precondition, INVALID_DOUBLE);
  P(maxiter_precondition, INVALID_INT);
  P(verbosity_precondition, QUDA_INVALID_VERBOSITY);
  P(schwarz_type, QUDA_ADDITIVE_SCHWARZ); // defaults match previous interface behaviour
  P(precondition_cycle, 1);               // defaults match previous interface behaviour
#else
  if (param->inv_type_precondition == QUDA_BICGSTAB_INVERTER || param->inv_type_precondition == QUDA_CG_INVERTER
      || param->inv_type_precondition == QUDA_MR_INVERTER) {
    P(tol_precondition, INVALID_DOUBLE);
    P(maxiter_precondition, INVALID_INT);
    P(verbosity_precondition, QUDA_INVALID_VERBOSITY);
    P(schwarz_type, QUDA_INVALID_SCHWARZ);
    P(precondition_cycle, 0);
  }
#endif

#if defined(INIT_PARAM)
  P(eig_param, 0);
#elif defined(CHECK_PARAM)
  if (param->eig_param && param->inv_type_precondition != QUDA_INVALID_INVERTER && param->inv_type != QUDA_GMRESDR_INVERTER) {
    errorQuda("At present cannot combine deflation with Schwarz preconditioner");
  }
#endif

#ifdef INIT_PARAM
  P(use_init_guess, QUDA_USE_INIT_GUESS_NO); //set the default to no
  P(omega, 1.0); // set default to no relaxation
#else
  P(use_init_guess, QUDA_USE_INIT_GUESS_INVALID);
  P(omega, INVALID_DOUBLE);
#endif

#if defined(INIT_PARAM)
  newQudaCloverParam(param);
#elif defined(CHECK_PARAM)
  checkCloverParam(param);
#else
  printQudaCloverParam(param);
#endif

#ifdef INIT_PARAM
  P(ca_basis, QUDA_POWER_BASIS);
  P(ca_lambda_min, 0.0);
  P(ca_lambda_max, -1.0);
#else
  if (param->inv_type == QUDA_CA_CG_INVERTER ||
      param->inv_type == QUDA_CA_CGNE_INVERTER ||
      param->inv_type == QUDA_CA_CGNR_INVERTER) {
    P(ca_basis, QUDA_INVALID_BASIS);
    if (param->ca_basis == QUDA_CHEBYSHEV_BASIS) {
      P(ca_lambda_min, INVALID_DOUBLE);
      P(ca_lambda_max, INVALID_DOUBLE);
    }
  }
#endif

  P(verbosity, QUDA_INVALID_VERBOSITY);

#ifdef INIT_PARAM
  P(iter, 0);
  P(gflops, 0.0);
  P(secs, 0.0);
#elif defined(PRINT_PARAM)
  P(iter, INVALID_INT);
  P(gflops, INVALID_DOUBLE);
  P(secs, INVALID_DOUBLE);
#endif


#if defined INIT_PARAM
  P(cuda_prec_ritz, QUDA_SINGLE_PRECISION);
  P(rhs_idx, 0);

  P(max_restart_num, 3);
  P(tol_restart,5e-5);
  P(inc_tol, 1e-2);
#else
  P(cuda_prec_ritz, QUDA_INVALID_PRECISION);
  P(rhs_idx, INVALID_INT);
  P(max_restart_num, INVALID_INT);
  P(tol_restart,INVALID_DOUBLE);
  P(inc_tol, INVALID_DOUBLE);
#endif

#if defined INIT_PARAM
  P(use_resident_solution, 0);
  P(make_resident_solution, 0);
#else
  P(use_resident_solution, INVALID_INT);
  P(make_resident_solution, INVALID_INT);
#endif


#if defined INIT_PARAM
  P(chrono_use_resident, 0);
  P(chrono_make_resident, 0);
  P(chrono_replace_last, 0);
  P(chrono_max_dim, 0);
  P(chrono_index, 0);
#else
  P(chrono_use_resident, INVALID_INT);
  P(chrono_make_resident, INVALID_INT);
  P(chrono_replace_last, INVALID_INT);
  P(chrono_max_dim, INVALID_INT);
  P(chrono_index, INVALID_INT);
#endif

#if !defined CHECK_PARAM
  P(chrono_precision, QUDA_INVALID_PRECISION);
#else
  // default the chrono precision to using outer precision
  if (param->chrono_precision == QUDA_INVALID_PRECISION) param->chrono_precision = param->cuda_prec;
#endif

#if defined INIT_PARAM
  P(extlib_type, QUDA_EIGEN_EXTLIB);
#else
  P(extlib_type, QUDA_EXTLIB_INVALID);
#endif

#ifdef INIT_PARAM
  return ret;
#endif
}


#if defined INIT_PARAM
 QudaMultigridParam newQudaMultigridParam(void) {
   QudaMultigridParam ret;
#elif defined CHECK_PARAM
   static void checkMultigridParam(QudaMultigridParam *param) {
#else
void printQudaMultigridParam(QudaMultigridParam *param) {
  printfQuda("QUDA Multigrid Parameters:\n");
#endif

#ifdef INIT_PARAM
  // do nothing
#elif defined CHECK_PARAM
  checkInvertParam(param->invert_param);
#else
  printQudaInvertParam(param->invert_param);
#endif

  P(n_level, INVALID_INT);

#ifdef INIT_PARAM
  int n_level = QUDA_MAX_MG_LEVEL;
#else
  int n_level = param->n_level;
#endif

#ifdef INIT_PARAM
  P(setup_type, QUDA_NULL_VECTOR_SETUP);
#else
  P(setup_type, QUDA_INVALID_SETUP_TYPE);
#endif

#ifdef INIT_PARAM
  P(pre_orthonormalize, QUDA_BOOLEAN_FALSE);
#else
  P(pre_orthonormalize, QUDA_BOOLEAN_INVALID);
#endif

#ifdef INIT_PARAM
  P(post_orthonormalize, QUDA_BOOLEAN_TRUE);
#else
  P(post_orthonormalize, QUDA_BOOLEAN_INVALID);
#endif

  for (int i=0; i<n_level; i++) {
#ifdef INIT_PARAM
    P(verbosity[i], QUDA_SILENT);
#else
    P(verbosity[i], QUDA_INVALID_VERBOSITY);
#endif
#ifdef INIT_PARAM
    P(setup_inv_type[i], QUDA_BICGSTAB_INVERTER);
#else
    P(setup_inv_type[i], QUDA_INVALID_INVERTER);
#endif
#ifdef INIT_PARAM
    P(num_setup_iter[i], 1);
#else
    P(num_setup_iter[i], INVALID_INT);
#endif
#ifdef INIT_PARAM
    P(use_eig_solver[i], QUDA_BOOLEAN_FALSE);
#else
    P(use_eig_solver[i], QUDA_BOOLEAN_INVALID);
#endif
#ifdef INIT_PARAM
    P(setup_tol[i], 5e-6);
    P(setup_maxiter[i], 500);
    P(setup_maxiter_refresh[i], 0);
#else
    P(setup_tol[i], INVALID_DOUBLE);
    P(setup_maxiter[i], INVALID_INT);
    P(setup_maxiter_refresh[i], INVALID_INT);
#endif

#ifdef INIT_PARAM
    P(setup_ca_basis[i], QUDA_POWER_BASIS);
    P(setup_ca_basis_size[i], 4);
    P(setup_ca_lambda_min[i], 0.0);
    P(setup_ca_lambda_max[i], -1.0);
#else
    P(setup_ca_basis[i], QUDA_INVALID_BASIS);
    P(setup_ca_basis_size[i], INVALID_INT);
    P(setup_ca_lambda_min[i], INVALID_DOUBLE);
    P(setup_ca_lambda_max[i], INVALID_DOUBLE);
#endif

#ifdef INIT_PARAM
    P(n_block_ortho[i], 1);
#else
    P(n_block_ortho[i], INVALID_INT);
#endif

    P(coarse_solver[i], QUDA_INVALID_INVERTER);
    P(coarse_solver_maxiter[i], INVALID_INT);
    P(smoother[i], QUDA_INVALID_INVERTER);
    P(smoother_solve_type[i], QUDA_INVALID_SOLVE);

#ifdef INIT_PARAM
    P(coarse_solver_ca_basis[i], QUDA_POWER_BASIS);
    P(coarse_solver_ca_basis_size[i], 4);
    P(coarse_solver_ca_lambda_min[i], 0.0);
    P(coarse_solver_ca_lambda_max[i], -1.0);
#else
    P(coarse_solver_ca_basis[i], QUDA_INVALID_BASIS);
    P(coarse_solver_ca_basis_size[i], INVALID_INT);
    P(coarse_solver_ca_lambda_min[i], INVALID_DOUBLE);
    P(coarse_solver_ca_lambda_max[i], INVALID_DOUBLE);
#endif

#ifndef CHECK_PARAM
    P(smoother_halo_precision[i], QUDA_INVALID_PRECISION);
    P(smoother_schwarz_type[i], QUDA_INVALID_SCHWARZ);
    P(smoother_schwarz_cycle[i], 1);
#else
    P(smoother_schwarz_cycle[i], INVALID_INT);
#endif

    // these parameters are not set for the bottom grid
    if (i<n_level-1) {
      for (int j=0; j<4; j++) P(geo_block_size[i][j], INVALID_INT);
      P(spin_block_size[i], INVALID_INT);
#ifdef INIT_PARAM
      P(precision_null[i], QUDA_SINGLE_PRECISION);
#else
      P(precision_null[i], INVALID_INT);
#endif
      P(cycle_type[i], QUDA_MG_CYCLE_INVALID);
      P(nu_pre[i], INVALID_INT);
      P(nu_post[i], INVALID_INT);
      P(coarse_grid_solution_type[i], QUDA_INVALID_SOLUTION);
    }

#ifdef INIT_PARAM
    if (i<QUDA_MAX_MG_LEVEL) {
          P(n_vec[i], INVALID_INT);
    }
#else
    if (i<n_level-1) {
      P(n_vec[i], INVALID_INT);
    }
#endif

#ifdef INIT_PARAM
    P(mu_factor[i], 1);
#else
    P(mu_factor[i], INVALID_DOUBLE);
#endif
    P(coarse_solver_tol[i], INVALID_DOUBLE);
    P(smoother_tol[i], INVALID_DOUBLE);
#ifdef INIT_PARAM
    P(global_reduction[i], QUDA_BOOLEAN_TRUE);
#else
    P(global_reduction[i], QUDA_BOOLEAN_INVALID);
#endif

    P(omega[i], INVALID_DOUBLE);
    P(location[i], QUDA_INVALID_FIELD_LOCATION);

#ifdef INIT_PARAM
    P(setup_location[i], QUDA_CUDA_FIELD_LOCATION);
#else
    P(setup_location[i], QUDA_INVALID_FIELD_LOCATION);
#endif
  }

#ifdef INIT_PARAM
  P(setup_minimize_memory, QUDA_BOOLEAN_FALSE);
#else
  P(setup_minimize_memory, QUDA_BOOLEAN_INVALID);
#endif

  P(compute_null_vector, QUDA_COMPUTE_NULL_VECTOR_INVALID);
  P(generate_all_levels, QUDA_BOOLEAN_INVALID);

#ifdef CHECK_PARAM
  // if only doing top-level null-space generation, check that n_vec
  // is equal on all levels
  if (param->generate_all_levels == QUDA_BOOLEAN_FALSE && param->compute_null_vector == QUDA_COMPUTE_NULL_VECTOR_YES) {
    for (int i=1; i<n_level-1; i++)
      if (param->n_vec[0] != param->n_vec[i])
	errorQuda("n_vec %d != %d must be equal on all levels if generate_all_levels == false",
		  param->n_vec[0], param->n_vec[i]);
  }
#endif

  P(run_verify, QUDA_BOOLEAN_INVALID);

#ifdef INIT_PARAM
  P(run_low_mode_check, QUDA_BOOLEAN_FALSE);
  P(run_oblique_proj_check, QUDA_BOOLEAN_FALSE);
  P(coarse_guess, QUDA_BOOLEAN_FALSE);
  P(preserve_deflation, QUDA_BOOLEAN_FALSE);
#else
  P(run_low_mode_check, QUDA_BOOLEAN_INVALID);
  P(run_oblique_proj_check, QUDA_BOOLEAN_INVALID);
  P(coarse_guess, QUDA_BOOLEAN_INVALID);
  P(preserve_deflation, QUDA_BOOLEAN_INVALID);
#endif

  for (int i = 0; i < n_level - 1; i++) {
#ifdef INIT_PARAM
    P(vec_load[i], QUDA_BOOLEAN_INVALID);
    P(vec_store[i], QUDA_BOOLEAN_INVALID);
#else
    P(vec_load[i], QUDA_BOOLEAN_FALSE);
    P(vec_store[i], QUDA_BOOLEAN_FALSE);
#endif
  }

#ifdef INIT_PARAM
  P(gflops, 0.0);
  P(secs, 0.0);
#elif defined(PRINT_PARAM)
  P(gflops, INVALID_DOUBLE);
  P(secs, INVALID_DOUBLE);
#endif

#ifdef INIT_PARAM
  P(is_staggered, QUDA_BOOLEAN_NO);
#else
  P(is_staggered, QUDA_BOOLEAN_INVALID);
#endif

#ifdef INIT_PARAM
  return ret;
#endif

}


// clean up

#undef INVALID_INT
#undef INVALID_DOUBLE
#undef P<|MERGE_RESOLUTION|>--- conflicted
+++ resolved
@@ -164,13 +164,7 @@
   P(tol, 0.0);
   P(check_interval, 0);
   P(max_restarts, 0);
-<<<<<<< HEAD
-  P(arpack_check, QUDA_BOOLEAN_NO);
-=======
   P(arpack_check, QUDA_BOOLEAN_FALSE);
-  P(nk, 0);
-  P(np, 0);
->>>>>>> 12fa6f99
   P(eig_type, QUDA_EIG_TR_LANCZOS);
   P(extlib_type, QUDA_EIGEN_EXTLIB);
   P(mem_type_ritz, QUDA_MEMORY_DEVICE);
