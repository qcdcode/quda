--- conflicted
+++ resolved
@@ -15,13 +15,8 @@
     unsigned int minThreads() const { return in.VolumeCB() / (in.Ndim() == 5 ? in.X(4) : 1); }
 
   public:
-<<<<<<< HEAD
-    GammaApply(ColorSpinorField &out, const ColorSpinorField &in, int d, int proj = 0) :
-      TunableKernel2D(in, in.SiteSubset()), out(out), in(in), d(d), proj(proj)
-=======
-    GammaApply(cvector_ref<ColorSpinorField> &out, cvector_ref<const ColorSpinorField> &in, int d) :
-      TunableKernel3D(in[0], in.size(), in.SiteSubset()), out(out), in(in), d(d)
->>>>>>> e66ba877
+    GammaApply(cvector_ref<ColorSpinorField> &out, cvector_ref<const ColorSpinorField> &in, int d, int proj = 0) :
+      TunableKernel3D(in[0], in.size(), in.SiteSubset()), out(out), in(in), d(d), proj(proj)
     {
       setRHSstring(aux, in.size());
       apply(device::get_default_stream());
@@ -48,9 +43,8 @@
     instantiate_recurse2<GammaApply>(out, in, d);
   }
 
-<<<<<<< HEAD
   // Applies out(x) = 1/2 * [(1 +/- gamma5) * in] + out
-  void ApplyChiralProj(ColorSpinorField &out, const ColorSpinorField &in, const int proj)
+  void ApplyChiralProj(cvector_ref<ColorSpinorField> &out, cvector_ref<const ColorSpinorField> &in, const int proj)
   {
     checkPrecision(out, in); // check all precisions match
     checkLocation(out, in);  // check all locations match
@@ -59,15 +53,10 @@
     instantiate<GammaApply>(out, in, 4, proj);
   }
 
-  template <typename Float, int nColor> class TwistGammaApply : public TunableKernel2D {
-    ColorSpinorField &out;
-    const ColorSpinorField &in;
-=======
   template <typename Float, int nColor> class TwistGammaApply : public TunableKernel3D
   {
     cvector_ref<ColorSpinorField> &out;
     cvector_ref<const ColorSpinorField> &in;
->>>>>>> e66ba877
     int d;
     double kappa;
     double mu;
