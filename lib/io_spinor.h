#define READ_SPINOR_DOUBLE(spinor_, stride, sp_idx, norm_idx)	\
  double2 *spinor = (double2*)spinor_;				\
  double2 I0 = spinor[sp_idx + 0*(stride)];   \
  double2 I1 = spinor[sp_idx + 1*(stride)];   \
  double2 I2 = spinor[sp_idx + 2*(stride)];   \
  double2 I3 = spinor[sp_idx + 3*(stride)];   \
  double2 I4 = spinor[sp_idx + 4*(stride)];   \
  double2 I5 = spinor[sp_idx + 5*(stride)];   \
  double2 I6 = spinor[sp_idx + 6*(stride)];   \
  double2 I7 = spinor[sp_idx + 7*(stride)];   \
  double2 I8 = spinor[sp_idx + 8*(stride)];   \
  double2 I9 = spinor[sp_idx + 9*(stride)];   \
  double2 I10 = spinor[sp_idx + 10*(stride)]; \
  double2 I11 = spinor[sp_idx + 11*(stride)];

#define READ_SPINOR_GHOST_DOUBLE(spinor_, stride, sp_idx, norm_idx, dir) \
  double2 *spinor = (double2*)spinor_[dir];                             \
  double2 I0 = spinor[sp_idx + 0*(stride)];                             \
  double2 I1 = spinor[sp_idx + 1*(stride)];                             \
  double2 I2 = spinor[sp_idx + 2*(stride)];                             \
  double2 I3 = spinor[sp_idx + 3*(stride)];                             \
  double2 I4 = spinor[sp_idx + 4*(stride)];                             \
  double2 I5 = spinor[sp_idx + 5*(stride)];

#define READ_SPINOR_DOUBLE_UP(spinor_, stride, sp_idx, norm_idx) \
  double2 *spinor = (double2*)spinor_;				\
  double2 I0 = spinor[sp_idx + 0*(stride)];   \
  double2 I1 = spinor[sp_idx + 1*(stride)];   \
  double2 I2 = spinor[sp_idx + 2*(stride)];   \
  double2 I3 = spinor[sp_idx + 3*(stride)];   \
  double2 I4 = spinor[sp_idx + 4*(stride)];   \
  double2 I5 = spinor[sp_idx + 5*(stride)];

#define READ_SPINOR_DOUBLE_DOWN(spinor_, stride, sp_idx, norm_idx)      \
  double2 *spinor = (double2*)spinor_;				\
  double2 I6 = spinor[sp_idx + 6*(stride)];   \
  double2 I7 = spinor[sp_idx + 7*(stride)];   \
  double2 I8 = spinor[sp_idx + 8*(stride)];   \
  double2 I9 = spinor[sp_idx + 9*(stride)];   \
  double2 I10 = spinor[sp_idx + 10*(stride)]; \
  double2 I11 = spinor[sp_idx + 11*(stride)];

#define READ_SPINOR_SINGLE(spinor_, stride, sp_idx, norm_idx)	   \
  float4 *spinor = (float4*)spinor_;				   \
  float4 I0 = spinor[sp_idx + 0*(stride)];   \
  float4 I1 = spinor[sp_idx + 1*(stride)];   \
  float4 I2 = spinor[sp_idx + 2*(stride)];   \
  float4 I3 = spinor[sp_idx + 3*(stride)];   \
  float4 I4 = spinor[sp_idx + 4*(stride)];   \
  float4 I5 = spinor[sp_idx + 5*(stride)];

#define READ_SPINOR_GHOST_SINGLE(spinor_, stride, sp_idx, norm_idx, dir) \
  float4 *spinor = (float4*)spinor_[dir];                               \
  float4 I0 = spinor[sp_idx + 0*(stride)];                              \
  float4 I1 = spinor[sp_idx + 1*(stride)];                              \
  float4 I2 = spinor[sp_idx + 2*(stride)];                              \

#define READ_SPINOR_SINGLE_UP(spinor_, stride, sp_idx, norm_idx)	   \
  float4 *spinor = (float4*)spinor_;				   \
  float4 I0 = spinor[sp_idx + 0*(stride)];   \
  float4 I1 = spinor[sp_idx + 1*(stride)];   \
  float4 I2 = spinor[sp_idx + 2*(stride)];   \

#define READ_SPINOR_SINGLE_DOWN(spinor_, stride, sp_idx, norm_idx)  \
  float4 *spinor = (float4*)spinor_;				   \
  float4 I3 = spinor[sp_idx + 3*(stride)];   \
  float4 I4 = spinor[sp_idx + 4*(stride)];   \
  float4 I5 = spinor[sp_idx + 5*(stride)];

#define READ_SPINOR_HALF_(spinor_, stride, sp_idx, norm_idx)	   \
  short4 *spinor = (short4*)spinor_;				   \
  float4 I0 = short42float4(spinor[sp_idx + 0*(stride)]);	   \
  float4 I1 = short42float4(spinor[sp_idx + 1*(stride)]);	   \
  float4 I2 = short42float4(spinor[sp_idx + 2*(stride)]);	   \
  float4 I3 = short42float4(spinor[sp_idx + 3*(stride)]);	   \
  float4 I4 = short42float4(spinor[sp_idx + 4*(stride)]);	   \
  float4 I5 = short42float4(spinor[sp_idx + 5*(stride)]);	   \
  float C = (spinor_ ## Norm)[norm_idx];			   \
  I0.x *= C; I0.y *= C;	I0.z *= C; I0.w *= C;			   \
  I1.x *= C; I1.y *= C;	I1.z *= C; I1.w *= C;			   \
  I2.x *= C; I2.y *= C;	I2.z *= C; I2.w *= C;			   \
  I3.x *= C; I3.y *= C;	I3.z *= C; I3.w *= C;			   \
  I4.x *= C; I4.y *= C; I4.z *= C; I4.w *= C;			   \
  I5.x *= C; I5.y *= C;	I5.z *= C; I5.w *= C;					     

#define READ_SPINOR_HALF(spinor, stride, sp_idx, norm_idx)	   \
  READ_SPINOR_HALF_(spinor, stride, sp_idx, norm_idx)		   

#define READ_SPINOR_GHOST_HALF_(spinor_, stride, sp_idx, norm_idx, dir) \
  short4 *spinor = (short4*)spinor_[dir];                               \
  float4 I0 = short42float4(spinor[sp_idx + 0*(stride)]);               \
  float4 I1 = short42float4(spinor[sp_idx + 1*(stride)]);               \
  float4 I2 = short42float4(spinor[sp_idx + 2*(stride)]);               \
  float C = (spinor_ ## Norm)[norm_idx];                                \
  I0.x *= C; I0.y *= C;	I0.z *= C; I0.w *= C;                           \
  I1.x *= C; I1.y *= C;	I1.z *= C; I1.w *= C;                           \
  I2.x *= C; I2.y *= C;	I2.z *= C; I2.w *= C;                           \

#define READ_SPINOR_GHOST_HALF(spinor, stride, sp_idx, norm_idx, dir)	\
  READ_SPINOR_GHOST_HALF_(spinor, stride, sp_idx, norm_idx, dir)

#define READ_SPINOR_HALF_UP_(spinor_, stride, sp_idx, norm_idx)	      \
  short4 *spinor = (short4*)spinor_;				      \
  float4 I0 = short42float4(spinor[sp_idx + 0*(stride)]);	      \
  float4 I1 = short42float4(spinor[sp_idx + 1*(stride)]);	      \
  float4 I2 = short42float4(spinor[sp_idx + 2*(stride)]);	      \
  float C = (spinor_ ## Norm)[norm_idx];				      \
  I0.x *= C; I0.y *= C;	I0.z *= C; I0.w *= C;			      \
  I1.x *= C; I1.y *= C;	I1.z *= C; I1.w *= C;			      \
  I2.x *= C; I2.y *= C;	I2.z *= C; I2.w *= C;			      \

#define READ_SPINOR_HALF_UP(spinor, stride, sp_idx, norm_idx)	\
  READ_SPINOR_HALF_UP_(spinor, stride, sp_idx, norm_idx)		

#define READ_SPINOR_HALF_DOWN_(spinor_, stride, sp_idx, norm_idx)	\
  short4 *spinor = (short4*)spinor_;					\
  float4 I3 = short42float4(spinor[sp_idx + 3*stride]);			\
  float4 I4 = short42float4(spinor[sp_idx + 4*stride]);			\
  float4 I5 = short42float4(spinor[sp_idx + 5*stride]);			\
  float C = (spinor_ ## Norm)[norm_idx];				\
  I3.x *= C; I3.y *= C;	I3.z *= C; I3.w *= C;				\
  I4.x *= C; I4.y *= C; I4.z *= C; I4.w *= C;				\
  I5.x *= C; I5.y *= C;	I5.z *= C; I5.w *= C;					     

#define READ_SPINOR_HALF_DOWN(spinor, stride, sp_idx, norm_idx)	\
  READ_SPINOR_HALF_DOWN_(spinor, stride, sp_idx, norm_idx)	

#define READ_SPINOR_QUARTER_(spinor_, stride, sp_idx, norm_idx)     \
  char4 *spinor = (char4*)spinor_;           \
  float4 I0 = char42float4(spinor[sp_idx + 0*(stride)]);    \
  float4 I1 = char42float4(spinor[sp_idx + 1*(stride)]);    \
  float4 I2 = char42float4(spinor[sp_idx + 2*(stride)]);    \
  float4 I3 = char42float4(spinor[sp_idx + 3*(stride)]);    \
  float4 I4 = char42float4(spinor[sp_idx + 4*(stride)]);    \
  float4 I5 = char42float4(spinor[sp_idx + 5*(stride)]);    \
  float C = (spinor_ ## Norm)[norm_idx];         \
  I0.x *= C; I0.y *= C; I0.z *= C; I0.w *= C;        \
  I1.x *= C; I1.y *= C; I1.z *= C; I1.w *= C;        \
  I2.x *= C; I2.y *= C; I2.z *= C; I2.w *= C;        \
  I3.x *= C; I3.y *= C; I3.z *= C; I3.w *= C;        \
  I4.x *= C; I4.y *= C; I4.z *= C; I4.w *= C;        \
  I5.x *= C; I5.y *= C; I5.z *= C; I5.w *= C;              

#define READ_SPINOR_QUARTER(spinor, stride, sp_idx, norm_idx)     \
  READ_SPINOR_QUARTER_(spinor, stride, sp_idx, norm_idx)      

#define READ_SPINOR_QUARTER_UP_(spinor_, stride, sp_idx, norm_idx)       \
  char4 *spinor = (char4*)spinor_;              \
  float4 I0 = char42float4(spinor[sp_idx + 0*(stride)]);       \
  float4 I1 = char42float4(spinor[sp_idx + 1*(stride)]);       \
  float4 I2 = char42float4(spinor[sp_idx + 2*(stride)]);       \
  float C = (spinor_ ## Norm)[norm_idx];              \
  I0.x *= C; I0.y *= C; I0.z *= C; I0.w *= C;           \
  I1.x *= C; I1.y *= C; I1.z *= C; I1.w *= C;           \
  I2.x *= C; I2.y *= C; I2.z *= C; I2.w *= C;           \

#define READ_SPINOR_QUARTER_UP(spinor, stride, sp_idx, norm_idx) \
  READ_SPINOR_QUARTER_UP_(spinor, stride, sp_idx, norm_idx)    

#define READ_SPINOR_QUARTER_DOWN_(spinor_, stride, sp_idx, norm_idx) \
  char4 *spinor = (char4*)spinor_;          \
  float4 I3 = char42float4(spinor[sp_idx + 3*stride]);     \
  float4 I4 = char42float4(spinor[sp_idx + 4*stride]);     \
  float4 I5 = char42float4(spinor[sp_idx + 5*stride]);     \
  float C = (spinor_ ## Norm)[norm_idx];        \
  I3.x *= C; I3.y *= C; I3.z *= C; I3.w *= C;       \
  I4.x *= C; I4.y *= C; I4.z *= C; I4.w *= C;       \
  I5.x *= C; I5.y *= C; I5.z *= C; I5.w *= C;              

#define READ_SPINOR_QUARTER_DOWN(spinor, stride, sp_idx, norm_idx) \
  READ_SPINOR_QUARTER_DOWN_(spinor, stride, sp_idx, norm_idx)    

#define READ_ACCUM_DOUBLE(spinor_, stride)   \
  double2 *spinor = (double2*)spinor_;	     \
  double2 accum0 = spinor[sid + 0*stride];   \
  double2 accum1 = spinor[sid + 1*stride];   \
  double2 accum2 = spinor[sid + 2*stride];   \
  double2 accum3 = spinor[sid + 3*stride];   \
  double2 accum4 = spinor[sid + 4*stride];   \
  double2 accum5 = spinor[sid + 5*stride];   \
  double2 accum6 = spinor[sid + 6*stride];   \
  double2 accum7 = spinor[sid + 7*stride];   \
  double2 accum8 = spinor[sid + 8*stride];   \
  double2 accum9 = spinor[sid + 9*stride];  \
  double2 accum10 = spinor[sid + 10*stride]; \
  double2 accum11 = spinor[sid + 11*stride];	

#define READ_ACCUM_SINGLE(spinor_, stride)	  \
  float4 *spinor = (float4*)spinor_;		  \
  float4 accum0 = spinor[sid + 0*(stride)];       \
  float4 accum1 = spinor[sid + 1*(stride)];       \
  float4 accum2 = spinor[sid + 2*(stride)];       \
  float4 accum3 = spinor[sid + 3*(stride)];       \
  float4 accum4 = spinor[sid + 4*(stride)];       \
  float4 accum5 = spinor[sid + 5*(stride)]; 

#define READ_ACCUM_HALF_(spinor_, stride)			   \
  short4 *spinor = (short4*)spinor_;				   \
  float4 accum0 = short42float4(spinor[sid + 0*stride]);	   \
  float4 accum1 = short42float4(spinor[sid + 1*stride]);	   \
  float4 accum2 = short42float4(spinor[sid + 2*stride]);	   \
  float4 accum3 = short42float4(spinor[sid + 3*stride]);	   \
  float4 accum4 = short42float4(spinor[sid + 4*stride]);	   \
  float4 accum5 = short42float4(spinor[sid + 5*stride]);	   \
  float C = (spinor_ ## Norm)[sid];				   \
  accum0.x *= C; accum0.y *= C;	accum0.z *= C; accum0.w *= C;      \
  accum1.x *= C; accum1.y *= C;	accum1.z *= C; accum1.w *= C;      \
  accum2.x *= C; accum2.y *= C;	accum2.z *= C; accum2.w *= C;      \
  accum3.x *= C; accum3.y *= C;	accum3.z *= C; accum3.w *= C;      \
  accum4.x *= C; accum4.y *= C; accum4.z *= C; accum4.w *= C;      \
  accum5.x *= C; accum5.y *= C;	accum5.z *= C; accum5.w *= C;					     

#define READ_ACCUM_HALF(spinor, stride) READ_ACCUM_HALF_(spinor, stride)

#define READ_ACCUM_QUARTER_(spinor_, stride)        \
  char4 *spinor = (char4*)spinor_;           \
  float4 accum0 = char42float4(spinor[sid + 0*stride]);     \
  float4 accum1 = char42float4(spinor[sid + 1*stride]);     \
  float4 accum2 = char42float4(spinor[sid + 2*stride]);     \
  float4 accum3 = char42float4(spinor[sid + 3*stride]);     \
  float4 accum4 = char42float4(spinor[sid + 4*stride]);     \
  float4 accum5 = char42float4(spinor[sid + 5*stride]);     \
  float C = (spinor_ ## Norm)[sid];          \
  accum0.x *= C; accum0.y *= C; accum0.z *= C; accum0.w *= C;      \
  accum1.x *= C; accum1.y *= C; accum1.z *= C; accum1.w *= C;      \
  accum2.x *= C; accum2.y *= C; accum2.z *= C; accum2.w *= C;      \
  accum3.x *= C; accum3.y *= C; accum3.z *= C; accum3.w *= C;      \
  accum4.x *= C; accum4.y *= C; accum4.z *= C; accum4.w *= C;      \
  accum5.x *= C; accum5.y *= C; accum5.z *= C; accum5.w *= C;              

#define READ_ACCUM_QUARTER(spinor, stride) READ_ACCUM_QUARTER_(spinor, stride)

#define READ_SPINOR_DOUBLE_TEX(spinor, stride, sp_idx, norm_idx)	\
  double2 I0 = fetch_double2((spinor), sp_idx + 0*(stride));   \
  double2 I1 = fetch_double2((spinor), sp_idx + 1*(stride));   \
  double2 I2 = fetch_double2((spinor), sp_idx + 2*(stride));   \
  double2 I3 = fetch_double2((spinor), sp_idx + 3*(stride));   \
  double2 I4 = fetch_double2((spinor), sp_idx + 4*(stride));   \
  double2 I5 = fetch_double2((spinor), sp_idx + 5*(stride));   \
  double2 I6 = fetch_double2((spinor), sp_idx + 6*(stride));   \
  double2 I7 = fetch_double2((spinor), sp_idx + 7*(stride));   \
  double2 I8 = fetch_double2((spinor), sp_idx + 8*(stride));   \
  double2 I9 = fetch_double2((spinor), sp_idx + 9*(stride));   \
  double2 I10 = fetch_double2((spinor), sp_idx + 10*(stride)); \
  double2 I11 = fetch_double2((spinor), sp_idx + 11*(stride));

#ifdef USE_TEXTURE_OBJECTS
#define READ_SPINOR_GHOST_DOUBLE_TEX(spinor, stride, sp_idx, norm_idx, dir) \
  double2 I0 = fetch_double2((spinor)[dir], sp_idx + 0*(stride));       \
  double2 I1 = fetch_double2((spinor)[dir], sp_idx + 1*(stride));       \
  double2 I2 = fetch_double2((spinor)[dir], sp_idx + 2*(stride));       \
  double2 I3 = fetch_double2((spinor)[dir], sp_idx + 3*(stride));       \
  double2 I4 = fetch_double2((spinor)[dir], sp_idx + 4*(stride));       \
  double2 I5 = fetch_double2((spinor)[dir], sp_idx + 5*(stride));
#else
#define READ_SPINOR_GHOST_DOUBLE_TEX(spinor, stride, sp_idx, norm_idx, dir) \
  double2 I0 = fetch_double2((spinor), sp_idx + 0*(stride));       \
  double2 I1 = fetch_double2((spinor), sp_idx + 1*(stride));       \
  double2 I2 = fetch_double2((spinor), sp_idx + 2*(stride));       \
  double2 I3 = fetch_double2((spinor), sp_idx + 3*(stride));       \
  double2 I4 = fetch_double2((spinor), sp_idx + 4*(stride));       \
  double2 I5 = fetch_double2((spinor), sp_idx + 5*(stride));
#endif

#define READ_SPINOR_DOUBLE_UP_TEX(spinor, stride, sp_idx, norm_idx) \
  double2 I0 = fetch_double2((spinor), sp_idx + 0*(stride));   \
  double2 I1 = fetch_double2((spinor), sp_idx + 1*(stride));   \
  double2 I2 = fetch_double2((spinor), sp_idx + 2*(stride));   \
  double2 I3 = fetch_double2((spinor), sp_idx + 3*(stride));   \
  double2 I4 = fetch_double2((spinor), sp_idx + 4*(stride));   \
  double2 I5 = fetch_double2((spinor), sp_idx + 5*(stride));

#define READ_SPINOR_DOUBLE_DOWN_TEX(spinor, stride, sp_idx, norm_idx)      \
  double2 I6 = fetch_double2((spinor), sp_idx + 6*(stride));   \
  double2 I7 = fetch_double2((spinor), sp_idx + 7*(stride));   \
  double2 I8 = fetch_double2((spinor), sp_idx + 8*(stride));   \
  double2 I9 = fetch_double2((spinor), sp_idx + 9*(stride));   \
  double2 I10 = fetch_double2((spinor), sp_idx + 10*(stride)); \
  double2 I11 = fetch_double2((spinor), sp_idx + 11*(stride));

#define READ_ACCUM_DOUBLE_TEX(spinor, stride)			\
  double2 accum0 = fetch_double2((spinor), sid + 0*(stride));   \
  double2 accum1 = fetch_double2((spinor), sid + 1*(stride));   \
  double2 accum2 = fetch_double2((spinor), sid + 2*(stride));   \
  double2 accum3 = fetch_double2((spinor), sid + 3*(stride));   \
  double2 accum4 = fetch_double2((spinor), sid + 4*(stride));   \
  double2 accum5 = fetch_double2((spinor), sid + 5*(stride));   \
  double2 accum6 = fetch_double2((spinor), sid + 6*(stride));   \
  double2 accum7 = fetch_double2((spinor), sid + 7*(stride));   \
  double2 accum8 = fetch_double2((spinor), sid + 8*(stride));   \
  double2 accum9 = fetch_double2((spinor), sid + 9*(stride));   \
  double2 accum10 = fetch_double2((spinor), sid + 10*(stride)); \
  double2 accum11 = fetch_double2((spinor), sid + 11*(stride));	

#define READ_SPINOR_SINGLE_TEX(spinor, stride, sp_idx, norm_idx)	\
  float4 I0 = TEX1DFETCH(float4, (spinor), sp_idx + 0*(stride));	\
  float4 I1 = TEX1DFETCH(float4, (spinor), sp_idx + 1*(stride));	\
  float4 I2 = TEX1DFETCH(float4, (spinor), sp_idx + 2*(stride));	\
  float4 I3 = TEX1DFETCH(float4, (spinor), sp_idx + 3*(stride));	\
  float4 I4 = TEX1DFETCH(float4, (spinor), sp_idx + 4*(stride));	\
  float4 I5 = TEX1DFETCH(float4, (spinor), sp_idx + 5*(stride));

#ifdef USE_TEXTURE_OBJECTS
#define READ_SPINOR_GHOST_SINGLE_TEX(spinor, stride, sp_idx, norm_idx, dir) \
  float4 I0 = TEX1DFETCH(float4, (spinor)[dir], sp_idx + 0*(stride));	\
  float4 I1 = TEX1DFETCH(float4, (spinor)[dir], sp_idx + 1*(stride));	\
  float4 I2 = TEX1DFETCH(float4, (spinor)[dir], sp_idx + 2*(stride));
#else
#define READ_SPINOR_GHOST_SINGLE_TEX(spinor, stride, sp_idx, norm_idx, dir) \
  float4 I0 = TEX1DFETCH(float4, (spinor), sp_idx + 0*(stride));	\
  float4 I1 = TEX1DFETCH(float4, (spinor), sp_idx + 1*(stride));	\
  float4 I2 = TEX1DFETCH(float4, (spinor), sp_idx + 2*(stride));
#endif

#define READ_SPINOR_SINGLE_UP_TEX(spinor, stride, sp_idx, norm_idx)	\
  float4 I0 = TEX1DFETCH(float4, (spinor), sp_idx + 0*(stride));	\
  float4 I1 = TEX1DFETCH(float4, (spinor), sp_idx + 1*(stride));	\
  float4 I2 = TEX1DFETCH(float4, (spinor), sp_idx + 2*(stride));	\

#define READ_SPINOR_SINGLE_DOWN_TEX(spinor, stride, sp_idx, norm_idx)  \
  float4 I3 = TEX1DFETCH(float4, (spinor), sp_idx + 3*(stride));       \
  float4 I4 = TEX1DFETCH(float4, (spinor), sp_idx + 4*(stride));       \
  float4 I5 = TEX1DFETCH(float4, (spinor), sp_idx + 5*(stride));

#define READ_SPINOR_HALF_TEX_(spinor, stride, sp_idx, norm_idx)	\
  float4 I0 = TEX1DFETCH(float4, (spinor), sp_idx + 0*(stride));	\
  float4 I1 = TEX1DFETCH(float4, (spinor), sp_idx + 1*(stride));	\
  float4 I2 = TEX1DFETCH(float4, (spinor), sp_idx + 2*(stride));	\
  float4 I3 = TEX1DFETCH(float4, (spinor), sp_idx + 3*(stride));	\
  float4 I4 = TEX1DFETCH(float4, (spinor), sp_idx + 4*(stride));	\
  float4 I5 = TEX1DFETCH(float4, (spinor), sp_idx + 5*(stride));	\
  float C = TEX1DFETCH(float, (spinor ## Norm), norm_idx);		\
  I0.x *= C; I0.y *= C;	I0.z *= C; I0.w *= C;	              \
  I1.x *= C; I1.y *= C;	I1.z *= C; I1.w *= C;	              \
  I2.x *= C; I2.y *= C;	I2.z *= C; I2.w *= C;                 \
  I3.x *= C; I3.y *= C;	I3.z *= C; I3.w *= C;	              \
  I4.x *= C; I4.y *= C; I4.z *= C; I4.w *= C;	              \
  I5.x *= C; I5.y *= C;	I5.z *= C; I5.w *= C;					     

#define READ_SPINOR_HALF_TEX(spinor, stride, sp_idx, norm_idx)	   \
  READ_SPINOR_HALF_TEX_(spinor, stride, sp_idx, norm_idx)	   \

#ifdef USE_TEXTURE_OBJECTS
#define READ_SPINOR_GHOST_HALF_TEX_(spinor, stride, sp_idx, norm_idx, dir) \
  float4 I0 = TEX1DFETCH(float4, (spinor)[dir], sp_idx + 0*(stride));	\
  float4 I1 = TEX1DFETCH(float4, (spinor)[dir], sp_idx + 1*(stride));	\
  float4 I2 = TEX1DFETCH(float4, (spinor)[dir], sp_idx + 2*(stride));	\
  float C = TEX1DFETCH(float, (spinor ## Norm)[dir], norm_idx);		\
  I0.x *= C; I0.y *= C;	I0.z *= C; I0.w *= C;                           \
  I1.x *= C; I1.y *= C;	I1.z *= C; I1.w *= C;                           \
  I2.x *= C; I2.y *= C;	I2.z *= C; I2.w *= C;
#else
#define READ_SPINOR_GHOST_HALF_TEX_(spinor, stride, sp_idx, norm_idx, dir) \
  float4 I0 = TEX1DFETCH(float4, (spinor), sp_idx + 0*(stride));	\
  float4 I1 = TEX1DFETCH(float4, (spinor), sp_idx + 1*(stride));	\
  float4 I2 = TEX1DFETCH(float4, (spinor), sp_idx + 2*(stride));	\
  float C = TEX1DFETCH(float, (spinor ## Norm), norm_idx);		\
  I0.x *= C; I0.y *= C;	I0.z *= C; I0.w *= C;                           \
  I1.x *= C; I1.y *= C;	I1.z *= C; I1.w *= C;                           \
  I2.x *= C; I2.y *= C;	I2.z *= C; I2.w *= C;
#endif

#define READ_SPINOR_GHOST_HALF_TEX(spinor, stride, sp_idx, norm_idx, dir) \
  READ_SPINOR_GHOST_HALF_TEX_(spinor, stride, sp_idx, norm_idx, dir)    \

#define READ_SPINOR_HALF_UP_TEX_(spinor, stride, sp_idx, norm_idx)	\
  float4 I0 = TEX1DFETCH(float4, (spinor), sp_idx + 0*(stride));	\
  float4 I1 = TEX1DFETCH(float4, (spinor), sp_idx + 1*(stride));	\
  float4 I2 = TEX1DFETCH(float4, (spinor), sp_idx + 2*(stride));	\
  float C = TEX1DFETCH(float, (spinor ## Norm), norm_idx);		\
  I0.x *= C; I0.y *= C;	I0.z *= C; I0.w *= C;	              \
  I1.x *= C; I1.y *= C;	I1.z *= C; I1.w *= C;	              \
  I2.x *= C; I2.y *= C;	I2.z *= C; I2.w *= C;                 \

#define READ_SPINOR_HALF_UP_TEX(spinor, stride, sp_idx, norm_idx) \
  READ_SPINOR_HALF_UP_TEX_(spinor, stride, sp_idx, norm_idx)	  \

#define READ_SPINOR_HALF_DOWN_TEX_(spinor, stride, sp_idx, norm_idx)	\
  float4 I3 = TEX1DFETCH(float4, (spinor), sp_idx + 3*(stride));	\
  float4 I4 = TEX1DFETCH(float4, (spinor), sp_idx + 4*(stride));	\
  float4 I5 = TEX1DFETCH(float4, (spinor), sp_idx + 5*(stride));	\
  float C = TEX1DFETCH(float, (spinor ## Norm), norm_idx);		\
  I3.x *= C; I3.y *= C;	I3.z *= C; I3.w *= C;	              \
  I4.x *= C; I4.y *= C; I4.z *= C; I4.w *= C;	              \
  I5.x *= C; I5.y *= C;	I5.z *= C; I5.w *= C;					     

#define READ_SPINOR_HALF_DOWN_TEX(spinor, stride, sp_idx, norm_idx)	\
  READ_SPINOR_HALF_DOWN_TEX_(spinor, stride, sp_idx, norm_idx)	\

#define READ_SPINOR_QUARTER_TEX_ READ_SPINOR_HALF_TEX_
#define READ_SPINOR_QUARTER_TEX READ_SPINOR_HALF_TEX
#define READ_SPINOR_QUARTER_UP_TEX_ READ_SPINOR_HALF_UP_TEX_
#define READ_SPINOR_QUARTER_UP_TEX READ_SPINOR_HALF_UP_TEX
#define READ_SPINOR_QUARTER_DOWN_TEX_ READ_SPINOR_HALF_DOWN_TEX_
#define READ_SPINOR_QUARTER_DOWN_TEX READ_SPINOR_HALF_DOWN_TEX

#define READ_ACCUM_SINGLE_TEX(spinor, stride)			\
  float4 accum0 = TEX1DFETCH(float4, (spinor), sid + 0*(stride));	\
  float4 accum1 = TEX1DFETCH(float4, (spinor), sid + 1*(stride));	\
  float4 accum2 = TEX1DFETCH(float4, (spinor), sid + 2*(stride));	\
  float4 accum3 = TEX1DFETCH(float4, (spinor), sid + 3*(stride));	\
  float4 accum4 = TEX1DFETCH(float4, (spinor), sid + 4*(stride));	\
  float4 accum5 = TEX1DFETCH(float4, (spinor), sid + 5*(stride)); 

#define READ_ACCUM_HALF_TEX_(spinor, stride)				\
  float4 accum0 = TEX1DFETCH(float4, (spinor), sid + 0*(stride));	\
  float4 accum1 = TEX1DFETCH(float4, (spinor), sid + 1*(stride));	\
  float4 accum2 = TEX1DFETCH(float4, (spinor), sid + 2*(stride));	\
  float4 accum3 = TEX1DFETCH(float4, (spinor), sid + 3*(stride));	\
  float4 accum4 = TEX1DFETCH(float4, (spinor), sid + 4*(stride));	\
  float4 accum5 = TEX1DFETCH(float4, (spinor), sid + 5*(stride));	\
  float C = TEX1DFETCH(float, (spinor ## Norm), sid);			\
  accum0.x *= C; accum0.y *= C;	accum0.z *= C; accum0.w *= C;		\
  accum1.x *= C; accum1.y *= C;	accum1.z *= C; accum1.w *= C;		\
  accum2.x *= C; accum2.y *= C;	accum2.z *= C; accum2.w *= C;		\
  accum3.x *= C; accum3.y *= C;	accum3.z *= C; accum3.w *= C;		\
  accum4.x *= C; accum4.y *= C; accum4.z *= C; accum4.w *= C;		\
  accum5.x *= C; accum5.y *= C;	accum5.z *= C; accum5.w *= C;					     

#define READ_ACCUM_HALF_TEX(spinor, stride) READ_ACCUM_HALF_TEX_(spinor, stride)

#define READ_ACCUM_QUARTER_TEX_(spinor, stride) READ_ACCUM_HALF_TEX_(spinor, stride)

#define READ_ACCUM_QUARTER_TEX(spinor, stride) READ_ACCUM_QUARTER_TEX_(spinor, stride)


#define WRITE_SPINOR_DOUBLE2(stride)			   \
  double2 *out = (double2*)param.out;			   \
  out[0*(stride)+sid] = make_double2(o00_re, o00_im);	   \
  out[1*(stride)+sid] = make_double2(o01_re, o01_im);	   \
  out[2*(stride)+sid] = make_double2(o02_re, o02_im);	   \
  out[3*(stride)+sid] = make_double2(o10_re, o10_im);	   \
  out[4*(stride)+sid] = make_double2(o11_re, o11_im);	   \
  out[5*(stride)+sid] = make_double2(o12_re, o12_im);	   \
  out[6*(stride)+sid] = make_double2(o20_re, o20_im);	   \
  out[7*(stride)+sid] = make_double2(o21_re, o21_im);	   \
  out[8*(stride)+sid] = make_double2(o22_re, o22_im);	   \
  out[9*(stride)+sid] = make_double2(o30_re, o30_im);	   \
  out[10*(stride)+sid] = make_double2(o31_re, o31_im);	   \
  out[11*(stride)+sid] = make_double2(o32_re, o32_im);		 

#define WRITE_SPINOR_FLOAT4(stride)				     \
  float4 *out = (float4*)param.out;				     \
  out[0*(stride)+sid] = make_float4(o00_re, o00_im, o01_re, o01_im); \
  out[1*(stride)+sid] = make_float4(o02_re, o02_im, o10_re, o10_im); \
  out[2*(stride)+sid] = make_float4(o11_re, o11_im, o12_re, o12_im); \
  out[3*(stride)+sid] = make_float4(o20_re, o20_im, o21_re, o21_im); \
  out[4*(stride)+sid] = make_float4(o22_re, o22_im, o30_re, o30_im); \
  out[5*(stride)+sid] = make_float4(o31_re, o31_im, o32_re, o32_im);

#define WRITE_SPINOR_SHORT4(stride)					\
  short4 *out = (short4*)param.out;						\
  float c0 = fmaxf(fabsf(o00_re), fabsf(o00_im));			\
  float c1 = fmaxf(fabsf(o01_re), fabsf(o02_im));			\
  float c2 = fmaxf(fabsf(o02_re), fabsf(o01_im));			\
  float c3 = fmaxf(fabsf(o10_re), fabsf(o10_im));			\
  float c4 = fmaxf(fabsf(o11_re), fabsf(o11_im));			\
  float c5 = fmaxf(fabsf(o12_re), fabsf(o12_im));			\
  float c6 = fmaxf(fabsf(o20_re), fabsf(o20_im));			\
  float c7 = fmaxf(fabsf(o21_re), fabsf(o21_im));			\
  float c8 = fmaxf(fabsf(o22_re), fabsf(o22_im));			\
  float c9 = fmaxf(fabsf(o30_re), fabsf(o30_im));			\
  float c10 = fmaxf(fabsf(o31_re), fabsf(o31_im));			\
  float c11 = fmaxf(fabsf(o32_re), fabsf(o32_im));			\
  c0 = fmaxf(c0, c1);							\
  c1 = fmaxf(c2, c3);							\
  c2 = fmaxf(c4, c5);							\
  c3 = fmaxf(c6, c7);							\
  c4 = fmaxf(c8, c9);							\
  c5 = fmaxf(c10, c11);							\
  c0 = fmaxf(c0, c1);							\
  c1 = fmaxf(c2, c3);							\
  c2 = fmaxf(c4, c5);							\
  c0 = fmaxf(c0, c1);							\
  c0 = fmaxf(c0, c2);							\
  param.outNorm[sid] = c0;							\
  float scale = __fdividef(fixedMaxValue<short>::value, c0);				\
  o00_re *= scale; o00_im *= scale; o01_re *= scale; o01_im *= scale;	\
  o02_re *= scale; o02_im *= scale; o10_re *= scale; o10_im *= scale;	\
  o11_re *= scale; o11_im *= scale; o12_re *= scale; o12_im *= scale;	\
  o20_re *= scale; o20_im *= scale; o21_re *= scale; o21_im *= scale;	\
  o22_re *= scale; o22_im *= scale; o30_re *= scale; o30_im *= scale;	\
  o31_re *= scale; o31_im *= scale; o32_re *= scale; o32_im *= scale;	\
  out[sid+0*(stride)] = make_short4(f2i(o00_re), f2i(o00_im), f2i(o01_re), f2i(o01_im)); \
  out[sid+1*(stride)] = make_short4(f2i(o02_re), f2i(o02_im), f2i(o10_re), f2i(o10_im)); \
  out[sid+2*(stride)] = make_short4(f2i(o11_re), f2i(o11_im), f2i(o12_re), f2i(o12_im)); \
  out[sid+3*(stride)] = make_short4(f2i(o20_re), f2i(o20_im), f2i(o21_re), f2i(o21_im)); \
  out[sid+4*(stride)] = make_short4(f2i(o22_re), f2i(o22_im), f2i(o30_re), f2i(o30_im)); \
  out[sid+5*(stride)] = make_short4(f2i(o31_re), f2i(o31_im), f2i(o32_re), f2i(o32_im));

#define WRITE_SPINOR_CHAR4(stride)         \
  char4 *out = (char4*)param.out;           \
  float c0 = fmaxf(fabsf(o00_re), fabsf(o00_im));     \
  float c1 = fmaxf(fabsf(o01_re), fabsf(o02_im));     \
  float c2 = fmaxf(fabsf(o02_re), fabsf(o01_im));     \
  float c3 = fmaxf(fabsf(o10_re), fabsf(o10_im));     \
  float c4 = fmaxf(fabsf(o11_re), fabsf(o11_im));     \
  float c5 = fmaxf(fabsf(o12_re), fabsf(o12_im));     \
  float c6 = fmaxf(fabsf(o20_re), fabsf(o20_im));     \
  float c7 = fmaxf(fabsf(o21_re), fabsf(o21_im));     \
  float c8 = fmaxf(fabsf(o22_re), fabsf(o22_im));     \
  float c9 = fmaxf(fabsf(o30_re), fabsf(o30_im));     \
  float c10 = fmaxf(fabsf(o31_re), fabsf(o31_im));      \
  float c11 = fmaxf(fabsf(o32_re), fabsf(o32_im));      \
  c0 = fmaxf(c0, c1);             \
  c1 = fmaxf(c2, c3);             \
  c2 = fmaxf(c4, c5);             \
  c3 = fmaxf(c6, c7);             \
  c4 = fmaxf(c8, c9);             \
  c5 = fmaxf(c10, c11);             \
  c0 = fmaxf(c0, c1);             \
  c1 = fmaxf(c2, c3);             \
  c2 = fmaxf(c4, c5);             \
  c0 = fmaxf(c0, c1);             \
  c0 = fmaxf(c0, c2);             \
  param.outNorm[sid] = c0;              \
  float scale = __fdividef(fixedMaxValue<char>::value, c0);        \
  o00_re *= scale; o00_im *= scale; o01_re *= scale; o01_im *= scale; \
  o02_re *= scale; o02_im *= scale; o10_re *= scale; o10_im *= scale; \
  o11_re *= scale; o11_im *= scale; o12_re *= scale; o12_im *= scale; \
  o20_re *= scale; o20_im *= scale; o21_re *= scale; o21_im *= scale; \
  o22_re *= scale; o22_im *= scale; o30_re *= scale; o30_im *= scale; \
  o31_re *= scale; o31_im *= scale; o32_re *= scale; o32_im *= scale; \
  out[sid+0*(stride)] = make_char4(f2i(o00_re), f2i(o00_im), f2i(o01_re), f2i(o01_im)); \
  out[sid+1*(stride)] = make_char4(f2i(o02_re), f2i(o02_im), f2i(o10_re), f2i(o10_im)); \
  out[sid+2*(stride)] = make_char4(f2i(o11_re), f2i(o11_im), f2i(o12_re), f2i(o12_im)); \
  out[sid+3*(stride)] = make_char4(f2i(o20_re), f2i(o20_im), f2i(o21_re), f2i(o21_im)); \
  out[sid+4*(stride)] = make_char4(f2i(o22_re), f2i(o22_im), f2i(o30_re), f2i(o30_im)); \
  out[sid+5*(stride)] = make_char4(f2i(o31_re), f2i(o31_im), f2i(o32_re), f2i(o32_im));

#define WRITE_SPINOR_DOUBLE2_STR(stride)			\
  double2 *out = (double2*)param.out;				\
  store_streaming_double2(&out[0*stride+sid], o00_re, o00_im);	\
  store_streaming_double2(&out[1*stride+sid], o01_re, o01_im);	\
  store_streaming_double2(&out[2*stride+sid], o02_re, o02_im);	\
  store_streaming_double2(&out[3*stride+sid], o10_re, o10_im);	\
  store_streaming_double2(&out[4*stride+sid], o11_re, o11_im);	\
  store_streaming_double2(&out[5*stride+sid], o12_re, o12_im);	\
  store_streaming_double2(&out[6*stride+sid], o20_re, o20_im);	\
  store_streaming_double2(&out[7*stride+sid], o21_re, o21_im);	\
  store_streaming_double2(&out[8*stride+sid], o22_re, o22_im);	\
  store_streaming_double2(&out[9*stride+sid], o30_re, o30_im);	\
  store_streaming_double2(&out[10*stride+sid], o31_re, o31_im);	\
  store_streaming_double2(&out[11*stride+sid], o32_re, o32_im);

#define WRITE_SPINOR_FLOAT4_STR(stride)					\
  float4 *out = (float4*)param.out;					\
  store_streaming_float4(&out[0*(stride)+sid], o00_re, o00_im, o01_re, o01_im); \
  store_streaming_float4(&out[1*(stride)+sid], o02_re, o02_im, o10_re, o10_im); \
  store_streaming_float4(&out[2*(stride)+sid], o11_re, o11_im, o12_re, o12_im); \
  store_streaming_float4(&out[3*(stride)+sid], o20_re, o20_im, o21_re, o21_im); \
  store_streaming_float4(&out[4*(stride)+sid], o22_re, o22_im, o30_re, o30_im); \
  store_streaming_float4(&out[5*(stride)+sid], o31_re, o31_im, o32_re, o32_im);

#define WRITE_SPINOR_SHORT4_STR(stride)			\
  short4 *out = (short4*)param.out;			\
  float c0 = fmaxf(fabsf(o00_re), fabsf(o00_im));	\
  float c1 = fmaxf(fabsf(o01_re), fabsf(o02_im));	\
  float c2 = fmaxf(fabsf(o02_re), fabsf(o01_im));	\
  float c3 = fmaxf(fabsf(o10_re), fabsf(o10_im));	\
  float c4 = fmaxf(fabsf(o11_re), fabsf(o11_im));	\
  float c5 = fmaxf(fabsf(o12_re), fabsf(o12_im));	\
  float c6 = fmaxf(fabsf(o20_re), fabsf(o20_im));	\
  float c7 = fmaxf(fabsf(o21_re), fabsf(o21_im));	\
  float c8 = fmaxf(fabsf(o22_re), fabsf(o22_im));	\
  float c9 = fmaxf(fabsf(o30_re), fabsf(o30_im));	\
  float c10 = fmaxf(fabsf(o31_re), fabsf(o31_im));	\
  float c11 = fmaxf(fabsf(o32_re), fabsf(o32_im));	\
  c0 = fmaxf(c0, c1);					\
  c1 = fmaxf(c2, c3);					\
  c2 = fmaxf(c4, c5);					\
  c3 = fmaxf(c6, c7);					\
  c4 = fmaxf(c8, c9);					\
  c5 = fmaxf(c10, c11);					\
  c0 = fmaxf(c0, c1);					\
  c1 = fmaxf(c2, c3);					\
  c2 = fmaxf(c4, c5);					\
  c0 = fmaxf(c0, c1);					\
  c0 = fmaxf(c0, c2);					\
  param.outNorm[sid] = c0;					\
  float scale = __fdividef(fixedMaxValue<short>::value, c0);			    \
  o00_re *= scale; o00_im *= scale; o01_re *= scale; o01_im *= scale;	\
  o02_re *= scale; o02_im *= scale; o10_re *= scale; o10_im *= scale;	\
  o11_re *= scale; o11_im *= scale; o12_re *= scale; o12_im *= scale;	\
  o20_re *= scale; o20_im *= scale; o21_re *= scale; o21_im *= scale;	\
  o22_re *= scale; o22_im *= scale; o30_re *= scale; o30_im *= scale;	\
  o31_re *= scale; o31_im *= scale; o32_re *= scale; o32_im *= scale;	\
  store_streaming_short4(&out[0*(stride)+sid], f2i(o00_re), f2i(o00_im), f2i(o01_re), f2i(o01_im)); \
  store_streaming_short4(&out[1*(stride)+sid], f2i(o02_re), f2i(o02_im), f2i(o10_re), f2i(o10_im)); \
  store_streaming_short4(&out[2*(stride)+sid], f2i(o11_re), f2i(o11_im), f2i(o12_re), f2i(o12_im)); \
  store_streaming_short4(&out[3*(stride)+sid], f2i(o20_re), f2i(o20_im), f2i(o21_re), f2i(o21_im)); \
  store_streaming_short4(&out[4*(stride)+sid], f2i(o22_re), f2i(o22_im), f2i(o30_re), f2i(o30_im)); \
  store_streaming_short4(&out[5*(stride)+sid], f2i(o31_re), f2i(o31_im), f2i(o32_re), f2i(o32_im));

#define WRITE_SPINOR_CHAR4_STR(stride)     \
  char4 *out = (char4*)param.out;     \
  float c0 = fmaxf(fabsf(o00_re), fabsf(o00_im)); \
  float c1 = fmaxf(fabsf(o01_re), fabsf(o02_im)); \
  float c2 = fmaxf(fabsf(o02_re), fabsf(o01_im)); \
  float c3 = fmaxf(fabsf(o10_re), fabsf(o10_im)); \
  float c4 = fmaxf(fabsf(o11_re), fabsf(o11_im)); \
  float c5 = fmaxf(fabsf(o12_re), fabsf(o12_im)); \
  float c6 = fmaxf(fabsf(o20_re), fabsf(o20_im)); \
  float c7 = fmaxf(fabsf(o21_re), fabsf(o21_im)); \
  float c8 = fmaxf(fabsf(o22_re), fabsf(o22_im)); \
  float c9 = fmaxf(fabsf(o30_re), fabsf(o30_im)); \
  float c10 = fmaxf(fabsf(o31_re), fabsf(o31_im));  \
  float c11 = fmaxf(fabsf(o32_re), fabsf(o32_im));  \
  c0 = fmaxf(c0, c1);         \
  c1 = fmaxf(c2, c3);         \
  c2 = fmaxf(c4, c5);         \
  c3 = fmaxf(c6, c7);         \
  c4 = fmaxf(c8, c9);         \
  c5 = fmaxf(c10, c11);         \
  c0 = fmaxf(c0, c1);         \
  c1 = fmaxf(c2, c3);         \
  c2 = fmaxf(c4, c5);         \
  c0 = fmaxf(c0, c1);         \
  c0 = fmaxf(c0, c2);         \
  param.outNorm[sid] = c0;          \
  float scale = __fdividef(fixedMaxValue<char>::value, c0);          \
  o00_re *= scale; o00_im *= scale; o01_re *= scale; o01_im *= scale; \
  o02_re *= scale; o02_im *= scale; o10_re *= scale; o10_im *= scale; \
  o11_re *= scale; o11_im *= scale; o12_re *= scale; o12_im *= scale; \
  o20_re *= scale; o20_im *= scale; o21_re *= scale; o21_im *= scale; \
  o22_re *= scale; o22_im *= scale; o30_re *= scale; o30_im *= scale; \
  o31_re *= scale; o31_im *= scale; o32_re *= scale; o32_im *= scale; \
  store_streaming_char4(&out[0*(stride)+sid], f2i(o00_re), f2i(o00_im), f2i(o01_re), f2i(o01_im)); \
  store_streaming_char4(&out[1*(stride)+sid], f2i(o02_re), f2i(o02_im), f2i(o10_re), f2i(o10_im)); \
  store_streaming_char4(&out[2*(stride)+sid], f2i(o11_re), f2i(o11_im), f2i(o12_re), f2i(o12_im)); \
  store_streaming_char4(&out[3*(stride)+sid], f2i(o20_re), f2i(o20_im), f2i(o21_re), f2i(o21_im)); \
  store_streaming_char4(&out[4*(stride)+sid], f2i(o22_re), f2i(o22_im), f2i(o30_re), f2i(o30_im)); \
  store_streaming_char4(&out[5*(stride)+sid], f2i(o31_re), f2i(o31_im), f2i(o32_re), f2i(o32_im));

// macros used for exterior Wilson Dslash kernels and face packing

#define READ_HALF_SPINOR READ_SPINOR_UP

#define WRITE_HALF_SPINOR_DOUBLE2(stride, sid)				\
  out[0*(stride)+sid] = make_double2(a0_re, a0_im);  \
  out[1*(stride)+sid] = make_double2(a1_re, a1_im);  \
  out[2*(stride)+sid] = make_double2(a2_re, a2_im);  \
  out[3*(stride)+sid] = make_double2(b0_re, b0_im);  \
  out[4*(stride)+sid] = make_double2(b1_re, b1_im);  \
  out[5*(stride)+sid] = make_double2(b2_re, b2_im);

#define WRITE_HALF_SPINOR_FLOAT4(stride, sid)			  \
  out[0*(stride)+sid] = make_float4(a0_re, a0_im, a1_re, a1_im);  \
  out[1*(stride)+sid] = make_float4(a2_re, a2_im, b0_re, b0_im);  \
  out[2*(stride)+sid] = make_float4(b1_re, b1_im, b2_re, b2_im);

#define WRITE_HALF_SPINOR_SHORT4(stride, sid)				\
  float c0 = fmaxf(fabsf(a0_re), fabsf(a0_im));				\
  float c1 = fmaxf(fabsf(a1_re), fabsf(a1_im));				\
  float c2 = fmaxf(fabsf(a2_re), fabsf(a2_im));				\
  float c3 = fmaxf(fabsf(b0_re), fabsf(b0_im));				\
  float c4 = fmaxf(fabsf(b1_re), fabsf(b1_im));				\
  float c5 = fmaxf(fabsf(b2_re), fabsf(b2_im));				\
  c0 = fmaxf(c0, c1);							\
  c1 = fmaxf(c2, c3);							\
  c2 = fmaxf(c4, c5);							\
  c0 = fmaxf(c0, c1);							\
  c0 = fmaxf(c0, c2);							\
  outNorm[sid] = c0;							\
  float scale = __fdividef(fixedMaxValue<short>::value, c0);				\
  a0_re *= scale; a0_im *= scale; a1_re *= scale; a1_im *= scale;	\
  a2_re *= scale; a2_im *= scale; b0_re *= scale; b0_im *= scale;	\
  b1_re *= scale; b1_im *= scale; b2_re *= scale; b2_im *= scale;	\
  out[sid+0*(stride)] = make_short4(f2i(a0_re), f2i(a0_im), f2i(a1_re), f2i(a1_im)); \
  out[sid+1*(stride)] = make_short4(f2i(a2_re), f2i(a2_im), f2i(b0_re), f2i(b0_im)); \
  out[sid+2*(stride)] = make_short4(f2i(b1_re), f2i(b1_im), f2i(b2_re), f2i(b2_im));

#define WRITE_HALF_SPINOR_CHAR4(stride, sid)       \
  float c0 = fmaxf(fabsf(a0_re), fabsf(a0_im));       \
  float c1 = fmaxf(fabsf(a1_re), fabsf(a1_im));       \
  float c2 = fmaxf(fabsf(a2_re), fabsf(a2_im));       \
  float c3 = fmaxf(fabsf(b0_re), fabsf(b0_im));       \
  float c4 = fmaxf(fabsf(b1_re), fabsf(b1_im));       \
  float c5 = fmaxf(fabsf(b2_re), fabsf(b2_im));       \
  c0 = fmaxf(c0, c1);             \
  c1 = fmaxf(c2, c3);             \
  c2 = fmaxf(c4, c5);             \
  c0 = fmaxf(c0, c1);             \
  c0 = fmaxf(c0, c2);             \
  outNorm[sid] = c0;              \
  float scale = __fdividef(fixedMaxValue<char>::value, c0);        \
  a0_re *= scale; a0_im *= scale; a1_re *= scale; a1_im *= scale; \
  a2_re *= scale; a2_im *= scale; b0_re *= scale; b0_im *= scale; \
  b1_re *= scale; b1_im *= scale; b2_re *= scale; b2_im *= scale; \
  out[sid+0*(stride)] = make_char4(f2i(a0_re), f2i(a0_im), f2i(a1_re), f2i(a1_im)); \
  out[sid+1*(stride)] = make_char4(f2i(a2_re), f2i(a2_im), f2i(b0_re), f2i(b0_im)); \
  out[sid+2*(stride)] = make_char4(f2i(b1_re), f2i(b1_im), f2i(b2_re), f2i(b2_im));

//!ndeg tm:
/******************used by non-degenerate twisted mass**********************/
#define WRITE_FLAVOR_SPINOR_DOUBLE2()					   \
  double2 *out = (double2*)param.out;					   \
  out[0*(param.sp_stride)+sid] = make_double2(o1_00_re, o1_00_im);	   \
  out[1*(param.sp_stride)+sid] = make_double2(o1_01_re, o1_01_im);	   \
  out[2*(param.sp_stride)+sid] = make_double2(o1_02_re, o1_02_im);	   \
  out[3*(param.sp_stride)+sid] = make_double2(o1_10_re, o1_10_im);	   \
  out[4*(param.sp_stride)+sid] = make_double2(o1_11_re, o1_11_im);	   \
  out[5*(param.sp_stride)+sid] = make_double2(o1_12_re, o1_12_im);	   \
  out[6*(param.sp_stride)+sid] = make_double2(o1_20_re, o1_20_im);	   \
  out[7*(param.sp_stride)+sid] = make_double2(o1_21_re, o1_21_im);	   \
  out[8*(param.sp_stride)+sid] = make_double2(o1_22_re, o1_22_im);	   \
  out[9*(param.sp_stride)+sid] = make_double2(o1_30_re, o1_30_im);	   \
  out[10*(param.sp_stride)+sid] = make_double2(o1_31_re, o1_31_im);	   \
  out[11*(param.sp_stride)+sid] = make_double2(o1_32_re, o1_32_im);          \
  out[0*(param.sp_stride)+sid+param.fl_stride] = make_double2(o2_00_re, o2_00_im);	   \
  out[1*(param.sp_stride)+sid+param.fl_stride] = make_double2(o2_01_re, o2_01_im);	   \
  out[2*(param.sp_stride)+sid+param.fl_stride] = make_double2(o2_02_re, o2_02_im);	   \
  out[3*(param.sp_stride)+sid+param.fl_stride] = make_double2(o2_10_re, o2_10_im);	   \
  out[4*(param.sp_stride)+sid+param.fl_stride] = make_double2(o2_11_re, o2_11_im);	   \
  out[5*(param.sp_stride)+sid+param.fl_stride] = make_double2(o2_12_re, o2_12_im);	   \
  out[6*(param.sp_stride)+sid+param.fl_stride] = make_double2(o2_20_re, o2_20_im);	   \
  out[7*(param.sp_stride)+sid+param.fl_stride] = make_double2(o2_21_re, o2_21_im);	   \
  out[8*(param.sp_stride)+sid+param.fl_stride] = make_double2(o2_22_re, o2_22_im);	   \
  out[9*(param.sp_stride)+sid+param.fl_stride] = make_double2(o2_30_re, o2_30_im);	   \
  out[10*(param.sp_stride)+sid+param.fl_stride] = make_double2(o2_31_re, o2_31_im);	   \
  out[11*(param.sp_stride)+sid+param.fl_stride] = make_double2(o2_32_re, o2_32_im);		 
  
  
#define WRITE_FLAVOR_SPINOR_FLOAT4()						\
  float4 *out = (float4*)param.out;					        \
  out[0*(param.sp_stride)+sid] = make_float4(o1_00_re, o1_00_im, o1_01_re, o1_01_im); \
  out[1*(param.sp_stride)+sid] = make_float4(o1_02_re, o1_02_im, o1_10_re, o1_10_im); \
  out[2*(param.sp_stride)+sid] = make_float4(o1_11_re, o1_11_im, o1_12_re, o1_12_im); \
  out[3*(param.sp_stride)+sid] = make_float4(o1_20_re, o1_20_im, o1_21_re, o1_21_im); \
  out[4*(param.sp_stride)+sid] = make_float4(o1_22_re, o1_22_im, o1_30_re, o1_30_im); \
  out[5*(param.sp_stride)+sid] = make_float4(o1_31_re, o1_31_im, o1_32_re, o1_32_im); \
  out[0*(param.sp_stride)+sid+param.fl_stride] = make_float4(o2_00_re, o2_00_im, o2_01_re, o2_01_im); \
  out[1*(param.sp_stride)+sid+param.fl_stride] = make_float4(o2_02_re, o2_02_im, o2_10_re, o2_10_im); \
  out[2*(param.sp_stride)+sid+param.fl_stride] = make_float4(o2_11_re, o2_11_im, o2_12_re, o2_12_im); \
  out[3*(param.sp_stride)+sid+param.fl_stride] = make_float4(o2_20_re, o2_20_im, o2_21_re, o2_21_im); \
  out[4*(param.sp_stride)+sid+param.fl_stride] = make_float4(o2_22_re, o2_22_im, o2_30_re, o2_30_im); \
  out[5*(param.sp_stride)+sid+param.fl_stride] = make_float4(o2_31_re, o2_31_im, o2_32_re, o2_32_im); 


#define WRITE_FLAVOR_SPINOR_SHORT4()					\
  short4 *out = (short4*)param.out;					\
  float c0 = fmaxf(fabsf(o1_00_re), fabsf(o1_00_im));			\
  float c1 = fmaxf(fabsf(o1_01_re), fabsf(o1_02_im));			\
  float c2 = fmaxf(fabsf(o1_02_re), fabsf(o1_01_im));			\
  float c3 = fmaxf(fabsf(o1_10_re), fabsf(o1_10_im));			\
  float c4 = fmaxf(fabsf(o1_11_re), fabsf(o1_11_im));			\
  float c5 = fmaxf(fabsf(o1_12_re), fabsf(o1_12_im));			\
  float c6 = fmaxf(fabsf(o1_20_re), fabsf(o1_20_im));			\
  float c7 = fmaxf(fabsf(o1_21_re), fabsf(o1_21_im));			\
  float c8 = fmaxf(fabsf(o1_22_re), fabsf(o1_22_im));			\
  float c9 = fmaxf(fabsf(o1_30_re), fabsf(o1_30_im));			\
  float c10 = fmaxf(fabsf(o1_31_re), fabsf(o1_31_im));			\
  float c11 = fmaxf(fabsf(o1_32_re), fabsf(o1_32_im));			\
  c0 = fmaxf(c0, c1);							\
  c1 = fmaxf(c2, c3);							\
  c2 = fmaxf(c4, c5);							\
  c3 = fmaxf(c6, c7);							\
  c4 = fmaxf(c8, c9);							\
  c5 = fmaxf(c10, c11);							\
  c0 = fmaxf(c0, c1);							\
  c1 = fmaxf(c2, c3);							\
  c2 = fmaxf(c4, c5);							\
  c0 = fmaxf(c0, c1);							\
  c0 = fmaxf(c0, c2);							\
  param.outNorm[sid] = c0;							\
  float scale = __fdividef(fixedMaxValue<short>::value, c0);				\
  o1_00_re *= scale; o1_00_im *= scale; o1_01_re *= scale; o1_01_im *= scale;	\
  o1_02_re *= scale; o1_02_im *= scale; o1_10_re *= scale; o1_10_im *= scale;	\
  o1_11_re *= scale; o1_11_im *= scale; o1_12_re *= scale; o1_12_im *= scale;	\
  o1_20_re *= scale; o1_20_im *= scale; o1_21_re *= scale; o1_21_im *= scale;	\
  o1_22_re *= scale; o1_22_im *= scale; o1_30_re *= scale; o1_30_im *= scale;	\
  o1_31_re *= scale; o1_31_im *= scale; o1_32_re *= scale; o1_32_im *= scale;	\
  out[sid+0*(param.sp_stride)] = make_short4(f2i(o1_00_re), f2i(o1_00_im), f2i(o1_01_re), f2i(o1_01_im)); \
  out[sid+1*(param.sp_stride)] = make_short4(f2i(o1_02_re), f2i(o1_02_im), f2i(o1_10_re), f2i(o1_10_im)); \
  out[sid+2*(param.sp_stride)] = make_short4(f2i(o1_11_re), f2i(o1_11_im), f2i(o1_12_re), f2i(o1_12_im)); \
  out[sid+3*(param.sp_stride)] = make_short4(f2i(o1_20_re), f2i(o1_20_im), f2i(o1_21_re), f2i(o1_21_im)); \
  out[sid+4*(param.sp_stride)] = make_short4(f2i(o1_22_re), f2i(o1_22_im), f2i(o1_30_re), f2i(o1_30_im)); \
  out[sid+5*(param.sp_stride)] = make_short4(f2i(o1_31_re), f2i(o1_31_im), f2i(o1_32_re), f2i(o1_32_im)); \
  c0 = fmaxf(fabsf(o2_00_re), fabsf(o2_00_im));			\
  c1 = fmaxf(fabsf(o2_01_re), fabsf(o2_02_im));			\
  c2 = fmaxf(fabsf(o2_02_re), fabsf(o2_01_im));			\
  c3 = fmaxf(fabsf(o2_10_re), fabsf(o2_10_im));			\
  c4 = fmaxf(fabsf(o2_11_re), fabsf(o2_11_im));			\
  c5 = fmaxf(fabsf(o2_12_re), fabsf(o2_12_im));			\
  c6 = fmaxf(fabsf(o2_20_re), fabsf(o2_20_im));			\
  c7 = fmaxf(fabsf(o2_21_re), fabsf(o2_21_im));			\
  c8 = fmaxf(fabsf(o2_22_re), fabsf(o2_22_im));			\
  c9 = fmaxf(fabsf(o2_30_re), fabsf(o2_30_im));			\
  c10 = fmaxf(fabsf(o2_31_re), fabsf(o2_31_im));			\
  c11 = fmaxf(fabsf(o2_32_re), fabsf(o2_32_im));			\
  c0 = fmaxf(c0, c1);							\
  c1 = fmaxf(c2, c3);							\
  c2 = fmaxf(c4, c5);							\
  c3 = fmaxf(c6, c7);							\
  c4 = fmaxf(c8, c9);							\
  c5 = fmaxf(c10, c11);							\
  c0 = fmaxf(c0, c1);							\
  c1 = fmaxf(c2, c3);							\
  c2 = fmaxf(c4, c5);							\
  c0 = fmaxf(c0, c1);							\
  c0 = fmaxf(c0, c2);							\
  param.outNorm[sid+param.fl_stride] = c0;							\
  scale = __fdividef(fixedMaxValue<short>::value, c0);				\
  o2_00_re *= scale; o2_00_im *= scale; o2_01_re *= scale; o2_01_im *= scale;	\
  o2_02_re *= scale; o2_02_im *= scale; o2_10_re *= scale; o2_10_im *= scale;	\
  o2_11_re *= scale; o2_11_im *= scale; o2_12_re *= scale; o2_12_im *= scale;	\
  o2_20_re *= scale; o2_20_im *= scale; o2_21_re *= scale; o2_21_im *= scale;	\
  o2_22_re *= scale; o2_22_im *= scale; o2_30_re *= scale; o2_30_im *= scale;	\
  o2_31_re *= scale; o2_31_im *= scale; o2_32_re *= scale; o2_32_im *= scale;	\
  out[sid+param.fl_stride+0*(param.sp_stride)] = make_short4(f2i(o2_00_re), f2i(o2_00_im), f2i(o2_01_re), f2i(o2_01_im)); \
  out[sid+param.fl_stride+1*(param.sp_stride)] = make_short4(f2i(o2_02_re), f2i(o2_02_im), f2i(o2_10_re), f2i(o2_10_im)); \
  out[sid+param.fl_stride+2*(param.sp_stride)] = make_short4(f2i(o2_11_re), f2i(o2_11_im), f2i(o2_12_re), f2i(o2_12_im)); \
  out[sid+param.fl_stride+3*(param.sp_stride)] = make_short4(f2i(o2_20_re), f2i(o2_20_im), f2i(o2_21_re), f2i(o2_21_im)); \
  out[sid+param.fl_stride+4*(param.sp_stride)] = make_short4(f2i(o2_22_re), f2i(o2_22_im), f2i(o2_30_re), f2i(o2_30_im)); \
  out[sid+param.fl_stride+5*(param.sp_stride)] = make_short4(f2i(o2_31_re), f2i(o2_31_im), f2i(o2_32_re), f2i(o2_32_im));

#define WRITE_FLAVOR_SPINOR_CHAR4()          \
  char4 *out = (char4*)param.out;         \
  float c0 = fmaxf(fabsf(o1_00_re), fabsf(o1_00_im));     \
  float c1 = fmaxf(fabsf(o1_01_re), fabsf(o1_02_im));     \
  float c2 = fmaxf(fabsf(o1_02_re), fabsf(o1_01_im));     \
  float c3 = fmaxf(fabsf(o1_10_re), fabsf(o1_10_im));     \
  float c4 = fmaxf(fabsf(o1_11_re), fabsf(o1_11_im));     \
  float c5 = fmaxf(fabsf(o1_12_re), fabsf(o1_12_im));     \
  float c6 = fmaxf(fabsf(o1_20_re), fabsf(o1_20_im));     \
  float c7 = fmaxf(fabsf(o1_21_re), fabsf(o1_21_im));     \
  float c8 = fmaxf(fabsf(o1_22_re), fabsf(o1_22_im));     \
  float c9 = fmaxf(fabsf(o1_30_re), fabsf(o1_30_im));     \
  float c10 = fmaxf(fabsf(o1_31_re), fabsf(o1_31_im));      \
  float c11 = fmaxf(fabsf(o1_32_re), fabsf(o1_32_im));      \
  c0 = fmaxf(c0, c1);             \
  c1 = fmaxf(c2, c3);             \
  c2 = fmaxf(c4, c5);             \
  c3 = fmaxf(c6, c7);             \
  c4 = fmaxf(c8, c9);             \
  c5 = fmaxf(c10, c11);             \
  c0 = fmaxf(c0, c1);             \
  c1 = fmaxf(c2, c3);             \
  c2 = fmaxf(c4, c5);             \
  c0 = fmaxf(c0, c1);             \
  c0 = fmaxf(c0, c2);             \
  param.outNorm[sid] = c0;              \
  float scale = __fdividef(fixedMaxValue<char>::value, c0);        \
  o1_00_re *= scale; o1_00_im *= scale; o1_01_re *= scale; o1_01_im *= scale; \
  o1_02_re *= scale; o1_02_im *= scale; o1_10_re *= scale; o1_10_im *= scale; \
  o1_11_re *= scale; o1_11_im *= scale; o1_12_re *= scale; o1_12_im *= scale; \
  o1_20_re *= scale; o1_20_im *= scale; o1_21_re *= scale; o1_21_im *= scale; \
  o1_22_re *= scale; o1_22_im *= scale; o1_30_re *= scale; o1_30_im *= scale; \
  o1_31_re *= scale; o1_31_im *= scale; o1_32_re *= scale; o1_32_im *= scale; \
  out[sid+0*(param.sp_stride)] = make_char4(f2i(o1_00_re), f2i(o1_00_im), f2i(o1_01_re), f2i(o1_01_im)); \
  out[sid+1*(param.sp_stride)] = make_char4(f2i(o1_02_re), f2i(o1_02_im), f2i(o1_10_re), f2i(o1_10_im)); \
  out[sid+2*(param.sp_stride)] = make_char4(f2i(o1_11_re), f2i(o1_11_im), f2i(o1_12_re), f2i(o1_12_im)); \
  out[sid+3*(param.sp_stride)] = make_char4(f2i(o1_20_re), f2i(o1_20_im), f2i(o1_21_re), f2i(o1_21_im)); \
  out[sid+4*(param.sp_stride)] = make_char4(f2i(o1_22_re), f2i(o1_22_im), f2i(o1_30_re), f2i(o1_30_im)); \
  out[sid+5*(param.sp_stride)] = make_char4(f2i(o1_31_re), f2i(o1_31_im), f2i(o1_32_re), f2i(o1_32_im)); \
  c0 = fmaxf(fabsf(o2_00_re), fabsf(o2_00_im));     \
  c1 = fmaxf(fabsf(o2_01_re), fabsf(o2_02_im));     \
  c2 = fmaxf(fabsf(o2_02_re), fabsf(o2_01_im));     \
  c3 = fmaxf(fabsf(o2_10_re), fabsf(o2_10_im));     \
  c4 = fmaxf(fabsf(o2_11_re), fabsf(o2_11_im));     \
  c5 = fmaxf(fabsf(o2_12_re), fabsf(o2_12_im));     \
  c6 = fmaxf(fabsf(o2_20_re), fabsf(o2_20_im));     \
  c7 = fmaxf(fabsf(o2_21_re), fabsf(o2_21_im));     \
  c8 = fmaxf(fabsf(o2_22_re), fabsf(o2_22_im));     \
  c9 = fmaxf(fabsf(o2_30_re), fabsf(o2_30_im));     \
  c10 = fmaxf(fabsf(o2_31_re), fabsf(o2_31_im));      \
  c11 = fmaxf(fabsf(o2_32_re), fabsf(o2_32_im));      \
  c0 = fmaxf(c0, c1);             \
  c1 = fmaxf(c2, c3);             \
  c2 = fmaxf(c4, c5);             \
  c3 = fmaxf(c6, c7);             \
  c4 = fmaxf(c8, c9);             \
  c5 = fmaxf(c10, c11);             \
  c0 = fmaxf(c0, c1);             \
  c1 = fmaxf(c2, c3);             \
  c2 = fmaxf(c4, c5);             \
  c0 = fmaxf(c0, c1);             \
  c0 = fmaxf(c0, c2);             \
  param.outNorm[sid+param.fl_stride] = c0;              \
  scale = __fdividef(fixedMaxValue<char>::value, c0);        \
  o2_00_re *= scale; o2_00_im *= scale; o2_01_re *= scale; o2_01_im *= scale; \
  o2_02_re *= scale; o2_02_im *= scale; o2_10_re *= scale; o2_10_im *= scale; \
  o2_11_re *= scale; o2_11_im *= scale; o2_12_re *= scale; o2_12_im *= scale; \
  o2_20_re *= scale; o2_20_im *= scale; o2_21_re *= scale; o2_21_im *= scale; \
  o2_22_re *= scale; o2_22_im *= scale; o2_30_re *= scale; o2_30_im *= scale; \
  o2_31_re *= scale; o2_31_im *= scale; o2_32_re *= scale; o2_32_im *= scale; \
  out[sid+param.fl_stride+0*(param.sp_stride)] = make_char4(f2i(o2_00_re), f2i(o2_00_im), f2i(o2_01_re), f2i(o2_01_im)); \
  out[sid+param.fl_stride+1*(param.sp_stride)] = make_char4(f2i(o2_02_re), f2i(o2_02_im), f2i(o2_10_re), f2i(o2_10_im)); \
  out[sid+param.fl_stride+2*(param.sp_stride)] = make_char4(f2i(o2_11_re), f2i(o2_11_im), f2i(o2_12_re), f2i(o2_12_im)); \
  out[sid+param.fl_stride+3*(param.sp_stride)] = make_char4(f2i(o2_20_re), f2i(o2_20_im), f2i(o2_21_re), f2i(o2_21_im)); \
  out[sid+param.fl_stride+4*(param.sp_stride)] = make_char4(f2i(o2_22_re), f2i(o2_22_im), f2i(o2_30_re), f2i(o2_30_im)); \
  out[sid+param.fl_stride+5*(param.sp_stride)] = make_char4(f2i(o2_31_re), f2i(o2_31_im), f2i(o2_32_re), f2i(o2_32_im));


/************* the following is used by staggered *****************/

#define READ_1ST_NBR_SPINOR_DOUBLE_TEX(I, spinor, idx, mystride)	\
  I[0] = fetch_double2((spinor), idx + 0*mystride);	\
  I[1] = fetch_double2((spinor), idx + 1*mystride);	\
  I[2] = fetch_double2((spinor), idx + 2*mystride);

#ifdef USE_TEXTURE_OBJECTS
#define READ_1ST_NBR_SPINOR_GHOST_DOUBLE_TEX(spinor, idx, mystride, dir) \
  double2 I0 = fetch_double2((spinor[dir]), idx + 0*mystride);	\
  double2 I1 = fetch_double2((spinor[dir]), idx + 1*mystride);	\
  double2 I2 = fetch_double2((spinor[dir]), idx + 2*mystride);
#else
#define READ_1ST_NBR_SPINOR_GHOST_DOUBLE_TEX(spinor, idx, mystride, dir) \
  double2 I0 = fetch_double2((spinor), idx + 0*mystride);	\
  double2 I1 = fetch_double2((spinor), idx + 1*mystride);	\
  double2 I2 = fetch_double2((spinor), idx + 2*mystride);
#endif

#define READ_KS_NBR_SPINOR_DOUBLE_TEX(T, spinor, idx, mystride)	\
  T[0] = fetch_double2((spinor), idx + 0*mystride);	\
  T[1] = fetch_double2((spinor), idx + 1*mystride);	\
  T[2] = fetch_double2((spinor), idx + 2*mystride);

<<<<<<< HEAD
#define READ_1ST_NBR_SPINOR_SINGLE_TEX(I, spinor, idx, mystride)	\
  I[0] = TEX1DFETCH(float2, (spinor), idx + 0*mystride);	\
  I[1] = TEX1DFETCH(float2, (spinor), idx + 1*mystride);	\
  I[2] = TEX1DFETCH(float2, (spinor), idx + 2*mystride);
=======
#ifdef USE_TEXTURE_OBJECTS
#define READ_KS_NBR_SPINOR_GHOST_DOUBLE_TEX(T, spinor, idx, mystride, dir) \
  T##0 = fetch_double2((spinor)[dir], idx + 0*mystride);                \
  T##1 = fetch_double2((spinor)[dir], idx + 1*mystride);                \
  T##2 = fetch_double2((spinor)[dir], idx + 2*mystride);
#else
#define READ_KS_NBR_SPINOR_GHOST_DOUBLE_TEX(T, spinor, idx, mystride, dir) \
  T##0 = fetch_double2((spinor), idx + 0*mystride);                     \
  T##1 = fetch_double2((spinor), idx + 1*mystride);                     \
  T##2 = fetch_double2((spinor), idx + 2*mystride);
#endif

#define READ_1ST_NBR_SPINOR_SINGLE_TEX(spinor, idx, mystride)	\
  float2 I0 = TEX1DFETCH(float2, (spinor), idx + 0*mystride);	\
  float2 I1 = TEX1DFETCH(float2, (spinor), idx + 1*mystride);	\
  float2 I2 = TEX1DFETCH(float2, (spinor), idx + 2*mystride);
>>>>>>> cfac928a

#ifdef USE_TEXTURE_OBJECTS
#define READ_1ST_NBR_SPINOR_GHOST_SINGLE_TEX(spinor, idx, mystride, dir) \
  float2 I0 = TEX1DFETCH(float2, (spinor)[dir], idx + 0*mystride);      \
  float2 I1 = TEX1DFETCH(float2, (spinor)[dir], idx + 1*mystride);	\
  float2 I2 = TEX1DFETCH(float2, (spinor)[dir], idx + 2*mystride);
#else
#define READ_1ST_NBR_SPINOR_GHOST_SINGLE_TEX(spinor, idx, mystride, dir) \
  float2 I0 = TEX1DFETCH(float2, (spinor), idx + 0*mystride);           \
  float2 I1 = TEX1DFETCH(float2, (spinor), idx + 1*mystride);           \
  float2 I2 = TEX1DFETCH(float2, (spinor), idx + 2*mystride);
#endif

#define READ_KS_NBR_SPINOR_SINGLE_TEX(T, spinor, idx, mystride)	\
<<<<<<< HEAD
  T[0] = TEX1DFETCH(float2, (spinor), idx + 0*mystride);	\
  T[1] = TEX1DFETCH(float2, (spinor), idx + 1*mystride);	\
  T[2] = TEX1DFETCH(float2, (spinor), idx + 2*mystride);

#define READ_1ST_NBR_SPINOR_HALF_TEX_(I, spinor, idx, mystride)		\
  I[0] = TEX1DFETCH(float2, (spinor), idx + 0*mystride);		\
  I[1] = TEX1DFETCH(float2, (spinor), idx + 1*mystride);		\
  I[2] = TEX1DFETCH(float2, (spinor), idx + 2*mystride);		\
=======
  T##0 = TEX1DFETCH(float2, (spinor), idx + 0*mystride);	\
  T##1 = TEX1DFETCH(float2, (spinor), idx + 1*mystride);	\
  T##2 = TEX1DFETCH(float2, (spinor), idx + 2*mystride);

#ifdef USE_TEXTURE_OBJECTS
#define READ_KS_NBR_SPINOR_GHOST_SINGLE_TEX(T, spinor, idx, mystride, dir) \
  T##0 = TEX1DFETCH(float2, (spinor)[dir], idx + 0*mystride);           \
  T##1 = TEX1DFETCH(float2, (spinor)[dir], idx + 1*mystride);           \
  T##2 = TEX1DFETCH(float2, (spinor)[dir], idx + 2*mystride);
#else
#define READ_KS_NBR_SPINOR_GHOST_SINGLE_TEX(T, spinor, idx, mystride, dir) \
  T##0 = TEX1DFETCH(float2, (spinor), idx + 0*mystride);                \
  T##1 = TEX1DFETCH(float2, (spinor), idx + 1*mystride);                \
  T##2 = TEX1DFETCH(float2, (spinor), idx + 2*mystride);
#endif

#define READ_1ST_NBR_SPINOR_HALF_TEX_(spinor, idx, mystride)		\
  float2 I0 = TEX1DFETCH(float2, (spinor), idx + 0*mystride);		\
  float2 I1 = TEX1DFETCH(float2, (spinor), idx + 1*mystride);		\
  float2 I2 = TEX1DFETCH(float2, (spinor), idx + 2*mystride);		\
>>>>>>> cfac928a
  {									\
    float C = TEX1DFETCH(float, (spinor ## Norm), norm_idx1);		\
    I[0].x *= C; I[0].y *= C;						\
    I[1].x *= C; I[1].y *= C;						\
    I[2].x *= C; I[2].y *= C;}

<<<<<<< HEAD
#define READ_1ST_NBR_SPINOR_HALF_TEX(I, spinor, idx, mystride)	\
  READ_1ST_NBR_SPINOR_HALF_TEX_(I, spinor, idx, mystride)
=======
#define READ_1ST_NBR_SPINOR_HALF_TEX(spinor, idx, mystride)     \
  READ_1ST_NBR_SPINOR_HALF_TEX_(spinor, idx, mystride)

#ifdef USE_TEXTURE_OBJECTS
#define READ_1ST_NBR_SPINOR_GHOST_HALF_TEX_(spinor, idx, mystride, dir) \
  float2 I0 = TEX1DFETCH(float2, (spinor)[dir], idx + 0*mystride);      \
  float2 I1 = TEX1DFETCH(float2, (spinor)[dir], idx + 1*mystride);      \
  float2 I2 = TEX1DFETCH(float2, (spinor)[dir], idx + 2*mystride);      \
  {									\
    float C = TEX1DFETCH(float, (spinor ## Norm)[dir], norm_idx1);      \
    I0.x *= C; I0.y *= C;						\
    I1.x *= C; I1.y *= C;						\
    I2.x *= C; I2.y *= C;}
#else
#define READ_1ST_NBR_SPINOR_GHOST_HALF_TEX_(spinor, idx, mystride, dir) \
  float2 I0 = TEX1DFETCH(float2, (spinor), idx + 0*mystride);           \
  float2 I1 = TEX1DFETCH(float2, (spinor), idx + 1*mystride);           \
  float2 I2 = TEX1DFETCH(float2, (spinor), idx + 2*mystride);           \
  {									\
    float C = TEX1DFETCH(float, (spinor ## Norm), norm_idx1);           \
    I0.x *= C; I0.y *= C;						\
    I1.x *= C; I1.y *= C;						\
    I2.x *= C; I2.y *= C;}
#endif

#define READ_1ST_NBR_SPINOR_GHOST_HALF_TEX(spinor, idx, mystride, dir)  \
  READ_1ST_NBR_SPINOR_GHOST_HALF_TEX_(spinor, idx, mystride, dir)
>>>>>>> cfac928a

#define READ_KS_NBR_SPINOR_HALF_TEX_(T, spinor, idx, mystride)		\
  T[0] = TEX1DFETCH(float2, (spinor), idx + 0*mystride);		\
  T[1] = TEX1DFETCH(float2, (spinor), idx + 1*mystride);		\
  T[2] = TEX1DFETCH(float2, (spinor), idx + 2*mystride);		\
  {									\
    float C = TEX1DFETCH(float, (spinor ## Norm), norm_idx3);		\
<<<<<<< HEAD
    T[0].x *= C; T[0].y *= C;						\
    T[1].x *= C; T[1].y *= C;						\
    T[2].x *= C; T[2].y *= C;}
=======
    (T##0).x *= C; (T##0).y *= C;                                       \
    (T##1).x *= C; (T##1).y *= C;                                       \
    (T##2).x *= C; (T##2).y *= C;}
>>>>>>> cfac928a

#define READ_KS_NBR_SPINOR_HALF_TEX(T, spinor, idx, mystride)	\
  READ_KS_NBR_SPINOR_HALF_TEX_(T, spinor, idx, mystride)

<<<<<<< HEAD
#define READ_1ST_NBR_SPINOR_DOUBLE(I, spinor, idx, mystride)	\
  I[0] = spinor[idx + 0*mystride];			\
  I[1] = spinor[idx + 1*mystride];			\
  I[2] = spinor[idx + 2*mystride];
=======
#ifdef USE_TEXTURE_OBJECTS
#define READ_KS_NBR_SPINOR_GHOST_HALF_TEX_(T, spinor, idx, mystride, dir) \
  T##0 = TEX1DFETCH(float2, (spinor)[dir], idx + 0*mystride);		\
  T##1 = TEX1DFETCH(float2, (spinor)[dir], idx + 1*mystride);		\
  T##2 = TEX1DFETCH(float2, (spinor)[dir], idx + 2*mystride);		\
  {									\
    float C = TEX1DFETCH(float, (spinor ## Norm)[dir], norm_idx3);      \
    (T##0).x *= C; (T##0).y *= C;                                       \
    (T##1).x *= C; (T##1).y *= C;                                       \
    (T##2).x *= C; (T##2).y *= C;}
#else
#define READ_KS_NBR_SPINOR_GHOST_HALF_TEX_(T, spinor, idx, mystride, dir) \
  T##0 = TEX1DFETCH(float2, (spinor), idx + 0*mystride);		\
  T##1 = TEX1DFETCH(float2, (spinor), idx + 1*mystride);		\
  T##2 = TEX1DFETCH(float2, (spinor), idx + 2*mystride);		\
  {									\
    float C = TEX1DFETCH(float, (spinor ## Norm), norm_idx3);           \
    (T##0).x *= C; (T##0).y *= C;                                       \
    (T##1).x *= C; (T##1).y *= C;                                       \
    (T##2).x *= C; (T##2).y *= C;}
#endif

#define READ_KS_NBR_SPINOR_GHOST_HALF_TEX(T, spinor, idx, mystride, dir) \
  READ_KS_NBR_SPINOR_GHOST_HALF_TEX_(T, spinor, idx, mystride, dir)

#define READ_1ST_NBR_SPINOR_QUARTER_TEX_(spinor, idx, mystride) \
  float2 I0 = TEX1DFETCH(float2, (spinor), idx + 0*mystride);   \
  float2 I1 = TEX1DFETCH(float2, (spinor), idx + 1*mystride);   \
  float2 I2 = TEX1DFETCH(float2, (spinor), idx + 2*mystride);   \
  {                                                             \
    float C = TEX1DFETCH(float, (spinor ## Norm), norm_idx1);   \
    I0.x *= C; I0.y *= C;                                       \
    I1.x *= C; I1.y *= C;                                       \
    I2.x *= C; I2.y *= C;}

#define READ_1ST_NBR_SPINOR_QUARTER_TEX(spinor, idx, mystride)  \
  READ_1ST_NBR_SPINOR_HALF_TEX_(spinor, idx, mystride)      

#ifdef USE_TEXTURE_OBJECTS
#define READ_1ST_NBR_SPINOR_GHOST_QUARTER_TEX_(spinor, idx, mystride, dir) \
  float2 I0 = TEX1DFETCH(float2, (spinor)[dir], idx + 0*mystride);      \
  float2 I1 = TEX1DFETCH(float2, (spinor)[dir], idx + 1*mystride);      \
  float2 I2 = TEX1DFETCH(float2, (spinor)[dir], idx + 2*mystride);      \
  {									\
    float C = TEX1DFETCH(float, (spinor ## Norm)[dir], norm_idx1);      \
    I0.x *= C; I0.y *= C;						\
    I1.x *= C; I1.y *= C;						\
    I2.x *= C; I2.y *= C;}
#else
#define READ_1ST_NBR_SPINOR_GHOST_QUARTER_TEX_(spinor, idx, mystride, dir) \
  float2 I0 = TEX1DFETCH(float2, (spinor), idx + 0*mystride);           \
  float2 I1 = TEX1DFETCH(float2, (spinor), idx + 1*mystride);           \
  float2 I2 = TEX1DFETCH(float2, (spinor), idx + 2*mystride);           \
  {									\
    float C = TEX1DFETCH(float, (spinor ## Norm), norm_idx1);           \
    I0.x *= C; I0.y *= C;						\
    I1.x *= C; I1.y *= C;						\
    I2.x *= C; I2.y *= C;}
#endif

#define READ_1ST_NBR_SPINOR_GHOST_QUARTER_TEX(spinor, idx, mystride, dir) \
  READ_1ST_NBR_SPINOR_GHOST_QUARTER_TEX_(spinor, idx, mystride, dir)

#define READ_KS_NBR_SPINOR_QUARTER_TEX_(T, spinor, idx, mystride)       \
  T##0 = TEX1DFETCH(float2, (spinor), idx + 0*mystride);                \
  T##1 = TEX1DFETCH(float2, (spinor), idx + 1*mystride);                \
  T##2 = TEX1DFETCH(float2, (spinor), idx + 2*mystride);                \
  {                                                                     \
    float C = TEX1DFETCH(float, (spinor ## Norm), norm_idx3);           \
    (T##0).x *= C; (T##0).y *= C;                                       \
    (T##1).x *= C; (T##1).y *= C;                                       \
    (T##2).x *= C; (T##2).y *= C;}

#define READ_KS_NBR_SPINOR_QUARTER_TEX(T, spinor, idx, mystride) \
  READ_KS_NBR_SPINOR_HALF_TEX_(T, spinor, idx, mystride)

#ifdef USE_TEXTURE_OBJECTS
#define READ_KS_NBR_SPINOR_GHOST_QUARTER_TEX_(T, spinor, idx, mystride, dir) \
  T##0 = TEX1DFETCH(float2, (spinor)[dir], idx + 0*mystride);		\
  T##1 = TEX1DFETCH(float2, (spinor)[dir], idx + 1*mystride);		\
  T##2 = TEX1DFETCH(float2, (spinor)[dir], idx + 2*mystride);		\
  {									\
    float C = TEX1DFETCH(float, (spinor ## Norm)[dir], norm_idx3);      \
    (T##0).x *= C; (T##0).y *= C;                                       \
    (T##1).x *= C; (T##1).y *= C;                                       \
    (T##2).x *= C; (T##2).y *= C;}
#else
#define READ_KS_NBR_SPINOR_GHOST_QUARTER_TEX_(T, spinor, idx, mystride, dir) \
  T##0 = TEX1DFETCH(float2, (spinor), idx + 0*mystride);		\
  T##1 = TEX1DFETCH(float2, (spinor), idx + 1*mystride);		\
  T##2 = TEX1DFETCH(float2, (spinor), idx + 2*mystride);		\
  {									\
    float C = TEX1DFETCH(float, (spinor ## Norm), norm_idx3);           \
    (T##0).x *= C; (T##0).y *= C;                                       \
    (T##1).x *= C; (T##1).y *= C;                                       \
    (T##2).x *= C; (T##2).y *= C;}
#endif

#define READ_KS_NBR_SPINOR_GHOST_QUARTER_TEX(T, spinor, idx, mystride, dir) \
  READ_KS_NBR_SPINOR_GHOST_QUARTER_TEX_(T, spinor, idx, mystride, dir)

#define READ_1ST_NBR_SPINOR_DOUBLE(spinor, idx, mystride)	\
  double2 I0 = spinor[idx + 0*mystride];			\
  double2 I1 = spinor[idx + 1*mystride];			\
  double2 I2 = spinor[idx + 2*mystride];
>>>>>>> cfac928a

#define READ_1ST_NBR_SPINOR_GHOST_DOUBLE(spinor, idx, mystride, dir)	\
  double2 I0 = spinor[dir][idx + 0*mystride];			\
  double2 I1 = spinor[dir][idx + 1*mystride];			\
  double2 I2 = spinor[dir][idx + 2*mystride];

#define READ_KS_NBR_SPINOR_DOUBLE(T, spinor, idx, mystride)	\
  T[0] = spinor[idx + 0*mystride];			\
  T[1] = spinor[idx + 1*mystride];			\
  T[2] = spinor[idx + 2*mystride];

#define READ_1ST_NBR_SPINOR_SINGLE(I, spinor, idx, mystride)	\
  I[0] = spinor[idx + 0*mystride];				\
  I[1] = spinor[idx + 1*mystride];				\
  I[2] = spinor[idx + 2*mystride];

#define READ_1ST_NBR_SPINOR_GHOST_SINGLE(spinor, idx, mystride, dir)	\
  float2 I0 = spinor[dir][idx + 0*mystride];				\
  float2 I1 = spinor[dir][idx + 1*mystride];				\
  float2 I2 = spinor[dir][idx + 2*mystride];

#define READ_KS_NBR_SPINOR_SINGLE(T, spinor, idx, mystride)	\
  T[0] = spinor[idx + 0*mystride];				\
  T[1] = spinor[idx + 1*mystride];				\
  T[2] = spinor[idx + 2*mystride];

#define READ_1ST_NBR_SPINOR_HALF(I, spinor, idx, mystride)		\
  {									\
    short2 S0 = in[idx + 0*mystride];					\
    short2 S1 = in[idx + 1*mystride];					\
    short2 S2 = in[idx + 2*mystride];					\
    float C = inNorm[idx];						\
    I[0].x =C*short2float(S0.x); I[0].y =C*short2float(S0.y);		\
    I[1].x =C*short2float(S1.x); I[1].y =C*short2float(S1.y);		\
    I[2].x =C*short2float(S2.x); I[2].y =C*short2float(S2.y);		\
  }

#define READ_KS_NBR_SPINOR_HALF(T, spinor, idx, mystride)		\
  {									\
    short2 S0 = in[idx + 0*mystride];					\
    short2 S1 = in[idx + 1*mystride];					\
    short2 S2 = in[idx + 2*mystride];					\
    float C = inNorm[idx];						\
    T[0].x =C*short2float(S0.x); T[0].y =C*short2float(S0.y);		\
    T[1].x =C*short2float(S1.x); T[1].y =C*short2float(S1.y);		\
    T[2].x =C*short2float(S2.x); T[2].y =C*short2float(S2.y);		\
  }

#define READ_1ST_NBR_SPINOR_QUARTER(spinor, idx, mystride)     \
  float2 I0, I1, I2;              \
  {                 \
    char2 S0 = in[idx + 0*mystride];         \
    char2 S1 = in[idx + 1*mystride];         \
    char2 S2 = in[idx + 2*mystride];         \
    float C = inNorm[idx];            \
    I0.x =C*char2float(S0.x); I0.y =C*char2float(S0.y);   \
    I1.x =C*char2float(S1.x); I1.y =C*char2float(S1.y);   \
    I2.x =C*char2float(S2.x); I2.y =C*char2float(S2.y);   \
  }

#define READ_KS_NBR_SPINOR_QUARTER(T, spinor, idx, mystride)     \
  {                 \
    char2 S0 = in[idx + 0*mystride];         \
    char2 S1 = in[idx + 1*mystride];         \
    char2 S2 = in[idx + 2*mystride];         \
    float C = inNorm[idx];            \
    (T##0).x =C*char2float(S0.x); (T##0).y =C*char2float(S0.y);   \
    (T##1).x =C*char2float(S1.x); (T##1).y =C*char2float(S1.y);   \
    (T##2).x =C*char2float(S2.x); (T##2).y =C*char2float(S2.y);   \
  }


#define WRITE_ST_SPINOR_DOUBLE2(out, OUT, sid, mystride)		\
  for (int i=0; i<3; i++) ((double2*)out)[i*mystride+sid] = OUT[i];

#define WRITE_ST_SPINOR_FLOAT2(out, OUT, sid, mystride)			\
  for (int i=0; i<3; i++) ((float2*)out)[i*mystride+sid] = OUT[i];

<<<<<<< HEAD
#define WRITE_ST_SPINOR_SHORT2(out, OUT, sid, mystride)			\
  float c[3];								\
  for (int i=0; i<3; i++) c[i] = fmaxf(fabsf(OUT[i].x), fabsf(OUT[i].y)); \
  c[0] = fmaxf(c[0], c[1]);						\
  c[0] = fmaxf(c[0], c[2]);						\
  out ## Norm[norm_idx1] = c[0];						\
  float scale = __fdividef(MAX_SHORT, c[0]);				\
  for (int i=0; i<3; i++) {						\
    OUT[i] *= scale;							\
    ((short2*)out)[sid+i*mystride] = make_short2(f2i(OUT[i].x), f2i(OUT[i].y)); \
  }
=======
#define WRITE_ST_SPINOR_SHORT2(out, sid, mystride)			\
  float c0 = fmaxf(fabsf(o00_re), fabsf(o00_im));			\
  float c1 = fmaxf(fabsf(o01_re), fabsf(o01_im));			\
  float c2 = fmaxf(fabsf(o02_re), fabsf(o02_im));			\
  c0 = fmaxf(c0, c1);							\
  c0 = fmaxf(c0, c2);							\
  out ## Norm[sid] = c0;						\
  float scale = __fdividef(fixedMaxValue<short>::value, c0);				\
  o00_re *= scale; o00_im *= scale; o01_re *= scale; o01_im *= scale;	\
  o02_re *= scale; o02_im *= scale;					\
  ((short2*)out)[sid+0*mystride] = make_short2(f2i(o00_re), f2i(o00_im)); \
  ((short2*)out)[sid+1*mystride] = make_short2(f2i(o01_re), f2i(o01_im)); \
  ((short2*)out)[sid+2*mystride] = make_short2(f2i(o02_re), f2i(o02_im));
>>>>>>> cfac928a

#define WRITE_ST_SPINOR_CHAR2(out, sid, mystride)      \
  float c0 = fmaxf(fabsf(o00_re), fabsf(o00_im));     \
  float c1 = fmaxf(fabsf(o01_re), fabsf(o01_im));     \
  float c2 = fmaxf(fabsf(o02_re), fabsf(o02_im));     \
  c0 = fmaxf(c0, c1);             \
  c0 = fmaxf(c0, c2);             \
  out ## Norm[sid] = c0;            \
  float scale = __fdividef(fixedMaxValue<char>::value, c0);        \
  o00_re *= scale; o00_im *= scale; o01_re *= scale; o01_im *= scale; \
  o02_re *= scale; o02_im *= scale;         \
  ((char2*)out)[sid+0*mystride] = make_char2(f2i(o00_re), f2i(o00_im)); \
  ((char2*)out)[sid+1*mystride] = make_char2(f2i(o01_re), f2i(o01_im)); \
  ((char2*)out)[sid+2*mystride] = make_char2(f2i(o02_re), f2i(o02_im));

// Non-cache writes to minimize cache polution
#define WRITE_ST_SPINOR_DOUBLE2_STR(out, OUT, sid, mystride)		\
  for  (int i=0; i<3; i++)						\
    store_streaming_double2(&out[i*mystride+sid], OUT[i].x, OUT[i].y);

#define WRITE_ST_SPINOR_FLOAT2_STR(out, OUT, sid, mystride)		\
  for  (int i=0; i<3; i++)						\
    store_streaming_float2(&out[i*mystride+sid], OUT[i].x, OUT[i].y);

#define WRITE_ST_SPINOR_SHORT2_STR(out, OUT, sid, mystride)		\
  float c[3];								\
  for (int i=0; i<3; i++) c[i] = fmaxf(fabsf(OUT[i].x), fabsf(OUT[i].y)); \
  c[0] = fmaxf(c[0], c[1]);						\
  c[0] = fmaxf(c[0], c[2]);						\
  out ## Norm[norm_idx1] = c[0];						\
  float scale = __fdividef(MAX_SHORT, c[0]);				\
  for (int i=0; i<3; i++) {						\
    OUT[i] *= scale;							\
    store_streaming_short2(&g_out[i*mystride+sid], f2i(OUT[i].x), f2i(OUT[i].y)); \
  }

<<<<<<< HEAD
#define READ_AND_SUM_ST_SPINOR_DOUBLE_TEX(O,spinor,sid) {		\
  for (int i=0; i<3; i++)						\
    O[i] += fetch_double2((spinor), sid + i*(param.sp_stride));		\
  }
  
#define READ_AND_SUM_ST_SPINOR_SINGLE_TEX(O,spinor,sid) {		\
  for (int i=0; i<3; i++)						\
    O[i] += TEX1DFETCH(float2, (spinor), sid + i*(param.sp_stride));	\
  }
=======
#define WRITE_ST_SPINOR_SHORT2_STR(out, sid, mystride)       \
  float c0 = fmaxf(fabsf(o00_re), fabsf(o00_im));	\
  float c1 = fmaxf(fabsf(o01_re), fabsf(o01_im));	\
  float c2 = fmaxf(fabsf(o02_re), fabsf(o02_im));	\
  c0 = fmaxf(c0, c1);					\
  c0 = fmaxf(c0, c2);					\
  out ## Norm[sid] = c0;				\
  float scale = __fdividef(fixedMaxValue<short>::value, c0);			    \
  o00_re *= scale; o00_im *= scale; o01_re *= scale; o01_im *= scale;	\
  o02_re *= scale; o02_im *= scale;					\
  store_streaming_short2(&g_out[0*mystride+sid], f2i(o00_re), f2i(o00_im)); \
  store_streaming_short2(&g_out[1*mystride+sid], f2i(o01_re), f2i(o01_im)); \
  store_streaming_short2(&g_out[2*mystride+sid], f2i(o02_re), f2i(o02_im));

#define WRITE_ST_SPINOR_CHAR2_STR(out, sid, mystride)       \
  float c0 = fmaxf(fabsf(o00_re), fabsf(o00_im)); \
  float c1 = fmaxf(fabsf(o01_re), fabsf(o01_im)); \
  float c2 = fmaxf(fabsf(o02_re), fabsf(o02_im)); \
  c0 = fmaxf(c0, c1);         \
  c0 = fmaxf(c0, c2);         \
  out ## Norm[sid] = c0;        \
  float scale = __fdividef(fixedMaxValue<char>::value, c0);          \
  o00_re *= scale; o00_im *= scale; o01_re *= scale; o01_im *= scale; \
  o02_re *= scale; o02_im *= scale;         \
  store_streaming_char2(&g_out[0*mystride+sid], f2i(o00_re), f2i(o00_im)); \
  store_streaming_char2(&g_out[1*mystride+sid], f2i(o01_re), f2i(o01_im)); \
  store_streaming_char2(&g_out[2*mystride+sid], f2i(o02_re), f2i(o02_im));

#define READ_AND_SUM_ST_SPINOR_DOUBLE_TEX(spinor,sid) {			\
  double2 tmp0 = fetch_double2((spinor), sid + 0*(param.sp_stride));		\
  double2 tmp1 = fetch_double2((spinor), sid + 1*(param.sp_stride));		\
  double2 tmp2 = fetch_double2((spinor), sid + 2*(param.sp_stride));		\
  o00_re += tmp0.x; o00_im += tmp0.y;					\
  o01_re += tmp1.x; o01_im += tmp1.y;					\
  o02_re += tmp2.x; o02_im += tmp2.y; }
  
#define READ_AND_SUM_ST_SPINOR_SINGLE_TEX(spinor,sid) {			\
  float2 tmp0 = TEX1DFETCH(float2, (spinor), sid + 0*(param.sp_stride));	\
  float2 tmp1 = TEX1DFETCH(float2, (spinor), sid + 1*(param.sp_stride));	\
  float2 tmp2 = TEX1DFETCH(float2, (spinor), sid + 2*(param.sp_stride));	\
  o00_re += tmp0.x; o00_im += tmp0.y;					\
  o01_re += tmp1.x; o01_im += tmp1.y;					\
  o02_re += tmp2.x; o02_im += tmp2.y; }

#define READ_AND_SUM_ST_SPINOR_HALF_TEX_(spinor,sid) {			\
  float2 tmp0 = TEX1DFETCH(float2, (spinor), sid + 0*param.sp_stride);	\
  float2 tmp1 = TEX1DFETCH(float2, (spinor), sid + 1*param.sp_stride);	\
  float2 tmp2 = TEX1DFETCH(float2, (spinor), sid + 2*param.sp_stride);	\
  float C = TEX1DFETCH(float, (spinor##Norm), sid);			\
  o00_re += C*tmp0.x; o00_im += C*tmp0.y;				\
  o01_re += C*tmp1.x; o01_im += C*tmp1.y;				\
  o02_re += C*tmp2.x; o02_im += C*tmp2.y; }

#define READ_AND_SUM_ST_SPINOR_HALF_TEX(spinor,sid)	\
  READ_AND_SUM_ST_SPINOR_HALF_TEX_(spinor,sid)

#define READ_AND_SUM_ST_SPINOR_QUARTER_TEX_(spinor,sid) {      \
  float2 tmp0 = TEX1DFETCH(float2, (spinor), sid + 0*param.sp_stride);  \
  float2 tmp1 = TEX1DFETCH(float2, (spinor), sid + 1*param.sp_stride);  \
  float2 tmp2 = TEX1DFETCH(float2, (spinor), sid + 2*param.sp_stride);  \
  float C = TEX1DFETCH(float, (spinor##Norm), sid);     \
  o00_re += C*tmp0.x; o00_im += C*tmp0.y;       \
  o01_re += C*tmp1.x; o01_im += C*tmp1.y;       \
  o02_re += C*tmp2.x; o02_im += C*tmp2.y; }

#define READ_AND_SUM_ST_SPINOR_QUARTER_TEX(spinor,sid) \
  READ_AND_SUM_ST_SPINOR_QUARTER_TEX_(spinor,sid)

#define READ_AND_SUM_ST_SPINOR(spinor,sid)					\
  o00_re += spinor[0*param.sp_stride+sid].x; o00_im += spinor[0*param.sp_stride+sid].y; \
  o01_re += spinor[1*param.sp_stride+sid].x; o01_im += spinor[1*param.sp_stride+sid].y; \
  o02_re += spinor[2*param.sp_stride+sid].x; o02_im += spinor[2*param.sp_stride+sid].y; \
  
#define READ_AND_SUM_ST_SPINOR_HALF_(spinor,sid)			\
  float C = spinor ## Norm[sid];				\
  o00_re += C*short2float(spinor[0*param.sp_stride + sid].x);		\
  o00_im += C*short2float(spinor[0*param.sp_stride + sid].y);		\
  o01_re += C*short2float(spinor[1*param.sp_stride + sid].x);		\
  o01_im += C*short2float(spinor[1*param.sp_stride + sid].y);		\
  o02_re += C*short2float(spinor[2*param.sp_stride + sid].x);		\
  o02_im += C*short2float(spinor[2*param.sp_stride + sid].y);	

#define READ_AND_SUM_ST_SPINOR_HALF(spinor,sid)			\
  READ_AND_SUM_ST_SPINOR_HALF_(spinor,sid)

#define READ_AND_SUM_ST_SPINOR_QUARTER_(spinor,sid)      \
  float C = spinor ## Norm[sid];        \
  o00_re += C*char2float(spinor[0*param.sp_stride + sid].x);   \
  o00_im += C*char2float(spinor[0*param.sp_stride + sid].y);   \
  o01_re += C*char2float(spinor[1*param.sp_stride + sid].x);   \
  o01_im += C*char2float(spinor[1*param.sp_stride + sid].y);   \
  o02_re += C*char2float(spinor[2*param.sp_stride + sid].x);   \
  o02_im += C*char2float(spinor[2*param.sp_stride + sid].y); 

#define READ_AND_SUM_ST_SPINOR_QUARTER(spinor,sid)     \
  READ_AND_SUM_ST_SPINOR_QUARTER_(spinor,sid)

#define READ_ST_ACCUM_DOUBLE_TEX(spinor,sid)			   \
  double2 accum0 = fetch_double2((spinor), sid + 0*(param.sp_stride));   \
  double2 accum1 = fetch_double2((spinor), sid + 1*(param.sp_stride));   \
  double2 accum2 = fetch_double2((spinor), sid + 2*(param.sp_stride));   

#define READ_ST_ACCUM_SINGLE_TEX(spinor,sid)			\
  float2 accum0 = TEX1DFETCH(float2, (spinor), sid + 0*param.sp_stride);	\
  float2 accum1 = TEX1DFETCH(float2, (spinor), sid + 1*param.sp_stride);	\
  float2 accum2 = TEX1DFETCH(float2, (spinor), sid + 2*param.sp_stride);     

#define READ_ST_ACCUM_HALF_TEX_(spinor,sid)					\
  float2 accum0 = TEX1DFETCH(float2, (spinor), sid + 0*param.sp_stride);	\
  float2 accum1 = TEX1DFETCH(float2, (spinor), sid + 1*param.sp_stride);	\
  float2 accum2 = TEX1DFETCH(float2, (spinor), sid + 2*param.sp_stride);	\
  float C = TEX1DFETCH(float, (spinor ## Norm), sid);			\
  accum0.x *= C; accum0.y *= C;						\
  accum1.x *= C; accum1.y *= C;						\
  accum2.x *= C; accum2.y *= C;       
>>>>>>> cfac928a

#define READ_AND_SUM_ST_SPINOR_HALF_TEX_(O,spinor,sid) {		\
  float C = TEX1DFETCH(float, (spinor##Norm), norm_idx1);			\
  for (int i=0; i<3; i++) {						\
    float2 tmp = TEX1DFETCH(float2, (spinor), sid + i*(param.sp_stride)); \
    O[i] += C*complex<float>(tmp.x,tmp.y);				\
  }									\
  }

<<<<<<< HEAD
#define READ_AND_SUM_ST_SPINOR_HALF_TEX(O,spinor,sid)	\
  READ_AND_SUM_ST_SPINOR_HALF_TEX_(O,spinor,sid)
=======
#define READ_ST_ACCUM_QUARTER_TEX_(spinor,sid)         \
  float2 accum0 = TEX1DFETCH(float2, (spinor), sid + 0*param.sp_stride);  \
  float2 accum1 = TEX1DFETCH(float2, (spinor), sid + 1*param.sp_stride);  \
  float2 accum2 = TEX1DFETCH(float2, (spinor), sid + 2*param.sp_stride);  \
  float C = TEX1DFETCH(float, (spinor ## Norm), sid);     \
  accum0.x *= C; accum0.y *= C;           \
  accum1.x *= C; accum1.y *= C;           \
  accum2.x *= C; accum2.y *= C;       

#define READ_ST_ACCUM_QUARTER_TEX(spinor,sid) READ_ST_ACCUM_HALF_QUARTER_(spinor,sid) 

#define READ_ST_ACCUM_DOUBLE(spinor,sid)				   \
  double2 accum0 = spinor[sid + 0*(param.sp_stride)];			   \
  double2 accum1 = spinor[sid + 1*(param.sp_stride)];			   \
  double2 accum2 = spinor[sid + 2*(param.sp_stride)];   
>>>>>>> cfac928a

#define READ_AND_SUM_ST_SPINOR(O,spinor,sid)				\
  for (int i==0; i<3; i++) O[i] += spinor[i*param.sp_stride+sid]
  
#define READ_AND_SUM_ST_SPINOR_HALF_(O,spinor,sid)			\
  float C = spinor ## Norm[norm_idx1];					\
  for (int i==0; i<3; i++) {						\
    short2 tmp = spinor[i*param.sp_stride+sid];				\
    O[i] += C*complex<float>(short2float(tmp.x), short2float(tmp.y));	\
  }

#define READ_AND_SUM_ST_SPINOR_HALF(O,spinor,sid)	\
  READ_AND_SUM_ST_SPINOR_HALF_(O,spinor,sid)

#define READ_ST_ACCUM_DOUBLE_TEX(T,spinor,sid)			   \
  T[0] = fetch_double2((spinor), sid + 0*(param.sp_stride));	   \
  T[1] = fetch_double2((spinor), sid + 1*(param.sp_stride));	   \
  T[2] = fetch_double2((spinor), sid + 2*(param.sp_stride));

#define READ_ST_ACCUM_SINGLE_TEX(T,spinor,sid)			\
  T[0] = TEX1DFETCH(float2, (spinor), sid + 0*param.sp_stride);	\
  T[1] = TEX1DFETCH(float2, (spinor), sid + 1*param.sp_stride);	\
  T[2] = TEX1DFETCH(float2, (spinor), sid + 2*param.sp_stride);

#define READ_ST_ACCUM_HALF_TEX_(T,spinor,sid)				\
  T[0] = TEX1DFETCH(float2, (spinor), sid + 0*param.sp_stride);		\
  T[1] = TEX1DFETCH(float2, (spinor), sid + 1*param.sp_stride);		\
  T[2] = TEX1DFETCH(float2, (spinor), sid + 2*param.sp_stride);		\
  float C = TEX1DFETCH(float, (spinor ## Norm), norm_idx1);			\
  T[0].x *= C; T[0].y *= C;						\
  T[1].x *= C; T[1].y *= C;						\
  T[2].x *= C; T[2].y *= C;

#define READ_ST_ACCUM_HALF_TEX(T,spinor,sid) READ_ST_ACCUM_HALF_TEX_(T,spinor,sid)

#define READ_ST_ACCUM_DOUBLE(T,spinor,sid)				\
  T[0] = spinor[sid + 0*(param.sp_stride)];				\
  T[1] = spinor[sid + 1*(param.sp_stride)];				\
  T[2] = spinor[sid + 2*(param.sp_stride)];

#define READ_ST_ACCUM_SINGLE(T,spinor,sid)			\
  T[0] = spinor[sid + 0*(param.sp_stride)];			\
  T[1] = spinor[sid + 1*(param.sp_stride)];			\
  T[2] = spinor[sid + 2*(param.sp_stride)];

#define READ_ST_ACCUM_HALF(T,spinor,sid)				\
  {									\
    short2 S0 = x[sid + 0*param.sp_stride];				\
    short2 S1 = x[sid + 1*param.sp_stride];				\
    short2 S2 = x[sid + 2*param.sp_stride];				\
    float C = spinor##Norm[norm_idx1];					\
    T[0].x =C*short2float(S0.x); T[0].y =C*short2float(S0.y);	\
    T[1].x =C*short2float(S1.x); T[1].y =C*short2float(S1.y);	\
    T[2].x =C*short2float(S2.x); T[2].y =C*short2float(S2.y);	\
  }

<<<<<<< HEAD
=======
#define READ_ST_ACCUM_QUARTER(spinor,sid)          \
  float2 accum0, accum1, accum2;          \
  {                 \
    char2 S0 = x[sid + 0*param.sp_stride];         \
    char2 S1 = x[sid + 1*param.sp_stride];         \
    char2 S2 = x[sid + 2*param.sp_stride];         \
    float C = spinor##Norm[sid];          \
    accum0.x =C*char2float(S0.x); accum0.y =C*char2float(S0.y); \
    accum1.x =C*char2float(S1.x); accum1.y =C*char2float(S1.y); \
    accum2.x =C*char2float(S2.x); accum2.y =C*char2float(S2.y); \
  }
>>>>>>> cfac928a

#define WRITE_SPINOR_SHARED_REAL(tx, ty, tz, reg)			\
  extern __shared__ char s_data[];					\
  spinorFloat *sh = (spinorFloat*)s_data + DSLASH_SHARED_FLOATS_PER_THREAD*SHARED_STRIDE* \
    ((tx+blockDim.x*(ty+blockDim.y*tz))/SHARED_STRIDE) + ((tx+blockDim.x*(ty+blockDim.y*tz)) % SHARED_STRIDE); \
  sh[0*SHARED_STRIDE] = reg##00_re;		\
  sh[1*SHARED_STRIDE] = reg##00_im;		\
  sh[2*SHARED_STRIDE] = reg##01_re;		\
  sh[3*SHARED_STRIDE] = reg##01_im;		\
  sh[4*SHARED_STRIDE] = reg##02_re;		\
  sh[5*SHARED_STRIDE] = reg##02_im;		\
  sh[6*SHARED_STRIDE] = reg##10_re;		\
  sh[7*SHARED_STRIDE] = reg##10_im;		\
  sh[8*SHARED_STRIDE] = reg##11_re;		\
  sh[9*SHARED_STRIDE] = reg##11_im;		\
  sh[10*SHARED_STRIDE] = reg##12_re;		\
  sh[11*SHARED_STRIDE] = reg##12_im;		\
  sh[12*SHARED_STRIDE] = reg##20_re;		\
  sh[13*SHARED_STRIDE] = reg##20_im;		\
  sh[14*SHARED_STRIDE] = reg##21_re;		\
  sh[15*SHARED_STRIDE] = reg##21_im;		\
  sh[16*SHARED_STRIDE] = reg##22_re;		\
  sh[17*SHARED_STRIDE] = reg##22_im;		\
  sh[18*SHARED_STRIDE] = reg##30_re;		\
  sh[19*SHARED_STRIDE] = reg##30_im;		\
  sh[20*SHARED_STRIDE] = reg##31_re;		\
  sh[21*SHARED_STRIDE] = reg##31_im;		\
  sh[22*SHARED_STRIDE] = reg##32_re;		\
  sh[23*SHARED_STRIDE] = reg##32_im;

#define WRITE_SPINOR_SHARED_DOUBLE2 WRITE_SPINOR_SHARED_REAL

#define READ_SPINOR_SHARED_DOUBLE2(tx, ty, tz)				\
  extern __shared__ char s_data[];					\
  double *sh = (double*)s_data + DSLASH_SHARED_FLOATS_PER_THREAD*SHARED_STRIDE* \
    ((tx+blockDim.x*(ty+blockDim.y*tz)) / SHARED_STRIDE) + ((tx+blockDim.x*(ty+blockDim.y*tz)) % SHARED_STRIDE); \
  double2 I0 = make_double2(sh[0*SHARED_STRIDE], sh[1*SHARED_STRIDE]);	\
  double2 I1 = make_double2(sh[2*SHARED_STRIDE], sh[3*SHARED_STRIDE]);	\
  double2 I2 = make_double2(sh[4*SHARED_STRIDE], sh[5*SHARED_STRIDE]);	\
  double2 I3 = make_double2(sh[6*SHARED_STRIDE], sh[7*SHARED_STRIDE]);	\
  double2 I4 = make_double2(sh[8*SHARED_STRIDE], sh[9*SHARED_STRIDE]);	\
  double2 I5 = make_double2(sh[10*SHARED_STRIDE], sh[11*SHARED_STRIDE]); \
  double2 I6 = make_double2(sh[12*SHARED_STRIDE], sh[13*SHARED_STRIDE]); \
  double2 I7 = make_double2(sh[14*SHARED_STRIDE], sh[15*SHARED_STRIDE]); \
  double2 I8 = make_double2(sh[16*SHARED_STRIDE], sh[17*SHARED_STRIDE]); \
  double2 I9 = make_double2(sh[18*SHARED_STRIDE], sh[19*SHARED_STRIDE]); \
  double2 I10 = make_double2(sh[20*SHARED_STRIDE], sh[21*SHARED_STRIDE]); \
  double2 I11 = make_double2(sh[22*SHARED_STRIDE], sh[23*SHARED_STRIDE]);

#ifndef SHARED_8_BYTE_WORD_SIZE // 4-byte shared memory access

#define WRITE_SPINOR_SHARED_FLOAT4 WRITE_SPINOR_SHARED_REAL

#define READ_SPINOR_SHARED_FLOAT4(tx, ty, tz)				\
  extern __shared__ char s_data[];					\
  float *sh = (float*)s_data + DSLASH_SHARED_FLOATS_PER_THREAD*SHARED_STRIDE* \
    ((tx+blockDim.x*(ty+blockDim.y*tz)) / SHARED_STRIDE) + ((tx+blockDim.x*(ty+blockDim.y*tz)) % SHARED_STRIDE); \
  float4 I0 = make_float4(sh[0*SHARED_STRIDE], sh[1*SHARED_STRIDE], sh[2*SHARED_STRIDE], sh[3*SHARED_STRIDE]); \
  float4 I1 = make_float4(sh[4*SHARED_STRIDE], sh[5*SHARED_STRIDE], sh[6*SHARED_STRIDE], sh[7*SHARED_STRIDE]); \
  float4 I2 = make_float4(sh[8*SHARED_STRIDE], sh[9*SHARED_STRIDE], sh[10*SHARED_STRIDE], sh[11*SHARED_STRIDE]); \
  float4 I3 = make_float4(sh[12*SHARED_STRIDE], sh[13*SHARED_STRIDE], sh[14*SHARED_STRIDE], sh[15*SHARED_STRIDE]); \
  float4 I4 = make_float4(sh[16*SHARED_STRIDE], sh[17*SHARED_STRIDE], sh[18*SHARED_STRIDE], sh[19*SHARED_STRIDE]); \
  float4 I5 = make_float4(sh[20*SHARED_STRIDE], sh[21*SHARED_STRIDE], sh[22*SHARED_STRIDE], sh[23*SHARED_STRIDE]);

#else // 8-byte shared memory words

#define WRITE_SPINOR_SHARED_FLOAT4(tx, ty, tz, reg)			\
  extern __shared__ char s_data[];					\
  float2 *sh = (float2*)s_data + (DSLASH_SHARED_FLOATS_PER_THREAD/2)*SHARED_STRIDE* \
    ((tx+blockDim.x*(ty+blockDim.y*tz)) / SHARED_STRIDE) + ((tx+blockDim.x*(ty+blockDim.y*tz)) % SHARED_STRIDE); \
  sh[0*SHARED_STRIDE] = make_float2(reg##00_re, reg##00_im);		\
  sh[1*SHARED_STRIDE] = make_float2(reg##01_re, reg##01_im);		\
  sh[2*SHARED_STRIDE] = make_float2(reg##02_re, reg##02_im);		\
  sh[3*SHARED_STRIDE] = make_float2(reg##10_re, reg##10_im);		\
  sh[4*SHARED_STRIDE] = make_float2(reg##11_re, reg##11_im);		\
  sh[5*SHARED_STRIDE] = make_float2(reg##12_re, reg##12_im);		\
  sh[6*SHARED_STRIDE] = make_float2(reg##20_re, reg##20_im);		\
  sh[7*SHARED_STRIDE] = make_float2(reg##21_re, reg##21_im);		\
  sh[8*SHARED_STRIDE] = make_float2(reg##22_re, reg##22_im);		\
  sh[9*SHARED_STRIDE] = make_float2(reg##30_re, reg##30_im);		\
  sh[10*SHARED_STRIDE] = make_float2(reg##31_re, reg##31_im);		\
  sh[11*SHARED_STRIDE] = make_float2(reg##32_re, reg##32_im);

#define READ_SPINOR_SHARED_FLOAT4(tx, ty, tz)				\
  extern __shared__ char s_data[];					\
  float2 *sh = (float2*)s_data + (DSLASH_SHARED_FLOATS_PER_THREAD/2)*SHARED_STRIDE* \
    ((tx+blockDim.x*(ty+blockDim.y*tz)) / SHARED_STRIDE) + ((tx+blockDim.x*(ty+blockDim.y*tz)) % SHARED_STRIDE); \
  float2 tmp1, tmp2;							\
  tmp1 = sh[0*SHARED_STRIDE]; tmp2 = sh[1*SHARED_STRIDE]; float4 I0 = make_float4(tmp1.x, tmp1.y, tmp2.x, tmp2.y); \
  tmp1 = sh[2*SHARED_STRIDE]; tmp2 = sh[3*SHARED_STRIDE]; float4 I1 = make_float4(tmp1.x, tmp1.y, tmp2.x, tmp2.y); \
  tmp1 = sh[4*SHARED_STRIDE]; tmp2 = sh[5*SHARED_STRIDE]; float4 I2 = make_float4(tmp1.x, tmp1.y, tmp2.x, tmp2.y); \
  tmp1 = sh[6*SHARED_STRIDE]; tmp2 = sh[7*SHARED_STRIDE]; float4 I3 = make_float4(tmp1.x, tmp1.y, tmp2.x, tmp2.y); \
  tmp1 = sh[8*SHARED_STRIDE]; tmp2 = sh[9*SHARED_STRIDE]; float4 I4 = make_float4(tmp1.x, tmp1.y, tmp2.x, tmp2.y); \
  tmp1 = sh[10*SHARED_STRIDE]; tmp2 = sh[11*SHARED_STRIDE]; float4 I5 = make_float4(tmp1.x, tmp1.y, tmp2.x, tmp2.y); 

#endif


//! **************************only for ndeg tm:******************************
#define READ_ACCUM_FLAVOR_DOUBLE(spinor, stride, fl_stride)     \
  double2 flv1_accum0 = spinor[sid + 0*stride];   			\
  double2 flv1_accum1 = spinor[sid + 1*stride];   			\
  double2 flv1_accum2 = spinor[sid + 2*stride];   			\
  double2 flv1_accum3 = spinor[sid + 3*stride];   			\
  double2 flv1_accum4 = spinor[sid + 4*stride];   			\
  double2 flv1_accum5 = spinor[sid + 5*stride];   			\
  double2 flv1_accum6 = spinor[sid + 6*stride];   			\
  double2 flv1_accum7 = spinor[sid + 7*stride];   			\
  double2 flv1_accum8 = spinor[sid + 8*stride];   			\
  double2 flv1_accum9 = spinor[sid + 9*stride];   			\
  double2 flv1_accum10 = spinor[sid + 10*stride]; 			\
  double2 flv1_accum11 = spinor[sid + 11*stride];			\
  double2 flv2_accum0 = spinor[sid + fl_stride + 0*stride];   			\
  double2 flv2_accum1 = spinor[sid + fl_stride + 1*stride];   			\
  double2 flv2_accum2 = spinor[sid + fl_stride + 2*stride];   			\
  double2 flv2_accum3 = spinor[sid + fl_stride + 3*stride];   			\
  double2 flv2_accum4 = spinor[sid + fl_stride + 4*stride];   			\
  double2 flv2_accum5 = spinor[sid + fl_stride + 5*stride];   			\
  double2 flv2_accum6 = spinor[sid + fl_stride + 6*stride];   			\
  double2 flv2_accum7 = spinor[sid + fl_stride + 7*stride];   			\
  double2 flv2_accum8 = spinor[sid + fl_stride + 8*stride];   			\
  double2 flv2_accum9 = spinor[sid + fl_stride + 9*stride];   			\
  double2 flv2_accum10 = spinor[sid + fl_stride + 10*stride]; 			\
  double2 flv2_accum11 = spinor[sid + fl_stride + 11*stride];


#define READ_ACCUM_FLAVOR_SINGLE(spinor, stride, flv_stride)			\
  float4 flv1_accum0 = spinor[sid + 0*(stride)];       			\
  float4 flv1_accum1 = spinor[sid + 1*(stride)];       			\
  float4 flv1_accum2 = spinor[sid + 2*(stride)];       			\
  float4 flv1_accum3 = spinor[sid + 3*(stride)];       			\
  float4 flv1_accum4 = spinor[sid + 4*(stride)];       			\
  float4 flv1_accum5 = spinor[sid + 5*(stride)];			\
  float4 flv2_accum0 = spinor[sid + flv_stride + 0*(stride)];       			\
  float4 flv2_accum1 = spinor[sid + flv_stride + 1*(stride)];       			\
  float4 flv2_accum2 = spinor[sid + flv_stride + 2*(stride)];       			\
  float4 flv2_accum3 = spinor[sid + flv_stride + 3*(stride)];       			\
  float4 flv2_accum4 = spinor[sid + flv_stride + 4*(stride)];       			\
  float4 flv2_accum5 = spinor[sid + flv_stride + 5*(stride)];


#define READ_ACCUM_FLAVOR_HALF_(spinor, stride, flv_stride)			   \
  float4 flv1_accum0 = short42float4(spinor[sid + 0*stride]);	   \
  float4 flv1_accum1 = short42float4(spinor[sid + 1*stride]);	   \
  float4 flv1_accum2 = short42float4(spinor[sid + 2*stride]);	   \
  float4 flv1_accum3 = short42float4(spinor[sid + 3*stride]);	   \
  float4 flv1_accum4 = short42float4(spinor[sid + 4*stride]);	   \
  float4 flv1_accum5 = short42float4(spinor[sid + 5*stride]);	   \
  float C = (spinor ## Norm)[sid];				   \
  flv1_accum0.x *= C; flv1_accum0.y *= C;	flv1_accum0.z *= C; flv1_accum0.w *= C;      \
  flv1_accum1.x *= C; flv1_accum1.y *= C;	flv1_accum1.z *= C; flv1_accum1.w *= C;      \
  flv1_accum2.x *= C; flv1_accum2.y *= C;	flv1_accum2.z *= C; flv1_accum2.w *= C;      \
  flv1_accum3.x *= C; flv1_accum3.y *= C;	flv1_accum3.z *= C; flv1_accum3.w *= C;      \
  flv1_accum4.x *= C; flv1_accum4.y *= C;       flv1_accum4.z *= C; flv1_accum4.w *= C;      \
  flv1_accum5.x *= C; flv1_accum5.y *= C;	flv1_accum5.z *= C; flv1_accum5.w *= C;	     \
  float4 flv2_accum0 = short42float4(spinor[sid + flv_stride + 0*stride]);	   	\
  float4 flv2_accum1 = short42float4(spinor[sid + flv_stride + 1*stride]);	   	\
  float4 flv2_accum2 = short42float4(spinor[sid + flv_stride + 2*stride]);	   	\
  float4 flv2_accum3 = short42float4(spinor[sid + flv_stride + 3*stride]);	   	\
  float4 flv2_accum4 = short42float4(spinor[sid + flv_stride + 4*stride]);	   	\
  float4 flv2_accum5 = short42float4(spinor[sid + flv_stride + 5*stride]);	   	\
  C = (spinor ## Norm)[sid + fl_stride];							\
  flv2_accum0.x *= C; flv2_accum0.y *= C;	flv2_accum0.z *= C; flv2_accum0.w *= C;      	\
  flv2_accum1.x *= C; flv2_accum1.y *= C;	flv2_accum1.z *= C; flv2_accum1.w *= C;      	\
  flv2_accum2.x *= C; flv2_accum2.y *= C;	flv2_accum2.z *= C; flv2_accum2.w *= C;      	\
  flv2_accum3.x *= C; flv2_accum3.y *= C;	flv2_accum3.z *= C; flv2_accum3.w *= C;      	\
  flv2_accum4.x *= C; flv2_accum4.y *= C;       flv2_accum4.z *= C; flv2_accum4.w *= C;      	\
  flv2_accum5.x *= C; flv2_accum5.y *= C;	flv2_accum5.z *= C; flv2_accum5.w *= C;

#define READ_ACCUM_FLAVOR_HALF(spinor, stride, flv_stride) READ_ACCUM_FLAVOR_HALF_(spinor, stride, flv_stride)

#define READ_ACCUM_FLAVOR_QUARTER_(spinor, stride, flv_stride)        \
  float4 flv1_accum0 = char42float4(spinor[sid + 0*stride]);    \
  float4 flv1_accum1 = char42float4(spinor[sid + 1*stride]);    \
  float4 flv1_accum2 = char42float4(spinor[sid + 2*stride]);    \
  float4 flv1_accum3 = char42float4(spinor[sid + 3*stride]);    \
  float4 flv1_accum4 = char42float4(spinor[sid + 4*stride]);    \
  float4 flv1_accum5 = char42float4(spinor[sid + 5*stride]);    \
  float C = (spinor ## Norm)[sid];           \
  flv1_accum0.x *= C; flv1_accum0.y *= C; flv1_accum0.z *= C; flv1_accum0.w *= C;      \
  flv1_accum1.x *= C; flv1_accum1.y *= C; flv1_accum1.z *= C; flv1_accum1.w *= C;      \
  flv1_accum2.x *= C; flv1_accum2.y *= C; flv1_accum2.z *= C; flv1_accum2.w *= C;      \
  flv1_accum3.x *= C; flv1_accum3.y *= C; flv1_accum3.z *= C; flv1_accum3.w *= C;      \
  flv1_accum4.x *= C; flv1_accum4.y *= C;       flv1_accum4.z *= C; flv1_accum4.w *= C;      \
  flv1_accum5.x *= C; flv1_accum5.y *= C; flv1_accum5.z *= C; flv1_accum5.w *= C;      \
  float4 flv2_accum0 = char42float4(spinor[sid + flv_stride + 0*stride]);      \
  float4 flv2_accum1 = char42float4(spinor[sid + flv_stride + 1*stride]);      \
  float4 flv2_accum2 = char42float4(spinor[sid + flv_stride + 2*stride]);      \
  float4 flv2_accum3 = char42float4(spinor[sid + flv_stride + 3*stride]);      \
  float4 flv2_accum4 = char42float4(spinor[sid + flv_stride + 4*stride]);      \
  float4 flv2_accum5 = char42float4(spinor[sid + flv_stride + 5*stride]);      \
  C = (spinor ## Norm)[sid + fl_stride];              \
  flv2_accum0.x *= C; flv2_accum0.y *= C; flv2_accum0.z *= C; flv2_accum0.w *= C;       \
  flv2_accum1.x *= C; flv2_accum1.y *= C; flv2_accum1.z *= C; flv2_accum1.w *= C;       \
  flv2_accum2.x *= C; flv2_accum2.y *= C; flv2_accum2.z *= C; flv2_accum2.w *= C;       \
  flv2_accum3.x *= C; flv2_accum3.y *= C; flv2_accum3.z *= C; flv2_accum3.w *= C;       \
  flv2_accum4.x *= C; flv2_accum4.y *= C;       flv2_accum4.z *= C; flv2_accum4.w *= C;       \
  flv2_accum5.x *= C; flv2_accum5.y *= C; flv2_accum5.z *= C; flv2_accum5.w *= C;

#define READ_ACCUM_FLAVOR_QUARTER(spinor, stride, flv_stride) READ_ACCUM_FLAVOR_QUARTER_(spinor, stride, flv_stride)


#define READ_ACCUM_FLAVOR_DOUBLE_TEX(spinor, stride, flv_stride)			\
  double2 flv1_accum0 = fetch_double2((spinor), sid + 0*(stride));   \
  double2 flv1_accum1 = fetch_double2((spinor), sid + 1*(stride));   \
  double2 flv1_accum2 = fetch_double2((spinor), sid + 2*(stride));   \
  double2 flv1_accum3 = fetch_double2((spinor), sid + 3*(stride));   \
  double2 flv1_accum4 = fetch_double2((spinor), sid + 4*(stride));   \
  double2 flv1_accum5 = fetch_double2((spinor), sid + 5*(stride));   \
  double2 flv1_accum6 = fetch_double2((spinor), sid + 6*(stride));   \
  double2 flv1_accum7 = fetch_double2((spinor), sid + 7*(stride));   \
  double2 flv1_accum8 = fetch_double2((spinor), sid + 8*(stride));   \
  double2 flv1_accum9 = fetch_double2((spinor), sid + 9*(stride));   \
  double2 flv1_accum10 = fetch_double2((spinor), sid + 10*(stride)); \
  double2 flv1_accum11 = fetch_double2((spinor), sid + 11*(stride)); \
  double2 flv2_accum0 = fetch_double2((spinor), sid + flv_stride + 0*(stride));   \
  double2 flv2_accum1 = fetch_double2((spinor), sid + flv_stride + 1*(stride));   \
  double2 flv2_accum2 = fetch_double2((spinor), sid + flv_stride + 2*(stride));   \
  double2 flv2_accum3 = fetch_double2((spinor), sid + flv_stride + 3*(stride));   \
  double2 flv2_accum4 = fetch_double2((spinor), sid + flv_stride + 4*(stride));   \
  double2 flv2_accum5 = fetch_double2((spinor), sid + flv_stride + 5*(stride));   \
  double2 flv2_accum6 = fetch_double2((spinor), sid + flv_stride + 6*(stride));   \
  double2 flv2_accum7 = fetch_double2((spinor), sid + flv_stride + 7*(stride));   \
  double2 flv2_accum8 = fetch_double2((spinor), sid + flv_stride + 8*(stride));   \
  double2 flv2_accum9 = fetch_double2((spinor), sid + flv_stride + 9*(stride));   \
  double2 flv2_accum10 = fetch_double2((spinor), sid + flv_stride + 10*(stride)); \
  double2 flv2_accum11 = fetch_double2((spinor), sid + flv_stride + 11*(stride));


#define READ_ACCUM_FLAVOR_SINGLE_TEX(spinor, stride, flv_stride)			\
  float4 flv1_accum0 = TEX1DFETCH(float4, (spinor), sid + 0*(stride));			\
  float4 flv1_accum1 = TEX1DFETCH(float4, (spinor), sid + 1*(stride));			\
  float4 flv1_accum2 = TEX1DFETCH(float4, (spinor), sid + 2*(stride));			\
  float4 flv1_accum3 = TEX1DFETCH(float4, (spinor), sid + 3*(stride));			\
  float4 flv1_accum4 = TEX1DFETCH(float4, (spinor), sid + 4*(stride));			\
  float4 flv1_accum5 = TEX1DFETCH(float4, (spinor), sid + 5*(stride));			\
  float4 flv2_accum0 = TEX1DFETCH(float4, (spinor), sid + flv_stride + 0*(stride));	\
  float4 flv2_accum1 = TEX1DFETCH(float4, (spinor), sid + flv_stride + 1*(stride));	\
  float4 flv2_accum2 = TEX1DFETCH(float4, (spinor), sid + flv_stride + 2*(stride));	\
  float4 flv2_accum3 = TEX1DFETCH(float4, (spinor), sid + flv_stride + 3*(stride));	\
  float4 flv2_accum4 = TEX1DFETCH(float4, (spinor), sid + flv_stride + 4*(stride));	\
  float4 flv2_accum5 = TEX1DFETCH(float4, (spinor), sid + flv_stride + 5*(stride));

#define READ_ACCUM_HALF_FLAVOR_TEX_(spinor, stride, flv_stride)		\
  float4 flv1_accum0 = TEX1DFETCH(float4, (spinor), sid + 0*(stride));	\
  float4 flv1_accum1 = TEX1DFETCH(float4, (spinor), sid + 1*(stride));	\
  float4 flv1_accum2 = TEX1DFETCH(float4, (spinor), sid + 2*(stride));	\
  float4 flv1_accum3 = TEX1DFETCH(float4, (spinor), sid + 3*(stride));	\
  float4 flv1_accum4 = TEX1DFETCH(float4, (spinor), sid + 4*(stride));	\
  float4 flv1_accum5 = TEX1DFETCH(float4, (spinor), sid + 5*(stride));	\
  float C = TEX1DFETCH(float, (spinor ## Norm), sid);			\
  flv1_accum0.x *= C; flv1_accum0.y *= C;	flv1_accum0.z *= C; flv1_accum0.w *= C;		\
  flv1_accum1.x *= C; flv1_accum1.y *= C;	flv1_accum1.z *= C; flv1_accum1.w *= C;		\
  flv1_accum2.x *= C; flv1_accum2.y *= C;	flv1_accum2.z *= C; flv1_accum2.w *= C;		\
  flv1_accum3.x *= C; flv1_accum3.y *= C;	flv1_accum3.z *= C; flv1_accum3.w *= C;		\
  flv1_accum4.x *= C; flv1_accum4.y *= C;       flv1_accum4.z *= C; flv1_accum4.w *= C;		\
  flv1_accum5.x *= C; flv1_accum5.y *= C;	flv1_accum5.z *= C; flv1_accum5.w *= C;	        \
  float4 flv2_accum0 = TEX1DFETCH(float4, (spinor), sid + flv_stride + 0*(stride));				\
  float4 flv2_accum1 = TEX1DFETCH(float4, (spinor), sid + flv_stride + 1*(stride));				\
  float4 flv2_accum2 = TEX1DFETCH(float4, (spinor), sid + flv_stride + 2*(stride));				\
  float4 flv2_accum3 = TEX1DFETCH(float4, (spinor), sid + flv_stride + 3*(stride));				\
  float4 flv2_accum4 = TEX1DFETCH(float4, (spinor), sid + flv_stride + 4*(stride));				\
  float4 flv2_accum5 = TEX1DFETCH(float4, (spinor), sid + flv_stride + 5*(stride));				\
  C = TEX1DFETCH(float, (spinor ## Norm), sid + flv_stride);							\
  flv2_accum0.x *= C; flv2_accum0.y *= C;	flv2_accum0.z *= C; flv2_accum0.w *= C;		\
  flv2_accum1.x *= C; flv2_accum1.y *= C;	flv2_accum1.z *= C; flv2_accum1.w *= C;		\
  flv2_accum2.x *= C; flv2_accum2.y *= C;	flv2_accum2.z *= C; flv2_accum2.w *= C;		\
  flv2_accum3.x *= C; flv2_accum3.y *= C;	flv2_accum3.z *= C; flv2_accum3.w *= C;		\
  flv2_accum4.x *= C; flv2_accum4.y *= C;       flv2_accum4.z *= C; flv2_accum4.w *= C;		\
  flv2_accum5.x *= C; flv2_accum5.y *= C;	flv2_accum5.z *= C; flv2_accum5.w *= C;


#define READ_ACCUM_FLAVOR_HALF_TEX(spinor, stride, flv_stride) READ_ACCUM_HALF_FLAVOR_TEX_(spinor, stride, flv_stride)

#define READ_ACCUM_QUARTER_FLAVOR_TEX_(spinor, stride, flv_stride)   \
  float4 flv1_accum0 = TEX1DFETCH(float4, (spinor), sid + 0*(stride));  \
  float4 flv1_accum1 = TEX1DFETCH(float4, (spinor), sid + 1*(stride));  \
  float4 flv1_accum2 = TEX1DFETCH(float4, (spinor), sid + 2*(stride));  \
  float4 flv1_accum3 = TEX1DFETCH(float4, (spinor), sid + 3*(stride));  \
  float4 flv1_accum4 = TEX1DFETCH(float4, (spinor), sid + 4*(stride));  \
  float4 flv1_accum5 = TEX1DFETCH(float4, (spinor), sid + 5*(stride));  \
  float C = TEX1DFETCH(float, (spinor ## Norm), sid);     \
  flv1_accum0.x *= C; flv1_accum0.y *= C; flv1_accum0.z *= C; flv1_accum0.w *= C;   \
  flv1_accum1.x *= C; flv1_accum1.y *= C; flv1_accum1.z *= C; flv1_accum1.w *= C;   \
  flv1_accum2.x *= C; flv1_accum2.y *= C; flv1_accum2.z *= C; flv1_accum2.w *= C;   \
  flv1_accum3.x *= C; flv1_accum3.y *= C; flv1_accum3.z *= C; flv1_accum3.w *= C;   \
  flv1_accum4.x *= C; flv1_accum4.y *= C;       flv1_accum4.z *= C; flv1_accum4.w *= C;   \
  flv1_accum5.x *= C; flv1_accum5.y *= C; flv1_accum5.z *= C; flv1_accum5.w *= C;         \
  float4 flv2_accum0 = TEX1DFETCH(float4, (spinor), sid + flv_stride + 0*(stride));       \
  float4 flv2_accum1 = TEX1DFETCH(float4, (spinor), sid + flv_stride + 1*(stride));       \
  float4 flv2_accum2 = TEX1DFETCH(float4, (spinor), sid + flv_stride + 2*(stride));       \
  float4 flv2_accum3 = TEX1DFETCH(float4, (spinor), sid + flv_stride + 3*(stride));       \
  float4 flv2_accum4 = TEX1DFETCH(float4, (spinor), sid + flv_stride + 4*(stride));       \
  float4 flv2_accum5 = TEX1DFETCH(float4, (spinor), sid + flv_stride + 5*(stride));       \
  C = TEX1DFETCH(float, (spinor ## Norm), sid + flv_stride);              \
  flv2_accum0.x *= C; flv2_accum0.y *= C; flv2_accum0.z *= C; flv2_accum0.w *= C;   \
  flv2_accum1.x *= C; flv2_accum1.y *= C; flv2_accum1.z *= C; flv2_accum1.w *= C;   \
  flv2_accum2.x *= C; flv2_accum2.y *= C; flv2_accum2.z *= C; flv2_accum2.w *= C;   \
  flv2_accum3.x *= C; flv2_accum3.y *= C; flv2_accum3.z *= C; flv2_accum3.w *= C;   \
  flv2_accum4.x *= C; flv2_accum4.y *= C;       flv2_accum4.z *= C; flv2_accum4.w *= C;   \
  flv2_accum5.x *= C; flv2_accum5.y *= C; flv2_accum5.z *= C; flv2_accum5.w *= C;


#define READ_ACCUM_FLAVOR_QUARTER_TEX(spinor, stride, flv_stride) READ_ACCUM_QUARTER_FLAVOR_TEX_(spinor, stride, flv_stride)

//single-flavor macros:

#define ASSN_ACCUM_DOUBLE(spinor, stride, fl_stride)     \
  accum0 = spinor[sid + fl_stride + 0*stride];   			\
  accum1 = spinor[sid + fl_stride + 1*stride];   			\
  accum2 = spinor[sid + fl_stride + 2*stride];   			\
  accum3 = spinor[sid + fl_stride + 3*stride];   			\
  accum4 = spinor[sid + fl_stride + 4*stride];   			\
  accum5 = spinor[sid + fl_stride + 5*stride];   			\
  accum6 = spinor[sid + fl_stride + 6*stride];   			\
  accum7 = spinor[sid + fl_stride + 7*stride];   			\
  accum8 = spinor[sid + fl_stride + 8*stride];   			\
  accum9 = spinor[sid + fl_stride + 9*stride];   			\
  accum10 = spinor[sid + fl_stride + 10*stride]; 			\
  accum11 = spinor[sid + fl_stride + 11*stride];

#define ASSN_ACCUM_SINGLE(spinor, stride, fl_stride)			\
  accum0 = spinor[sid + fl_stride + 0*(stride)];       			\
  accum1 = spinor[sid + fl_stride + 1*(stride)];       			\
  accum2 = spinor[sid + fl_stride + 2*(stride)];       			\
  accum3 = spinor[sid + fl_stride + 3*(stride)];       			\
  accum4 = spinor[sid + fl_stride + 4*(stride)];       			\
  accum5 = spinor[sid + fl_stride + 5*(stride)];

#define ASSN_ACCUM_HALF_(spinor, stride, fl_stride)			   \
  accum0 = short42float4(spinor[sid + fl_stride + 0*stride]);	   \
  accum1 = short42float4(spinor[sid + fl_stride + 1*stride]);	   \
  accum2 = short42float4(spinor[sid + fl_stride + 2*stride]);	   \
  accum3 = short42float4(spinor[sid + fl_stride + 3*stride]);	   \
  accum4 = short42float4(spinor[sid + fl_stride + 4*stride]);	   \
  accum5 = short42float4(spinor[sid + fl_stride + 5*stride]);	   \
  {\
    float C = (spinor ## Norm)[sid + fl_stride];				   \
    accum0.x *= C; accum0.y *= C;	accum0.z *= C; accum0.w *= C;      \
    accum1.x *= C; accum1.y *= C;	accum1.z *= C; accum1.w *= C;      \
    accum2.x *= C; accum2.y *= C;	accum2.z *= C; accum2.w *= C;      \
    accum3.x *= C; accum3.y *= C;	accum3.z *= C; accum3.w *= C;      \
    accum4.x *= C; accum4.y *= C;	accum4.z *= C; accum4.w *= C;      \
    accum5.x *= C; accum5.y *= C;	accum5.z *= C; accum5.w *= C;	   \
  }
	     				     

#define ASSN_ACCUM_HALF(spinor, stride, fl_stride) ASSN_ACCUM_HALF_(spinor, stride, fl_stride)

#define ASSN_ACCUM_QUARTER_(spinor, stride, fl_stride)        \
  accum0 = char42float4(spinor[sid + fl_stride + 0*stride]);    \
  accum1 = char42float4(spinor[sid + fl_stride + 1*stride]);    \
  accum2 = char42float4(spinor[sid + fl_stride + 2*stride]);    \
  accum3 = char42float4(spinor[sid + fl_stride + 3*stride]);    \
  accum4 = char42float4(spinor[sid + fl_stride + 4*stride]);    \
  accum5 = char42float4(spinor[sid + fl_stride + 5*stride]);    \
  {\
    float C = (spinor ## Norm)[sid + fl_stride];           \
    accum0.x *= C; accum0.y *= C; accum0.z *= C; accum0.w *= C;      \
    accum1.x *= C; accum1.y *= C; accum1.z *= C; accum1.w *= C;      \
    accum2.x *= C; accum2.y *= C; accum2.z *= C; accum2.w *= C;      \
    accum3.x *= C; accum3.y *= C; accum3.z *= C; accum3.w *= C;      \
    accum4.x *= C; accum4.y *= C; accum4.z *= C; accum4.w *= C;      \
    accum5.x *= C; accum5.y *= C; accum5.z *= C; accum5.w *= C;    \
  }
                   

#define ASSN_ACCUM_QUARTER(spinor, stride, fl_stride) ASSN_ACCUM_QUARTER_(spinor, stride, fl_stride)

//single-flavor macros:

#define ASSN_ACCUM_DOUBLE_TEX(spinor, stride, fl_stride)			\
  accum0 = fetch_double2((spinor), sid + fl_stride + 0*(stride));   \
  accum1 = fetch_double2((spinor), sid + fl_stride + 1*(stride));   \
  accum2 = fetch_double2((spinor), sid + fl_stride + 2*(stride));   \
  accum3 = fetch_double2((spinor), sid + fl_stride + 3*(stride));   \
  accum4 = fetch_double2((spinor), sid + fl_stride + 4*(stride));   \
  accum5 = fetch_double2((spinor), sid + fl_stride + 5*(stride));   \
  accum6 = fetch_double2((spinor), sid + fl_stride + 6*(stride));   \
  accum7 = fetch_double2((spinor), sid + fl_stride + 7*(stride));   \
  accum8 = fetch_double2((spinor), sid + fl_stride + 8*(stride));   \
  accum9 = fetch_double2((spinor), sid + fl_stride + 9*(stride));   \
  accum10 = fetch_double2((spinor), sid + fl_stride + 10*(stride)); \
  accum11 = fetch_double2((spinor), sid + fl_stride + 11*(stride));


#define ASSN_ACCUM_SINGLE_TEX(spinor, stride, fl_stride)			\
  accum0 = TEX1DFETCH(float4, (spinor), sid + fl_stride + 0*(stride));			\
  accum1 = TEX1DFETCH(float4, (spinor), sid + fl_stride + 1*(stride));			\
  accum2 = TEX1DFETCH(float4, (spinor), sid + fl_stride + 2*(stride));			\
  accum3 = TEX1DFETCH(float4, (spinor), sid + fl_stride + 3*(stride));			\
  accum4 = TEX1DFETCH(float4, (spinor), sid + fl_stride + 4*(stride));			\
  accum5 = TEX1DFETCH(float4, (spinor), sid + fl_stride + 5*(stride));

#define ASSN_ACCUM_HALF_TEX_(spinor, stride, fl_stride)		\
  accum0 = TEX1DFETCH(float4, (spinor), sid + fl_stride + 0*(stride));	\
  accum1 = TEX1DFETCH(float4, (spinor), sid + fl_stride + 1*(stride));	\
  accum2 = TEX1DFETCH(float4, (spinor), sid + fl_stride + 2*(stride));	\
  accum3 = TEX1DFETCH(float4, (spinor), sid + fl_stride + 3*(stride));	\
  accum4 = TEX1DFETCH(float4, (spinor), sid + fl_stride + 4*(stride));	\
  accum5 = TEX1DFETCH(float4, (spinor), sid + fl_stride + 5*(stride));	\
  {\
    float C = TEX1DFETCH(float, (spinor ## Norm), sid + fl_stride);			\
    accum0.x *= C; accum0.y *= C;	accum0.z *= C; accum0.w *= C;		\
    accum1.x *= C; accum1.y *= C;	accum1.z *= C; accum1.w *= C;		\
    accum2.x *= C; accum2.y *= C;	accum2.z *= C; accum2.w *= C;		\
    accum3.x *= C; accum3.y *= C;	accum3.z *= C; accum3.w *= C;		\
    accum4.x *= C; accum4.y *= C;       accum4.z *= C; accum4.w *= C;		\
    accum5.x *= C; accum5.y *= C;	accum5.z *= C; accum5.w *= C;	        \
  }

#define ASSN_ACCUM_HALF_TEX(spinor, stride, fl_stride) ASSN_ACCUM_HALF_TEX_(spinor, stride, fl_stride)

#define ASSN_ACCUM_QUARTER_TEX_(spinor, stride, fl_stride)   \
  accum0 = TEX1DFETCH(float4, (spinor), sid + fl_stride + 0*(stride));  \
  accum1 = TEX1DFETCH(float4, (spinor), sid + fl_stride + 1*(stride));  \
  accum2 = TEX1DFETCH(float4, (spinor), sid + fl_stride + 2*(stride));  \
  accum3 = TEX1DFETCH(float4, (spinor), sid + fl_stride + 3*(stride));  \
  accum4 = TEX1DFETCH(float4, (spinor), sid + fl_stride + 4*(stride));  \
  accum5 = TEX1DFETCH(float4, (spinor), sid + fl_stride + 5*(stride));  \
  {\
    float C = TEX1DFETCH(float, (spinor ## Norm), sid + fl_stride);     \
    accum0.x *= C; accum0.y *= C; accum0.z *= C; accum0.w *= C;   \
    accum1.x *= C; accum1.y *= C; accum1.z *= C; accum1.w *= C;   \
    accum2.x *= C; accum2.y *= C; accum2.z *= C; accum2.w *= C;   \
    accum3.x *= C; accum3.y *= C; accum3.z *= C; accum3.w *= C;   \
    accum4.x *= C; accum4.y *= C;       accum4.z *= C; accum4.w *= C;   \
    accum5.x *= C; accum5.y *= C; accum5.z *= C; accum5.w *= C;         \
  }

#define ASSN_ACCUM_QUARTER_TEX(spinor, stride, fl_stride) ASSN_ACCUM_QUARTER_TEX_(spinor, stride, fl_stride)

//! **************************only for deg tm:*******************************

//apply b*(1 + i*a*gamma_5) to the input spinor
#define APPLY_TWIST_INV(a, b, reg)\
{\
   spinorFloat tmp_re, tmp_im;\
   tmp_re = reg##00_re - a * reg##20_im;\
   tmp_im = reg##00_im + a * reg##20_re;\
   reg##20_re -= a * reg##00_im;\
   reg##20_im += a * reg##00_re;\
   \
   reg##00_re = b * tmp_re;\
   reg##00_im = b * tmp_im;\
   reg##20_re *= b;\
   reg##20_im *= b;\
   \
   tmp_re = reg##10_re - a * reg##30_im;\
   tmp_im = reg##10_im + a * reg##30_re;\
   reg##30_re -= a * reg##10_im;\
   reg##30_im += a * reg##10_re;\
   \
   reg##10_re = b * tmp_re;\
   reg##10_im = b * tmp_im;\
   reg##30_re *= b;\
   reg##30_im *= b;\
   \
   tmp_re = reg##01_re - a * reg##21_im;\
   tmp_im = reg##01_im + a * reg##21_re;\
   reg##21_re -= a * reg##01_im;\
   reg##21_im += a * reg##01_re;\
   \
   reg##01_re = b * tmp_re;\
   reg##01_im = b * tmp_im;\
   reg##21_re *= b;\
   reg##21_im *= b;\
   \
   tmp_re = reg##11_re - a * reg##31_im;\
   tmp_im = reg##11_im + a * reg##31_re;\
   reg##31_re -= a * reg##11_im;\
   reg##31_im += a * reg##11_re;\
   \
   reg##11_re = b * tmp_re;\
   reg##11_im = b * tmp_im;\
   reg##31_re *= b;\
   reg##31_im *= b;\
   \
   tmp_re = reg##02_re - a * reg##22_im;\
   tmp_im = reg##02_im + a * reg##22_re;\
   reg##22_re -= a * reg##02_im;\
   reg##22_im += a * reg##02_re;\
   \
   reg##02_re = b * tmp_re;\
   reg##02_im = b * tmp_im;\
   reg##22_re *= b;\
   reg##22_im *= b;\
   \
   tmp_re = reg##12_re - a * reg##32_im;\
   tmp_im = reg##12_im + a * reg##32_re;\
   reg##32_re -= a * reg##12_im;\
   reg##32_im += a * reg##12_re;\
   \
   reg##12_re = b * tmp_re;\
   reg##12_im = b * tmp_im;\
   reg##32_re *= b;\
   reg##32_im *= b;\
}


#define APPLY_TWIST(a, reg)\
{\
   spinorFloat tmp_re, tmp_im;\
   tmp_re = reg##00_re - a * reg##20_im;\
   tmp_im = reg##00_im + a * reg##20_re;\
   reg##20_re -= a * reg##00_im;\
   reg##20_im += a * reg##00_re;\
   \
   reg##00_re = tmp_re;\
   reg##00_im = tmp_im;\
   \
   tmp_re = reg##10_re - a * reg##30_im;\
   tmp_im = reg##10_im + a * reg##30_re;\
   reg##30_re -= a * reg##10_im;\
   reg##30_im += a * reg##10_re;\
   \
   reg##10_re = tmp_re;\
   reg##10_im = tmp_im;\
   \
   tmp_re = reg##01_re - a * reg##21_im;\
   tmp_im = reg##01_im + a * reg##21_re;\
   reg##21_re -= a * reg##01_im;\
   reg##21_im += a * reg##01_re;\
   \
   reg##01_re = tmp_re;\
   reg##01_im = tmp_im;\
   \
   tmp_re = reg##11_re - a * reg##31_im;\
   tmp_im = reg##11_im + a * reg##31_re;\
   reg##31_re -= a * reg##11_im;\
   reg##31_im += a * reg##11_re;\
   \
   reg##11_re = tmp_re;\
   reg##11_im = tmp_im;\
   \
   tmp_re = reg##02_re - a * reg##22_im;\
   tmp_im = reg##02_im + a * reg##22_re;\
   reg##22_re -= a * reg##02_im;\
   reg##22_im += a * reg##02_re;\
   \
   reg##02_re = tmp_re;\
   reg##02_im = tmp_im;\
   \
   tmp_re = reg##12_re - a * reg##32_im;\
   tmp_im = reg##12_im + a * reg##32_re;\
   reg##32_re -= a * reg##12_im;\
   reg##32_im += a * reg##12_re;\
   \
   reg##12_re = tmp_re;\
   reg##12_im = tmp_im;\
}


<|MERGE_RESOLUTION|>--- conflicted
+++ resolved
@@ -894,10 +894,10 @@
 
 /************* the following is used by staggered *****************/
 
-#define READ_1ST_NBR_SPINOR_DOUBLE_TEX(I, spinor, idx, mystride)	\
-  I[0] = fetch_double2((spinor), idx + 0*mystride);	\
-  I[1] = fetch_double2((spinor), idx + 1*mystride);	\
-  I[2] = fetch_double2((spinor), idx + 2*mystride);
+#define READ_1ST_NBR_SPINOR_DOUBLE_TEX(spinor, idx, mystride)	\
+  double2 I0 = fetch_double2((spinor), idx + 0*mystride);	\
+  double2 I1 = fetch_double2((spinor), idx + 1*mystride);	\
+  double2 I2 = fetch_double2((spinor), idx + 2*mystride);
 
 #ifdef USE_TEXTURE_OBJECTS
 #define READ_1ST_NBR_SPINOR_GHOST_DOUBLE_TEX(spinor, idx, mystride, dir) \
@@ -912,16 +912,10 @@
 #endif
 
 #define READ_KS_NBR_SPINOR_DOUBLE_TEX(T, spinor, idx, mystride)	\
-  T[0] = fetch_double2((spinor), idx + 0*mystride);	\
-  T[1] = fetch_double2((spinor), idx + 1*mystride);	\
-  T[2] = fetch_double2((spinor), idx + 2*mystride);
-
-<<<<<<< HEAD
-#define READ_1ST_NBR_SPINOR_SINGLE_TEX(I, spinor, idx, mystride)	\
-  I[0] = TEX1DFETCH(float2, (spinor), idx + 0*mystride);	\
-  I[1] = TEX1DFETCH(float2, (spinor), idx + 1*mystride);	\
-  I[2] = TEX1DFETCH(float2, (spinor), idx + 2*mystride);
-=======
+  T##0 = fetch_double2((spinor), idx + 0*mystride);	\
+  T##1 = fetch_double2((spinor), idx + 1*mystride);	\
+  T##2 = fetch_double2((spinor), idx + 2*mystride);
+
 #ifdef USE_TEXTURE_OBJECTS
 #define READ_KS_NBR_SPINOR_GHOST_DOUBLE_TEX(T, spinor, idx, mystride, dir) \
   T##0 = fetch_double2((spinor)[dir], idx + 0*mystride);                \
@@ -938,7 +932,6 @@
   float2 I0 = TEX1DFETCH(float2, (spinor), idx + 0*mystride);	\
   float2 I1 = TEX1DFETCH(float2, (spinor), idx + 1*mystride);	\
   float2 I2 = TEX1DFETCH(float2, (spinor), idx + 2*mystride);
->>>>>>> cfac928a
 
 #ifdef USE_TEXTURE_OBJECTS
 #define READ_1ST_NBR_SPINOR_GHOST_SINGLE_TEX(spinor, idx, mystride, dir) \
@@ -953,16 +946,6 @@
 #endif
 
 #define READ_KS_NBR_SPINOR_SINGLE_TEX(T, spinor, idx, mystride)	\
-<<<<<<< HEAD
-  T[0] = TEX1DFETCH(float2, (spinor), idx + 0*mystride);	\
-  T[1] = TEX1DFETCH(float2, (spinor), idx + 1*mystride);	\
-  T[2] = TEX1DFETCH(float2, (spinor), idx + 2*mystride);
-
-#define READ_1ST_NBR_SPINOR_HALF_TEX_(I, spinor, idx, mystride)		\
-  I[0] = TEX1DFETCH(float2, (spinor), idx + 0*mystride);		\
-  I[1] = TEX1DFETCH(float2, (spinor), idx + 1*mystride);		\
-  I[2] = TEX1DFETCH(float2, (spinor), idx + 2*mystride);		\
-=======
   T##0 = TEX1DFETCH(float2, (spinor), idx + 0*mystride);	\
   T##1 = TEX1DFETCH(float2, (spinor), idx + 1*mystride);	\
   T##2 = TEX1DFETCH(float2, (spinor), idx + 2*mystride);
@@ -983,17 +966,12 @@
   float2 I0 = TEX1DFETCH(float2, (spinor), idx + 0*mystride);		\
   float2 I1 = TEX1DFETCH(float2, (spinor), idx + 1*mystride);		\
   float2 I2 = TEX1DFETCH(float2, (spinor), idx + 2*mystride);		\
->>>>>>> cfac928a
   {									\
     float C = TEX1DFETCH(float, (spinor ## Norm), norm_idx1);		\
-    I[0].x *= C; I[0].y *= C;						\
-    I[1].x *= C; I[1].y *= C;						\
-    I[2].x *= C; I[2].y *= C;}
-
-<<<<<<< HEAD
-#define READ_1ST_NBR_SPINOR_HALF_TEX(I, spinor, idx, mystride)	\
-  READ_1ST_NBR_SPINOR_HALF_TEX_(I, spinor, idx, mystride)
-=======
+    I0.x *= C; I0.y *= C;						\
+    I1.x *= C; I1.y *= C;						\
+    I2.x *= C; I2.y *= C;}
+
 #define READ_1ST_NBR_SPINOR_HALF_TEX(spinor, idx, mystride)     \
   READ_1ST_NBR_SPINOR_HALF_TEX_(spinor, idx, mystride)
 
@@ -1021,33 +999,20 @@
 
 #define READ_1ST_NBR_SPINOR_GHOST_HALF_TEX(spinor, idx, mystride, dir)  \
   READ_1ST_NBR_SPINOR_GHOST_HALF_TEX_(spinor, idx, mystride, dir)
->>>>>>> cfac928a
 
 #define READ_KS_NBR_SPINOR_HALF_TEX_(T, spinor, idx, mystride)		\
-  T[0] = TEX1DFETCH(float2, (spinor), idx + 0*mystride);		\
-  T[1] = TEX1DFETCH(float2, (spinor), idx + 1*mystride);		\
-  T[2] = TEX1DFETCH(float2, (spinor), idx + 2*mystride);		\
+  T##0 = TEX1DFETCH(float2, (spinor), idx + 0*mystride);		\
+  T##1 = TEX1DFETCH(float2, (spinor), idx + 1*mystride);		\
+  T##2 = TEX1DFETCH(float2, (spinor), idx + 2*mystride);		\
   {									\
     float C = TEX1DFETCH(float, (spinor ## Norm), norm_idx3);		\
-<<<<<<< HEAD
-    T[0].x *= C; T[0].y *= C;						\
-    T[1].x *= C; T[1].y *= C;						\
-    T[2].x *= C; T[2].y *= C;}
-=======
     (T##0).x *= C; (T##0).y *= C;                                       \
     (T##1).x *= C; (T##1).y *= C;                                       \
     (T##2).x *= C; (T##2).y *= C;}
->>>>>>> cfac928a
 
 #define READ_KS_NBR_SPINOR_HALF_TEX(T, spinor, idx, mystride)	\
   READ_KS_NBR_SPINOR_HALF_TEX_(T, spinor, idx, mystride)
 
-<<<<<<< HEAD
-#define READ_1ST_NBR_SPINOR_DOUBLE(I, spinor, idx, mystride)	\
-  I[0] = spinor[idx + 0*mystride];			\
-  I[1] = spinor[idx + 1*mystride];			\
-  I[2] = spinor[idx + 2*mystride];
-=======
 #ifdef USE_TEXTURE_OBJECTS
 #define READ_KS_NBR_SPINOR_GHOST_HALF_TEX_(T, spinor, idx, mystride, dir) \
   T##0 = TEX1DFETCH(float2, (spinor)[dir], idx + 0*mystride);		\
@@ -1153,7 +1118,6 @@
   double2 I0 = spinor[idx + 0*mystride];			\
   double2 I1 = spinor[idx + 1*mystride];			\
   double2 I2 = spinor[idx + 2*mystride];
->>>>>>> cfac928a
 
 #define READ_1ST_NBR_SPINOR_GHOST_DOUBLE(spinor, idx, mystride, dir)	\
   double2 I0 = spinor[dir][idx + 0*mystride];			\
@@ -1161,14 +1125,14 @@
   double2 I2 = spinor[dir][idx + 2*mystride];
 
 #define READ_KS_NBR_SPINOR_DOUBLE(T, spinor, idx, mystride)	\
-  T[0] = spinor[idx + 0*mystride];			\
-  T[1] = spinor[idx + 1*mystride];			\
-  T[2] = spinor[idx + 2*mystride];
-
-#define READ_1ST_NBR_SPINOR_SINGLE(I, spinor, idx, mystride)	\
-  I[0] = spinor[idx + 0*mystride];				\
-  I[1] = spinor[idx + 1*mystride];				\
-  I[2] = spinor[idx + 2*mystride];
+  T##0 = spinor[idx + 0*mystride];			\
+  T##1 = spinor[idx + 1*mystride];			\
+  T##2 = spinor[idx + 2*mystride];
+
+#define READ_1ST_NBR_SPINOR_SINGLE(spinor, idx, mystride)	\
+  float2 I0 = spinor[idx + 0*mystride];				\
+  float2 I1 = spinor[idx + 1*mystride];				\
+  float2 I2 = spinor[idx + 2*mystride];
 
 #define READ_1ST_NBR_SPINOR_GHOST_SINGLE(spinor, idx, mystride, dir)	\
   float2 I0 = spinor[dir][idx + 0*mystride];				\
@@ -1176,30 +1140,31 @@
   float2 I2 = spinor[dir][idx + 2*mystride];
 
 #define READ_KS_NBR_SPINOR_SINGLE(T, spinor, idx, mystride)	\
-  T[0] = spinor[idx + 0*mystride];				\
-  T[1] = spinor[idx + 1*mystride];				\
-  T[2] = spinor[idx + 2*mystride];
-
-#define READ_1ST_NBR_SPINOR_HALF(I, spinor, idx, mystride)		\
+  T##0 = spinor[idx + 0*mystride];				\
+  T##1 = spinor[idx + 1*mystride];				\
+  T##2 = spinor[idx + 2*mystride];
+
+#define READ_1ST_NBR_SPINOR_HALF(spinor, idx, mystride)			\
+  float2 I0, I1, I2;							\
   {									\
     short2 S0 = in[idx + 0*mystride];					\
     short2 S1 = in[idx + 1*mystride];					\
     short2 S2 = in[idx + 2*mystride];					\
     float C = inNorm[idx];						\
-    I[0].x =C*short2float(S0.x); I[0].y =C*short2float(S0.y);		\
-    I[1].x =C*short2float(S1.x); I[1].y =C*short2float(S1.y);		\
-    I[2].x =C*short2float(S2.x); I[2].y =C*short2float(S2.y);		\
+    I0.x =C*short2float(S0.x); I0.y =C*short2float(S0.y);		\
+    I1.x =C*short2float(S1.x); I1.y =C*short2float(S1.y);		\
+    I2.x =C*short2float(S2.x); I2.y =C*short2float(S2.y);		\
   }
 
-#define READ_KS_NBR_SPINOR_HALF(T, spinor, idx, mystride)		\
+#define READ_KS_NBR_SPINOR_HALF(T, spinor, idx, mystride)			\
   {									\
     short2 S0 = in[idx + 0*mystride];					\
     short2 S1 = in[idx + 1*mystride];					\
     short2 S2 = in[idx + 2*mystride];					\
     float C = inNorm[idx];						\
-    T[0].x =C*short2float(S0.x); T[0].y =C*short2float(S0.y);		\
-    T[1].x =C*short2float(S1.x); T[1].y =C*short2float(S1.y);		\
-    T[2].x =C*short2float(S2.x); T[2].y =C*short2float(S2.y);		\
+    (T##0).x =C*short2float(S0.x); (T##0).y =C*short2float(S0.y);		\
+    (T##1).x =C*short2float(S1.x); (T##1).y =C*short2float(S1.y);		\
+    (T##2).x =C*short2float(S2.x); (T##2).y =C*short2float(S2.y);		\
   }
 
 #define READ_1ST_NBR_SPINOR_QUARTER(spinor, idx, mystride)     \
@@ -1226,25 +1191,16 @@
   }
 
 
-#define WRITE_ST_SPINOR_DOUBLE2(out, OUT, sid, mystride)		\
-  for (int i=0; i<3; i++) ((double2*)out)[i*mystride+sid] = OUT[i];
-
-#define WRITE_ST_SPINOR_FLOAT2(out, OUT, sid, mystride)			\
-  for (int i=0; i<3; i++) ((float2*)out)[i*mystride+sid] = OUT[i];
-
-<<<<<<< HEAD
-#define WRITE_ST_SPINOR_SHORT2(out, OUT, sid, mystride)			\
-  float c[3];								\
-  for (int i=0; i<3; i++) c[i] = fmaxf(fabsf(OUT[i].x), fabsf(OUT[i].y)); \
-  c[0] = fmaxf(c[0], c[1]);						\
-  c[0] = fmaxf(c[0], c[2]);						\
-  out ## Norm[norm_idx1] = c[0];						\
-  float scale = __fdividef(MAX_SHORT, c[0]);				\
-  for (int i=0; i<3; i++) {						\
-    OUT[i] *= scale;							\
-    ((short2*)out)[sid+i*mystride] = make_short2(f2i(OUT[i].x), f2i(OUT[i].y)); \
-  }
-=======
+#define WRITE_ST_SPINOR_DOUBLE2(out, sid, mystride)			\
+  ((double2*)out)[0*mystride+sid] = make_double2(o00_re, o00_im);	\
+  ((double2*)out)[1*mystride+sid] = make_double2(o01_re, o01_im);	\
+  ((double2*)out)[2*mystride+sid] = make_double2(o02_re, o02_im);
+
+#define WRITE_ST_SPINOR_FLOAT2(out, sid, mystride)			\
+  ((float2*)out)[0*mystride+sid] = make_float2(o00_re, o00_im);		\
+  ((float2*)out)[1*mystride+sid] = make_float2(o01_re, o01_im);		\
+  ((float2*)out)[2*mystride+sid] = make_float2(o02_re, o02_im);
+
 #define WRITE_ST_SPINOR_SHORT2(out, sid, mystride)			\
   float c0 = fmaxf(fabsf(o00_re), fabsf(o00_im));			\
   float c1 = fmaxf(fabsf(o01_re), fabsf(o01_im));			\
@@ -1258,7 +1214,6 @@
   ((short2*)out)[sid+0*mystride] = make_short2(f2i(o00_re), f2i(o00_im)); \
   ((short2*)out)[sid+1*mystride] = make_short2(f2i(o01_re), f2i(o01_im)); \
   ((short2*)out)[sid+2*mystride] = make_short2(f2i(o02_re), f2i(o02_im));
->>>>>>> cfac928a
 
 #define WRITE_ST_SPINOR_CHAR2(out, sid, mystride)      \
   float c0 = fmaxf(fabsf(o00_re), fabsf(o00_im));     \
@@ -1275,37 +1230,16 @@
   ((char2*)out)[sid+2*mystride] = make_char2(f2i(o02_re), f2i(o02_im));
 
 // Non-cache writes to minimize cache polution
-#define WRITE_ST_SPINOR_DOUBLE2_STR(out, OUT, sid, mystride)		\
-  for  (int i=0; i<3; i++)						\
-    store_streaming_double2(&out[i*mystride+sid], OUT[i].x, OUT[i].y);
-
-#define WRITE_ST_SPINOR_FLOAT2_STR(out, OUT, sid, mystride)		\
-  for  (int i=0; i<3; i++)						\
-    store_streaming_float2(&out[i*mystride+sid], OUT[i].x, OUT[i].y);
-
-#define WRITE_ST_SPINOR_SHORT2_STR(out, OUT, sid, mystride)		\
-  float c[3];								\
-  for (int i=0; i<3; i++) c[i] = fmaxf(fabsf(OUT[i].x), fabsf(OUT[i].y)); \
-  c[0] = fmaxf(c[0], c[1]);						\
-  c[0] = fmaxf(c[0], c[2]);						\
-  out ## Norm[norm_idx1] = c[0];						\
-  float scale = __fdividef(MAX_SHORT, c[0]);				\
-  for (int i=0; i<3; i++) {						\
-    OUT[i] *= scale;							\
-    store_streaming_short2(&g_out[i*mystride+sid], f2i(OUT[i].x), f2i(OUT[i].y)); \
-  }
-
-<<<<<<< HEAD
-#define READ_AND_SUM_ST_SPINOR_DOUBLE_TEX(O,spinor,sid) {		\
-  for (int i=0; i<3; i++)						\
-    O[i] += fetch_double2((spinor), sid + i*(param.sp_stride));		\
-  }
-  
-#define READ_AND_SUM_ST_SPINOR_SINGLE_TEX(O,spinor,sid) {		\
-  for (int i=0; i<3; i++)						\
-    O[i] += TEX1DFETCH(float2, (spinor), sid + i*(param.sp_stride));	\
-  }
-=======
+#define WRITE_ST_SPINOR_DOUBLE2_STR(out, sid, mystride) \
+  store_streaming_double2(&out[0*mystride+sid], o00_re, o00_im);	\
+  store_streaming_double2(&out[1*mystride+sid], o01_re, o01_im);	\
+  store_streaming_double2(&out[2*mystride+sid], o02_re, o02_im);
+
+#define WRITE_ST_SPINOR_FLOAT2_STR(out, sid, mystride)			       \
+  store_streaming_float2(&out[0*mystride+sid], o00_re, o00_im);	\
+  store_streaming_float2(&out[1*mystride+sid], o01_re, o01_im);	\
+  store_streaming_float2(&out[2*mystride+sid], o02_re, o02_im);
+
 #define WRITE_ST_SPINOR_SHORT2_STR(out, sid, mystride)       \
   float c0 = fmaxf(fabsf(o00_re), fabsf(o00_im));	\
   float c1 = fmaxf(fabsf(o01_re), fabsf(o01_im));	\
@@ -1421,20 +1355,9 @@
   accum0.x *= C; accum0.y *= C;						\
   accum1.x *= C; accum1.y *= C;						\
   accum2.x *= C; accum2.y *= C;       
->>>>>>> cfac928a
-
-#define READ_AND_SUM_ST_SPINOR_HALF_TEX_(O,spinor,sid) {		\
-  float C = TEX1DFETCH(float, (spinor##Norm), norm_idx1);			\
-  for (int i=0; i<3; i++) {						\
-    float2 tmp = TEX1DFETCH(float2, (spinor), sid + i*(param.sp_stride)); \
-    O[i] += C*complex<float>(tmp.x,tmp.y);				\
-  }									\
-  }
-
-<<<<<<< HEAD
-#define READ_AND_SUM_ST_SPINOR_HALF_TEX(O,spinor,sid)	\
-  READ_AND_SUM_ST_SPINOR_HALF_TEX_(O,spinor,sid)
-=======
+
+#define READ_ST_ACCUM_HALF_TEX(spinor,sid) READ_ST_ACCUM_HALF_TEX_(spinor,sid) 
+
 #define READ_ST_ACCUM_QUARTER_TEX_(spinor,sid)         \
   float2 accum0 = TEX1DFETCH(float2, (spinor), sid + 0*param.sp_stride);  \
   float2 accum1 = TEX1DFETCH(float2, (spinor), sid + 1*param.sp_stride);  \
@@ -1450,65 +1373,24 @@
   double2 accum0 = spinor[sid + 0*(param.sp_stride)];			   \
   double2 accum1 = spinor[sid + 1*(param.sp_stride)];			   \
   double2 accum2 = spinor[sid + 2*(param.sp_stride)];   
->>>>>>> cfac928a
-
-#define READ_AND_SUM_ST_SPINOR(O,spinor,sid)				\
-  for (int i==0; i<3; i++) O[i] += spinor[i*param.sp_stride+sid]
-  
-#define READ_AND_SUM_ST_SPINOR_HALF_(O,spinor,sid)			\
-  float C = spinor ## Norm[norm_idx1];					\
-  for (int i==0; i<3; i++) {						\
-    short2 tmp = spinor[i*param.sp_stride+sid];				\
-    O[i] += C*complex<float>(short2float(tmp.x), short2float(tmp.y));	\
+
+#define READ_ST_ACCUM_SINGLE(spinor,sid)				\
+  float2 accum0 = spinor[sid + 0*(param.sp_stride)];			\
+  float2 accum1 = spinor[sid + 1*(param.sp_stride)];			\
+  float2 accum2 = spinor[sid + 2*(param.sp_stride)];     
+
+#define READ_ST_ACCUM_HALF(spinor,sid)					\
+  float2 accum0, accum1, accum2;					\
+  {									\
+    short2 S0 = x[sid + 0*param.sp_stride];					\
+    short2 S1 = x[sid + 1*param.sp_stride];					\
+    short2 S2 = x[sid + 2*param.sp_stride];					\
+    float C = spinor##Norm[sid];					\
+    accum0.x =C*short2float(S0.x); accum0.y =C*short2float(S0.y);	\
+    accum1.x =C*short2float(S1.x); accum1.y =C*short2float(S1.y);	\
+    accum2.x =C*short2float(S2.x); accum2.y =C*short2float(S2.y);	\
   }
 
-#define READ_AND_SUM_ST_SPINOR_HALF(O,spinor,sid)	\
-  READ_AND_SUM_ST_SPINOR_HALF_(O,spinor,sid)
-
-#define READ_ST_ACCUM_DOUBLE_TEX(T,spinor,sid)			   \
-  T[0] = fetch_double2((spinor), sid + 0*(param.sp_stride));	   \
-  T[1] = fetch_double2((spinor), sid + 1*(param.sp_stride));	   \
-  T[2] = fetch_double2((spinor), sid + 2*(param.sp_stride));
-
-#define READ_ST_ACCUM_SINGLE_TEX(T,spinor,sid)			\
-  T[0] = TEX1DFETCH(float2, (spinor), sid + 0*param.sp_stride);	\
-  T[1] = TEX1DFETCH(float2, (spinor), sid + 1*param.sp_stride);	\
-  T[2] = TEX1DFETCH(float2, (spinor), sid + 2*param.sp_stride);
-
-#define READ_ST_ACCUM_HALF_TEX_(T,spinor,sid)				\
-  T[0] = TEX1DFETCH(float2, (spinor), sid + 0*param.sp_stride);		\
-  T[1] = TEX1DFETCH(float2, (spinor), sid + 1*param.sp_stride);		\
-  T[2] = TEX1DFETCH(float2, (spinor), sid + 2*param.sp_stride);		\
-  float C = TEX1DFETCH(float, (spinor ## Norm), norm_idx1);			\
-  T[0].x *= C; T[0].y *= C;						\
-  T[1].x *= C; T[1].y *= C;						\
-  T[2].x *= C; T[2].y *= C;
-
-#define READ_ST_ACCUM_HALF_TEX(T,spinor,sid) READ_ST_ACCUM_HALF_TEX_(T,spinor,sid)
-
-#define READ_ST_ACCUM_DOUBLE(T,spinor,sid)				\
-  T[0] = spinor[sid + 0*(param.sp_stride)];				\
-  T[1] = spinor[sid + 1*(param.sp_stride)];				\
-  T[2] = spinor[sid + 2*(param.sp_stride)];
-
-#define READ_ST_ACCUM_SINGLE(T,spinor,sid)			\
-  T[0] = spinor[sid + 0*(param.sp_stride)];			\
-  T[1] = spinor[sid + 1*(param.sp_stride)];			\
-  T[2] = spinor[sid + 2*(param.sp_stride)];
-
-#define READ_ST_ACCUM_HALF(T,spinor,sid)				\
-  {									\
-    short2 S0 = x[sid + 0*param.sp_stride];				\
-    short2 S1 = x[sid + 1*param.sp_stride];				\
-    short2 S2 = x[sid + 2*param.sp_stride];				\
-    float C = spinor##Norm[norm_idx1];					\
-    T[0].x =C*short2float(S0.x); T[0].y =C*short2float(S0.y);	\
-    T[1].x =C*short2float(S1.x); T[1].y =C*short2float(S1.y);	\
-    T[2].x =C*short2float(S2.x); T[2].y =C*short2float(S2.y);	\
-  }
-
-<<<<<<< HEAD
-=======
 #define READ_ST_ACCUM_QUARTER(spinor,sid)          \
   float2 accum0, accum1, accum2;          \
   {                 \
@@ -1520,7 +1402,6 @@
     accum1.x =C*char2float(S1.x); accum1.y =C*char2float(S1.y); \
     accum2.x =C*char2float(S2.x); accum2.y =C*char2float(S2.y); \
   }
->>>>>>> cfac928a
 
 #define WRITE_SPINOR_SHARED_REAL(tx, ty, tz, reg)			\
   extern __shared__ char s_data[];					\
