--- conflicted
+++ resolved
@@ -22,8 +22,8 @@
   DiracClover::DiracClover(const DiracClover &dirac) 
     : DiracWilson(dirac), clover(dirac.clover)
   {
-    clover::initConstants(dirac.gauge, profile);
-    asym_clover::initConstants(dirac.gauge, profile);
+    clover::initConstants(*dirac.gauge, profile);
+    asym_clover::initConstants(*dirac.gauge, profile);
   }
 
   DiracClover::~DiracClover() { }
@@ -52,13 +52,11 @@
 			       const QudaParity parity, const ColorSpinorField &x,
 			       const double &k) const
   {
-<<<<<<< HEAD
     checkParitySpinor(in, out);
     checkSpinorAlias(in, out);
       
     if (Location(out, in, x) == QUDA_CUDA_FIELD_LOCATION) {
-      initSpinorConstants(static_cast<const cudaColorSpinorField&>(in), profile);
-      setFace(face); // FIXME: temporary hack maintain C linkage for dslashCuda
+      asym_clover::setFace(face1,face2); // FIXME: temporary hack maintain C linkage for dslashCuda
       
       FullClover cs(clover);
       asymCloverDslashCuda(&static_cast<cudaColorSpinorField&>(out), *gauge, cs, 
@@ -67,15 +65,6 @@
     } else {
       errorQuda("Not implemented");
     }
-=======
-    asym_clover::setFace(face1,face2); // FIXME: temporary hack maintain C linkage for dslashCuda
-
-    checkParitySpinor(in, out);
-    checkSpinorAlias(in, out);
-
-    FullClover cs(clover);
-    asymCloverDslashCuda(&out, gauge, cs, &in, parity, dagger, &x, k, commDim, profile);
->>>>>>> 794e10a3
 
     flops += 1872ll*in.Volume();
   }
@@ -86,8 +75,6 @@
     checkParitySpinor(in, out);
 
     if (Location(out, in) == QUDA_CUDA_FIELD_LOCATION) {
-      initSpinorConstants(static_cast<const cudaColorSpinorField&>(in), profile);
-      
       FullClover cs(clover);     // regular clover term
       cloverCuda(&static_cast<cudaColorSpinorField&>(out), *gauge, cs, 
 		 &static_cast<const cudaColorSpinorField&>(in), parity);
@@ -193,7 +180,6 @@
     checkParitySpinor(in, out);
 
     if (Location(out, in) == QUDA_CUDA_FIELD_LOCATION) {
-      initSpinorConstants(static_cast<const cudaColorSpinorField&>(in), profile);
       // needs to be cloverinv
       FullClover cs(clover, true);
       cloverCuda(&static_cast<cudaColorSpinorField&>(out), *gauge, cs, 
@@ -211,13 +197,11 @@
   void DiracCloverPC::Dslash(ColorSpinorField &out, const ColorSpinorField &in, 
 			     const QudaParity parity) const
   {
-<<<<<<< HEAD
     checkParitySpinor(in, out);
     checkSpinorAlias(in, out);
 
     if (Location(out, in) == QUDA_CUDA_FIELD_LOCATION) {
-      initSpinorConstants(static_cast<const cudaColorSpinorField&>(in), profile);
-      setFace(face); // FIXME: temporary hack maintain C linkage for dslashCuda
+      clover::setFace(face1,face2); // FIXME: temporary hack maintain C linkage for dslashCuda
       
       FullClover cs(clover, true);
       cloverDslashCuda(&static_cast<cudaColorSpinorField&>(out), *gauge, cs, 
@@ -225,15 +209,6 @@
     } else {
       errorQuda("Not supported");
     }
-=======
-    clover::setFace(face1,face2); // FIXME: temporary hack maintain C linkage for dslashCuda
-
-    checkParitySpinor(in, out);
-    checkSpinorAlias(in, out);
-
-    FullClover cs(clover, true);
-    cloverDslashCuda(&out, gauge, cs, &in, parity, dagger, 0, 0.0, commDim, profile);
->>>>>>> 794e10a3
 
     flops += 1824ll*in.Volume();
   }
@@ -243,13 +218,11 @@
 				 const QudaParity parity, const ColorSpinorField &x,
 				 const double &k) const
   {
-<<<<<<< HEAD
     checkParitySpinor(in, out);
     checkSpinorAlias(in, out);
 
     if (Location(out, in, x) == QUDA_CUDA_FIELD_LOCATION) {
-      initSpinorConstants(static_cast<const cudaColorSpinorField&>(in), profile);
-      setFace(face); // FIXME: temporary hack maintain C linkage for dslashCuda
+      clover::setFace(face1,face2); // FIXME: temporary hack maintain C linkage for dslashCuda
       
       FullClover cs(clover, true);
       cloverDslashCuda(&static_cast<cudaColorSpinorField&>(out), *gauge, cs, 
@@ -258,15 +231,6 @@
     } else {
       errorQuda("Not supported");
     }
-=======
-    clover::setFace(face1,face2); // FIXME: temporary hack maintain C linkage for dslashCuda
-
-    checkParitySpinor(in, out);
-    checkSpinorAlias(in, out);
-
-    FullClover cs(clover, true);
-    cloverDslashCuda(&out, gauge, cs, &in, parity, dagger, &x, k, commDim, profile);
->>>>>>> 794e10a3
 
     flops += 1872ll*in.Volume();
   }
