--- conflicted
+++ resolved
@@ -90,11 +90,9 @@
         strcat(aux, geo_str);
         if (d < V.Ndim() - 1) strcat(aux, "x");
       }
-<<<<<<< HEAD
+
+      if (aggregate_size == 1) errorQuda("Invalid MG aggregate size %d", aggregate_size);
       nBlock = (V.Volume()/aggregate_size) * chiral_blocks;
-=======
-      if (geoBlockSize == 1) errorQuda("Invalid MG aggregate size %d", geoBlockSize);
->>>>>>> 1b4c8322
 
       strcat(aux, ",n_block_ortho=");
       char n_ortho_str[2];
