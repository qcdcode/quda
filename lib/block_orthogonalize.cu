--- conflicted
+++ resolved
@@ -331,11 +331,8 @@
     } else if (V.Nspin() == 4 && spin_bs == 2) { // coarsening Wilson-like fermions.
       BlockOrthogonalize<vFloat, bFloat, 4, 2>(V, B, fine_to_coarse, coarse_to_fine, geo_bs, n_block_ortho);
 #endif
-<<<<<<< HEAD
-#if 0 // not needed until we add Laplace MG
-=======
-#ifdef NSPIN1
->>>>>>> bcc8216b
+#if 0 // not needed until we add Laplace MG. Not necessary for staggered MG Lanczos.
+//#ifdef NSPIN1
     } else if (V.Nspin() == 1 && spin_bs == 1) { // coarsening Laplace-like operators.
       BlockOrthogonalize<vFloat, bFloat, 1, 1>(V, B, fine_to_coarse, coarse_to_fine, geo_bs, n_block_ortho);
 #endif
