--- conflicted
+++ resolved
@@ -61,11 +61,7 @@
   staggered_kd_build_xinv.cu staggered_kd_apply_xinv.cu
   blas_quda.cu multi_blas_quda.cu reduce_quda.cu
   multi_reduce_quda.cu reduce_helper.cu
-<<<<<<< HEAD
-  contract.cu comm_common.cpp 
-=======
   contract.cu comm_common.cpp communicator_stack.cpp
->>>>>>> 6b55283d
   clover_deriv_quda.cu clover_invert.cu copy_gauge_extended.cu
   extract_gauge_ghost_extended.cu copy_color_spinor.cpp spinor_noise.cu
   copy_color_spinor_dd.cu copy_color_spinor_ds.cu
@@ -174,31 +170,19 @@
 # make one library
 if(QUDA_BUILD_SHAREDLIB)
   set_target_properties(quda_cpp PROPERTIES POSITION_INDEPENDENT_CODE TRUE)
-<<<<<<< HEAD
-  add_library(quda SHARED $<TARGET_OBJECTS:quda_cpp> ${QUDA_CU_OBJS})
-  if(QUDA_TARGET_CUDA) 
-    if(CUDAToolkit_FOUND)
-	    target_link_libraries(quda PUBLIC CUDA::cuda_driver CUDA::cudart CUDA::cublas)
-    endif()
-  endif(QUDA_TARGET_CUDA)
-=======
   add_library(quda SHARED $<TARGET_OBJECTS:quda_cpp> $<$<TARGET_EXISTS:quda_pack>:$<TARGET_OBJECTS:quda_pack>> ${QUDA_CU_OBJS})
   if(CUDAToolkit_FOUND)
     target_link_libraries(quda INTERFACE CUDA::cudart_static)
   endif()
->>>>>>> 6b55283d
 else()
   add_library(quda STATIC $<TARGET_OBJECTS:quda_cpp> $<$<TARGET_EXISTS:quda_pack>:$<TARGET_OBJECTS:quda_pack>> ${QUDA_CU_OBJS})
 endif()
 
-<<<<<<< HEAD
-=======
 
 # malloc.cpp uses both the driver and runtime api So we need to find the CUDA_CUDA_LIBRARY (driver api) or the stub
 # version for cmake 3.8 and later this has been integrated into  FindCUDALibs.cmake
 target_link_libraries(quda PUBLIC ${CUDA_cuda_driver_LIBRARY})
 
->>>>>>> 6b55283d
 # set up QUDA compile options
 target_compile_definitions(
   quda PRIVATE $<$<CONFIG:DEVEL>:DEVEL> $<$<CONFIG:HOSTDEBUG>:HOST_DEBUG>
@@ -264,21 +248,7 @@
     target_compile_options(quda PRIVATE $<$<COMPILE_LANG_AND_ID:CUDA,NVIDIA>:--ptxas-options=-v>)
   endif(QUDA_VERBOSE_BUILD)
 
-<<<<<<< HEAD
-  # workaround for 10.2
-  
-  if(CMAKE_CUDA_COMPILER_ID MATCHES "NVIDIA"
-      AND ${CMAKE_CUDA_COMPILER_VERSION} VERSION_GREATER_EQUAL "10.2"
-      AND ${CMAKE_CUDA_COMPILER_VERSION} VERSION_LESS "10.3")
-    target_compile_options(
-      quda PRIVATE "$<$<COMPILE_LANG_AND_ID:CUDA,NVIDIA>:SHELL: -Xcicc \"--Xllc -dag-vectorize-ops=1\" " >)
-  endif()
-  target_compile_options(quda PRIVATE $<$<COMPILE_LANG_AND_ID:CUDA,Clang>:--cuda-path=${CUDAToolkit_TARGET_DIR}>)
-endif()
-endif()
-
-=======
->>>>>>> 6b55283d
+
 target_include_directories(quda PRIVATE .)
 target_include_directories(quda PRIVATE ${CMAKE_CURRENT_SOURCE_DIR})
 target_include_directories(quda SYSTEM PRIVATE ../include/externals)
@@ -297,16 +267,7 @@
 target_include_directories(quda_cpp PRIVATE $<TARGET_PROPERTY:quda,INCLUDE_DIRECTORIES>)
 target_compile_options(quda_cpp PRIVATE $<TARGET_PROPERTY:quda,COMPILE_OPTIONS>)
 
-<<<<<<< HEAD
-# add target specific files
-if(QUDA_TARGET_CUDA)
-  add_subdirectory(targets/cuda)
-  target_include_directories(quda PRIVATE ../include/targets/cuda)
-  target_include_directories(quda SYSTEM PRIVATE ../include/targets/cuda/externals)
-endif()
-
-if(QUDA_TARGET_HIP)
-=======
+
 # nvshmem enabled parts need CUDA_SEPARABLE_COMPILATION ...
 if(QUDA_NVSHMEM)
   add_library(quda_pack OBJECT ${QUDA_DSLASH_OBJS})
@@ -328,7 +289,6 @@
   target_include_directories(quda SYSTEM PRIVATE ../include/targets/cuda/externals)
 endif()		
 if(${QUDA_TARGET_TYPE} STREQUAL "HIP")		
->>>>>>> 6b55283d
   add_subdirectory(targets/hip)
   target_include_directories(quda PRIVATE ../include/targets/hip)
 endif()
@@ -659,16 +619,12 @@
 
 if(QUDA_BACKWARDS)
   target_include_directories(quda_cpp SYSTEM PRIVATE ${backward-cpp_SOURCE_DIR})
-<<<<<<< HEAD
-  set_property(SOURCE malloc.cpp APPEND PROPERTY COMPILE_DEFINITIONS ${BACKWARD_DEFINITIONS})
-  set_property(SOURCE malloc.cpp APPEND PROPERTY COMPILE_DEFINITIONS QUDA_BACKWARDSCPP)
-=======
+
   set_property(
     SOURCE comm_common.cpp
     APPEND
     PROPERTY COMPILE_DEFINITIONS ${BACKWARD_DEFINITIONS})
   set_property(SOURCE comm_common.cpp APPEND PROPERTY COMPILE_DEFINITIONS QUDA_BACKWARDSCPP)
->>>>>>> 6b55283d
   target_link_libraries(quda PUBLIC ${BACKWARD_LIBRARIES})
 endif()
 
