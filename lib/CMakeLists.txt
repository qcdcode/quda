--- conflicted
+++ resolved
@@ -163,7 +163,6 @@
 endif()
 
 if(QUDA_ARPACK)
-<<<<<<< HEAD
   target_link_libraries(quda ${QUDA_SHAREDLIB_INTERFACE} ${ARPACK})
   include_directories(SYSTEM ${QUDA_ARPACK_HOME}/SRC)
   include_directories(SYSTEM ${QUDA_ARPACK_HOME}/UTIL)
@@ -173,9 +172,6 @@
     include_directories(SYSTEM ${QUDA_ARPACK_HOME}/PARPACK/SRC/MPI)
     include_directories(SYSTEM ${QUDA_ARPACK_HOME}/PARPACK/UTIL/MPI)    
   endif()
-=======
-  target_link_libraries(quda PRIVATE ${PARPACK_OR_ARPACK})
->>>>>>> 02fd8dc2
 endif()
 
 
