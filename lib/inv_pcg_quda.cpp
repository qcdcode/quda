#include <cstdio>
#include <cstdlib>
#include <cmath>
#include <iostream>

#include <quda_internal.h>
#include <color_spinor_field.h>
#include <blas_quda.h>
#include <dslash_quda.h>
#include <invert_quda.h>
#include <util_quda.h>
#include <reliable_updates.h>

#include <invert_preconditioner.h>

namespace quda
{

  using namespace blas;

  // set the required parameters for the inner solver
  static void fillInnerSolverParam(SolverParam &inner, const SolverParam &outer)
  {
    inner.tol = outer.tol_precondition;
    inner.delta = 1e-20; // no reliable updates within the inner solver

    // most preconditioners are uni-precision solvers, with CG being an exception
    inner.precision
<<<<<<< HEAD
      = (outer.inv_type_precondition == QUDA_CG_INVERTER && !outer.precondition_no_advanced_feature) ?
        outer.precision_sloppy : outer.precision_precondition;
=======
      = (outer.inv_type_precondition == QUDA_CG_INVERTER || outer.inv_type_precondition == QUDA_CA_CG_INVERTER) ?
      outer.precision_sloppy :
      outer.precision_precondition;
>>>>>>> 4972bdd1
    inner.precision_sloppy = outer.precision_precondition;

    // this sets a fixed iteration count if we're using the MR solver
    inner.residual_type
      = (outer.inv_type_precondition == QUDA_MR_INVERTER) ? QUDA_INVALID_RESIDUAL : QUDA_L2_RELATIVE_RESIDUAL;

    inner.iter = 0;
    inner.gflops = 0;
    inner.secs = 0;

    inner.inv_type_precondition = QUDA_INVALID_INVERTER;
    inner.is_preconditioner = true; // used to tell the inner solver it is an inner solver
    inner.pipeline = true;

    inner.schwarz_type = outer.schwarz_type;
    inner.global_reduction = inner.schwarz_type == QUDA_INVALID_SCHWARZ ? true : false;

    inner.maxiter = outer.maxiter_precondition;
    if (outer.inv_type_precondition == QUDA_CA_GCR_INVERTER || outer.inv_type_precondition == QUDA_CA_CG_INVERTER) {
      inner.Nkrylov = inner.maxiter / outer.precondition_cycle;
      inner.ca_basis = outer.ca_basis_precondition;
      inner.ca_lambda_min = outer.ca_lambda_min_precondition;
      inner.ca_lambda_max = outer.ca_lambda_max_precondition;
    } else {
      inner.Nsteps = outer.precondition_cycle;
    }

    if (outer.inv_type == QUDA_PCG_INVERTER && outer.precision_sloppy != outer.precision_precondition)
      inner.preserve_source = QUDA_PRESERVE_SOURCE_NO;
    else
      inner.preserve_source = QUDA_PRESERVE_SOURCE_YES;

    inner.verbosity_precondition = outer.verbosity_precondition;

    inner.compute_true_res = false;
    inner.sloppy_converge = true;
  }

  // extract parameters determined while running the inner solver
  static void extractInnerSolverParam(SolverParam &outer, const SolverParam &inner)
  {
    // extract a_max, which may have been determined via power iterations
    if (outer.inv_type_precondition == QUDA_CA_CG_INVERTER && outer.ca_basis_precondition == QUDA_CHEBYSHEV_BASIS) {
      outer.ca_lambda_max_precondition = inner.ca_lambda_max;
    }
  }

  PreconCG::PreconCG(const DiracMatrix &mat, const DiracMatrix &matSloppy, const DiracMatrix &matPrecon,
                     const DiracMatrix &matEig, SolverParam &param, TimeProfile &profile) :
    Solver(mat, matSloppy, matPrecon, matEig, param, profile), K(nullptr), Kparam(param)
  {
    fillInnerSolverParam(Kparam, param);
    // Preconditioners do not need a deflation space,
    // so we explicily set this here.
    Kparam.deflate = false;

<<<<<<< HEAD
    K = create_preconditioner(matPrecon, matEig, param, Kparam, profile);
=======
    if (param.inv_type_precondition == QUDA_CG_INVERTER) {
      K = new CG(matPrecon, matPrecon, matPrecon, matEig, Kparam, profile);
    } else if (param.inv_type_precondition == QUDA_CA_CG_INVERTER) {
      K = new CACG(matPrecon, matPrecon, matPrecon, matEig, Kparam, profile);
    } else if (param.inv_type_precondition == QUDA_MR_INVERTER) {
      K = new MR(matPrecon, matPrecon, Kparam, profile);
    } else if (param.inv_type_precondition == QUDA_SD_INVERTER) {
      K = new SD(matPrecon, Kparam, profile);
    } else if (param.inv_type_precondition != QUDA_INVALID_INVERTER) { // unknown preconditioner
      errorQuda("Unknown inner solver %d", param.inv_type_precondition);
    }
>>>>>>> 4972bdd1
  }

  PreconCG::~PreconCG()
  {
    profile.TPSTART(QUDA_PROFILE_FREE);
    extractInnerSolverParam(param, Kparam);

    destroyDeflationSpace();

    profile.TPSTOP(QUDA_PROFILE_FREE);
  }

  void PreconCG::solve_and_collect(ColorSpinorField &x, ColorSpinorField &b, std::vector<ColorSpinorField *> &v_r,
                            int collect_miniter, double collect_tol)
  {
    K->train_param(*this, b);

    profile.TPSTART(QUDA_PROFILE_INIT);

    // whether to select alternative reliable updates
    bool alternative_reliable = param.use_alternative_reliable;

    double b2 = blas::norm2(b);

    // Check to see that we're not trying to invert on a zero-field source
    if (b2 == 0 && param.compute_null_vector == QUDA_COMPUTE_NULL_VECTOR_NO) {
      profile.TPSTOP(QUDA_PROFILE_INIT);
      printfQuda("Warning: inverting on zero-field source\n");
      x = b;
      param.true_res = 0.0;
      param.true_res_hq = 0.0;
      return;
    }

    int k = 0;

    if (param.deflate) {
      // Construct the eigensolver and deflation space if requested.
      constructDeflationSpace(b, matEig);
      if (deflate_compute) {
        // compute the deflation space.
        (*eig_solve)(evecs, evals);
        deflate_compute = false;
      }
      if (recompute_evals) {
        eig_solve->computeEvals(matEig, evecs, evals);
        recompute_evals = false;
      }
    }

    ColorSpinorField *minvrPre = nullptr;
    ColorSpinorField *rPre = nullptr;
    ColorSpinorField *minvr = nullptr;
    ColorSpinorField *minvrSloppy = nullptr;
    ColorSpinorField *p = nullptr;

    ColorSpinorParam csParam(b);
    ColorSpinorField r(b);
    if (K) minvr = new ColorSpinorField(b);
    csParam.create = QUDA_ZERO_FIELD_CREATE;
    ColorSpinorField y(csParam);

    csParam.setPrecision(param.precision_sloppy);

    // temporary fields
    ColorSpinorField *tmpp = ColorSpinorField::Create(csParam);
    ColorSpinorField *tmp2p = nullptr;
    ColorSpinorField *tmp3p = nullptr;
    if (!mat.isStaggered()) {
      // tmp2 only needed for multi-gpu Wilson-like kernels
      tmp2p = ColorSpinorField::Create(csParam);
      // additional high-precision temporary if Wilson and mixed-precision
      csParam.setPrecision(param.precision);
      tmp3p = (param.precision != param.precision_sloppy) ? ColorSpinorField::Create(csParam) : tmpp;
      csParam.setPrecision(param.precision_sloppy);
    } else {
      tmp3p = tmp2p = tmpp;
    }

    ColorSpinorField &tmp = *tmpp;
    ColorSpinorField &tmp2 = *tmp2p;
    ColorSpinorField &tmp3 = *tmp3p;

    const double u = precisionEpsilon(param.precision_sloppy);
    const double uhigh = precisionEpsilon(); // solver precision

    double Anorm = 0;

    // for alternative reliable updates
    if (alternative_reliable) {
      // estimate norm for reliable updates
      mat(r, b, y, tmp3);
      Anorm = sqrt(blas::norm2(r) / b2);
    }

    // compute initial residual
    double r2 = 0.0;
    if (param.use_init_guess == QUDA_USE_INIT_GUESS_YES) {
      // Compute r = b - A * x
      mat(r, x, y, tmp3);
      r2 = blas::xmyNorm(b, r);
      if (b2 == 0) b2 = r2;
      // y contains the original guess.
      blas::copy(y, x);
    } else {
      if (&r != &b) blas::copy(r, b);
      r2 = b2;
      blas::zero(y);
    }

    if (param.deflate && param.maxiter > 1) {
      // Deflate and accumulate to solution vector
      eig_solve->deflate(y, r, evecs, evals, true);
      mat(r, y, x, tmp3);
      r2 = blas::xmyNorm(b, r);
    }

    ColorSpinorField Ap(csParam);

    ColorSpinorField *r_sloppy;
    if (param.precision_sloppy == x.Precision()) {
      r_sloppy = &r;
      minvrSloppy = minvr;
    } else {
      csParam.create = QUDA_COPY_FIELD_CREATE;
      csParam.field = &r;
      r_sloppy = new ColorSpinorField(csParam);
      if (K) {
        csParam.field = minvr;
        minvrSloppy = new ColorSpinorField(csParam);
      }
    }

    ColorSpinorField *x_sloppy;
    if (param.precision_sloppy == x.Precision() || !param.use_sloppy_partial_accumulator) {
      x_sloppy = &x;
    } else {
      csParam.create = QUDA_COPY_FIELD_CREATE;
      csParam.field = &x;
      x_sloppy = new ColorSpinorField(csParam);
    }

    ColorSpinorField &xSloppy = *x_sloppy;
    ColorSpinorField &rSloppy = *r_sloppy;

    blas::zero(x);
    if (&x != &xSloppy) blas::zero(xSloppy);

    const bool use_heavy_quark_res = (param.residual_type & QUDA_HEAVY_QUARK_RESIDUAL) ? true : false;

    if (K) {
      csParam.create = QUDA_COPY_FIELD_CREATE;
      csParam.setPrecision(Kparam.precision);
      csParam.field = r_sloppy;
      rPre = new ColorSpinorField(csParam);
      // Create minvrPre
      minvrPre = new ColorSpinorField(*rPre);
      pushVerbosity(param.verbosity_precondition);
      (*K)(*minvrPre, *rPre);
      popVerbosity();
      *minvrSloppy = *minvrPre;
      p = new ColorSpinorField(*minvrSloppy);
    } else {
      p = new ColorSpinorField(rSloppy);
    }

    profile.TPSTOP(QUDA_PROFILE_INIT);
    profile.TPSTART(QUDA_PROFILE_PREAMBLE);

    double stop = stopping(param.tol, b2, param.residual_type); // stopping condition of solver
    double heavy_quark_res = 0.0;                               // heavy quark residual
    if (use_heavy_quark_res) heavy_quark_res = sqrt(HeavyQuarkResidualNorm(x, r).z);

    double alpha = 0.0, beta = 0.0;
    double pAp;
    double rMinvr = 0;
    double rMinvr_old = 0.0;
    double r_new_Minvr_old = 0.0;
    double r2_old = 0;
    r2 = norm2(r);

    if (K) rMinvr = reDotProduct(rSloppy, *minvrSloppy);

    profile.TPSTOP(QUDA_PROFILE_PREAMBLE);
    profile.TPSTART(QUDA_PROFILE_COMPUTE);

    blas::flops = 0;

    PrintStats("PCG", k, r2, b2, heavy_quark_res);

    int collect = v_r.size();

    reliable_updates ru(alternative_reliable, u, uhigh, Anorm, r2, param.delta, param.max_res_increase, param.max_res_increase_total, use_heavy_quark_res, param.max_hq_res_increase, param.max_hq_res_increase);

    while (!convergence(r2, heavy_quark_res, stop, param.tol_hq) && k < param.maxiter) {

      matSloppy(Ap, *p, tmp, tmp2);

      double sigma;
      // alternative reliable updates,
      if (alternative_reliable) {
        double3 pAppp = blas::cDotProductNormA(*p, Ap);
        pAp = pAppp.x;
        ru.update_ppnorm(pAppp.z);
      } else {
        pAp = reDotProduct(*p, Ap);
      }

      alpha = (K) ? rMinvr / pAp : r2 / pAp;
      Complex cg_norm = axpyCGNorm(-alpha, Ap, rSloppy);
      // r --> r - alpha*A*p
      r2_old = r2;
      r2 = real(cg_norm);

      sigma = imag(cg_norm) >= 0.0 ? imag(cg_norm) : r2; // use r2 if (r_k+1, r_k-1 - r_k) breaks

      if (K) rMinvr_old = rMinvr;

      ru.update_rNorm(sqrt(r2));

      ru.evaluate(r2_old);

      // force a reliable update if we are within target tolerance (only if doing reliable updates)
      if (convergence(r2, heavy_quark_res, stop, param.tol_hq) && param.delta >= param.tol) ru.set_updateX();

      if (collect > 0 && k > collect_miniter && r2 < collect_tol * collect_tol * b2) {
        *v_r[v_r.size() - collect] = rSloppy;
        printfQuda("Collecting r %2d: r2 / b2 = %12.8e, k = %5d.\n", collect, sqrt(r2 / b2), k);
        collect--;
      }

      if (!ru.trigger()) {

        if (K) {
          // can fuse these two kernels
          r_new_Minvr_old = reDotProduct(rSloppy, *minvrSloppy);
          *rPre = rSloppy;

          pushVerbosity(param.verbosity_precondition);
          (*K)(*minvrPre, *rPre);
          popVerbosity();

          // can fuse these two kernels
          *minvrSloppy = *minvrPre;
          rMinvr = reDotProduct(rSloppy, *minvrSloppy);

          beta = (rMinvr - r_new_Minvr_old) / rMinvr_old;
          axpyZpbx(alpha, *p, xSloppy, *minvrSloppy, beta);
        } else {
          beta = sigma / r2_old; // use the alternative beta computation
          axpyZpbx(alpha, *p, xSloppy, rSloppy, beta);
        }

        ru.accumulate_norm(alpha);

      } else { // reliable update

        axpy(alpha, *p, xSloppy); // xSloppy += alpha*p
        xpy(xSloppy, y);          // y += x
        // Now compute r
        mat(r, y, x, tmp3); // x is just a temporary here
        r2 = xmyNorm(b, r);

        if (param.deflate && sqrt(r2) < ru.maxr_deflate * param.tol_restart) {
          // Deflate and accumulate to solution vector
          eig_solve->deflate(y, r, evecs, evals, true);

          // Compute r_defl = RHS - A * LHS
          mat(r, y, x, tmp3);
          r2 = blas::xmyNorm(b, r);

          ru.update_maxr_deflate(r2);
        }

        copy(rSloppy, r); // copy r to rSloppy
        zero(xSloppy);

        bool L2breakdown = false;
        double L2breakdown_eps = 0;
        if (ru.reliable_break(r2, stop, L2breakdown, L2breakdown_eps)) { break; }

        ru.update_norm(r2, y);

        ru.reset(r2);

        if (K) {
          // can fuse these two kernels
          r_new_Minvr_old = reDotProduct(rSloppy, *minvrSloppy);
          *rPre = rSloppy;

          pushVerbosity(param.verbosity_precondition);
          (*K)(*minvrPre, *rPre);
          popVerbosity();

          // can fuse these two kernels
          *minvrSloppy = *minvrPre;
          rMinvr = reDotProduct(rSloppy, *minvrSloppy);

          beta = (rMinvr - r_new_Minvr_old) / rMinvr_old;
          xpay(*minvrSloppy, beta, *p); // p = minvrSloppy + beta*p
        } else {                        // standard CG - no preconditioning

          // explicitly restore the orthogonality of the gradient vector
          double rp = reDotProduct(rSloppy, *p) / (r2);
          axpy(-rp, rSloppy, *p);

          beta = r2 / r2_old;
          xpay(rSloppy, beta, *p);
        }
      }

      ++k;
      PrintStats("PCG", k, r2, b2, heavy_quark_res);
    }

    profile.TPSTOP(QUDA_PROFILE_COMPUTE);

    profile.TPSTART(QUDA_PROFILE_EPILOGUE);

    if (x.Precision() != param.precision_sloppy) copy(x, xSloppy);
    xpy(y, x); // x += y

    param.secs = profile.Last(QUDA_PROFILE_COMPUTE);
    double gflops = (blas::flops + mat.flops() + matSloppy.flops() + matPrecon.flops() + matEig.flops()) * 1e-9;
    param.gflops = gflops;
    param.iter += k;

    if (k == param.maxiter) warningQuda("Exceeded maximum iterations %d", param.maxiter);

    if (collect > 0) { warningQuda("%d r vectors still to be collected ...\n", collect); }

    if (getVerbosity() >= QUDA_VERBOSE) printfQuda("PCG: Reliable updates = %d\n", ru.rUpdate);

    // compute the true residual
    mat(r, x, y, tmp3);
    double true_res = xmyNorm(b, r);
    param.true_res = sqrt(true_res / b2);

    // reset the flops counters
    blas::flops = 0;
    mat.flops();
    matSloppy.flops();
    matPrecon.flops();
    matEig.flops();

    profile.TPSTOP(QUDA_PROFILE_EPILOGUE);
    profile.TPSTART(QUDA_PROFILE_FREE);

    if (tmpp) delete tmpp;
    if (!mat.isStaggered()) {
      if (tmp2p && tmpp != tmp2p) delete tmp2p;
      if (tmp3p && tmpp != tmp3p && param.precision != param.precision_sloppy) delete tmp3p;
    }

    if (K) { // These are only needed if preconditioning is used
      delete minvrPre;
      delete rPre;
      delete minvr;
      if (x.Precision() != param.precision_sloppy) delete minvrSloppy;
    }
    delete p;

    if (param.precision_sloppy != x.Precision()) {
      delete r_sloppy;
      if (param.use_sloppy_partial_accumulator) { delete x_sloppy; }
    }

    profile.TPSTOP(QUDA_PROFILE_FREE);
    return;
  }

  std::unordered_map<std::string, std::vector<float>> MadwfAcc::host_training_param_cache; // empty map

} // namespace quda<|MERGE_RESOLUTION|>--- conflicted
+++ resolved
@@ -26,14 +26,9 @@
 
     // most preconditioners are uni-precision solvers, with CG being an exception
     inner.precision
-<<<<<<< HEAD
-      = (outer.inv_type_precondition == QUDA_CG_INVERTER && !outer.precondition_no_advanced_feature) ?
+      = ((outer.inv_type_precondition == QUDA_CG_INVERTER || outer.inv_type_precondition == QUDA_CA_CG_INVERTER)
+        && !outer.precondition_no_advanced_feature) ?
         outer.precision_sloppy : outer.precision_precondition;
-=======
-      = (outer.inv_type_precondition == QUDA_CG_INVERTER || outer.inv_type_precondition == QUDA_CA_CG_INVERTER) ?
-      outer.precision_sloppy :
-      outer.precision_precondition;
->>>>>>> 4972bdd1
     inner.precision_sloppy = outer.precision_precondition;
 
     // this sets a fixed iteration count if we're using the MR solver
@@ -90,21 +85,7 @@
     // so we explicily set this here.
     Kparam.deflate = false;
 
-<<<<<<< HEAD
     K = create_preconditioner(matPrecon, matEig, param, Kparam, profile);
-=======
-    if (param.inv_type_precondition == QUDA_CG_INVERTER) {
-      K = new CG(matPrecon, matPrecon, matPrecon, matEig, Kparam, profile);
-    } else if (param.inv_type_precondition == QUDA_CA_CG_INVERTER) {
-      K = new CACG(matPrecon, matPrecon, matPrecon, matEig, Kparam, profile);
-    } else if (param.inv_type_precondition == QUDA_MR_INVERTER) {
-      K = new MR(matPrecon, matPrecon, Kparam, profile);
-    } else if (param.inv_type_precondition == QUDA_SD_INVERTER) {
-      K = new SD(matPrecon, Kparam, profile);
-    } else if (param.inv_type_precondition != QUDA_INVALID_INVERTER) { // unknown preconditioner
-      errorQuda("Unknown inner solver %d", param.inv_type_precondition);
-    }
->>>>>>> 4972bdd1
   }
 
   PreconCG::~PreconCG()
