--- conflicted
+++ resolved
@@ -2,11 +2,7 @@
 #include <cstdio>
 #include <iostream>
 #include <iomanip>
-<<<<<<< HEAD
-#include <quda_backend.h>
-=======
 #include <quda_target.h>
->>>>>>> a2543a25
 #include <gauge_field.h>
 #include <gauge_field_order.h>
 #include <tune_quda.h>
@@ -349,7 +345,7 @@
     {
       apply(0);
       qudaDeviceSynchronize(); // need to synchronize to ensure failure write has completed
-      checkQudaError();
+      checkCudaError();
     }
 
     void apply(const qudaStream_t &stream) {
@@ -439,7 +435,7 @@
     {
       apply(0);
       qudaDeviceSynchronize();
-      checkQudaError();
+      checkCudaError();
     }
 
     void apply(const qudaStream_t &stream) {
