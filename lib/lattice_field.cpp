--- conflicted
+++ resolved
@@ -42,12 +42,8 @@
 
   LatticeFieldParam::LatticeFieldParam(const LatticeField &field)
     : nDim(field.Ndim()), pad(field.Pad()), precision(field.Precision()),
-<<<<<<< HEAD
       siteSubset(field.SiteSubset()), mem_type(field.MemType()),
       ghostExchange(field.GhostExchange()), scale(field.Scale())
-=======
-      siteSubset(field.SiteSubset()), mem_type(field.MemType()), ghostExchange(field.GhostExchange())
->>>>>>> fb248144
   {
     for(int dir=0; dir<nDim; ++dir) {
       x[dir] = field.X()[dir];
@@ -57,13 +53,9 @@
 
   LatticeField::LatticeField(const LatticeFieldParam &param)
     : volume(1), pad(param.pad), total_bytes(0), nDim(param.nDim), precision(param.precision),
-<<<<<<< HEAD
       scale(param.scale), siteSubset(param.siteSubset), ghostExchange(param.ghostExchange),
+      ghost_bytes(0), ghost_face_bytes{ }, ghostOffset(), ghostNormOffset( ), 
       my_face_h{nullptr,nullptr}, my_face_hd{nullptr,nullptr}, initComms(false), mem_type(param.mem_type),
-=======
-      siteSubset(param.siteSubset), ghostExchange(param.ghostExchange), ghost_bytes(0),
-      ghost_face_bytes{ }, ghostOffset( ), ghostNormOffset( ), initComms(false), mem_type(param.mem_type),
->>>>>>> fb248144
       backup_h(nullptr), backup_norm_h(nullptr), backed_up(false)
   {
     precisionCheck();
@@ -103,13 +95,9 @@
 
   LatticeField::LatticeField(const LatticeField &field)
     : volume(1), pad(field.pad), total_bytes(0), nDim(field.nDim), precision(field.precision),
-<<<<<<< HEAD
-      scale(field.scale), siteSubset(field.siteSubset), ghostExchange(field.ghostExchange),
+      scale(field.scale), siteSubset(field.siteSubset), ghostExchange(field.ghostExchange), ghost_bytes(0),
+      ghost_face_bytes{ }, ghostOffset( ), ghostNormOffset( ),
       my_face_h{nullptr,nullptr}, my_face_hd{nullptr,nullptr}, initComms(false), mem_type(field.mem_type),
-=======
-      siteSubset(field.siteSubset), ghostExchange(field.ghostExchange), ghost_bytes(0),
-      ghost_face_bytes{ }, ghostOffset( ), ghostNormOffset( ), initComms(false), mem_type(field.mem_type),
->>>>>>> fb248144
       backup_h(nullptr), backup_norm_h(nullptr), backed_up(false)
   {
     precisionCheck();
