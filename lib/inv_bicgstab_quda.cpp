#include <stdio.h>
#include <stdlib.h>
#include <math.h>

#include <quda_internal.h>
#include <blas_quda.h>
#include <dslash_quda.h>
#include <invert_quda.h>
#include <util_quda.h>
#include <color_spinor_field.h>

namespace quda {

  BiCGstab::BiCGstab(const DiracMatrix &mat, const DiracMatrix &matSloppy, const DiracMatrix &matPrecon,
                     const DiracMatrix &matEig, SolverParam &param) :
    Solver(mat, matSloppy, matPrecon, matEig, param),
    matMdagM(matEig.Expose())
  {
  }

  BiCGstab::~BiCGstab() {
<<<<<<< HEAD
    getProfile().TPSTART(QUDA_PROFILE_FREE);

    if(init) {
      delete yp;
      delete rp;
      delete pp;
      delete vp;
      delete tmpp;
      delete tp;
    }
=======
    profile.TPSTART(QUDA_PROFILE_FREE);
>>>>>>> b87195b3
    destroyDeflationSpace();
    getProfile().TPSTOP(QUDA_PROFILE_FREE);
  }

  void BiCGstab::create(ColorSpinorField &x, const ColorSpinorField &b)
  {
    Solver::create(x, b);

    if (!init) {
      if (!param.is_preconditioner) profile.TPSTART(QUDA_PROFILE_INIT);
      ColorSpinorParam csParam(x);
      csParam.create = QUDA_ZERO_FIELD_CREATE;
      y = ColorSpinorField(csParam);
      r = ColorSpinorField(csParam);
      csParam.setPrecision(param.precision_sloppy);
      p = ColorSpinorField(csParam);
      v = ColorSpinorField(csParam);
      t = ColorSpinorField(csParam);

      if (!param.is_preconditioner) profile.TPSTOP(QUDA_PROFILE_INIT);
      init = true;
    } // init
  }

  ColorSpinorField &BiCGstab::get_residual()
  {
    if (!init) errorQuda("No residual vector present");
    if (!param.return_residual) errorQuda("SolverParam::return_residual not enabled");
    return r;
  }

  int reliable(double &rNorm, double &maxrx, double &maxrr, const double &r2, const double &delta) {
    // reliable updates
    rNorm = sqrt(r2);
    if (rNorm > maxrx) maxrx = rNorm;
    if (rNorm > maxrr) maxrr = rNorm;
    //int updateR = (rNorm < delta*maxrr && r0Norm <= maxrr) ? 1 : 0;
    //int updateX = (rNorm < delta*r0Norm && r0Norm <= maxrx) ? 1 : 0
    int updateR = (rNorm < delta*maxrr) ? 1 : 0;

    //printf("reliable %d %e %e %e %e\n", updateR, rNorm, maxrx, maxrr, r2);

    return updateR;
  }

  void BiCGstab::operator()(ColorSpinorField &x, ColorSpinorField &b)
  {
<<<<<<< HEAD
    getProfile().TPSTART(QUDA_PROFILE_PREAMBLE);

    if (!init) {
      ColorSpinorParam csParam(x);
      csParam.create = QUDA_ZERO_FIELD_CREATE;
      yp = new ColorSpinorField(csParam);
      rp = new ColorSpinorField(csParam);
      csParam.setPrecision(param.precision_sloppy);
      pp = new ColorSpinorField(csParam);
      vp = new ColorSpinorField(csParam);
      tmpp = new ColorSpinorField(csParam);
      tp = new ColorSpinorField(csParam);

      init = true;
    }
=======
    create(x, b);
>>>>>>> b87195b3

    if (!param.is_preconditioner) profile.TPSTART(QUDA_PROFILE_INIT);

    double b2 = blas::norm2(b); // norm sq of source
    double r2 = 0.0;            // norm sq of residual

    if (param.deflate) {
      // Construct the eigensolver and deflation space if requested.
      if (param.eig_param.eig_type == QUDA_EIG_TR_LANCZOS || param.eig_param.eig_type == QUDA_EIG_BLK_TR_LANCZOS) {
        constructDeflationSpace(b, matMdagM);
      } else {
        // Use Arnoldi to inspect the space only and turn off deflation
        constructDeflationSpace(b, mat);
        param.deflate = false;
      }
      if (deflate_compute) {
        // compute the deflation space.
<<<<<<< HEAD
        if (!param.is_preconditioner) getProfile().TPSTOP(QUDA_PROFILE_PREAMBLE);
=======
        if (!param.is_preconditioner) profile.TPSTOP(QUDA_PROFILE_INIT);
>>>>>>> b87195b3
        (*eig_solve)(evecs, evals);
        if (!param.is_preconditioner) profile.TPSTART(QUDA_PROFILE_INIT);
        if (param.deflate) {
          // double the size of the Krylov space
          extendSVDDeflationSpace();
          // populate extra memory with L/R singular vectors
          eig_solve->computeSVD(evecs, evals);
        }
<<<<<<< HEAD
        if (!param.is_preconditioner) getProfile().TPSTART(QUDA_PROFILE_PREAMBLE);
=======
>>>>>>> b87195b3
        deflate_compute = false;
      }
      if (recompute_evals) {
        eig_solve->computeEvals(evecs, evals);
        eig_solve->computeSVD(evecs, evals);
        recompute_evals = false;
      }
    }

    // Compute initial residual depending on whether we have an initial guess or not.
    if (param.use_init_guess == QUDA_USE_INIT_GUESS_YES) {
      mat(r, x);
      r2 = blas::xmyNorm(b, r);
      blas::copy(y, x);
    } else {
      blas::copy(r, b);
      r2 = b2;
      blas::zero(x);
    }

    if (param.deflate && param.maxiter > 1) {
      // Deflate: Hardcoded to SVD. If maxiter == 1, this is a dummy solve
      eig_solve->deflateSVD(x, r, evecs, evals, true);

      // Compute r_defl = RHS - A * LHS
      mat(r, x);
      r2 = blas::xmyNorm(b, r);
    }

    // Check to see that we're not trying to invert on a zero-field source
    if (b2 == 0) {
      if (param.compute_null_vector == QUDA_COMPUTE_NULL_VECTOR_NO) {
        warningQuda("inverting on zero-field source");
        x = b;
        param.true_res = 0.0;
        param.true_res_hq = 0.0;
<<<<<<< HEAD
	getProfile().TPSTOP(QUDA_PROFILE_PREAMBLE);
=======
        if (!param.is_preconditioner) profile.TPSTOP(QUDA_PROFILE_INIT);
>>>>>>> b87195b3
        return;
      } else if (param.use_init_guess == QUDA_USE_INIT_GUESS_YES) {
        b2 = r2;
      } else {
        errorQuda("Null vector computing requires non-zero guess!");
      }
    }

    // set field aliasing according to whether we are doing mixed precision or not
    if (param.precision_sloppy == x.Precision()) {
      r_sloppy = r.create_alias();

      if (param.compute_null_vector == QUDA_COMPUTE_NULL_VECTOR_NO) {
        r0 = b.create_alias();
      } else {
        ColorSpinorParam csParam(r);
        csParam.create = QUDA_NULL_FIELD_CREATE;
        r0 = ColorSpinorField(csParam);
        blas::copy(r0, r);
      }
    } else {
      ColorSpinorParam csParam(x);
      csParam.setPrecision(param.precision_sloppy);
      csParam.create = QUDA_NULL_FIELD_CREATE;
      r_sloppy = ColorSpinorField(csParam);
      blas::copy(r_sloppy, r);
      r0 = ColorSpinorField(csParam);
      blas::copy(r0, r);
    }

    if (param.precision_sloppy == x.Precision() || !param.use_sloppy_partial_accumulator) {
      x_sloppy = x.create_alias();
      blas::zero(x_sloppy);
    } else {
      ColorSpinorParam csParam(x);
      csParam.create = QUDA_ZERO_FIELD_CREATE;
      csParam.setPrecision(param.precision_sloppy);
      x_sloppy = ColorSpinorField(csParam);
    }

    if (!param.is_preconditioner) {
      profile.TPSTOP(QUDA_PROFILE_INIT);
      profile.TPSTART(QUDA_PROFILE_PREAMBLE);
    }

    double stop = stopping(param.tol, b2, param.residual_type); // stopping condition of solver

    const bool use_heavy_quark_res =
      (param.residual_type & QUDA_HEAVY_QUARK_RESIDUAL) ? true : false;
    double heavy_quark_res = use_heavy_quark_res ? sqrt(blas::HeavyQuarkResidualNorm(x,r).z) : 0.0;
    const int heavy_quark_check = param.heavy_quark_check; // how often to check the heavy quark residual

    double delta = param.delta;

    int k = 0;
    int rUpdate = 0;

    Complex rho(1.0, 0.0);
    Complex rho0 = rho;
    Complex alpha(1.0, 0.0);
    Complex omega(1.0, 0.0);
    Complex beta;

    double3 rho_r2;
    double3 omega_t2;

    double rNorm = sqrt(r2);
    //double r0Norm = rNorm;
    double maxrr = rNorm;
    double maxrx = rNorm;

    PrintStats("BiCGstab", k, r2, b2, heavy_quark_res);

<<<<<<< HEAD
    getProfile().TPSTOP(QUDA_PROFILE_PREAMBLE);
    getProfile().TPSTART(QUDA_PROFILE_COMPUTE);
=======
    if (!param.is_preconditioner) {
      profile.TPSTOP(QUDA_PROFILE_PREAMBLE);
      profile.TPSTART(QUDA_PROFILE_COMPUTE);
    }
>>>>>>> b87195b3

    rho = r2; // cDotProductCuda(r0, r_sloppy); // BiCRstab
    blas::copy(p, r_sloppy);

    bool converged = convergence(r2, heavy_quark_res, stop, param.tol_hq);

    if (getVerbosity() >= QUDA_DEBUG_VERBOSE)
      printfQuda("BiCGstab debug: x2=%e, r2=%e, v2=%e, p2=%e, r0=%e, t2=%e\n", blas::norm2(x), blas::norm2(r_sloppy),
                 blas::norm2(v), blas::norm2(p), blas::norm2(r0), blas::norm2(t));

    // track if we just performed an exact recalculation of y, r, r2
    bool just_updated = false;

    while (!converged && k < param.maxiter) {
      just_updated = false;

      matSloppy(v, p);

      Complex r0v;
      if (param.pipeline) {
        r0v = blas::cDotProduct(r0, v);
        if (k > 0) rho = blas::cDotProduct(r0, r);
      } else {
        r0v = blas::cDotProduct(r0, v);
      }
      if (abs(rho) == 0.0) alpha = 0.0;
      else alpha = rho / r0v;

      // r -= alpha*v
      blas::caxpy(-alpha, v, r_sloppy);

      matSloppy(t, r_sloppy);

      int updateR = 0;
      if (param.pipeline) {
        // omega = (t, r) / (t, t)
        omega_t2 = blas::cDotProductNormA(t, r_sloppy);
        Complex tr = Complex(omega_t2.x, omega_t2.y);
        double t2 = omega_t2.z;
        omega = tr / t2;
        double s2 = blas::norm2(r_sloppy);
        Complex r0t = blas::cDotProduct(r0, t);
        beta = -r0t / r0v;
        r2 = s2 - real(omega * conj(tr));
        // now we can work out if we need to do a reliable update
        updateR = reliable(rNorm, maxrx, maxrr, r2, delta);
      } else {
        // omega = (t, r) / (t, t)
        omega_t2 = blas::cDotProductNormA(t, r_sloppy);
        omega = Complex(omega_t2.x / omega_t2.z, omega_t2.y / omega_t2.z);
      }

      if (param.pipeline && !updateR) {
        // x += alpha*p + omega*r, r -= omega*t, p = r - beta*omega*v + beta*p
        blas::caxpbypzYmbw(alpha, p, omega, r_sloppy, x_sloppy, t);
        blas::cxpaypbz(r_sloppy, -beta * omega, v, beta, p);
        // tripleBiCGstabUpdate(alpha, p, omega, r_sloppy, x_sloppy, t, -beta*omega, v, beta, p
      } else {
        // x += alpha*p + omega*r, r -= omega*t, r2 = (r,r), rho = (r0, r)
        rho_r2 = blas::caxpbypzYmbwcDotProductUYNormY(alpha, p, omega, r_sloppy, x_sloppy, t, r0);
        rho0 = rho;
        rho = Complex(rho_r2.x, rho_r2.y);
        r2 = rho_r2.z;
      }

      if (use_heavy_quark_res && k % heavy_quark_check == 0) {
        if (&x != &x_sloppy) {
          heavy_quark_res = sqrt(blas::HeavyQuarkResidualNorm(x_sloppy, r_sloppy).z);
        } else {
          blas::copy(r, r_sloppy);
          heavy_quark_res = sqrt(blas::xpyHeavyQuarkResidualNorm(x, y, r).z);
        }
      }

      if (!param.pipeline) updateR = reliable(rNorm, maxrx, maxrr, r2, delta);

      if (updateR) {
        if (x.Precision() != x_sloppy.Precision()) blas::copy(x, x_sloppy);

        blas::xpy(x, y);

        mat(r, y);
        r2 = blas::xmyNorm(b, r);

        if (param.deflate && sqrt(r2) < param.tol_restart) {
          // Deflate and accumulate to solution vector
          eig_solve->deflate(y, r, evecs, evals, true);

          // Compute r_defl = RHS - A * LHS
          mat(r, y);
          r2 = blas::xmyNorm(b, r);
        }

        if (x.Precision() != r_sloppy.Precision()) blas::copy(r_sloppy, r);
        blas::zero(x_sloppy);

        rNorm = sqrt(r2);
        maxrr = rNorm;
        maxrx = rNorm;
        // r0Norm = rNorm;
        rUpdate++;

        just_updated = true;
      }

      k++;

      PrintStats("BiCGstab", k, r2, b2, heavy_quark_res);
      if (getVerbosity() >= QUDA_DEBUG_VERBOSE)
        printfQuda("BiCGstab debug: x2=%e, r2=%e, v2=%e, p2=%e, r0=%e, t2=%e\n", blas::norm2(x), blas::norm2(r_sloppy),
                   blas::norm2(v), blas::norm2(p), blas::norm2(r0), blas::norm2(t));

      converged = convergence(r2, heavy_quark_res, stop, param.tol_hq);

      if (converged) {
        // make sure we've truly converged
        if (!just_updated) {
          if (x.Precision() != x_sloppy.Precision()) blas::copy(x, x_sloppy);
          blas::xpy(x, y);
          mat(r, y);
          r2 = blas::xmyNorm(b, r);

          if (param.deflate && sqrt(r2) < param.tol_restart) {
            // Deflate and accumulate to solution vector
            eig_solve->deflate(y, r, evecs, evals, true);
            // Compute r_defl = RHS - A * LHS
            mat(r, y);
            r2 = blas::xmyNorm(b, r);
          }

          if (x.Precision() != r_sloppy.Precision()) blas::copy(r_sloppy, r);
          blas::zero(x_sloppy);

          rNorm = sqrt(r2);
          maxrr = rNorm;
          maxrx = rNorm;
          // r0Norm = rNorm;
          rUpdate++;

          just_updated = true;
        }

        // explicitly compute the HQ residual if need be
        heavy_quark_res = use_heavy_quark_res ? sqrt(blas::HeavyQuarkResidualNorm(y, r).z) : 0.0;

        // Update convergence check
        converged = convergence(r2, heavy_quark_res, stop, param.tol_hq);
      }

      // update p
      if ((!param.pipeline || updateR) && !converged) { // need to update if not pipeline or did a reliable update
        if (abs(rho * alpha) == 0.0)
          beta = 0.0;
        else
          beta = (rho / rho0) * (alpha / omega);
        blas::cxpaypbz(r_sloppy, -beta * omega, v, beta, p);
      }
    }

    // We have a guarantee that we just converged via the true residual
    // y has already been updated
    blas::copy(x, y);

<<<<<<< HEAD
    getProfile().TPSTOP(QUDA_PROFILE_COMPUTE);
    getProfile().TPSTART(QUDA_PROFILE_EPILOGUE);
=======
    if (!param.is_preconditioner) {
      profile.TPSTOP(QUDA_PROFILE_COMPUTE);
      profile.TPSTART(QUDA_PROFILE_EPILOGUE);
>>>>>>> b87195b3

      param.iter += k;

      if (k == param.maxiter) warningQuda("Exceeded maximum iterations %d", param.maxiter);
    }

    if (getVerbosity() >= QUDA_VERBOSE) printfQuda("BiCGstab: Reliable updates = %d\n", rUpdate);

    if (!param.is_preconditioner) { // do not do the below if we this is an inner solver
      // r2 was freshly computed
      param.true_res = sqrt(r2 / b2);
      param.true_res_hq = use_heavy_quark_res ? sqrt(blas::HeavyQuarkResidualNorm(x,r).z) : 0.0;

      PrintSummary("BiCGstab", k, r2, b2, stop, param.tol_hq);
<<<<<<< HEAD
    }

    getProfile().TPSTOP(QUDA_PROFILE_EPILOGUE);

    getProfile().TPSTART(QUDA_PROFILE_FREE);
    if (param.precision_sloppy != x.Precision()) {
      delete r_0;
      delete r_sloppy;
=======

      profile.TPSTOP(QUDA_PROFILE_EPILOGUE);
>>>>>>> b87195b3
    }

<<<<<<< HEAD
    getProfile().TPSTOP(QUDA_PROFILE_FREE);
=======
>>>>>>> b87195b3
  }

} // namespace quda<|MERGE_RESOLUTION|>--- conflicted
+++ resolved
@@ -18,23 +18,9 @@
   {
   }
 
-  BiCGstab::~BiCGstab() {
-<<<<<<< HEAD
-    getProfile().TPSTART(QUDA_PROFILE_FREE);
-
-    if(init) {
-      delete yp;
-      delete rp;
-      delete pp;
-      delete vp;
-      delete tmpp;
-      delete tp;
-    }
-=======
-    profile.TPSTART(QUDA_PROFILE_FREE);
->>>>>>> b87195b3
+  BiCGstab::~BiCGstab()
+  {
     destroyDeflationSpace();
-    getProfile().TPSTOP(QUDA_PROFILE_FREE);
   }
 
   void BiCGstab::create(ColorSpinorField &x, const ColorSpinorField &b)
@@ -42,7 +28,8 @@
     Solver::create(x, b);
 
     if (!init) {
-      if (!param.is_preconditioner) profile.TPSTART(QUDA_PROFILE_INIT);
+      getProfile().TPSTART(QUDA_PROFILE_INIT);
+
       ColorSpinorParam csParam(x);
       csParam.create = QUDA_ZERO_FIELD_CREATE;
       y = ColorSpinorField(csParam);
@@ -52,7 +39,7 @@
       v = ColorSpinorField(csParam);
       t = ColorSpinorField(csParam);
 
-      if (!param.is_preconditioner) profile.TPSTOP(QUDA_PROFILE_INIT);
+      getProfile().TPSTOP(QUDA_PROFILE_INIT);
       init = true;
     } // init
   }
@@ -80,27 +67,9 @@
 
   void BiCGstab::operator()(ColorSpinorField &x, ColorSpinorField &b)
   {
-<<<<<<< HEAD
-    getProfile().TPSTART(QUDA_PROFILE_PREAMBLE);
-
-    if (!init) {
-      ColorSpinorParam csParam(x);
-      csParam.create = QUDA_ZERO_FIELD_CREATE;
-      yp = new ColorSpinorField(csParam);
-      rp = new ColorSpinorField(csParam);
-      csParam.setPrecision(param.precision_sloppy);
-      pp = new ColorSpinorField(csParam);
-      vp = new ColorSpinorField(csParam);
-      tmpp = new ColorSpinorField(csParam);
-      tp = new ColorSpinorField(csParam);
-
-      init = true;
-    }
-=======
     create(x, b);
->>>>>>> b87195b3
-
-    if (!param.is_preconditioner) profile.TPSTART(QUDA_PROFILE_INIT);
+
+    getProfile().TPSTART(QUDA_PROFILE_INIT);
 
     double b2 = blas::norm2(b); // norm sq of source
     double r2 = 0.0;            // norm sq of residual
@@ -116,23 +85,13 @@
       }
       if (deflate_compute) {
         // compute the deflation space.
-<<<<<<< HEAD
-        if (!param.is_preconditioner) getProfile().TPSTOP(QUDA_PROFILE_PREAMBLE);
-=======
-        if (!param.is_preconditioner) profile.TPSTOP(QUDA_PROFILE_INIT);
->>>>>>> b87195b3
         (*eig_solve)(evecs, evals);
-        if (!param.is_preconditioner) profile.TPSTART(QUDA_PROFILE_INIT);
         if (param.deflate) {
           // double the size of the Krylov space
           extendSVDDeflationSpace();
           // populate extra memory with L/R singular vectors
           eig_solve->computeSVD(evecs, evals);
         }
-<<<<<<< HEAD
-        if (!param.is_preconditioner) getProfile().TPSTART(QUDA_PROFILE_PREAMBLE);
-=======
->>>>>>> b87195b3
         deflate_compute = false;
       }
       if (recompute_evals) {
@@ -169,11 +128,7 @@
         x = b;
         param.true_res = 0.0;
         param.true_res_hq = 0.0;
-<<<<<<< HEAD
-	getProfile().TPSTOP(QUDA_PROFILE_PREAMBLE);
-=======
-        if (!param.is_preconditioner) profile.TPSTOP(QUDA_PROFILE_INIT);
->>>>>>> b87195b3
+        getProfile().TPSTOP(QUDA_PROFILE_INIT);
         return;
       } else if (param.use_init_guess == QUDA_USE_INIT_GUESS_YES) {
         b2 = r2;
@@ -214,10 +169,8 @@
       x_sloppy = ColorSpinorField(csParam);
     }
 
-    if (!param.is_preconditioner) {
-      profile.TPSTOP(QUDA_PROFILE_INIT);
-      profile.TPSTART(QUDA_PROFILE_PREAMBLE);
-    }
+    getProfile().TPSTOP(QUDA_PROFILE_INIT);
+    getProfile().TPSTART(QUDA_PROFILE_PREAMBLE);
 
     double stop = stopping(param.tol, b2, param.residual_type); // stopping condition of solver
 
@@ -247,24 +200,16 @@
 
     PrintStats("BiCGstab", k, r2, b2, heavy_quark_res);
 
-<<<<<<< HEAD
     getProfile().TPSTOP(QUDA_PROFILE_PREAMBLE);
     getProfile().TPSTART(QUDA_PROFILE_COMPUTE);
-=======
-    if (!param.is_preconditioner) {
-      profile.TPSTOP(QUDA_PROFILE_PREAMBLE);
-      profile.TPSTART(QUDA_PROFILE_COMPUTE);
-    }
->>>>>>> b87195b3
 
     rho = r2; // cDotProductCuda(r0, r_sloppy); // BiCRstab
     blas::copy(p, r_sloppy);
 
     bool converged = convergence(r2, heavy_quark_res, stop, param.tol_hq);
 
-    if (getVerbosity() >= QUDA_DEBUG_VERBOSE)
-      printfQuda("BiCGstab debug: x2=%e, r2=%e, v2=%e, p2=%e, r0=%e, t2=%e\n", blas::norm2(x), blas::norm2(r_sloppy),
-                 blas::norm2(v), blas::norm2(p), blas::norm2(r0), blas::norm2(t));
+    logQuda(QUDA_DEBUG_VERBOSE, "BiCGstab debug: x2=%e, r2=%e, v2=%e, p2=%e, r0=%e, t2=%e\n", blas::norm2(x), blas::norm2(r_sloppy),
+            blas::norm2(v), blas::norm2(p), blas::norm2(r0), blas::norm2(t));
 
     // track if we just performed an exact recalculation of y, r, r2
     bool just_updated = false;
@@ -364,9 +309,8 @@
       k++;
 
       PrintStats("BiCGstab", k, r2, b2, heavy_quark_res);
-      if (getVerbosity() >= QUDA_DEBUG_VERBOSE)
-        printfQuda("BiCGstab debug: x2=%e, r2=%e, v2=%e, p2=%e, r0=%e, t2=%e\n", blas::norm2(x), blas::norm2(r_sloppy),
-                   blas::norm2(v), blas::norm2(p), blas::norm2(r0), blas::norm2(t));
+      logQuda(QUDA_DEBUG_VERBOSE, "BiCGstab debug: x2=%e, r2=%e, v2=%e, p2=%e, r0=%e, t2=%e\n", blas::norm2(x), blas::norm2(r_sloppy),
+              blas::norm2(v), blas::norm2(p), blas::norm2(r0), blas::norm2(t));
 
       converged = convergence(r2, heavy_quark_res, stop, param.tol_hq);
 
@@ -419,21 +363,15 @@
     // y has already been updated
     blas::copy(x, y);
 
-<<<<<<< HEAD
     getProfile().TPSTOP(QUDA_PROFILE_COMPUTE);
     getProfile().TPSTART(QUDA_PROFILE_EPILOGUE);
-=======
+
     if (!param.is_preconditioner) {
-      profile.TPSTOP(QUDA_PROFILE_COMPUTE);
-      profile.TPSTART(QUDA_PROFILE_EPILOGUE);
->>>>>>> b87195b3
-
       param.iter += k;
-
       if (k == param.maxiter) warningQuda("Exceeded maximum iterations %d", param.maxiter);
     }
 
-    if (getVerbosity() >= QUDA_VERBOSE) printfQuda("BiCGstab: Reliable updates = %d\n", rUpdate);
+    logQuda(QUDA_VERBOSE, "BiCGstab: Reliable updates = %d\n", rUpdate);
 
     if (!param.is_preconditioner) { // do not do the below if we this is an inner solver
       // r2 was freshly computed
@@ -441,25 +379,9 @@
       param.true_res_hq = use_heavy_quark_res ? sqrt(blas::HeavyQuarkResidualNorm(x,r).z) : 0.0;
 
       PrintSummary("BiCGstab", k, r2, b2, stop, param.tol_hq);
-<<<<<<< HEAD
     }
 
     getProfile().TPSTOP(QUDA_PROFILE_EPILOGUE);
-
-    getProfile().TPSTART(QUDA_PROFILE_FREE);
-    if (param.precision_sloppy != x.Precision()) {
-      delete r_0;
-      delete r_sloppy;
-=======
-
-      profile.TPSTOP(QUDA_PROFILE_EPILOGUE);
->>>>>>> b87195b3
-    }
-
-<<<<<<< HEAD
-    getProfile().TPSTOP(QUDA_PROFILE_FREE);
-=======
->>>>>>> b87195b3
   }
 
 } // namespace quda