/**
  Parameter struct for generic blas kernel
*/
template <typename SpinorX, typename SpinorY, typename SpinorZ,
          typename SpinorW, typename SpinorV, typename Functor>
struct BlasArg {
  SpinorX X;
  SpinorY Y;
  SpinorZ Z;
  SpinorW W;
  SpinorV V;
  Functor f;
  const int length;
  BlasArg(SpinorX X, SpinorY Y, SpinorZ Z, SpinorW W, SpinorV V, Functor f, int length)
    : X(X), Y(Y), Z(Z), W(W), V(V), f(f), length(length) { ; }
};

/**
   Generic blas kernel with four loads and up to four stores.
 */
template <typename FloatN, int M, typename SpinorX, typename SpinorY,
          typename SpinorZ, typename SpinorW, typename SpinorV, typename Functor>
__global__ void blasKernel(BlasArg<SpinorX,SpinorY,SpinorZ,SpinorW,SpinorV,Functor> arg) {
  unsigned int i = blockIdx.x*(blockDim.x) + threadIdx.x;
  unsigned int parity = blockIdx.y;
  unsigned int gridSize = gridDim.x*blockDim.x;

  arg.f.init();

  while (i < arg.length) {
    FloatN x[M], y[M], z[M], w[M], v[M];
    arg.X.load(x, i, parity);
    arg.Y.load(y, i, parity);
    arg.Z.load(z, i, parity);
    arg.W.load(w, i, parity);
    arg.V.load(v, i, parity);

#pragma unroll
    for (int j=0; j<M; j++) arg.f(x[j], y[j], z[j], w[j], v[j]);

    arg.X.save(x, i, parity);
    arg.Y.save(y, i, parity);
    arg.Z.save(z, i, parity);
    arg.W.save(w, i, parity);
    arg.V.save(v, i, parity);
    i += gridSize;
  }
}

template <typename FloatN, int M, typename SpinorX, typename SpinorY,
          typename SpinorZ, typename SpinorW, typename SpinorV, typename Functor>
class BlasCuda : public Tunable {

private:
  mutable BlasArg<SpinorX,SpinorY,SpinorZ,SpinorW,SpinorV,Functor> arg;

  const int nParity;

  // host pointers used for backing up fields when tuning
  // dont't these curry these in to minimize Arg size
  char *X_h, *Y_h, *Z_h, *W_h, *V_h;
  char *Xnorm_h, *Ynorm_h, *Znorm_h, *Wnorm_h, *Vnorm_h;
  const size_t *bytes_;
  const size_t *norm_bytes_;

  unsigned int sharedBytesPerThread() const { return 0; }
  unsigned int sharedBytesPerBlock(const TuneParam &param) const { return 0; }

  virtual bool advanceSharedBytes(TuneParam &param) const
  {
    TuneParam next(param);
    advanceBlockDim(next); // to get next blockDim
    int nthreads = next.block.x * next.block.y * next.block.z;
    param.shared_bytes = sharedBytesPerThread()*nthreads > sharedBytesPerBlock(param) ?
      sharedBytesPerThread()*nthreads : sharedBytesPerBlock(param);
    return false;
  }

public:
  BlasCuda(SpinorX &X, SpinorY &Y, SpinorZ &Z, SpinorW &W, SpinorV &V, Functor &f,
	   int length, int nParity, const size_t *bytes, const size_t *norm_bytes) :
    arg(X, Y, Z, W, V, f, length/nParity), nParity(nParity), X_h(0), Y_h(0), Z_h(0), W_h(0), V_h(0),
    Xnorm_h(0), Ynorm_h(0), Znorm_h(0), Wnorm_h(0), Vnorm_h(0), bytes_(bytes), norm_bytes_(norm_bytes) { }

  virtual ~BlasCuda() { }

  inline TuneKey tuneKey() const {
    return TuneKey(blasStrings.vol_str, typeid(arg.f).name(), blasStrings.aux_tmp);
  }

  inline void apply(const cudaStream_t &stream) {
    TuneParam tp = tuneLaunch(*this, getTuning(), getVerbosity());
    blasKernel<FloatN,M> <<<tp.grid, tp.block, tp.shared_bytes, stream>>>(arg);
  }

  void preTune() {
    arg.X.backup(&X_h, &Xnorm_h, bytes_[0], norm_bytes_[0]);
    arg.Y.backup(&Y_h, &Ynorm_h, bytes_[1], norm_bytes_[1]);
    arg.Z.backup(&Z_h, &Znorm_h, bytes_[2], norm_bytes_[2]);
    arg.W.backup(&W_h, &Wnorm_h, bytes_[3], norm_bytes_[3]);
    arg.V.backup(&V_h, &Vnorm_h, bytes_[4], norm_bytes_[4]);
  }

  void postTune() {
    arg.X.restore(&X_h, &Xnorm_h, bytes_[0], norm_bytes_[0]);
    arg.Y.restore(&Y_h, &Ynorm_h, bytes_[1], norm_bytes_[1]);
    arg.Z.restore(&Z_h, &Znorm_h, bytes_[2], norm_bytes_[2]);
    arg.W.restore(&W_h, &Wnorm_h, bytes_[3], norm_bytes_[3]);
    arg.V.restore(&V_h, &Vnorm_h, bytes_[4], norm_bytes_[4]);
  }

  void initTuneParam(TuneParam &param) const {
    Tunable::initTuneParam(param);
    param.grid.y = nParity;
  }

  void defaultTuneParam(TuneParam &param) const {
    Tunable::initTuneParam(param);
    param.grid.y = nParity;
  }

  long long flops() const { return arg.f.flops()*vec_length<FloatN>::value*arg.length*nParity*M; }
  long long bytes() const
  {
    // bytes for low-precision vector
    size_t base_bytes = arg.X.Precision()*vec_length<FloatN>::value*M;
    if (arg.X.Precision() == QUDA_HALF_PRECISION || arg.X.Precision() == QUDA_QUARTER_PRECISION) base_bytes += sizeof(float);

    // bytes for high precision vector
    size_t extra_bytes = arg.Y.Precision()*vec_length<FloatN>::value*M;
    if (arg.Y.Precision() == QUDA_HALF_PRECISION || arg.Y.Precision() == QUDA_QUARTER_PRECISION) extra_bytes += sizeof(float);

    // the factor two here assumes we are reading and writing to the high precision vector
    return ((arg.f.streams()-2)*base_bytes + 2*extra_bytes)*arg.length*nParity;
  }
  int tuningIter() const { return 3; }
};

template <typename RegType, typename StoreType, typename yType, int M,
	  template <typename,typename> class Functor,
	  int writeX, int writeY, int writeZ, int writeW, int writeV>
void blasCuda(const double2 &a, const double2 &b, const double2 &c,
	      ColorSpinorField &x, ColorSpinorField &y,
	      ColorSpinorField &z, ColorSpinorField &w,
              ColorSpinorField &v, int length) {

  checkLength(x, y); checkLength(x, z); checkLength(x, w); checkLength(x,v);

  blasStrings.vol_str = x.VolString();
  strcpy(blasStrings.aux_tmp, x.AuxString());
  if (typeid(StoreType) != typeid(yType)) {
    strcat(blasStrings.aux_tmp, ",");
    strcat(blasStrings.aux_tmp, y.AuxString());
  }

  size_t bytes[] = {x.Bytes(), y.Bytes(), z.Bytes(), w.Bytes(), v.Bytes()};
  size_t norm_bytes[] = {x.NormBytes(), y.NormBytes(), z.NormBytes(), w.NormBytes(), v.NormBytes()};

  Spinor<RegType,StoreType,M,writeX,0> X(x);
  Spinor<RegType,    yType,M,writeY,1> Y(y);
  Spinor<RegType,StoreType,M,writeZ,2> Z(z);
  Spinor<RegType,StoreType,M,writeW,3> W(w);
  Spinor<RegType,    yType,M,writeV,4> V(v);

  typedef typename scalar<RegType>::type Float;
  typedef typename vector<Float,2>::type Float2;
  typedef vector<Float,2> vec2;
  Functor<Float2, RegType> f( (Float2)vec2(a), (Float2)vec2(b), (Float2)vec2(c));

  int partitions = (x.IsComposite() ? x.CompositeDim() : 1) * (x.SiteSubset());
  BlasCuda<RegType,M, decltype(X), decltype(Y), decltype(Z), decltype(W), decltype(V),
           Functor<Float2, RegType> >
    blas(X, Y, Z, W, V, f, length, partitions, bytes, norm_bytes);
  blas.apply(*blasStream);

  blas::bytes += blas.bytes();
  blas::flops += blas.flops();

  checkCudaError();
}


/**
   Generic blas kernel with four loads and up to four stores.
  */
template <typename Float, int writeX, int writeY, int writeZ, int writeW, int writeV,
          typename SpinorX, typename SpinorY, typename SpinorZ,
          typename SpinorW, typename SpinorV, typename Functor>
void genericBlas(SpinorX &X, SpinorY &Y, SpinorZ &Z, SpinorW &W, SpinorV &V, Functor f) {

  for (int parity=0; parity<X.Nparity(); parity++) {
    for (int x=0; x<X.VolumeCB(); x++) {
      for (int s=0; s<X.Nspin(); s++) {
	for (int c=0; c<X.Ncolor(); c++) {
	  complex<Float> X_(X(parity, x, s, c));
	  complex<Float> Y_ = Y(parity, x, s, c);
	  complex<Float> Z_ = Z(parity, x, s, c);
	  complex<Float> W_ = W(parity, x, s, c);
	  complex<Float> V_ = V(parity, x, s, c);
	  f(X_, Y_, Z_, W_, V_);
	  if (writeX) X(parity, x, s, c) = X_;
	  if (writeY) Y(parity, x, s, c) = Y_;
	  if (writeZ) Z(parity, x, s, c) = Z_;
	  if (writeW) W(parity, x, s, c) = W_;
	  if (writeV) V(parity, x, s, c) = V_;
	}
      }
    }
  }
}

template <typename Float, typename yFloat, int nSpin, int nColor, QudaFieldOrder order,
          int writeX, int writeY, int writeZ, int writeW, int writeV, typename Functor>
  void genericBlas(ColorSpinorField &x, ColorSpinorField &y, ColorSpinorField &z,
		   ColorSpinorField &w, ColorSpinorField &v, Functor f) {
  colorspinor::FieldOrderCB<Float,nSpin,nColor,1,order> X(x), Z(z), W(w);
  colorspinor::FieldOrderCB<yFloat,nSpin,nColor,1,order> Y(y), V(v);
  genericBlas<yFloat,writeX,writeY,writeZ,writeW,writeV>(X, Y, Z, W, V, f);
}

template <typename Float, typename yFloat, int nSpin, QudaFieldOrder order,
	  int writeX, int writeY, int writeZ, int writeW, int writeV, typename Functor>
  void genericBlas(ColorSpinorField &x, ColorSpinorField &y, ColorSpinorField &z,
                   ColorSpinorField &w, ColorSpinorField &v, Functor f) {
  if (x.Ncolor() == 3) {
    genericBlas<Float,yFloat,nSpin,3,order,writeX,writeY,writeZ,writeW,writeV,Functor>(x, y, z, w, v, f);
  } else if (x.Ncolor() == 4) {
    genericBlas<Float,yFloat,nSpin,4,order,writeX,writeY,writeZ,writeW,writeV,Functor>(x, y, z, w, v, f);
  } else if (x.Ncolor() == 6) { // free field Wilson
    genericBlas<Float,yFloat,nSpin,6,order,writeX,writeY,writeZ,writeW,writeV,Functor>(x, y, z, w, v, f);
  } else if (x.Ncolor() == 8) {
    genericBlas<Float,yFloat,nSpin,8,order,writeX,writeY,writeZ,writeW,writeV,Functor>(x, y, z, w, v, f);
  } else if (x.Ncolor() == 12) {
    genericBlas<Float,yFloat,nSpin,12,order,writeX,writeY,writeZ,writeW,writeV,Functor>(x, y, z, w, v, f);
  } else if (x.Ncolor() == 16) {
    genericBlas<Float,yFloat,nSpin,16,order,writeX,writeY,writeZ,writeW,writeV,Functor>(x, y, z, w, v, f);
  } else if (x.Ncolor() == 20) {
    genericBlas<Float,yFloat,nSpin,20,order,writeX,writeY,writeZ,writeW,writeV,Functor>(x, y, z, w, v, f);
  } else if (x.Ncolor() == 24) {
    genericBlas<Float,yFloat,nSpin,24,order,writeX,writeY,writeZ,writeW,writeV,Functor>(x, y, z, w, v, f);
  } else if (x.Ncolor() == 32) {
<<<<<<< HEAD
    genericBlas<Float,yFloat,nSpin,32,order,writeX,writeY,writeZ,writeW,Functor>(x, y, z, w, f);
#ifdef GPU_STAGGERED_DIRAC
    } else if (x.Ncolor() == 64) {
    genericBlas<Float,yFloat,nSpin,64,order,writeX,writeY,writeZ,writeW,Functor>(x, y, z, w, f);
  } else if (x.Ncolor() == 96) {
    genericBlas<Float,yFloat,nSpin,96,order,writeX,writeY,writeZ,writeW,Functor>(x, y, z, w, f);
#endif
=======
    genericBlas<Float,yFloat,nSpin,32,order,writeX,writeY,writeZ,writeW,writeV,Functor>(x, y, z, w, v, f);
>>>>>>> 5d4be449
  } else {
    errorQuda("nColor = %d not implemented",x.Ncolor());
  }
}

template <typename Float, typename yFloat, QudaFieldOrder order,
          int writeX, int writeY, int writeZ, int writeW, int writeV, typename Functor>
void genericBlas(ColorSpinorField &x, ColorSpinorField &y, ColorSpinorField &z,
                 ColorSpinorField &w, ColorSpinorField &v, Functor f) {
  if (x.Nspin() == 4) {
    genericBlas<Float,yFloat,4,order,writeX,writeY,writeZ,writeW,writeV,Functor>(x, y, z, w, v, f);
  } else if (x.Nspin() == 2) {
    genericBlas<Float,yFloat,2,order,writeX,writeY,writeZ,writeW,writeV,Functor>(x, y, z, w, v, f);
#ifdef GPU_STAGGERED_DIRAC
  } else if (x.Nspin() == 1) {
    genericBlas<Float,yFloat,1,order,writeX,writeY,writeZ,writeW,writeV,Functor>(x, y, z, w, v, f);
#endif
  } else {
    errorQuda("nSpin = %d not implemented",x.Nspin());
  }
}

template <typename Float, typename yFloat, int writeX, int writeY, int writeZ, int writeW, int writeV, typename Functor>
void genericBlas(ColorSpinorField &x, ColorSpinorField &y, ColorSpinorField &z,
                 ColorSpinorField &w, ColorSpinorField &v, Functor f) {
  if (x.FieldOrder() == QUDA_SPACE_SPIN_COLOR_FIELD_ORDER) {
    genericBlas<Float,yFloat,QUDA_SPACE_SPIN_COLOR_FIELD_ORDER,writeX,writeY,writeZ,writeW,writeV,Functor>
      (x, y, z, w, v, f);
  } else {
    errorQuda("Not implemented");
  }
}<|MERGE_RESOLUTION|>--- conflicted
+++ resolved
@@ -239,17 +239,13 @@
   } else if (x.Ncolor() == 24) {
     genericBlas<Float,yFloat,nSpin,24,order,writeX,writeY,writeZ,writeW,writeV,Functor>(x, y, z, w, v, f);
   } else if (x.Ncolor() == 32) {
-<<<<<<< HEAD
-    genericBlas<Float,yFloat,nSpin,32,order,writeX,writeY,writeZ,writeW,Functor>(x, y, z, w, f);
+    genericBlas<Float,yFloat,nSpin,32,order,writeX,writeY,writeZ,writeW,writeV,Functor>(x, y, z, w, v, f);
 #ifdef GPU_STAGGERED_DIRAC
     } else if (x.Ncolor() == 64) {
-    genericBlas<Float,yFloat,nSpin,64,order,writeX,writeY,writeZ,writeW,Functor>(x, y, z, w, f);
+    genericBlas<Float,yFloat,nSpin,64,order,writeX,writeY,writeZ,writeW,writeV,Functor>(x, y, z, w, v, f);
   } else if (x.Ncolor() == 96) {
-    genericBlas<Float,yFloat,nSpin,96,order,writeX,writeY,writeZ,writeW,Functor>(x, y, z, w, f);
+    genericBlas<Float,yFloat,nSpin,96,order,writeX,writeY,writeZ,writeW,writeV,Functor>(x, y, z, w, v, f);
 #endif
-=======
-    genericBlas<Float,yFloat,nSpin,32,order,writeX,writeY,writeZ,writeW,writeV,Functor>(x, y, z, w, v, f);
->>>>>>> 5d4be449
   } else {
     errorQuda("nColor = %d not implemented",x.Ncolor());
   }
