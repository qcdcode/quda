--- conflicted
+++ resolved
@@ -15,12 +15,7 @@
 
   CG3::CG3(const DiracMatrix &mat, const DiracMatrix &matSloppy, const DiracMatrix &matPrecon, SolverParam &param,
            TimeProfile &profile) :
-<<<<<<< HEAD
-    Solver(mat, matSloppy, matPrecon, matPrecon, param, profile),
-    init(false)
-=======
     Solver(mat, matSloppy, matPrecon, matPrecon, param, profile), init(false)
->>>>>>> 5962f0ab
   {
   }
 
