#include <stdio.h>
#include <stdlib.h>
#include <string.h>
#include <mpi.h>
#include <csignal>
#include <quda_internal.h>
#include <comm_quda.h>


#define MPI_CHECK(mpi_call) do {                    \
  int status = mpi_call;                            \
  if (status != MPI_SUCCESS) {                      \
    char err_string[128];                           \
    int err_len;                                    \
    MPI_Error_string(status, err_string, &err_len); \
    err_string[127] = '\0';                         \
    errorQuda("(MPI) %s", err_string);              \
  }                                                 \
} while (0)


struct MsgHandle_s {
  /**
     The persistant MPI communicator handle that is created with
     MPI_Send_init / MPI_Recv_init.
   */
  MPI_Request request;

  /**
     To create a strided communicator, a MPI_Vector datatype has to be
     created.  This is where it is stored.
   */
  MPI_Datatype datatype;

  /**
     Whether a custom datatype has been created or not.  Used to
     determine whether we need to free the datatype or not.
   */
  bool custom;
};

static int rank = -1;
static int size = -1;
static int gpuid = -1;
static bool peer2peer_enabled[2][4] = { {false,false,false,false},
                                        {false,false,false,false} };
static bool peer2peer_init = false;

<<<<<<< HEAD
static char partition_string[16] = ",comm=";
=======
static char partition_string[16];
static char topology_string[16];
>>>>>>> 310fcd9c

void comm_init(int ndim, const int *dims, QudaCommsMap rank_from_coords, void *map_data)
{
  int initialized;
  MPI_CHECK( MPI_Initialized(&initialized) );

  if (!initialized) {
    errorQuda("MPI has not been initialized");
  }

  MPI_CHECK( MPI_Comm_rank(MPI_COMM_WORLD, &rank) );
  MPI_CHECK( MPI_Comm_size(MPI_COMM_WORLD, &size) );

  int grid_size = 1;
  for (int i = 0; i < ndim; i++) {
    grid_size *= dims[i];
  }
  if (grid_size != size) {
    errorQuda("Communication grid size declared via initCommsGridQuda() does not match"
              " total number of MPI ranks (%d != %d)", grid_size, size);
  }

  Topology *topo = comm_create_topology(ndim, dims, rank_from_coords, map_data);
  comm_set_default_topology(topo);

  // determine which GPU this MPI rank will use
  char *hostname = comm_hostname();
  char *hostname_recv_buf = (char *)safe_malloc(128*size);

  MPI_CHECK( MPI_Allgather(hostname, 128, MPI_CHAR, hostname_recv_buf, 128, MPI_CHAR, MPI_COMM_WORLD) );

  gpuid = 0;
  for (int i = 0; i < rank; i++) {
    if (!strncmp(hostname, &hostname_recv_buf[128*i], 128)) {
      gpuid++;
    }
  }

  int device_count;
  cudaGetDeviceCount(&device_count);
  if (device_count == 0) {
    errorQuda("No CUDA devices found");
  }
  if (gpuid >= device_count) {
    char *enable_mps_env = getenv("QUDA_ENABLE_MPS");
    if (enable_mps_env && strcmp(enable_mps_env,"1") == 0) {
      gpuid = gpuid%device_count;
      printf("MPS enabled, rank=%d -> gpu=%d\n", comm_rank(), gpuid);
    } else {
      errorQuda("Too few GPUs available on %s", comm_hostname());
    }
  }

  comm_peer2peer_init(hostname_recv_buf);

  host_free(hostname_recv_buf);

<<<<<<< HEAD
  char comm[5];
  comm[0] = (comm_dim_partitioned(0) ? '1' : '0');
  comm[1] = (comm_dim_partitioned(1) ? '1' : '0');
  comm[2] = (comm_dim_partitioned(2) ? '1' : '0');
  comm[3] = (comm_dim_partitioned(3) ? '1' : '0');
  comm[4] = '\0';
  strcat(partition_string, comm);
=======
  snprintf(partition_string, 16, ",comm=%d%d%d%d", comm_dim_partitioned(0), comm_dim_partitioned(1), comm_dim_partitioned(2), comm_dim_partitioned(3));
  snprintf(topology_string, 16, ",topo=%d%d%d%d", comm_dim(0), comm_dim(1), comm_dim(2), comm_dim(3));
>>>>>>> 310fcd9c
}

void comm_peer2peer_init(const char* hostname_recv_buf)
{
  if (peer2peer_init) return;

  bool disable_peer_to_peer = false;
  char *enable_peer_to_peer_env = getenv("QUDA_ENABLE_P2P");
  if (enable_peer_to_peer_env && strcmp(enable_peer_to_peer_env, "0") == 0) {
    if (getVerbosity() > QUDA_SILENT) printfQuda("Disabling peer-to-peer access\n");
    disable_peer_to_peer = true;
  }

  if (!peer2peer_init && !disable_peer_to_peer) {

    // first check that the local GPU supports UVA
    cudaDeviceProp prop;
    cudaGetDeviceProperties(&prop,gpuid);
    if(!prop.unifiedAddressing) return;

    comm_set_neighbor_ranks();

    char *hostname = comm_hostname();

    int *gpuid_recv_buf = (int *)safe_malloc(sizeof(int)*size);

    // There are more efficient ways to do the following,
    // but it doesn't really matter since this function should be
    // called just once.
    MPI_CHECK( MPI_Allgather(&gpuid, 1, MPI_INT, gpuid_recv_buf, 1, MPI_INT, MPI_COMM_WORLD) );

    for(int dir=0; dir<2; ++dir){ // backward/forward directions
      for(int dim=0; dim<4; ++dim){
	int neighbor_rank = comm_neighbor_rank(dir,dim);
	if(neighbor_rank == rank) continue;

	// if the neighbors are on the same
	if (!strncmp(hostname, &hostname_recv_buf[128*neighbor_rank], 128)) {
	  int neighbor_gpuid = gpuid_recv_buf[neighbor_rank];
	  int canAccessPeer[2];
	  cudaDeviceCanAccessPeer(&canAccessPeer[0], gpuid, neighbor_gpuid);
	  cudaDeviceCanAccessPeer(&canAccessPeer[1], neighbor_gpuid, gpuid);

	  if(canAccessPeer[0]*canAccessPeer[1]){
	    peer2peer_enabled[dir][dim] = true;
	    if (getVerbosity() > QUDA_SILENT)
	      printf("Peer-to-peer enabled for rank %d (gpu=%d) with neighbor %d (gpu=%d) dir=%d, dim=%d\n",
		     comm_rank(), gpuid, neighbor_rank, neighbor_gpuid, dir, dim);
	  }
	} // on the same node
      } // different dimensions - x, y, z, t
    } // different directions - forward/backward

    host_free(gpuid_recv_buf);
  }

  peer2peer_init = true;

  // set gdr enablement
  if (comm_gdr_enabled()) {
    printfQuda("Enabling GPU-Direct RDMA access\n");
  } else {
    printfQuda("Disabling GPU-Direct RDMA access\n");
  }

  checkCudaErrorNoSync();
  return;
}


bool comm_peer2peer_enabled(int dir, int dim){
  return peer2peer_enabled[dir][dim];
}


int comm_rank(void)
{
  return rank;
}


int comm_size(void)
{
  return size;
}


int comm_gpuid(void)
{
  return gpuid;
}


static const int max_displacement = 4;

static void check_displacement(const int displacement[], int ndim) {
  for (int i=0; i<ndim; i++) {
    if (abs(displacement[i]) > max_displacement){
      errorQuda("Requested displacement[%d] = %d is greater than maximum allowed", i, displacement[i]);
    }
  }
}

/**
 * Declare a message handle for sending to a node displaced in (x,y,z,t) according to "displacement"
 */
MsgHandle *comm_declare_send_displaced(void *buffer, const int displacement[], size_t nbytes)
{
  Topology *topo = comm_default_topology();
  int ndim = comm_ndim(topo);
  check_displacement(displacement, ndim);

  int rank = comm_rank_displaced(topo, displacement);

  int tag = 0;
  for (int i=ndim-1; i>=0; i--) tag = tag * 4 * max_displacement + displacement[i] + max_displacement;
  tag = tag >= 0 ? tag : 2*pow(4*max_displacement,ndim) + tag;

  MsgHandle *mh = (MsgHandle *)safe_malloc(sizeof(MsgHandle));
  MPI_CHECK( MPI_Send_init(buffer, nbytes, MPI_BYTE, rank, tag, MPI_COMM_WORLD, &(mh->request)) );
  mh->custom = false;

  return mh;
}


/**
 * Declare a message handle for receiving from a node displaced in (x,y,z,t) according to "displacement"
 */
MsgHandle *comm_declare_receive_displaced(void *buffer, const int displacement[], size_t nbytes)
{
  Topology *topo = comm_default_topology();
  int ndim = comm_ndim(topo);
  check_displacement(displacement,ndim);

  int rank = comm_rank_displaced(topo, displacement);

  int tag = 0;
  for (int i=ndim-1; i>=0; i--) tag = tag * 4 * max_displacement - displacement[i] + max_displacement;
  tag = tag >= 0 ? tag : 2*pow(4*max_displacement,ndim) + tag;

  MsgHandle *mh = (MsgHandle *)safe_malloc(sizeof(MsgHandle));
  MPI_CHECK( MPI_Recv_init(buffer, nbytes, MPI_BYTE, rank, tag, MPI_COMM_WORLD, &(mh->request)) );
  mh->custom = false;

  return mh;
}


/**
 * Declare a message handle for sending to a node displaced in (x,y,z,t) according to "displacement"
 */
MsgHandle *comm_declare_strided_send_displaced(void *buffer, const int displacement[],
					       size_t blksize, int nblocks, size_t stride)
{
  Topology *topo = comm_default_topology();
  int ndim = comm_ndim(topo);
  check_displacement(displacement, ndim);

  int rank = comm_rank_displaced(topo, displacement);

  int tag = 0;
  for (int i=ndim-1; i>=0; i--) tag = tag * 4 * max_displacement + displacement[i] + max_displacement;
  tag = tag >= 0 ? tag : 2*pow(4*max_displacement,ndim) + tag;

  MsgHandle *mh = (MsgHandle *)safe_malloc(sizeof(MsgHandle));

  // create a new strided MPI type
  MPI_CHECK( MPI_Type_vector(nblocks, blksize, stride, MPI_BYTE, &(mh->datatype)) );
  MPI_CHECK( MPI_Type_commit(&(mh->datatype)) );
  mh->custom = true;

  MPI_CHECK( MPI_Send_init(buffer, 1, mh->datatype, rank, tag, MPI_COMM_WORLD, &(mh->request)) );

  return mh;
}


/**
 * Declare a message handle for receiving from a node displaced in (x,y,z,t) according to "displacement"
 */
MsgHandle *comm_declare_strided_receive_displaced(void *buffer, const int displacement[],
						  size_t blksize, int nblocks, size_t stride)
{
  Topology *topo = comm_default_topology();
  int ndim = comm_ndim(topo);
  check_displacement(displacement,ndim);

  int rank = comm_rank_displaced(topo, displacement);

  int tag = 0;
  for (int i=ndim-1; i>=0; i--) tag = tag * 4 * max_displacement - displacement[i] + max_displacement;
  tag = tag >= 0 ? tag : 2*pow(4*max_displacement,ndim) + tag;

  MsgHandle *mh = (MsgHandle *)safe_malloc(sizeof(MsgHandle));

  // create a new strided MPI type
  MPI_CHECK( MPI_Type_vector(nblocks, blksize, stride, MPI_BYTE, &(mh->datatype)) );
  MPI_CHECK( MPI_Type_commit(&(mh->datatype)) );
  mh->custom = true;

  MPI_CHECK( MPI_Recv_init(buffer, 1, mh->datatype, rank, tag, MPI_COMM_WORLD, &(mh->request)) );

  return mh;
}


void comm_free(MsgHandle *mh)
{
  MPI_CHECK(MPI_Request_free(&(mh->request)));
  if (mh->custom) MPI_CHECK(MPI_Type_free(&(mh->datatype)));
  host_free(mh);
}


void comm_start(MsgHandle *mh)
{
  MPI_CHECK( MPI_Start(&(mh->request)) );
}


void comm_wait(MsgHandle *mh)
{
  MPI_CHECK( MPI_Wait(&(mh->request), MPI_STATUS_IGNORE) );
}


int comm_query(MsgHandle *mh)
{
  int query;
  MPI_CHECK( MPI_Test(&(mh->request), &query, MPI_STATUS_IGNORE) );

  return query;
}


void comm_allreduce(double* data)
{
  double recvbuf;
  MPI_CHECK( MPI_Allreduce(data, &recvbuf, 1, MPI_DOUBLE, MPI_SUM, MPI_COMM_WORLD) );
  *data = recvbuf;
}


void comm_allreduce_max(double* data)
{
  double recvbuf;
  MPI_CHECK( MPI_Allreduce(data, &recvbuf, 1, MPI_DOUBLE, MPI_MAX, MPI_COMM_WORLD) );
  *data = recvbuf;
}

void comm_allreduce_array(double* data, size_t size)
{
  double *recvbuf = new double[size];
  MPI_CHECK( MPI_Allreduce(data, recvbuf, size, MPI_DOUBLE, MPI_SUM, MPI_COMM_WORLD) );
  memcpy(data, recvbuf, size*sizeof(double));
  delete []recvbuf;
}


void comm_allreduce_int(int* data)
{
  int recvbuf;
  MPI_CHECK( MPI_Allreduce(data, &recvbuf, 1, MPI_INT, MPI_SUM, MPI_COMM_WORLD) );
  *data = recvbuf;
}


/**  broadcast from rank 0 */
void comm_broadcast(void *data, size_t nbytes)
{
  MPI_CHECK( MPI_Bcast(data, (int)nbytes, MPI_BYTE, 0, MPI_COMM_WORLD) );
}


void comm_barrier(void)
{
  MPI_CHECK( MPI_Barrier(MPI_COMM_WORLD) );
}


void comm_abort(int status)
{
#ifdef HOST_DEBUG
  raise(SIGINT);
#endif
  MPI_Abort(MPI_COMM_WORLD, status) ;
}

const char* comm_dim_partitioned_string() {
  return partition_string;
<<<<<<< HEAD
=======
}

const char* comm_dim_topology_string() {
  return topology_string;
>>>>>>> 310fcd9c
}<|MERGE_RESOLUTION|>--- conflicted
+++ resolved
@@ -46,12 +46,8 @@
                                         {false,false,false,false} };
 static bool peer2peer_init = false;
 
-<<<<<<< HEAD
-static char partition_string[16] = ",comm=";
-=======
 static char partition_string[16];
 static char topology_string[16];
->>>>>>> 310fcd9c
 
 void comm_init(int ndim, const int *dims, QudaCommsMap rank_from_coords, void *map_data)
 {
@@ -109,18 +105,8 @@
 
   host_free(hostname_recv_buf);
 
-<<<<<<< HEAD
-  char comm[5];
-  comm[0] = (comm_dim_partitioned(0) ? '1' : '0');
-  comm[1] = (comm_dim_partitioned(1) ? '1' : '0');
-  comm[2] = (comm_dim_partitioned(2) ? '1' : '0');
-  comm[3] = (comm_dim_partitioned(3) ? '1' : '0');
-  comm[4] = '\0';
-  strcat(partition_string, comm);
-=======
   snprintf(partition_string, 16, ",comm=%d%d%d%d", comm_dim_partitioned(0), comm_dim_partitioned(1), comm_dim_partitioned(2), comm_dim_partitioned(3));
   snprintf(topology_string, 16, ",topo=%d%d%d%d", comm_dim(0), comm_dim(1), comm_dim(2), comm_dim(3));
->>>>>>> 310fcd9c
 }
 
 void comm_peer2peer_init(const char* hostname_recv_buf)
@@ -412,11 +398,8 @@
 
 const char* comm_dim_partitioned_string() {
   return partition_string;
-<<<<<<< HEAD
-=======
 }
 
 const char* comm_dim_topology_string() {
   return topology_string;
->>>>>>> 310fcd9c
 }