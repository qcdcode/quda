--- conflicted
+++ resolved
@@ -49,7 +49,6 @@
                   .launch(arg);
       }
 #else
-<<<<<<< HEAD
       if (use_mma) {
         if (compute_max_only) {
           mma::launch_yhat_kernel<true>(arg, arg.Y.VolumeCB(), tp, stream);
@@ -58,17 +57,11 @@
         }
       } else {
         if (compute_max_only) {
-          CalculateYhatGPU<true, Arg><<<tp.grid, tp.block, tp.shared_bytes, stream>>>(arg);
+          qudaLaunchKernel(CalculateYhatGPU<true, Arg>, tp, stream, arg);
         } else {
-          CalculateYhatGPU<false, Arg><<<tp.grid, tp.block, tp.shared_bytes, stream>>>(arg);
-        }
-      }
-=======
-      if (compute_max_only)
-        qudaLaunchKernel(CalculateYhatGPU<true, Arg>, tp, stream, arg);
-      else
-        qudaLaunchKernel(CalculateYhatGPU<false, Arg>, tp, stream, arg);
->>>>>>> a38e0a97
+          qudaLaunchKernel(CalculateYhatGPU<false, Arg>, tp, stream, arg);
+        }
+      }
 #endif
       if (compute_max_only) {
         if (!activeTuning()) { // only do copy once tuning is done
