--- conflicted
+++ resolved
@@ -77,23 +77,10 @@
         qudaMemsetAsync(arg.max_d, 0, sizeof(typename Arg::Float), stream);
       }
 
-<<<<<<< HEAD
-      if (use_mma) {
-#if defined(QUDA_TARGET_CUDA)
-	mma::launch_yhat_kernel(tp, stream, arg, *this);
-#else
-	errorQuda("MMA Kernels can only be used in CUDA Target");
-#endif
-      }
-      else launch<ComputeYhat>(tp, stream, arg);
-      
-      if (Arg::compute_max && !activeTuning()) { // only do copy once tuning is done
-=======
       if (use_mma) mma::launch_yhat_kernel(tp, stream, arg, *this);
       else launch<ComputeYhat, true>(tp, stream, arg);
 
       if (location == QUDA_CUDA_FIELD_LOCATION && Arg::compute_max && !activeTuning()) { // only do copy once tuning is done
->>>>>>> 78437212
         qudaMemcpyAsync(arg.max_h, arg.max_d, sizeof(typename Arg::Float), qudaMemcpyDeviceToHost, stream);
         qudaStreamSynchronize(const_cast<qudaStream_t&>(stream));
       }
