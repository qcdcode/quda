--- conflicted
+++ resolved
@@ -188,12 +188,9 @@
       if (dslashParam.kernel_type == INTERIOR_KERNEL) bindSpinorTex<sFloat>(in, out, x);
 #endif // USE_TEXTURE_OBJECTS
       TuneParam tp = tuneLaunch(*this, getTuning(), getVerbosity());
-<<<<<<< HEAD
       constexpr int register_block_size = 1;
-      
-=======
+     
       setParam();
->>>>>>> cfac928a
       switch(DS_type){
       case 0:
 	DSLASH(MDWFDslash4, tp.grid, tp.block, tp.shared_bytes, stream, dslashParam);
