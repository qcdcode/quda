--- conflicted
+++ resolved
@@ -215,12 +215,8 @@
     
     // note that we can't set the stream parameter here so it is
     // ignored.  This is more of a future design direction to consider
-<<<<<<< HEAD
-    void apply(const qudaStream_t &stream) {      
-=======
     void apply(const qudaStream_t &stream)
     {
->>>>>>> a2543a25
       static int count = 0;
 
       // on the first call do the first half of the update
