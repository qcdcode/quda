--- conflicted
+++ resolved
@@ -118,7 +118,6 @@
     };
 
 
-<<<<<<< HEAD
     void caxpy_recurse(const Complex *a_, std::vector<ColorSpinorField*> &x, std::vector<ColorSpinorField*> &y,
           int i_idx ,int j_idx, int upper) {
 
@@ -146,129 +145,8 @@
 
         caxpy_recurse(tmpmajor0, x, y0, i_idx, 2*j_idx+0, upper);
         caxpy_recurse(tmpmajor1, x, y1, i_idx, 2*j_idx+1, upper);
-=======
-      // mark true since we will copy the "a" matrix into constant memory
-      coeff_array<Complex> a(a_, true), b, c;
-    
-      if(x.size() <= 16) 
-      {
-        if(x[0]->Precision() == y[0]->Precision()) 
-        {
-          switch (x.size()) {
-          case 1:
-	    multiblasCuda<1,multicaxpy_,0,1,0,0>(a, b, c, x, y, x, y);
-            break;
-          case 2:
-	    multiblasCuda<2,multicaxpy_,0,1,0,0>(a, b, c, x, y, x, y);
-            break;
-          case 3:
-	    multiblasCuda<3,multicaxpy_,0,1,0,0>(a, b, c, x, y, x, y);
-            break;
-          case 4:
-	    multiblasCuda<4,multicaxpy_,0,1,0,0>(a, b, c, x, y, x, y);
-            break;
-          case 5:
-	    multiblasCuda<5,multicaxpy_,0,1,0,0>(a, b, c, x, y, x, y);
-            break;
-          case 6:
-	    multiblasCuda<6,multicaxpy_,0,1,0,0>(a, b, c, x, y, x, y);
-            break;
-          case 7:
-	    multiblasCuda<7,multicaxpy_,0,1,0,0>(a, b, c, x, y, x, y);
-            break;
-          case 8:
-	    multiblasCuda<8,multicaxpy_,0,1,0,0>(a, b, c, x, y, x, y);
-            break;
-          case 9:
-	    multiblasCuda<9,multicaxpy_,0,1,0,0>(a, b, c, x, y, x, y);
-            break;
-          case 10:
-	    multiblasCuda<10,multicaxpy_,0,1,0,0>(a, b, c, x, y, x, y);
-            break;
-          case 11:
-	    multiblasCuda<11,multicaxpy_,0,1,0,0>(a, b, c, x, y, x, y);
-            break;
-          case 12:
-	    multiblasCuda<12,multicaxpy_,0,1,0,0>(a, b, c, x, y, x, y);
-            break;
-          case 13:
-	    multiblasCuda<13,multicaxpy_,0,1,0,0>(a, b, c, x, y, x, y);
-            break;
-          case 14:
-	    multiblasCuda<14,multicaxpy_,0,1,0,0>(a, b, c, x, y, x, y);
-            break;
-          case 15:
-	    multiblasCuda<15,multicaxpy_,0,1,0,0>(a, b, c, x, y, x, y);
-            break;
-          case 16:
-	    multiblasCuda<16,multicaxpy_,0,1,0,0>(a, b, c, x, y, x, y);
-            break;
-          default:
-            break;
-         }
-       } else {
-          switch (x.size()) {
-          case 1:
-	    mixed::multiblasCuda<1,multicaxpy_,0,1,0,0>(a, b, c, x, y, x, y);
-            break;
-          case 2:
-	    mixed::multiblasCuda<2,multicaxpy_,0,1,0,0>(a, b, c, x, y, x, y);
-            break;
-          case 3:
-	    mixed::multiblasCuda<3,multicaxpy_,0,1,0,0>(a, b, c, x, y, x, y);
-            break;
-          case 4:
-	    mixed::multiblasCuda<4,multicaxpy_,0,1,0,0>(a, b, c, x, y, x, y);
-            break;
-          case 5:
-	    mixed::multiblasCuda<5,multicaxpy_,0,1,0,0>(a, b, c, x, y, x, y);
-            break;
-          case 6:
-	    mixed::multiblasCuda<6,multicaxpy_,0,1,0,0>(a, b, c, x, y, x, y);
-            break;
-          case 7:
-	    mixed::multiblasCuda<7,multicaxpy_,0,1,0,0>(a, b, c, x, y, x, y);
-            break;
-          case 8:
-	    mixed::multiblasCuda<8,multicaxpy_,0,1,0,0>(a, b, c, x, y, x, y);
-            break;
-          case 9:
-	    mixed::multiblasCuda<9,multicaxpy_,0,1,0,0>(a, b, c, x, y, x, y);
-            break;
-          case 10:
-	    mixed::multiblasCuda<10,multicaxpy_,0,1,0,0>(a, b, c, x, y, x, y);
-            break;
-          case 11:
-	    mixed::multiblasCuda<11,multicaxpy_,0,1,0,0>(a, b, c, x, y, x, y);
-            break;
-          case 12:
-	    mixed::multiblasCuda<12,multicaxpy_,0,1,0,0>(a, b, c, x, y, x, y);
-            break;
-          case 13:
-	    mixed::multiblasCuda<13,multicaxpy_,0,1,0,0>(a, b, c, x, y, x, y);
-            break;
-          case 14:
-	    mixed::multiblasCuda<14,multicaxpy_,0,1,0,0>(a, b, c, x, y, x, y);
-            break;
-          case 15:
-	    mixed::multiblasCuda<15,multicaxpy_,0,1,0,0>(a, b, c, x, y, x, y);
-            break;
-          case 16:
-	    mixed::multiblasCuda<16,multicaxpy_,0,1,0,0>(a, b, c, x, y, x, y);
-            break;
-          default:
-            break;
-         }
-       }
-
-     } else {  
-	// split the problem in half and recurse
-	const Complex *a0 = &a_[0];
-	const Complex *a1 = &a_[x.size()*y.size()/2];
->>>>>>> 5c038cb3
 
         delete[] tmpmajor;
-
       }
       else
       {
