--- conflicted
+++ resolved
@@ -142,20 +142,11 @@
           for (unsigned int j = 0; j < ylen1; j++)
             tmpmajor1[count1++] = a_[count++];
         }
-<<<<<<< HEAD
 
         caxpy_recurse(tmpmajor0, x, y0, i_idx, 2*j_idx+0, upper);
         caxpy_recurse(tmpmajor1, x, y1, i_idx, 2*j_idx+1, upper);
 
         delete[] tmpmajor;
-
-=======
-
-        caxpy_recurse(tmpmajor0, x, y0, i_idx, 2*j_idx+0, upper);
-        caxpy_recurse(tmpmajor1, x, y1, i_idx, 2*j_idx+1, upper);
-
-        delete[] tmpmajor;
->>>>>>> 4717e962
       }
       else
       {
@@ -365,33 +356,6 @@
       // Enter a recursion. 
       // Pass a, x, y. (0,0) indexes the tiles. false specifies the matrix is unstructured.
       caxpy_recurse(a_, x, y, 0, 0, 0);
-<<<<<<< HEAD
-    }
-
-    void caxpy_U(const Complex *a_, std::vector<ColorSpinorField*> &x, std::vector<ColorSpinorField*> &y) {
-      // Enter a recursion. 
-      // Pass a, x, y. (0,0) indexes the tiles. 1 indicates the matrix is upper-triangular,
-      //                                         which lets us skip some tiles. 
-      if (x.size() != y.size())
-      {
-        errorQuda("An optimal block caxpy_U with non-square 'a' has not yet been implemented. Use block caxpy instead.\n");
-        return; 
-      }
-      caxpy_recurse(a_, x, y, 0, 0, 1);
-    }
-
-    void caxpy_L(const Complex *a_, std::vector<ColorSpinorField*> &x, std::vector<ColorSpinorField*> &y) {
-      // Enter a recursion. 
-      // Pass a, x, y. (0,0) indexes the tiles. -1 indicates the matrix is lower-triangular
-      //                                         which lets us skip some tiles. 
-      if (x.size() != y.size())
-      {
-        errorQuda("An optimal block caxpy_L with non-square 'a' has not yet been implemented. Use block caxpy instead.\n");
-        return; 
-      }
-      caxpy_recurse(a_, x, y, 0, 0, -1);
-=======
->>>>>>> 4717e962
     }
 
     void caxpy_U(const Complex *a_, std::vector<ColorSpinorField*> &x, std::vector<ColorSpinorField*> &y) {
