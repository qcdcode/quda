#include <color_spinor_field.h>
#include <color_spinor_field_order.h>
#include <tune_quda.h>
#include <typeinfo>

#include <multigrid_helper.cuh>

namespace quda {

#ifdef GPU_MULTIGRID
  using namespace quda::colorspinor;
  
  /** 
      Kernel argument struct
  */
  template <typename Out, typename In, typename Rotator, int fineSpin, int coarseSpin>
  struct ProlongateArg {
    Out out;
    const In in;
    const Rotator V;
    const int *geo_map;  // need to make a device copy of this
    const spin_mapper<fineSpin,coarseSpin> spin_map;
    ProlongateArg(Out &out, const In &in, const Rotator &V, 
		  const int *geo_map) : 
      out(out), in(in), V(V), geo_map(geo_map), spin_map()
    { }

    ProlongateArg(const ProlongateArg<Out,In,Rotator,fineSpin,coarseSpin> &arg) :
      out(arg.out), in(arg.in), V(arg.V), geo_map(arg.geo_map), spin_map() {
    }
  };

  /**
     Applies the grid prolongation operator (coarse to the top level fine grid)
  */

  template <typename Float, int coarseSpin, int coarseColor, class Coarse>
  __device__ __host__ inline void prolongate2TopLevelStaggered(complex<Float> out[coarseSpin*coarseColor], const Coarse &in, 
					     int parity_coarse, int x_coarse_cb) {
    for (int p = 0; p < coarseSpin; p++) { //coarse-grid spin is transformed into the fine-grid parity index
      for (int c = 0; c < coarseColor; c++) {
        int staggered_coarse_spin = p;
        out[p*coarseColor+c] = in(parity_coarse, x_coarse_cb, staggered_coarse_spin, c); 
      }
    }
    return;
  }

  /**
     Applies the grid prolongation operator (coarse to fine spin dof)
  */

  template <typename Float, int fineSpin, int coarseColor, class Coarse, typename S>
  __device__ __host__ inline void prolongate(complex<Float> out[fineSpin*coarseColor], const Coarse &in, 
					     int parity_coarse, int x_coarse_cb, const S& spin_map) {
    for (int s=0; s<fineSpin; s++) {
      for (int c=0; c<coarseColor; c++) {
	out[s*coarseColor+c] = in(parity_coarse, x_coarse_cb, spin_map(s), c);
      }
    }
    return;
  }


  /**
     Rotates from the coarse-color basis into the fine-color basis.  This
     is the second step of applying the prolongator (only for the prolongation to the top level grid!).
  */
<<<<<<< HEAD
  template <typename Float, int coarseSpin, int fineColor, int coarseColor, class FineColor, class Rotator>
  __device__ __host__ inline void rotateFineColorTopLevelStaggered(FineColor &out, const complex<Float> in[coarseSpin*coarseColor],
						  const Rotator &V, int parity, int x_cb) {
    for (int i=0; i<out.Ncolor(); i++) out(parity, x_cb, 0, i) = 0.0;

    int staggered_coarse_spin = parity;

    for (int i=0; i<fineColor; i++) {
      for (int j=0; j<coarseColor; j++) { 
	// V is a ColorMatrixField with internal dimensions Ns * Nc * Nvec
 	out(parity, x_cb, 0, i) += V(parity, x_cb, 0, i, j) * in[staggered_coarse_spin*coarseColor + j];
      }
    }
  }

  template <typename Float, int fineSpin, int fineColor, int coarseColor, class FineColor, class Rotator>
=======
  template <typename Float, int fineSpin, int fineColor, int coarseColor, int fine_colors_per_thread,
	    class FineColor, class Rotator>
>>>>>>> a67b092b
  __device__ __host__ inline void rotateFineColor(FineColor &out, const complex<Float> in[fineSpin*coarseColor],
						  const Rotator &V, int parity, int x_cb, int fine_color_block) {
    for (int s=0; s<fineSpin; s++)
      for (int fine_color_local=0; fine_color_local<fine_colors_per_thread; fine_color_local++)
	out(parity, x_cb, s, fine_color_block+fine_color_local) = 0.0; // global fine color index
    
    for (int s=0; s<fineSpin; s++) {
      for (int fine_color_local=0; fine_color_local<fine_colors_per_thread; fine_color_local++) {
	int i = fine_color_block + fine_color_local; // global fine color index
	for (int j=0; j<coarseColor; j++) {
	  // V is a ColorMatrixField with internal dimensions Ns * Nc * Nvec
	  out(parity, x_cb, s, i) += V(parity, x_cb, s, i, j) * in[s*coarseColor + j];
	}
      }
    }
  }

  template <typename Float, int fineSpin, int fineColor, int coarseSpin, int coarseColor, int fine_colors_per_thread, typename Arg>
  void Prolongate(Arg &arg) {
    for (int parity=0; parity<2; parity++) {
      for (int x_cb=0; x_cb<arg.out.VolumeCB(); x_cb++) {
<<<<<<< HEAD

        int x = parity*arg.out.VolumeCB() + x_cb;
        int x_coarse = arg.geo_map[x];
        int parity_coarse = (x_coarse >= arg.in.VolumeCB()) ? 1 : 0;
        int x_coarse_cb = x_coarse - parity_coarse*arg.in.VolumeCB();

        if(fineSpin == 1)//staggered top level
        {
          //if(coarseSpin != 2) errorQuda("\nIncorrect coarse spin number\n"); 
          complex<Float> tmp[coarseSpin*coarseColor];
	  prolongate2TopLevelStaggered<Float,coarseSpin,coarseColor>(tmp, arg.in, parity_coarse, x_coarse_cb);
	  rotateFineColorTopLevelStaggered<Float,coarseSpin,fineColor,coarseColor>(arg.out, tmp, arg.V, parity, x_cb);
        }
        else//also for staggered if the fine grid is NOT a top level grid.
        {
          complex<Float> tmp[fineSpin*coarseColor];
	  prolongate<Float,fineSpin,coarseColor>(tmp, arg.in, parity_coarse, x_coarse_cb, arg.spin_map);
	  rotateFineColor<Float,fineSpin,fineColor,coarseColor>(arg.out, tmp, arg.V, parity, x_cb);
        }
=======
	complex<Float> tmp[fineSpin*coarseColor];
	prolongate<Float,fineSpin,coarseColor>(tmp, arg.in, parity, x_cb, arg.geo_map, arg.spin_map, arg.out.Volume());
	for (int fine_color_block=0; fine_color_block<fineColor; fine_color_block+=fine_colors_per_thread) {
	  rotateFineColor<Float,fineSpin,fineColor,coarseColor,fine_colors_per_thread>
	    (arg.out, tmp, arg.V, parity, x_cb, fine_color_block);
	}
>>>>>>> a67b092b
      }
    }
  }

  template <typename Float, int fineSpin, int fineColor, int coarseSpin, int coarseColor, int fine_colors_per_thread, typename Arg>
  __global__ void ProlongateKernel(Arg arg) {

    int x_cb = blockIdx.x*blockDim.x + threadIdx.x;
    int parity=threadIdx.y; //parity is within the block
    if (x_cb >= arg.out.VolumeCB()) return;

<<<<<<< HEAD
    int x = parity*arg.out.Volume()/2 + x_cb;
    int x_coarse = arg.geo_map[x];
    int parity_coarse = (x_coarse >= arg.in.Volume()/2) ? 1 : 0;
    int x_coarse_cb = x_coarse - parity_coarse*arg.in.Volume()/2;
    if(fineSpin == 1)
    {
      complex<Float> tmp[2*coarseColor];
      prolongate2TopLevelStaggered<Float,coarseSpin,coarseColor>(tmp, arg.in, parity_coarse, x_coarse_cb);
      rotateFineColorTopLevelStaggered<Float,coarseSpin,fineColor,coarseColor>(arg.out, tmp, arg.V, parity, x_cb);
    }
    else
    {
      complex<Float> tmp[fineSpin*coarseColor];
      prolongate<Float,fineSpin,coarseColor>(tmp, arg.in, parity_coarse, x_coarse_cb, arg.spin_map);
      rotateFineColor<Float,fineSpin,fineColor,coarseColor>(arg.out, tmp, arg.V, parity, x_cb);
    }
=======
    int fine_color_block = (blockDim.z*blockIdx.z + threadIdx.z) * fine_colors_per_thread;
    if (fine_color_block >= fineColor) return;

    complex<Float> tmp[fineSpin*coarseColor];
    prolongate<Float,fineSpin,coarseColor>(tmp, arg.in, parity, x_cb, arg.geo_map, arg.spin_map, arg.out.Volume());
    rotateFineColor<Float,fineSpin,fineColor,coarseColor,fine_colors_per_thread>(arg.out, tmp, arg.V, parity, x_cb, fine_color_block);
>>>>>>> a67b092b
  }
  
  template <typename Float, int fineSpin, int fineColor, int coarseSpin, int coarseColor, int fine_colors_per_thread, typename Arg>
  class ProlongateLaunch : public Tunable {

  protected:
    Arg &arg;
    QudaFieldLocation location;
    char vol[TuneKey::volume_n];

    long long flops() const { return 0; }
    unsigned int sharedBytesPerThread() const { return 0; }
    unsigned int sharedBytesPerBlock(const TuneParam &param) const { return 0; }
    bool tuneGridDim() const { return false; } // Don't tune the grid dimensions.
    unsigned int minThreads() const { return arg.out.VolumeCB(); } // fine parity is the block y dimension

  public:
    ProlongateLaunch(Arg &arg, const ColorSpinorField &fine, const ColorSpinorField &coarse, 
		     const QudaFieldLocation location) : arg(arg), location(location) { 
      strcpy(vol, fine.VolString());
      strcat(vol, ",");
      strcat(vol, coarse.VolString());

      strcpy(aux, fine.AuxString());
      strcat(aux, ",");
      strcat(aux, coarse.AuxString());
    }

    virtual ~ProlongateLaunch() { }

    void apply(const cudaStream_t &stream) {
      if (location == QUDA_CPU_FIELD_LOCATION) {
	Prolongate<Float,fineSpin,fineColor,coarseSpin,coarseColor,fine_colors_per_thread>(arg);
      } else {
	TuneParam tp = tuneLaunch(*this, getTuning(), getVerbosity());
	tp.block.y = 2; // need factor of two for parity with in the block
	ProlongateKernel<Float,fineSpin,fineColor,coarseSpin,coarseColor,fine_colors_per_thread,Arg>
	  <<<tp.grid, tp.block, tp.shared_bytes, stream>>>(arg);
      }
    }

    TuneKey tuneKey() const {
      return TuneKey(vol, typeid(*this).name(), aux);
    }

    /**
       Specialized variant of advanceBlockDim that tunes for the
       optimal fine colors per block / grid.
     */
    bool advanceBlockDim(TuneParam &param) const
    {
      dim3 block = param.block;
      dim3 grid = param.grid;
      bool ret = Tunable::advanceBlockDim(param);
      param.block.y = block.y; param.block.z = block.z;
      param.grid.y = grid.y; param.grid.z = grid.z;

      if (ret) { // we advanced the block.x so we're done
	return true;
      } else { // block.x (spacetime) was reset

	// let's try to advance spin/block-color
	while(param.block.z <= fineColor/fine_colors_per_thread) {
	  param.block.z++;
	  if ( (fineColor/fine_colors_per_thread) % param.block.z == 0) {
	    param.grid.z = (fineColor/fine_colors_per_thread) / param.block.z;
	    break;
	  }
	}

	// we can advance spin/block-color since this is valid
	if (param.block.z <= (fineColor/fine_colors_per_thread) ) { //
	  return true;
	} else { // we have run off the end so let's reset
	  param.block.z = 1;
	  param.grid.z = fineColor/fine_colors_per_thread;
	  return false;
	}
      }
    }

    void initTuneParam(TuneParam &param) const {
      Tunable::initTuneParam(param);
      param.grid = dim3( ((arg.out.VolumeCB())+param.block.x-1) / param.block.x, 1, 1);

      param.block.z = 1;
      param.grid.z = fineColor / fine_colors_per_thread;
    }

    /** sets default values for when tuning is disabled */
    void defaultTuneParam(TuneParam &param) const {
      Tunable::defaultTuneParam(param);
      param.grid = dim3( ((arg.out.VolumeCB())+param.block.x-1) / param.block.x, 1, 1);

      param.block.z = 1;
      param.grid.z = fineColor / fine_colors_per_thread;
    }

    long long bytes() const {
      return arg.in.Bytes() + arg.out.Bytes() + arg.V.Bytes() + arg.out.Volume()*sizeof(int);
    }

  };

  template <typename Float, int fineSpin, int fineColor, int coarseSpin, int coarseColor, QudaFieldOrder order>
  void Prolongate(ColorSpinorField &out, const ColorSpinorField &in, const ColorSpinorField &v,
		  const int *fine_to_coarse) {

    typedef FieldOrderCB<Float,fineSpin,fineColor,1,order> fineSpinor;
    typedef FieldOrderCB<Float,coarseSpin,coarseColor,1,order> coarseSpinor;
    typedef FieldOrderCB<Float,fineSpin,fineColor,coarseColor,order> packedSpinor;
    typedef ProlongateArg<fineSpinor,coarseSpinor,packedSpinor,fineSpin,coarseSpin> Arg;

    fineSpinor   Out(const_cast<ColorSpinorField&>(out));
    coarseSpinor In(const_cast<ColorSpinorField&>(in));
    packedSpinor V(const_cast<ColorSpinorField&>(v));

    // for fine grid we keep 3 colors per thread else use fine grained
    constexpr int fine_colors_per_thread = fineColor == 3 ? fineColor : 1;

    Arg arg(Out, In, V, fine_to_coarse);
    ProlongateLaunch<Float, fineSpin, fineColor, coarseSpin, coarseColor, fine_colors_per_thread, Arg>
      prolongator(arg, out, in, Location(out, in, v));
    prolongator.apply(0);

    if (Location(out, in, v) == QUDA_CUDA_FIELD_LOCATION) checkCudaError();
  }


  template <typename Float, int fineSpin, int fineColor, int coarseSpin, QudaFieldOrder order>
  void Prolongate(ColorSpinorField &out, const ColorSpinorField &in, const ColorSpinorField &v,
		  int nVec, const int *fine_to_coarse, const int *spin_map) {
    // first check that the spin_map matches the spin_mapper  
    if(spin_map != NULL)
    {
      spin_mapper<fineSpin,coarseSpin> mapper;
      for (int s=0; s<fineSpin; s++) 
        if (mapper(s) != spin_map[s]) errorQuda("Spin map does not match spin_mapper");
    }

    if (nVec == 2) {
      Prolongate<Float,fineSpin,fineColor,coarseSpin,2,order>(out, in, v, fine_to_coarse);
    } else if (nVec == 4) {
      Prolongate<Float,fineSpin,fineColor,coarseSpin,4,order>(out, in, v, fine_to_coarse);
    } else if (nVec == 8) {
      Prolongate<Float,fineSpin,fineColor,coarseSpin,8,order>(out, in, v, fine_to_coarse);
    } else if (nVec == 12) {
      Prolongate<Float,fineSpin,fineColor,coarseSpin,12,order>(out, in, v, fine_to_coarse);
    } else if (nVec == 16) {
      Prolongate<Float,fineSpin,fineColor,coarseSpin,16,order>(out, in, v, fine_to_coarse);
    } else if (nVec == 20) {
      Prolongate<Float,fineSpin,fineColor,coarseSpin,20,order>(out, in, v, fine_to_coarse);
    } else if (nVec == 24) {
      Prolongate<Float,fineSpin,fineColor,coarseSpin,24,order>(out, in, v, fine_to_coarse);
    } else if (nVec == 48) {
      Prolongate<Float,fineSpin,fineColor,coarseSpin,48,order>(out, in, v, fine_to_coarse);
    } else if (nVec == 96) {
      Prolongate<Float,fineSpin,fineColor,coarseSpin,96,order>(out, in, v, fine_to_coarse);
    } else {
      errorQuda("Unsupported nVec %d", nVec);
    }
  }

  template <typename Float, int fineSpin, QudaFieldOrder order>
  void Prolongate(ColorSpinorField &out, const ColorSpinorField &in, const ColorSpinorField &v,
		  int Nvec, const int *fine_to_coarse, const int *spin_map) {

    if (in.Nspin() != 2) errorQuda("Coarse spin %d is not supported", in.Nspin());

    if (out.Ncolor() == 3) {
      Prolongate<Float,fineSpin,3,2,order>(out, in, v, Nvec, fine_to_coarse, spin_map);
    } else if (out.Ncolor() == 2) {
      Prolongate<Float,fineSpin,2,2,order>(out, in, v, Nvec, fine_to_coarse, spin_map);
    } else if (out.Ncolor() == 8) {
      Prolongate<Float,fineSpin,8,2,order>(out, in, v, Nvec, fine_to_coarse, spin_map);
    } else if (out.Ncolor() == 16) {
      Prolongate<Float,fineSpin,16,2,order>(out, in, v, Nvec, fine_to_coarse, spin_map);
    } else if (out.Ncolor() == 24) {
      Prolongate<Float,fineSpin,24,2,order>(out, in, v, Nvec, fine_to_coarse, spin_map);
    } else if (out.Ncolor() == 48) {
      Prolongate<Float,fineSpin,48,2,order>(out, in, v, Nvec, fine_to_coarse, spin_map);
    } else {
      errorQuda("Unsupported nColor %d", out.Ncolor());
    }
  }

  template <typename Float, QudaFieldOrder order>
  void Prolongate(ColorSpinorField &out, const ColorSpinorField &in, const ColorSpinorField &v,
		  int Nvec, const int *fine_to_coarse, const int *spin_map) {

    if (out.Nspin() == 4) {
      Prolongate<Float,4,order>(out, in, v, Nvec, fine_to_coarse, spin_map);
    } else if (out.Nspin() == 2) {
      Prolongate<Float,2,order>(out, in, v, Nvec, fine_to_coarse, spin_map);
#ifdef GPU_STAGGERED_DIRAC
    } else if (out.Nspin() == 1) {
      Prolongate<Float,1,order>(out, in, v, Nvec, fine_to_coarse, spin_map);
#endif
    } else {
      errorQuda("Unsupported nSpin %d", out.Nspin());
    }
  }

  template <typename Float>
  void Prolongate(ColorSpinorField &out, const ColorSpinorField &in, const ColorSpinorField &v,
		  int Nvec, const int *fine_to_coarse, const int *spin_map) {

    if (out.FieldOrder() != in.FieldOrder() || out.FieldOrder() != v.FieldOrder())
      errorQuda("Field orders do not match (out=%d, in=%d, v=%d)", 
		out.FieldOrder(), in.FieldOrder(), v.FieldOrder());

    if (out.FieldOrder() == QUDA_FLOAT2_FIELD_ORDER) {
      Prolongate<Float,QUDA_FLOAT2_FIELD_ORDER>
	(out, in, v, Nvec, fine_to_coarse, spin_map);
    } else if (out.FieldOrder() == QUDA_SPACE_SPIN_COLOR_FIELD_ORDER) {
      Prolongate<Float,QUDA_SPACE_SPIN_COLOR_FIELD_ORDER>
	(out, in, v, Nvec, fine_to_coarse, spin_map);
    } else {
      errorQuda("Unsupported field type %d", out.FieldOrder());
    }
  }
#endif // GPU_MULTIGRID

  void Prolongate(ColorSpinorField &out, const ColorSpinorField &in, const ColorSpinorField &v,
		  int Nvec, const int *fine_to_coarse, const int *spin_map) {
#ifdef GPU_MULTIGRID
    if (out.Precision() != in.Precision() || v.Precision() != in.Precision()) 
      errorQuda("Precision mismatch out=%d in=%d v=%d", out.Precision(), in.Precision(), v.Precision());

    if (out.Precision() == QUDA_DOUBLE_PRECISION) {
      Prolongate<double>(out, in, v, Nvec, fine_to_coarse, spin_map);
    } else if (out.Precision() == QUDA_SINGLE_PRECISION) {
      Prolongate<float>(out, in, v, Nvec, fine_to_coarse, spin_map);
    } else {
      errorQuda("Unsupported precision %d", out.Precision());
    }

    if (Location(out, in, v) == QUDA_CUDA_FIELD_LOCATION) checkCudaError();
#else
    errorQuda("Multigrid has not been built");
#endif
  }

} // end namespace quda<|MERGE_RESOLUTION|>--- conflicted
+++ resolved
@@ -66,15 +66,16 @@
      Rotates from the coarse-color basis into the fine-color basis.  This
      is the second step of applying the prolongator (only for the prolongation to the top level grid!).
   */
-<<<<<<< HEAD
-  template <typename Float, int coarseSpin, int fineColor, int coarseColor, class FineColor, class Rotator>
+  template <typename Float, int coarseSpin, int fineColor, int coarseColor, int fine_colors_per_thread, class FineColor, class Rotator>
   __device__ __host__ inline void rotateFineColorTopLevelStaggered(FineColor &out, const complex<Float> in[coarseSpin*coarseColor],
-						  const Rotator &V, int parity, int x_cb) {
-    for (int i=0; i<out.Ncolor(); i++) out(parity, x_cb, 0, i) = 0.0;
+						  const Rotator &V, int parity, int x_cb, int fine_color_block) {
+     for (int fine_color_local=0; fine_color_local<fine_colors_per_thread; fine_color_local++) 
+       out(parity, x_cb, 0, fine_color_block+fine_color_local) = 0.0;
 
     int staggered_coarse_spin = parity;
 
-    for (int i=0; i<fineColor; i++) {
+    for (int fine_color_local=0; fine_color_local<fine_colors_per_thread; fine_color_local++) {
+      int i = fine_color_block + fine_color_local; // global fine color index
       for (int j=0; j<coarseColor; j++) { 
 	// V is a ColorMatrixField with internal dimensions Ns * Nc * Nvec
  	out(parity, x_cb, 0, i) += V(parity, x_cb, 0, i, j) * in[staggered_coarse_spin*coarseColor + j];
@@ -82,11 +83,8 @@
     }
   }
 
-  template <typename Float, int fineSpin, int fineColor, int coarseColor, class FineColor, class Rotator>
-=======
   template <typename Float, int fineSpin, int fineColor, int coarseColor, int fine_colors_per_thread,
 	    class FineColor, class Rotator>
->>>>>>> a67b092b
   __device__ __host__ inline void rotateFineColor(FineColor &out, const complex<Float> in[fineSpin*coarseColor],
 						  const Rotator &V, int parity, int x_cb, int fine_color_block) {
     for (int s=0; s<fineSpin; s++)
@@ -108,7 +106,6 @@
   void Prolongate(Arg &arg) {
     for (int parity=0; parity<2; parity++) {
       for (int x_cb=0; x_cb<arg.out.VolumeCB(); x_cb++) {
-<<<<<<< HEAD
 
         int x = parity*arg.out.VolumeCB() + x_cb;
         int x_coarse = arg.geo_map[x];
@@ -120,22 +117,18 @@
           //if(coarseSpin != 2) errorQuda("\nIncorrect coarse spin number\n"); 
           complex<Float> tmp[coarseSpin*coarseColor];
 	  prolongate2TopLevelStaggered<Float,coarseSpin,coarseColor>(tmp, arg.in, parity_coarse, x_coarse_cb);
-	  rotateFineColorTopLevelStaggered<Float,coarseSpin,fineColor,coarseColor>(arg.out, tmp, arg.V, parity, x_cb);
+          for (int fine_color_block=0; fine_color_block<fineColor; fine_color_block+=fine_colors_per_thread) {
+	    rotateFineColorTopLevelStaggered<Float,coarseSpin,fineColor,coarseColor,fine_colors_per_thread>(arg.out, tmp, arg.V, parity, x_cb, fine_color_block);
+          }
         }
         else//also for staggered if the fine grid is NOT a top level grid.
         {
           complex<Float> tmp[fineSpin*coarseColor];
 	  prolongate<Float,fineSpin,coarseColor>(tmp, arg.in, parity_coarse, x_coarse_cb, arg.spin_map);
-	  rotateFineColor<Float,fineSpin,fineColor,coarseColor>(arg.out, tmp, arg.V, parity, x_cb);
+          for (int fine_color_block=0; fine_color_block<fineColor; fine_color_block+=fine_colors_per_thread) {
+	    rotateFineColor<Float,fineSpin,fineColor,coarseColor,fine_colors_per_thread>(arg.out, tmp, arg.V, parity, x_cb, fine_color_block);
+          }
         }
-=======
-	complex<Float> tmp[fineSpin*coarseColor];
-	prolongate<Float,fineSpin,coarseColor>(tmp, arg.in, parity, x_cb, arg.geo_map, arg.spin_map, arg.out.Volume());
-	for (int fine_color_block=0; fine_color_block<fineColor; fine_color_block+=fine_colors_per_thread) {
-	  rotateFineColor<Float,fineSpin,fineColor,coarseColor,fine_colors_per_thread>
-	    (arg.out, tmp, arg.V, parity, x_cb, fine_color_block);
-	}
->>>>>>> a67b092b
       }
     }
   }
@@ -147,31 +140,26 @@
     int parity=threadIdx.y; //parity is within the block
     if (x_cb >= arg.out.VolumeCB()) return;
 
-<<<<<<< HEAD
+    int fine_color_block = (blockDim.z*blockIdx.z + threadIdx.z) * fine_colors_per_thread;
+    if (fine_color_block >= fineColor) return;
+
     int x = parity*arg.out.Volume()/2 + x_cb;
     int x_coarse = arg.geo_map[x];
     int parity_coarse = (x_coarse >= arg.in.Volume()/2) ? 1 : 0;
     int x_coarse_cb = x_coarse - parity_coarse*arg.in.Volume()/2;
+
     if(fineSpin == 1)
     {
       complex<Float> tmp[2*coarseColor];
       prolongate2TopLevelStaggered<Float,coarseSpin,coarseColor>(tmp, arg.in, parity_coarse, x_coarse_cb);
-      rotateFineColorTopLevelStaggered<Float,coarseSpin,fineColor,coarseColor>(arg.out, tmp, arg.V, parity, x_cb);
+      rotateFineColorTopLevelStaggered<Float,coarseSpin,fineColor,coarseColor,fine_colors_per_thread>(arg.out, tmp, arg.V, parity, x_cb, fine_color_block);
     }
     else
     {
       complex<Float> tmp[fineSpin*coarseColor];
       prolongate<Float,fineSpin,coarseColor>(tmp, arg.in, parity_coarse, x_coarse_cb, arg.spin_map);
-      rotateFineColor<Float,fineSpin,fineColor,coarseColor>(arg.out, tmp, arg.V, parity, x_cb);
-    }
-=======
-    int fine_color_block = (blockDim.z*blockIdx.z + threadIdx.z) * fine_colors_per_thread;
-    if (fine_color_block >= fineColor) return;
-
-    complex<Float> tmp[fineSpin*coarseColor];
-    prolongate<Float,fineSpin,coarseColor>(tmp, arg.in, parity, x_cb, arg.geo_map, arg.spin_map, arg.out.Volume());
-    rotateFineColor<Float,fineSpin,fineColor,coarseColor,fine_colors_per_thread>(arg.out, tmp, arg.V, parity, x_cb, fine_color_block);
->>>>>>> a67b092b
+      rotateFineColor<Float,fineSpin,fineColor,coarseColor,fine_colors_per_thread>(arg.out, tmp, arg.V, parity, x_cb, fine_color_block);
+    }
   }
   
   template <typename Float, int fineSpin, int fineColor, int coarseSpin, int coarseColor, int fine_colors_per_thread, typename Arg>
