#include <string.h>
#include <iostream>
#include <typeinfo>

#include <color_spinor_field.h>
#include <dslash_quda.h>
#include <field_cache.h>
#include <uint_to_char.h>

static bool zeroCopy = false;

namespace quda
{

  ColorSpinorParam::ColorSpinorParam(const ColorSpinorField &field) : LatticeFieldParam()
  {
    field.fill(*this);
    init = true;
  }

  ColorSpinorField::ColorSpinorField(const ColorSpinorParam &param) :
    LatticeField(param),
    composite_descr(param.is_composite, param.composite_dim, param.is_component, param.component_id),
    components(0)
  {
    create(param);

    switch (param.create) {
    case QUDA_NULL_FIELD_CREATE:
    case QUDA_REFERENCE_FIELD_CREATE:
    case QUDA_GHOST_FIELD_CREATE: break; // do nothing;
    case QUDA_ZERO_FIELD_CREATE: zero(); break;
    case QUDA_COPY_FIELD_CREATE: copy(*param.field); break;
    default: errorQuda("Unexpected create type %d", param.create);
    }
  }

  ColorSpinorField::ColorSpinorField(const ColorSpinorField &field) noexcept :
    LatticeField(field),
    composite_descr(field.composite_descr),
    components(0)
  {
    ColorSpinorParam param;
    field.fill(param);
    param.create = QUDA_COPY_FIELD_CREATE;
    create(param);
    copy(field);
  }

  ColorSpinorField::ColorSpinorField(ColorSpinorField &&field) noexcept : LatticeField(std::move(field))
  {
    move(std::move(field));
  }

  ColorSpinorField::~ColorSpinorField() { destroy(); }

  ColorSpinorField &ColorSpinorField::operator=(const ColorSpinorField &src)
  {
    if (&src != this) {
      if (!init) { // keep current attributes unless unset
        LatticeField::operator=(src);
        composite_descr = src.composite_descr;
        ColorSpinorParam param;
        src.fill(param);
        param.create = QUDA_COPY_FIELD_CREATE;
        create(param);
      }

      copy(src);
    }
    return *this;
  }

  ColorSpinorField &ColorSpinorField::operator=(ColorSpinorField &&src)
  {
    if (&src != this) {
      // if field not already initialized then move the field
      if (!init || are_compatible(*this, src) || src.empty()) {
        if (init) destroy();
        LatticeField::operator=(std::move(src));
        move(std::move(src));
      } else {
        // we error if the field is not compatible with this
        errorQuda("Moving to already created field");
      }
    }
    return *this;
  }

  void ColorSpinorField::create(const ColorSpinorParam &param)
  {
    if (param.create == QUDA_INVALID_FIELD_CREATE) errorQuda("Invalid create type");

    siteOrder = param.siteOrder;
    fieldOrder = param.fieldOrder;
    gammaBasis = param.gammaBasis;
    nColor = param.nColor;
    nSpin = param.nSpin;
    nVec = param.nVec;
    twistFlavor = param.twistFlavor;

    if (param.pc_type != QUDA_5D_PC && param.pc_type != QUDA_4D_PC) errorQuda("Unexpected pc_type %d", param.pc_type);
    pc_type = param.pc_type;
    suggested_parity = param.suggested_parity;

    precision = param.Precision();

    if (twistFlavor == QUDA_TWIST_NONDEG_DOUBLET && x[4] != 2) // two flavors
      errorQuda(
        "Must be two flavors for non-degenerate twisted mass spinor (while provided with %d number of components)",
        x[4]);

    if (param.pad != 0) errorQuda("Padding must be zero");
    length = siteSubset * volumeCB * nColor * nSpin * 2;
    bytes_raw = length * precision;
    if (precision < QUDA_SINGLE_PRECISION) bytes_raw += siteSubset * volumeCB * sizeof(float);

    norm_offset = volumeCB * nColor * nSpin * 2 * precision; // this is the offset in bytes to start of the norm

    // alignment must be done on parity boundaries
    if (isNative())
      bytes = siteSubset * ALIGNMENT_ADJUST(bytes_raw / siteSubset);
    else
      bytes = bytes_raw;

    //! stuff for deflated solvers (eigenvector sets):
    if (composite_descr.is_composite) {
      if (composite_descr.is_component) errorQuda("Composite type is not implemented");
      composite_descr.volume = volume;
      composite_descr.volumeCB = volumeCB;
      composite_descr.length = length;
      composite_descr.bytes = bytes;

      volume *= composite_descr.dim;
      volumeCB *= composite_descr.dim;
      length *= composite_descr.dim;
      bytes_raw *= composite_descr.dim;
      bytes *= composite_descr.dim;
    } else if (composite_descr.is_component) {
      composite_descr.dim = 0;
      composite_descr.volume = 0;
      composite_descr.volumeCB = 0;
      composite_descr.length = 0;
      composite_descr.bytes = 0;
    }

    if (siteSubset == QUDA_FULL_SITE_SUBSET && siteOrder != QUDA_EVEN_ODD_SITE_ORDER)
      errorQuda("Subset not implemented");

    if (param.create != QUDA_REFERENCE_FIELD_CREATE && param.create != QUDA_GHOST_FIELD_CREATE) {
      v = quda_ptr(mem_type, bytes);
      alloc = true;
    } else if (param.create == QUDA_REFERENCE_FIELD_CREATE) {
      v = quda_ptr(param.v, mem_type);
      reference = true;
    } else if (param.create == QUDA_GHOST_FIELD_CREATE) {
      ghost_only = true;
    }

    if (composite_descr.is_composite && param.create != QUDA_REFERENCE_FIELD_CREATE
        && param.create != QUDA_GHOST_FIELD_CREATE) {
      ColorSpinorParam param;
      fill(param);
      param.create = QUDA_REFERENCE_FIELD_CREATE;
      param.is_composite = false;
      param.composite_dim = 0;
      param.is_component = true;

      components.reserve(composite_descr.dim);
      for (int cid = 0; cid < composite_descr.dim; cid++) {
        param.component_id = cid;
        param.v = static_cast<void *>(static_cast<char *>(v.data()) + cid * bytes / composite_descr.dim);
        components.push_back(new ColorSpinorField(param));
      }
    }

    // create the associated even and odd subsets
    if (siteSubset == QUDA_FULL_SITE_SUBSET && fieldOrder != QUDA_QDPJIT_FIELD_ORDER && !composite_descr.is_composite) {
      ColorSpinorParam param;
      fill(param);
      param.create = QUDA_REFERENCE_FIELD_CREATE;
      param.siteSubset = QUDA_PARITY_SITE_SUBSET;
      param.x[0] /= 2; // set single parity dimensions
      param.is_composite = false;
      param.composite_dim = 0;
      param.is_component = composite_descr.is_component;
      param.component_id = composite_descr.id;
      even = new ColorSpinorField(param);
      param.v = !ghost_only ? static_cast<char *>(v.data()) + bytes / 2 : nullptr;
      odd = new ColorSpinorField(param);
    }

    if (isNative() && param.create != QUDA_REFERENCE_FIELD_CREATE && param.create != QUDA_GHOST_FIELD_CREATE) {
      if (!(siteSubset == QUDA_FULL_SITE_SUBSET && composite_descr.is_composite)) {
        zeroPad();
      } else { // temporary hack for the full spinor field sets, manual zeroPad for each component:
        for (int cid = 0; cid < composite_descr.dim; cid++) {
          components[cid]->Even().zeroPad();
          components[cid]->Odd().zeroPad();
        }
      }
    }

    dslash_constant = static_cast<DslashConstant *>(safe_malloc(sizeof(DslashConstant)));
    init = true;
    setTuningString();
  }

  void ColorSpinorField::zeroPad()
  {
    if (!isNative()) return;
    // zero the region added for alignment reasons
    if (bytes != bytes_raw) {
      size_t subset_bytes = bytes / siteSubset;
      size_t subset_bytes_raw = bytes_raw / siteSubset;
      qudaMemset2DAsync(v, subset_bytes_raw, subset_bytes, 0, subset_bytes - subset_bytes_raw, siteSubset,
                        device::get_default_stream());
    }
  }

  void ColorSpinorField::move(ColorSpinorField &&src)
  {
    init = std::exchange(src.init, false);
    alloc = std::exchange(src.alloc, false);
    reference = std::exchange(src.reference, false);
    ghost_precision_allocated = std::exchange(src.ghost_precision_allocated, QUDA_INVALID_PRECISION);
    nColor = std::exchange(src.nColor, 0);
    nSpin = std::exchange(src.nSpin, 0);
    nVec = std::exchange(src.nVec, 0);
    twistFlavor = std::exchange(src.twistFlavor, QUDA_TWIST_INVALID);
    pc_type = std::exchange(src.pc_type, QUDA_PC_INVALID);
    suggested_parity = std::exchange(src.suggested_parity, QUDA_INVALID_PARITY);
    length = std::exchange(src.length, 0);
    v.exchange(src.v, {}); // cannot use std::exchange for quda_ptr
    norm_offset = std::exchange(src.norm_offset, 0);
    ghost = std::exchange(src.ghost, {});
    ghostFace = std::exchange(src.ghostFace, {});
    ghostFaceCB = std::exchange(src.ghostFaceCB, {});
    ghost_buf = std::exchange(src.ghost_buf, {});
    dslash_constant = std::exchange(src.dslash_constant, nullptr);
    bytes = std::exchange(src.bytes, 0);
    bytes_raw = std::exchange(src.bytes_raw, 0);
    siteOrder = std::exchange(src.siteOrder, QUDA_INVALID_SITE_ORDER);
    fieldOrder = std::exchange(src.fieldOrder, QUDA_INVALID_FIELD_ORDER);
    gammaBasis = std::exchange(src.gammaBasis, QUDA_INVALID_GAMMA_BASIS);
    even = std::exchange(src.even, nullptr);
    odd = std::exchange(src.odd, nullptr);
    composite_descr = std::exchange(src.composite_descr, CompositeColorSpinorFieldDescriptor());
    components = std::exchange(src.components, {});
  }

  void ColorSpinorField::destroy()
  {
    if (alloc) {
      alloc = false;

      if (composite_descr.is_composite) {
        CompositeColorSpinorField::iterator vec;
        for (vec = components.begin(); vec != components.end(); vec++) {
          delete *vec;
          *vec = nullptr;
        }
        components.resize(0);
      }
    }

    if (siteSubset == QUDA_FULL_SITE_SUBSET && !composite_descr.is_composite) {
      if (even) {
        delete even;
        even = nullptr;
      }
      if (odd) {
        delete odd;
        odd = nullptr;
      }
    }

    if (dslash_constant) {
      host_free(dslash_constant);
      dslash_constant = nullptr;
    }

    init = false;
  }

  void ColorSpinorField::setTuningString()
  {
    LatticeField::setTuningString();
    if (init) {
      std::stringstream aux_ss;
      aux_ss << "vol=" << volume << ",parity=" << siteSubset << ",precision=" << precision << ",order=" << fieldOrder
             << ",Ns=" << nSpin << ",Nc=" << nColor;
      if (twistFlavor != QUDA_TWIST_NO && twistFlavor != QUDA_TWIST_INVALID) aux_ss << ",TwistFlavor=" << twistFlavor;
      aux_string = aux_ss.str();
      if (aux_string.size() >= TuneKey::aux_n / 2) errorQuda("Aux string too large %lu", aux_string.size());
    }
  }

  void ColorSpinorField::createGhostZone(int nFace, bool spin_project) const
  {
    if (ghost_precision == QUDA_INVALID_PRECISION) errorQuda("Invalid requested ghost precision");
    if (ghost_precision_allocated == ghost_precision) return;

    bool is_fixed = (ghost_precision == QUDA_HALF_PRECISION || ghost_precision == QUDA_QUARTER_PRECISION);
    int nSpinGhost = (nSpin == 4 && spin_project) ? 2 : nSpin;
    size_t site_size = nSpinGhost * nColor * 2 * ghost_precision + (is_fixed ? sizeof(float) : 0);

    // calculate size of ghost zone required
    int dims = nDim == 5 ? (nDim - 1) : nDim;
    int x5 = nDim == 5 ? x[4] : 1; /// includes DW and non-degenerate TM ghosts
    const int ghost_align
      = 1; // TODO perhaps in the future we should align each ghost dim/dir, e.g., along 32-byte boundaries
    ghost_bytes = 0;

    for (int i = 0; i < dims; i++) {
      ghostFace[i] = 0;
      if (comm_dim_partitioned(i)) {
        ghostFace[i] = 1;
        for (int j = 0; j < dims; j++) {
          if (i == j) continue;
          ghostFace[i] *= x[j];
        }
        ghostFace[i] *= x5; // temporary hack : extra dimension for DW ghosts
        if (i == 0 && siteSubset != QUDA_FULL_SITE_SUBSET) ghostFace[i] /= 2;
      }

      ghost_face_bytes[i] = nFace * ghostFace[i] * site_size;
      ghost_face_bytes_aligned[i] = ((ghost_face_bytes[i] + ghost_align - 1) / ghost_align) * ghost_align;
      ghost_offset[i][0] = i == 0 ? 0 : ghost_offset[i - 1][0] + 2 * ghost_face_bytes_aligned[i - 1];
      ghost_offset[i][1] = ghost_offset[i][0] + ghost_face_bytes_aligned[i];
      ghost_bytes += 2 * ghost_face_bytes_aligned[i];

      ghostFaceCB[i] = (siteSubset == QUDA_FULL_SITE_SUBSET ? ghostFace[i] / 2 : ghostFace[i]);
    } // dim

    if (isNative()) ghost_bytes = ALIGNMENT_ADJUST(ghost_bytes);

    { // compute temporaries needed by dslash and packing kernels
      auto &dc = *dslash_constant;
      auto &X = dc.X;
      for (int dim = 0; dim < nDim; dim++) X[dim] = x[dim];
      for (int dim = nDim; dim < QUDA_MAX_DIM; dim++) X[dim] = 1;
      if (siteSubset == QUDA_PARITY_SITE_SUBSET) X[0] = 2 * X[0];

      for (int i = 0; i < nDim; i++) dc.Xh[i] = X[i] / 2;

      dc.Ls = X[4];
      dc.volume_4d_cb = volumeCB / (nDim == 5 ? x[4] : 1);
      dc.volume_4d = 2 * dc.volume_4d_cb;

      int face[4];
      for (int dim = 0; dim < 4; dim++) {
        for (int j = 0; j < 4; j++) face[j] = X[j];
        face[dim] = nFace;
        dc.face_X[dim] = face[0];
        dc.face_Y[dim] = face[1];
        dc.face_Z[dim] = face[2];
        dc.face_T[dim] = face[3];
        dc.face_XY[dim] = dc.face_X[dim] * face[1];
        dc.face_XYZ[dim] = dc.face_XY[dim] * face[2];
        dc.face_XYZT[dim] = dc.face_XYZ[dim] * face[3];
      }

      dc.Vh = (X[3] * X[2] * X[1] * X[0]) / 2;
      dc.ghostFace[0] = X[1] * X[2] * X[3];
      dc.ghostFace[1] = X[0] * X[2] * X[3];
      dc.ghostFace[2] = X[0] * X[1] * X[3];
      dc.ghostFace[3] = X[0] * X[1] * X[2];
      for (int d = 0; d < 4; d++) dc.ghostFaceCB[d] = dc.ghostFace[d] / 2;

      dc.X2X1 = X[1] * X[0];
      dc.X3X2X1 = X[2] * X[1] * X[0];
      dc.X4X3X2X1 = X[3] * X[2] * X[1] * X[0];
      dc.X2X1mX1 = (X[1] - 1) * X[0];
      dc.X3X2X1mX2X1 = (X[2] - 1) * X[1] * X[0];
      dc.X4X3X2X1mX3X2X1 = (X[3] - 1) * X[2] * X[1] * X[0];
      dc.X5X4X3X2X1mX4X3X2X1 = (X[4] - 1) * X[3] * X[2] * X[1] * X[0];
      dc.X4X3X2X1hmX3X2X1h = dc.X4X3X2X1mX3X2X1 / 2;

      // used by indexFromFaceIndexStaggered
      dc.dims[0][0] = X[1];
      dc.dims[0][1] = X[2];
      dc.dims[0][2] = X[3];

      dc.dims[1][0] = X[0];
      dc.dims[1][1] = X[2];
      dc.dims[1][2] = X[3];

      dc.dims[2][0] = X[0];
      dc.dims[2][1] = X[1];
      dc.dims[2][2] = X[3];

      dc.dims[3][0] = X[0];
      dc.dims[3][1] = X[1];
      dc.dims[3][2] = X[2];
    }
    ghost_precision_allocated = ghost_precision;
  } // createGhostZone

  void ColorSpinorField::zero() { qudaMemsetAsync(v, 0, bytes, device::get_default_stream()); }

  void ColorSpinorField::copy(const ColorSpinorField &src)
  {
    // if these are the same field then return
    if (data() == src.data()) {
      if (are_compatible(*this, src)) return;
      else errorQuda("Aliasing pointers with incompatible fields");
    }

    test_compatible_weak(*this, src);

    if (src.Location() == QUDA_CUDA_FIELD_LOCATION && location == QUDA_CPU_FIELD_LOCATION) {
      getProfile().TPSTART(QUDA_PROFILE_D2H);
    } else if (src.Location() == QUDA_CPU_FIELD_LOCATION && location == QUDA_CUDA_FIELD_LOCATION) {
      getProfile().TPSTART(QUDA_PROFILE_H2D);
    }

    if (Location() == src.Location()) { // H2H and D2D

      copyGenericColorSpinor(*this, src, Location());

    } else if (Location() == QUDA_CUDA_FIELD_LOCATION && src.Location() == QUDA_CPU_FIELD_LOCATION) { // H2D

      if (reorder_location() == QUDA_CPU_FIELD_LOCATION) { // reorder on host
        void *buffer = pool_pinned_malloc(bytes);
        memset(buffer, 0, bytes); // FIXME (temporary?) bug fix for padding
        copyGenericColorSpinor(*this, src, QUDA_CPU_FIELD_LOCATION, buffer, 0);
        qudaMemcpy(v.data(), buffer, bytes, qudaMemcpyDefault);
        pool_pinned_free(buffer);

      } else { // reorder on device

        if (src.FieldOrder() == QUDA_PADDED_SPACE_SPIN_COLOR_FIELD_ORDER) {
          // special case where we use mapped memory to read/write directly from application's array
          void *src_d = get_mapped_device_pointer(src.data());
          copyGenericColorSpinor(*this, src, QUDA_CUDA_FIELD_LOCATION, v.data(), src_d);
        } else {
          void *Src = nullptr, *buffer = nullptr;
          if (!zeroCopy) {
            buffer = pool_device_malloc(src.Bytes());
            Src = buffer;
            qudaMemcpy(Src, src.data(), src.Bytes(), qudaMemcpyDefault);
          } else {
            buffer = pool_pinned_malloc(src.Bytes());
            memcpy(buffer, src.data(), src.Bytes());
            Src = get_mapped_device_pointer(buffer);
          }

          qudaMemsetAsync(v, 0, bytes, device::get_default_stream()); // FIXME (temporary?) bug fix for padding
          copyGenericColorSpinor(*this, src, QUDA_CUDA_FIELD_LOCATION, 0, Src);

          if (zeroCopy)
            pool_pinned_free(buffer);
          else
            pool_device_free(buffer);
        }
      }

    } else if (Location() == QUDA_CPU_FIELD_LOCATION && src.Location() == QUDA_CUDA_FIELD_LOCATION) { // D2H

      if (reorder_location() == QUDA_CPU_FIELD_LOCATION) { // reorder on the host
        void *buffer = pool_pinned_malloc(bytes);
        qudaMemcpy(buffer, v.data(), bytes, qudaMemcpyDefault);
        copyGenericColorSpinor(*this, src, QUDA_CPU_FIELD_LOCATION, 0, buffer);
        pool_pinned_free(buffer);

      } else { // reorder on the device

        if (FieldOrder() == QUDA_PADDED_SPACE_SPIN_COLOR_FIELD_ORDER) {
          // special case where we use zero-copy memory to read/write directly from application's array
          void *dest_d = get_mapped_device_pointer(v.data());
          copyGenericColorSpinor(*this, src, QUDA_CUDA_FIELD_LOCATION, dest_d, src.data());
        } else {
          void *dst = nullptr, *buffer = nullptr;
          if (!zeroCopy) {
            buffer = pool_device_malloc(bytes);
            dst = buffer;
          } else {
            buffer = pool_pinned_malloc(bytes);
            dst = get_mapped_device_pointer(buffer);
          }

          copyGenericColorSpinor(*this, src, QUDA_CUDA_FIELD_LOCATION, dst, 0);

          if (!zeroCopy) {
            qudaMemcpy(v.data(), dst, Bytes(), qudaMemcpyDefault);
          } else {
            qudaDeviceSynchronize();
            memcpy(v.data(), buffer, bytes);
          }

          if (zeroCopy)
            pool_pinned_free(buffer);
          else
            pool_device_free(buffer);
        }
      }

      qudaDeviceSynchronize(); // need to sync before data can be used on CPU
    }

    if (src.Location() == QUDA_CUDA_FIELD_LOCATION && location == QUDA_CPU_FIELD_LOCATION) {
      getProfile().TPSTOP(QUDA_PROFILE_D2H);
    } else if (src.Location() == QUDA_CPU_FIELD_LOCATION && location == QUDA_CUDA_FIELD_LOCATION) {
      getProfile().TPSTOP(QUDA_PROFILE_H2D);
    }
  }

  // Fills the param with the contents of this field
  void ColorSpinorField::fill(ColorSpinorParam &param) const
  {
    LatticeField::fill(param);
    param.field = const_cast<ColorSpinorField *>(this);
    param.v = !ghost_only ? v.data() : nullptr;
    param.nColor = nColor;
    param.nSpin = nSpin;
    param.nVec = nVec;
    param.twistFlavor = twistFlavor;
    param.fieldOrder = fieldOrder;
    param.setPrecision(precision, ghost_precision); // intentionally called here and not in LatticeField
    param.is_composite = composite_descr.is_composite;
    param.composite_dim = composite_descr.dim;
    param.is_component = false; // always either a regular spinor or a composite object
    param.component_id = 0;
    param.siteOrder = siteOrder;
    param.gammaBasis = gammaBasis;
    param.pc_type = pc_type;
    param.suggested_parity = suggested_parity;
    param.create = QUDA_NULL_FIELD_CREATE;
  }

  void ColorSpinorField::exchange(void **ghost, void **sendbuf, int nFace) const
  {
    // FIXME: use LatticeField MsgHandles
    MsgHandle *mh_send_fwd[4];
    MsgHandle *mh_from_back[4];
    MsgHandle *mh_from_fwd[4];
    MsgHandle *mh_send_back[4];
    size_t bytes[4];

    const int Ninternal = 2 * nColor * nSpin;
    size_t total_bytes = 0;
    for (int i = 0; i < nDimComms; i++) {
      bytes[i] = siteSubset * nFace * surfaceCB[i] * Ninternal * ghost_precision;
      if (comm_dim_partitioned(i)) total_bytes += 2 * bytes[i]; // 2 for fwd/bwd
    }

    void *total_send = nullptr;
    void *total_recv = nullptr;
    void *send_fwd[4];
    void *send_back[4];
    void *recv_fwd[4];
    void *recv_back[4];

    // leave this option in there just in case
    bool no_comms_fill = false;

    // If this is set to false, then we are assuming that the send and
    // ghost buffers are in a single contiguous memory space.  Setting
    // to false means we aggregate all qudaMemcpys which reduces
    // latency.
    bool fine_grained_memcpy = false;

    if (Location() == QUDA_CPU_FIELD_LOCATION) {
      for (int i = 0; i < nDimComms; i++) {
        if (comm_dim_partitioned(i)) {
          send_back[i] = sendbuf[2 * i + 0];
          send_fwd[i] = sendbuf[2 * i + 1];
          recv_fwd[i] = ghost[2 * i + 1];
          recv_back[i] = ghost[2 * i + 0];
        } else if (no_comms_fill) {
          memcpy(ghost[2 * i + 1], sendbuf[2 * i + 0], bytes[i]);
          memcpy(ghost[2 * i + 0], sendbuf[2 * i + 1], bytes[i]);
        }
      }
    } else { // FIXME add GPU_COMMS support
      if (total_bytes) {
        total_send = pool_pinned_malloc(total_bytes);
        total_recv = pool_pinned_malloc(total_bytes);
      }
      size_t offset = 0;
      for (int i = 0; i < nDimComms; i++) {
        if (comm_dim_partitioned(i)) {
          send_back[i] = static_cast<char *>(total_send) + offset;
          recv_back[i] = static_cast<char *>(total_recv) + offset;
          offset += bytes[i];
          send_fwd[i] = static_cast<char *>(total_send) + offset;
          recv_fwd[i] = static_cast<char *>(total_recv) + offset;
          offset += bytes[i];
          if (fine_grained_memcpy) {
            qudaMemcpy(send_back[i], sendbuf[2 * i + 0], bytes[i], qudaMemcpyDeviceToHost);
            qudaMemcpy(send_fwd[i], sendbuf[2 * i + 1], bytes[i], qudaMemcpyDeviceToHost);
          }
        } else if (no_comms_fill) {
          qudaMemcpy(ghost[2 * i + 1], sendbuf[2 * i + 0], bytes[i], qudaMemcpyDeviceToDevice);
          qudaMemcpy(ghost[2 * i + 0], sendbuf[2 * i + 1], bytes[i], qudaMemcpyDeviceToDevice);
        }
      }
      if (!fine_grained_memcpy && total_bytes) {
        // find first non-zero pointer
        void *send_ptr = nullptr;
        for (int i = 0; i < nDimComms; i++) {
          if (comm_dim_partitioned(i)) {
            send_ptr = sendbuf[2 * i];
            break;
          }
        }
        qudaMemcpy(total_send, send_ptr, total_bytes, qudaMemcpyDeviceToHost);
      }
    }

    for (int i = 0; i < nDimComms; i++) {
      if (!comm_dim_partitioned(i)) continue;
      mh_send_fwd[i] = comm_declare_send_relative(send_fwd[i], i, +1, bytes[i]);
      mh_send_back[i] = comm_declare_send_relative(send_back[i], i, -1, bytes[i]);
      mh_from_fwd[i] = comm_declare_receive_relative(recv_fwd[i], i, +1, bytes[i]);
      mh_from_back[i] = comm_declare_receive_relative(recv_back[i], i, -1, bytes[i]);
    }

    for (int i = 0; i < nDimComms; i++) {
      if (comm_dim_partitioned(i)) {
        comm_start(mh_from_back[i]);
        comm_start(mh_from_fwd[i]);
        comm_start(mh_send_fwd[i]);
        comm_start(mh_send_back[i]);
      }
    }

    for (int i = 0; i < nDimComms; i++) {
      if (!comm_dim_partitioned(i)) continue;
      comm_wait(mh_send_fwd[i]);
      comm_wait(mh_send_back[i]);
      comm_wait(mh_from_back[i]);
      comm_wait(mh_from_fwd[i]);
    }

    if (Location() == QUDA_CUDA_FIELD_LOCATION) {
      for (int i = 0; i < nDimComms; i++) {
        if (!comm_dim_partitioned(i)) continue;
        if (fine_grained_memcpy) {
          qudaMemcpy(ghost[2 * i + 0], recv_back[i], bytes[i], qudaMemcpyHostToDevice);
          qudaMemcpy(ghost[2 * i + 1], recv_fwd[i], bytes[i], qudaMemcpyHostToDevice);
        }
      }

      if (!fine_grained_memcpy && total_bytes) {
        // find first non-zero pointer
        void *ghost_ptr = nullptr;
        for (int i = 0; i < nDimComms; i++) {
          if (comm_dim_partitioned(i)) {
            ghost_ptr = ghost[2 * i];
            break;
          }
        }
        qudaMemcpy(ghost_ptr, total_recv, total_bytes, qudaMemcpyHostToDevice);
      }

      if (total_bytes) {
        pool_pinned_free(total_send);
        pool_pinned_free(total_recv);
      }
    }

    for (int i = 0; i < nDimComms; i++) {
      if (!comm_dim_partitioned(i)) continue;
      comm_free(mh_send_fwd[i]);
      comm_free(mh_send_back[i]);
      comm_free(mh_from_back[i]);
      comm_free(mh_from_fwd[i]);
    }
  }

  bool ColorSpinorField::are_compatible_weak(const ColorSpinorField &a, const ColorSpinorField &b)
  {
    return (a.SiteSubset() == b.SiteSubset() && a.VolumeCB() == b.VolumeCB() && a.Ncolor() == b.Ncolor()
            && a.Nspin() == b.Nspin() && a.Nvec() == b.Nvec() && a.TwistFlavor() == b.TwistFlavor());
  }

  bool ColorSpinorField::are_compatible(const ColorSpinorField &a, const ColorSpinorField &b)
  {
    return (a.Precision() == b.Precision() && a.FieldOrder() == b.FieldOrder() && a.GammaBasis() == b.GammaBasis() && are_compatible_weak(a, b));
  }

  void ColorSpinorField::test_compatible_weak(const ColorSpinorField &a, const ColorSpinorField &b)
  {
    if (a.SiteSubset() != b.SiteSubset()) errorQuda("siteSubsets do not match: %d %d", a.SiteSubset(), b.SiteSubset());
    if (a.VolumeCB() != b.VolumeCB()) errorQuda("volumes do not match: %lu %lu", a.VolumeCB(), b.VolumeCB());
    if (a.Ncolor() != b.Ncolor()) errorQuda("colors do not match: %d %d", a.Ncolor(), b.Ncolor());
    if (a.Nspin() != b.Nspin()) errorQuda("spins do not match: %d %d", a.Nspin(), b.Nspin());
    if (a.Nvec() != b.Nvec()) errorQuda("nVec does not match: %d %d", a.Nvec(), b.Nvec());
    if (a.TwistFlavor() != b.TwistFlavor())
      errorQuda("twist flavors do not match: %d %d", a.TwistFlavor(), b.TwistFlavor());
  }

  void ColorSpinorField::test_compatible(const ColorSpinorField &a, const ColorSpinorField &b)
  {
    test_compatible_weak(a, b);
    if (a.Precision() != b.Precision()) errorQuda("precisions do not match: %d %d", a.Precision(), b.Precision());
    if (a.FieldOrder() != b.FieldOrder()) errorQuda("orders do not match: %d %d", a.FieldOrder(), b.FieldOrder());
    if (a.GammaBasis() != b.GammaBasis()) errorQuda("basis does not match: %d %d", a.GammaBasis(), b.GammaBasis());
  }

  const ColorSpinorField &ColorSpinorField::Even() const
  {
    if (siteSubset != QUDA_FULL_SITE_SUBSET) errorQuda("Cannot return even subset of %d subset", siteSubset);
    if (fieldOrder == QUDA_QDPJIT_FIELD_ORDER) errorQuda("Cannot return even subset of QDPJIT field");
    return *even;
  }

  const ColorSpinorField &ColorSpinorField::Odd() const
  {
    if (siteSubset != QUDA_FULL_SITE_SUBSET) errorQuda("Cannot return odd subset of %d subset", siteSubset);
    if (fieldOrder == QUDA_QDPJIT_FIELD_ORDER) errorQuda("Cannot return even subset of QDPJIT field");
    return *odd;
  }

  ColorSpinorField &ColorSpinorField::Even()
  {
    if (siteSubset != QUDA_FULL_SITE_SUBSET) errorQuda("Cannot return even subset of %d subset", siteSubset);
    if (fieldOrder == QUDA_QDPJIT_FIELD_ORDER) errorQuda("Cannot return even subset of QDPJIT field");
    return *even;
  }

  ColorSpinorField &ColorSpinorField::Odd()
  {
    if (siteSubset != QUDA_FULL_SITE_SUBSET) errorQuda("Cannot return odd subset of %d subset", siteSubset);
    if (fieldOrder == QUDA_QDPJIT_FIELD_ORDER) errorQuda("Cannot return even subset of QDPJIT field");
    return *odd;
  }

  ColorSpinorField& ColorSpinorField::Component(int idx)
  {
    if (!IsComposite()) errorQuda("Not composite field");
    if (idx >= CompositeDim()) errorQuda("Invalid component index %d (size = %d)", idx, CompositeDim());
    return *(components[idx]);
  }

  const ColorSpinorField &ColorSpinorField::Component(int idx) const
  {
    if (!IsComposite()) errorQuda("Not composite field");
    if (idx >= CompositeDim()) errorQuda("Invalid component index %d (size = %d)", idx, CompositeDim());
    return *(components[idx]);
  }

  void *const *ColorSpinorField::Ghost() const { return ghost_buf.data; }

  const void *ColorSpinorField::Ghost2() const
  {
    if (Location() == QUDA_CPU_FIELD_LOCATION) {
      return nullptr;
    } else {
      if (bufferIndex < 2) {
        return ghost_recv_buffer_d[bufferIndex];
      } else {
        return ghost_pinned_recv_buffer_hd[bufferIndex % 2];
      }
    }
  }

  /*
    Convert from 1-dimensional index to the n-dimensional spatial index.
    With full fields, we assume that the field is even-odd ordered.  The
    lattice coordinates that are computed here are full-field
    coordinates.
  */
  void ColorSpinorField::LatticeIndex(int *y, int i) const
  {
    auto z = x;

    // parity is the slowest running dimension
    int parity = 0;
    if (siteSubset == QUDA_FULL_SITE_SUBSET) z[0] /= 2;

    for (int d = 0; d < nDim; d++) {
      y[d] = i % z[d];
      i /= z[d];
    }

    parity = i;

    // convert into the full-field lattice coordinate
    int oddBit = parity;
    if (siteSubset == QUDA_FULL_SITE_SUBSET) {
      for (int d = 1; d < nDim; d++) oddBit += y[d];
      oddBit = oddBit & 1;
    }
    y[0] = 2 * y[0] + oddBit; // compute the full x coordinate
  }

  /*
    Convert from n-dimensional spatial index to the 1-dimensional index.
    With full fields, we assume that the field is even-odd ordered.  The
    input lattice coordinates are always full-field coordinates.
  */
  void ColorSpinorField::OffsetIndex(int &i, int *y) const
  {
    int parity = 0;
    auto z = x;
    int savey0 = y[0];

    if (siteSubset == QUDA_FULL_SITE_SUBSET) {
      for (int d = 0; d < nDim; d++) parity += y[d];
      parity = parity & 1;
      y[0] /= 2;
      z[0] /= 2;
    }

    i = parity;
    for (int d = nDim - 1; d >= 0; d--) {
      i = z[d] * i + y[d];
      // printf("z[%d]=%d y[%d]=%d ", d, z[d], d, y[d]);
    }
    // printf("\nparity = %d\n", parity);

    if (siteSubset == QUDA_FULL_SITE_SUBSET) y[0] = savey0;
  }

  FieldTmp<ColorSpinorField> ColorSpinorField::create_comms_batch(cvector_ref<const ColorSpinorField> &v)
  {
    // first create a dummy ndim+1 field
    if (v[0].Ndim() == 5) errorQuda("Cannot batch together 5-d fields");
    ColorSpinorParam param(v[0]);
    param.nDim++;
    param.x[param.nDim - 1] = v.size();
    param.create = QUDA_GHOST_FIELD_CREATE;

    // we use a custom cache key for ghost-only fields
    FieldKey<ColorSpinorField> key;
    key.volume = v[0].VolString();
    key.aux = v[0].AuxString();
    char aux[32];
    strcpy(aux, ",ghost_batch=");
    u32toa(aux + 13, v.size());
    key.aux += aux;

    return FieldTmp<ColorSpinorField>(key, param);
  }

  ColorSpinorField ColorSpinorField::create_alias(const ColorSpinorParam &param_)
  {
    if (param_.init && param_.Precision() > precision)
      errorQuda("Cannot create an alias to source with lower precision than the alias");
    ColorSpinorParam param = param_.init ? param_ : ColorSpinorParam(*this);
    param.create = QUDA_REFERENCE_FIELD_CREATE;
    param.v = data();

    return ColorSpinorField(param);
  }

<<<<<<< HEAD
  ColorSpinorField *ColorSpinorField::CreateCoarse(const int *geoBlockSize, int spinBlockSize, int Nvec,
=======
  ColorSpinorField ColorSpinorField::create_coarse(const int *geoBlockSize, int spinBlockSize, int Nvec,
>>>>>>> b930e937
                                                   QudaPrecision new_precision, QudaFieldLocation new_location,
                                                   QudaMemoryType new_mem_type)
  {
    ColorSpinorParam coarseParam(*this);
    for (int d = 0; d < nDim; d++) coarseParam.x[d] = x[d] / geoBlockSize[d];

    int geoBlockVolume = 1;
    for (int d = 0; d < nDim; d++) { geoBlockVolume *= geoBlockSize[d]; }

    // Detect if the "coarse" op is the Kahler-Dirac op or something else
    // that still acts on a fine staggered ColorSpinorField
    if (geoBlockVolume == 1 && Nvec == nColor && nSpin == 1) {
      coarseParam.nSpin = nSpin;
      coarseParam.nColor = nColor;
    } else {
      coarseParam.nSpin = (nSpin == 1) ? 2 : (nSpin / spinBlockSize); // coarsening staggered check
      coarseParam.nColor = Nvec;
    }

    coarseParam.siteSubset = QUDA_FULL_SITE_SUBSET; // coarse grid is always full
    coarseParam.create = QUDA_ZERO_FIELD_CREATE;

    // if new precision is not set, use this->precision
    new_precision = (new_precision == QUDA_INVALID_PRECISION) ? Precision() : new_precision;

    // if new location is not set, use this->location
    new_location = (new_location == QUDA_INVALID_FIELD_LOCATION) ? Location() : new_location;

    coarseParam.fieldOrder = (new_location == QUDA_CUDA_FIELD_LOCATION) ?
      colorspinor::getNative(new_precision, coarseParam.nSpin) :
      QUDA_SPACE_SPIN_COLOR_FIELD_ORDER;

    coarseParam.setPrecision(new_precision);

    // set where we allocate the field
    coarseParam.mem_type = new_mem_type;

    return ColorSpinorField(coarseParam);
  }

  ColorSpinorField ColorSpinorField::create_fine(const int *geoBlockSize, int spinBlockSize, int Nvec,
                                                 QudaPrecision new_precision, QudaFieldLocation new_location,
                                                 QudaMemoryType new_mem_type)
  {
    ColorSpinorParam fineParam(*this);
    for (int d = 0; d < nDim; d++) fineParam.x[d] = x[d] * geoBlockSize[d];
    fineParam.nSpin = nSpin * spinBlockSize;
    fineParam.nColor = Nvec;
    fineParam.siteSubset = QUDA_FULL_SITE_SUBSET; // FIXME fine grid is always full
    fineParam.create = QUDA_ZERO_FIELD_CREATE;

    // if new precision is not set, use this->precision
    new_precision = (new_precision == QUDA_INVALID_PRECISION) ? Precision() : new_precision;

    // if new location is not set, use this->location
    new_location = (new_location == QUDA_INVALID_FIELD_LOCATION) ? Location() : new_location;

    // for GPU fields, always use native ordering to ensure coalescing
    if (new_location == QUDA_CUDA_FIELD_LOCATION) {
      fineParam.setPrecision(new_precision, new_precision, true);
    } else {
      fineParam.fieldOrder = QUDA_SPACE_SPIN_COLOR_FIELD_ORDER;
      fineParam.setPrecision(new_precision);
    }

    // set where we allocate the field
    fineParam.mem_type = new_mem_type;

    return ColorSpinorField(fineParam);
  }

  // legacy CPU static ghost destructor
  void ColorSpinorField::freeGhostBuffer(void)
  {
    if (!initGhostFaceBuffer) return;

    for (int i = 0; i < 4; i++) { // make nDimComms static?
      host_free(fwdGhostFaceBuffer[i]);
      fwdGhostFaceBuffer[i] = NULL;
      host_free(backGhostFaceBuffer[i]);
      backGhostFaceBuffer[i] = NULL;
      host_free(fwdGhostFaceSendBuffer[i]);
      fwdGhostFaceSendBuffer[i] = NULL;
      host_free(backGhostFaceSendBuffer[i]);
      backGhostFaceSendBuffer[i] = NULL;
    }
    initGhostFaceBuffer = 0;
  }

  void ColorSpinorField::allocateGhostBuffer(int nFace, bool spin_project) const
  {
    createGhostZone(nFace, spin_project);
    if (Location() == QUDA_CPU_FIELD_LOCATION) {
      if (spin_project) errorQuda("Not yet implemented");

      int spinor_size = 2 * nSpin * nColor * precision;
      bool resize = false;

      // resize face only if requested size is larger than previously allocated one
      for (int i = 0; i < nDimComms; i++) {
        size_t nbytes = siteSubset * nFace * surfaceCB[i] * spinor_size;
        resize = (nbytes > ghostFaceBytes[i]) ? true : resize;
        ghostFaceBytes[i] = (nbytes > ghostFaceBytes[i]) ? nbytes : ghostFaceBytes[i];
      }

      if (!initGhostFaceBuffer || resize) {
        freeGhostBuffer();
        for (int i = 0; i < nDimComms; i++) {
          fwdGhostFaceBuffer[i] = safe_malloc(ghostFaceBytes[i]);
          backGhostFaceBuffer[i] = safe_malloc(ghostFaceBytes[i]);
          fwdGhostFaceSendBuffer[i] = safe_malloc(ghostFaceBytes[i]);
          backGhostFaceSendBuffer[i] = safe_malloc(ghostFaceBytes[i]);
        }
        initGhostFaceBuffer = 1;
      }
    } else {
      LatticeField::allocateGhostBuffer(ghost_bytes);
    }
  }

  void ColorSpinorField::createComms(int nFace, bool spin_project) const
  {
    if (Location() == QUDA_CPU_FIELD_LOCATION) errorQuda("Host field not supported");
    allocateGhostBuffer(nFace, spin_project); // allocate the ghost buffer if not yet allocated

    // ascertain if this instance needs its comms buffers to be updated
    bool comms_reset = ghost_field_reset || // FIXME add send buffer check
      (my_face_h[0] != ghost_pinned_send_buffer_h[0]) || (my_face_h[1] != ghost_pinned_send_buffer_h[1])
      || (from_face_h[0] != ghost_pinned_recv_buffer_h[0]) || (from_face_h[1] != ghost_pinned_recv_buffer_h[1])
      || (my_face_d[0] != ghost_send_buffer_d[0]) || (my_face_d[1] != ghost_send_buffer_d[1]) ||  // send buffers
      (from_face_d[0] != ghost_recv_buffer_d[0]) || (from_face_d[1] != ghost_recv_buffer_d[1]) || // receive buffers
      ghost_precision_reset; // ghost_precision has changed

    if (!initComms || comms_reset) {

      LatticeField::createComms();

      // reinitialize the ghost receive pointers
      for (int i = 0; i < nDimComms; ++i) {
        if (commDimPartitioned(i)) {
          for (int b = 0; b < 2; b++) {
            ghost[b][i] = static_cast<char *>(ghost_recv_buffer_d[b]) + ghost_offset[i][0];
          }
        }
      }

      ghost_precision_reset = false;
    }

    if (ghost_field_reset) destroyIPCComms();
    createIPCComms();
  }

  // pack the ghost zone into a contiguous buffer for communications
  void ColorSpinorField::packGhost(const int nFace, const QudaParity parity, const int dagger, const qudaStream_t &stream,
                                   MemoryLocation location[2 * QUDA_MAX_DIM], MemoryLocation location_label,
                                   bool spin_project, double a, double b, double c, int shmem) const
  {
    if (Location() == QUDA_CPU_FIELD_LOCATION) errorQuda("Host field not supported");
    void *packBuffer[4 * QUDA_MAX_DIM] = {};

    for (int dim = 0; dim < 4; dim++) {
      for (int dir = 0; dir < 2; dir++) {
        switch (location[2 * dim + dir]) {

        case Device: // pack to local device buffer
          packBuffer[2 * dim + dir] = my_face_dim_dir_d[bufferIndex][dim][dir];
          packBuffer[2 * QUDA_MAX_DIM + 2 * dim + dir] = nullptr;
          break;
        case Shmem:
          // this is the remote buffer when using shmem ...
          // if the ghost_remote_send_buffer_d exists we can directly use it
          // - else we need pack locally and send data to the recv buffer
          packBuffer[2 * dim + dir] = ghost_remote_send_buffer_d[bufferIndex][dim][dir] != nullptr ?
            static_cast<char *>(ghost_remote_send_buffer_d[bufferIndex][dim][dir]) + ghost_offset[dim][1 - dir] :
            my_face_dim_dir_d[bufferIndex][dim][dir];
          packBuffer[2 * QUDA_MAX_DIM + 2 * dim + dir] = ghost_remote_send_buffer_d[bufferIndex][dim][dir] != nullptr ?
            nullptr :
            static_cast<char *>(ghost_recv_buffer_d[bufferIndex]) + ghost_offset[dim][1 - dir];
          break;
        case Host: // pack to zero-copy memory
          packBuffer[2 * dim + dir] = my_face_dim_dir_hd[bufferIndex][dim][dir];
          break;
        case Remote: // pack to remote peer memory
          packBuffer[2 * dim + dir]
            = static_cast<char *>(ghost_remote_send_buffer_d[bufferIndex][dim][dir]) + ghost_offset[dim][1 - dir];
          break;
        default: errorQuda("Undefined location %d", location[2 * dim + dir]);
        }
      }
    }

    PackGhost(packBuffer, *this, location_label, nFace, dagger, parity, spin_project, a, b, c, shmem, stream);
  }

  void ColorSpinorField::pack(int nFace, int parity, int dagger, const qudaStream_t &stream,
                              MemoryLocation location[2 * QUDA_MAX_DIM], MemoryLocation location_label,
                              bool spin_project, double a, double b, double c, int shmem) const
  {
    if (Location() == QUDA_CPU_FIELD_LOCATION) errorQuda("Host field not supported");
    createComms(nFace, spin_project); // must call this first

    packGhost(nFace, (QudaParity)parity, dagger, stream, location, location_label, spin_project, a, b, c, shmem);
  }

  void ColorSpinorField::sendGhost(void *ghost_spinor, const int dim, const QudaDirection dir,
                                   const qudaStream_t &stream) const
  {
    if (Location() == QUDA_CPU_FIELD_LOCATION) errorQuda("Host field not supported");
    void *gpu_buf
      = (dir == QUDA_BACKWARDS) ? my_face_dim_dir_d[bufferIndex][dim][0] : my_face_dim_dir_d[bufferIndex][dim][1];
    qudaMemcpyAsync(ghost_spinor, gpu_buf, ghost_face_bytes[dim], qudaMemcpyDeviceToHost, stream);
  }

  void ColorSpinorField::unpackGhost(const void *ghost_spinor, const int dim, const QudaDirection dir,
                                     const qudaStream_t &stream) const
  {
    if (Location() == QUDA_CPU_FIELD_LOCATION) errorQuda("Host field not supported");
    const void *src = ghost_spinor;
    auto offset = (dir == QUDA_BACKWARDS) ? ghost_offset[dim][0] : ghost_offset[dim][1];
    void *ghost_dst = static_cast<char *>(ghost_recv_buffer_d[bufferIndex]) + offset;

    qudaMemcpyAsync(ghost_dst, src, ghost_face_bytes[dim], qudaMemcpyHostToDevice, stream);
  }

  void ColorSpinorField::gather(int dir, const qudaStream_t &stream) const
  {
    if (Location() == QUDA_CPU_FIELD_LOCATION) errorQuda("Host field not supported");
    int dim = dir / 2;

    if (dir % 2 == 0) {
      // backwards copy to host
      if (comm_peer2peer_enabled(0, dim)) return;

      sendGhost(my_face_dim_dir_h[bufferIndex][dim][0], dim, QUDA_BACKWARDS, stream);
    } else {
      // forwards copy to host
      if (comm_peer2peer_enabled(1, dim)) return;

      sendGhost(my_face_dim_dir_h[bufferIndex][dim][1], dim, QUDA_FORWARDS, stream);
    }
  }

  void ColorSpinorField::recvStart(int d, const qudaStream_t &, bool gdr) const
  {
    if (Location() == QUDA_CPU_FIELD_LOCATION) errorQuda("Host field not supported");
    // note this is scatter centric, so dir=0 (1) is send backwards
    // (forwards) and receive from forwards (backwards)

    int dim = d / 2;
    int dir = d % 2;
    if (!commDimPartitioned(dim)) return;
    if (gdr && !comm_gdr_enabled()) errorQuda("Requesting GDR comms but GDR is not enabled");

    if (comm_peer2peer_enabled(1 - dir, dim)) {
      comm_start(mh_recv_p2p[bufferIndex][dim][1 - dir]);
    } else if (gdr) {
      comm_start(mh_recv_rdma[bufferIndex][dim][1 - dir]);
    } else {
      comm_start(mh_recv[bufferIndex][dim][1 - dir]);
    }
  }

  void ColorSpinorField::sendStart(int d, const qudaStream_t &stream, bool gdr, bool remote_write) const
  {
    if (Location() == QUDA_CPU_FIELD_LOCATION) errorQuda("Host field not supported");
    // note this is scatter centric, so dir=0 (1) is send backwards
    // (forwards) and receive from forwards (backwards)

    int dim = d / 2;
    int dir = d % 2;
    if (!commDimPartitioned(dim)) return;
    if (gdr && !comm_gdr_enabled()) errorQuda("Requesting GDR comms but GDR is not enabled");

    if (!comm_peer2peer_enabled(dir, dim)) {
      if (gdr)
        comm_start(mh_send_rdma[bufferIndex][dim][dir]);
      else
        comm_start(mh_send[bufferIndex][dim][dir]);
    } else { // doing peer-to-peer

      // if not using copy engine then the packing kernel will remotely write the halos
      if (!remote_write) {
        // all goes here
        void *ghost_dst
          = static_cast<char *>(ghost_remote_send_buffer_d[bufferIndex][dim][dir]) + ghost_offset[dim][(dir + 1) % 2];

        qudaMemcpyP2PAsync(ghost_dst, my_face_dim_dir_d[bufferIndex][dim][dir], ghost_face_bytes[dim], stream);
      } // remote_write

        // record the event
      qudaEventRecord(ipcCopyEvent[bufferIndex][dim][dir], stream);
      // send to the processor in the -1 direction
      comm_start(mh_send_p2p[bufferIndex][dim][dir]);
    }
  }

  void ColorSpinorField::commsStart(int dir, const qudaStream_t &stream, bool gdr_send, bool gdr_recv) const
  {
    recvStart(dir, stream, gdr_recv);
    sendStart(dir, stream, gdr_send);
  }

  static bool complete_recv[QUDA_MAX_DIM][2] = {};
  static bool complete_send[QUDA_MAX_DIM][2] = {};

  int ColorSpinorField::commsQuery(int d, const qudaStream_t &, bool gdr_send, bool gdr_recv) const
  {
    if (Location() == QUDA_CPU_FIELD_LOCATION) errorQuda("Host field not supported");
    // note this is scatter centric, so dir=0 (1) is send backwards
    // (forwards) and receive from forwards (backwards)

    int dim = d / 2;
    int dir = d % 2;

    if (!commDimPartitioned(dim)) return 1;
    if ((gdr_send || gdr_recv) && !comm_gdr_enabled()) errorQuda("Requesting GDR comms but GDR is not enabled");

    // first query send to backwards
    if (comm_peer2peer_enabled(dir, dim)) {
      if (!complete_send[dim][dir]) complete_send[dim][dir] = comm_query(mh_send_p2p[bufferIndex][dim][dir]);
    } else if (gdr_send) {
      if (!complete_send[dim][dir]) complete_send[dim][dir] = comm_query(mh_send_rdma[bufferIndex][dim][dir]);
    } else {
      if (!complete_send[dim][dir]) complete_send[dim][dir] = comm_query(mh_send[bufferIndex][dim][dir]);
    }

    // second query receive from forwards
    if (comm_peer2peer_enabled(1 - dir, dim)) {
      if (!complete_recv[dim][1 - dir])
        complete_recv[dim][1 - dir] = comm_query(mh_recv_p2p[bufferIndex][dim][1 - dir]);
    } else if (gdr_recv) {
      if (!complete_recv[dim][1 - dir])
        complete_recv[dim][1 - dir] = comm_query(mh_recv_rdma[bufferIndex][dim][1 - dir]);
    } else {
      if (!complete_recv[dim][1 - dir]) complete_recv[dim][1 - dir] = comm_query(mh_recv[bufferIndex][dim][1 - dir]);
    }

    if (complete_recv[dim][1 - dir] && complete_send[dim][dir]) {
      complete_send[dim][dir] = false;
      complete_recv[dim][1 - dir] = false;
      return 1;
    } else {
      return 0;
    }
  }

  void ColorSpinorField::commsWait(int d, const qudaStream_t &, bool gdr_send, bool gdr_recv) const
  {
    if (Location() == QUDA_CPU_FIELD_LOCATION) errorQuda("Host field not supported");
    // note this is scatter centric, so dir=0 (1) is send backwards
    // (forwards) and receive from forwards (backwards)

    int dim = d / 2;
    int dir = d % 2;

    if (!commDimPartitioned(dim)) return;
    if ((gdr_send && gdr_recv) && !comm_gdr_enabled()) errorQuda("Requesting GDR comms but GDR is not enabled");

    // first wait on send to "dir"
    if (comm_peer2peer_enabled(dir, dim)) {
      comm_wait(mh_send_p2p[bufferIndex][dim][dir]);
      qudaEventSynchronize(ipcCopyEvent[bufferIndex][dim][dir]);
    } else if (gdr_send) {
      comm_wait(mh_send_rdma[bufferIndex][dim][dir]);
    } else {
      comm_wait(mh_send[bufferIndex][dim][dir]);
    }

    // second wait on receive from "1 - dir"
    if (comm_peer2peer_enabled(1 - dir, dim)) {
      comm_wait(mh_recv_p2p[bufferIndex][dim][1 - dir]);
      qudaEventSynchronize(ipcRemoteCopyEvent[bufferIndex][dim][1 - dir]);
    } else if (gdr_recv) {
      comm_wait(mh_recv_rdma[bufferIndex][dim][1 - dir]);
    } else {
      comm_wait(mh_recv[bufferIndex][dim][1 - dir]);
    }
  }

  void ColorSpinorField::scatter(int dim_dir, const qudaStream_t &stream) const
  {
    if (Location() == QUDA_CPU_FIELD_LOCATION) errorQuda("Host field not supported");
    // note this is scatter centric, so input expects dir=0 (1) is send backwards
    // (forwards) and receive from forwards (backwards), so here we need flip to receive centric

    int dim = dim_dir / 2;
    int dir = (dim_dir + 1) % 2; // dir = 1 - receive from forwards, dir == 0 recive from backwards
    if (!commDimPartitioned(dim)) return;
    if (comm_peer2peer_enabled(dir, dim)) return;

    unpackGhost(from_face_dim_dir_h[bufferIndex][dim][dir], dim, dir == 0 ? QUDA_BACKWARDS : QUDA_FORWARDS, stream);
  }

  void ColorSpinorField::exchangeGhost(QudaParity parity, int nFace, int dagger,
                                       const MemoryLocation *pack_destination_, const MemoryLocation *halo_location_,
                                       bool gdr_send, bool gdr_recv, QudaPrecision ghost_precision_, int shmem,
                                       cvector_ref<const ColorSpinorField> v) const
  {
    if (Location() == QUDA_CPU_FIELD_LOCATION) {
      // allocate ghost buffer if not yet allocated
      allocateGhostBuffer(nFace, false);

      void **sendbuf = static_cast<void **>(safe_malloc(nDimComms * 2 * sizeof(void *)));

      for (int i = 0; i < nDimComms; i++) {
        sendbuf[2 * i + 0] = backGhostFaceSendBuffer[i];
        sendbuf[2 * i + 1] = fwdGhostFaceSendBuffer[i];
        ghost_buf[2 * i + 0] = backGhostFaceBuffer[i];
        ghost_buf[2 * i + 1] = fwdGhostFaceBuffer[i];
      }

      genericPackGhost(sendbuf, *this, parity, nFace, dagger, nullptr, 0, v);
      exchange(ghost_buf.data, sendbuf, nFace);

      host_free(sendbuf);
    } else {
      bool shmem_async = shmem & 2;
      // first set default values to device if needed
      MemoryLocation pack_destination[2 * QUDA_MAX_DIM], halo_location[2 * QUDA_MAX_DIM];
      for (int i = 0; i < 2 * nDimComms; i++) {
        pack_destination[i] = pack_destination_ ? pack_destination_[i] : (comm_nvshmem_enabled() ? Shmem : Device);
        halo_location[i] = halo_location_ ? halo_location_[i] : Device;
      }
      // we are overriding the ghost precision, and it doesn't match what has already been allocated
      if (ghost_precision_ != QUDA_INVALID_PRECISION && ghost_precision != ghost_precision_) {
        ghost_precision_reset = true;
        ghost_precision = ghost_precision_;
      }

      // not overriding the ghost precision, but we did previously so need to update
      if (ghost_precision == QUDA_INVALID_PRECISION && ghost_precision != precision) {
        ghost_precision_reset = true;
        ghost_precision = precision;
      }

      if ((gdr_send || gdr_recv) && !comm_gdr_enabled()) errorQuda("Requesting GDR comms but GDR is not enabled");
      createComms(nFace, false);

      if (pack_destination[0] != Shmem) {

        // Contiguous send buffers and we aggregate copies to reduce
        // latency.  Only if all locations are "Device" and no p2p
        bool fused_pack_memcpy = true;

        // Contiguous recv buffers and we aggregate copies to reduce
        // latency.  Only if all locations are "Device" and no p2p
        bool fused_halo_memcpy = true;

        bool pack_host = false; // set to true if any of the ghost packing is being done to Host memory
        bool halo_host = false; // set to true if the final halos will be left in Host memory

        void *send[4 * QUDA_MAX_DIM];
        for (int d = 0; d < nDimComms; d++) {
          for (int dir = 0; dir < 2; dir++) {
            send[2 * d + dir] = pack_destination[2 * d + dir] == Host ? my_face_dim_dir_hd[bufferIndex][d][dir] :
                                                                        my_face_dim_dir_d[bufferIndex][d][dir];
            send[2 * QUDA_MAX_DIM + 2 * d + dir] = nullptr;
            ghost_buf[2 * d + dir] = halo_location[2 * d + dir] == Host ? from_face_dim_dir_hd[bufferIndex][d][dir] :
                                                                          from_face_dim_dir_d[bufferIndex][d][dir];
          }

          // if doing p2p, then we must pack to and load the halo from device memory
          for (int dir = 0; dir < 2; dir++) {
            if (comm_peer2peer_enabled(dir, d)) {
              pack_destination[2 * d + dir] = Device;
              halo_location[2 * d + 1 - dir] = Device;
            }
          }

          // if zero-copy packing or p2p is enabled then we cannot do fused memcpy
          if (pack_destination[2 * d + 0] != Device || pack_destination[2 * d + 1] != Device
              || comm_peer2peer_enabled_global())
            fused_pack_memcpy = false;
          // if zero-copy halo read or p2p is enabled then we cannot do fused memcpy
          if (halo_location[2 * d + 0] != Device || halo_location[2 * d + 1] != Device || comm_peer2peer_enabled_global())
            fused_halo_memcpy = false;

          if (pack_destination[2 * d + 0] == Host || pack_destination[2 * d + 1] == Host) pack_host = true;
          if (halo_location[2 * d + 0] == Host || halo_location[2 * d + 1] == Host) halo_host = true;
        }

        // Error if zero-copy and p2p for now
        if ((pack_host || halo_host) && comm_peer2peer_enabled_global())
          errorQuda("Cannot use zero-copy memory with peer-to-peer comms yet");

        genericPackGhost(send, *this, parity, nFace, dagger, pack_destination, 0,
                         v); // FIXME - need support for asymmetric topologies

        size_t total_bytes = 0;
        for (int i = 0; i < nDimComms; i++)
          if (comm_dim_partitioned(i)) total_bytes += 2 * ghost_face_bytes_aligned[i]; // 2 for fwd/bwd

        if (!gdr_send) {
          if (!fused_pack_memcpy) {
            for (int i = 0; i < nDimComms; i++) {
              if (comm_dim_partitioned(i)) {
                if (pack_destination[2 * i + 0] == Device && !comm_peer2peer_enabled(0, i)
                    && // fuse forwards and backwards if possible
                    pack_destination[2 * i + 1] == Device && !comm_peer2peer_enabled(1, i)) {
                  qudaMemcpyAsync(my_face_dim_dir_h[bufferIndex][i][0], my_face_dim_dir_d[bufferIndex][i][0],
                                  2 * ghost_face_bytes_aligned[i], qudaMemcpyDeviceToHost, device::get_default_stream());
                } else {
                  if (pack_destination[2 * i + 0] == Device && !comm_peer2peer_enabled(0, i))
                    qudaMemcpyAsync(my_face_dim_dir_h[bufferIndex][i][0], my_face_dim_dir_d[bufferIndex][i][0],
                                    ghost_face_bytes[i], qudaMemcpyDeviceToHost, device::get_default_stream());
                  if (pack_destination[2 * i + 1] == Device && !comm_peer2peer_enabled(1, i))
                    qudaMemcpyAsync(my_face_dim_dir_h[bufferIndex][i][1], my_face_dim_dir_d[bufferIndex][i][1],
                                    ghost_face_bytes[i], qudaMemcpyDeviceToHost, device::get_default_stream());
                }
              }
            }
          } else if (total_bytes && !pack_host) {
            qudaMemcpyAsync(my_face_h[bufferIndex], ghost_send_buffer_d[bufferIndex], total_bytes,
                            qudaMemcpyDeviceToHost, device::get_default_stream());
          }
        }

        // prepost receive
        for (int i = 0; i < 2 * nDimComms; i++) recvStart(i, device::get_default_stream(), gdr_recv);

        // FIXME use events to properly synchronize streams, logic below failed when using p2p in all 4 dimensions (DGX2)
        bool sync = true;
        /* bool sync = true; pack_host ? true : false; // no p2p if pack_host so we need to synchronize
        // if not p2p in any direction then need to synchronize before MPI
        for (int i = 0; i < nDimComms; i++)
          if (!comm_peer2peer_enabled(0, i) || !comm_peer2peer_enabled(1, i)) sync = true;
        */
        if (sync)
          qudaDeviceSynchronize(); // need to make sure packing and/or memcpy has finished before kicking off MPI

        for (int p2p = 0; p2p < 2; p2p++) {
          for (int dim = 0; dim < nDimComms; dim++) {
            for (int dir = 0; dir < 2; dir++) {
              if ((comm_peer2peer_enabled(dir, dim) + p2p) % 2 == 0) { // issue non-p2p transfers first
                sendStart(2 * dim + dir, device::get_stream(2 * dim + dir), gdr_send);
              }
            }
          }
        }

        bool comms_complete[2 * QUDA_MAX_DIM] = {};
        int comms_done = 0;
        while (comms_done < 2 * nDimComms) { // non-blocking query of each exchange and exit once all have completed
          for (int dim = 0; dim < nDimComms; dim++) {
            for (int dir = 0; dir < 2; dir++) {
              if (!comms_complete[dim * 2 + dir]) {
                comms_complete[2 * dim + dir]
                  = commsQuery(2 * dim + dir, device::get_default_stream(), gdr_send, gdr_recv);
                if (comms_complete[2 * dim + dir]) {
                  comms_done++;
                  if (comm_peer2peer_enabled(1 - dir, dim))
                    qudaStreamWaitEvent(device::get_default_stream(), ipcRemoteCopyEvent[bufferIndex][dim][1 - dir], 0);
                }
              }
            }
          }
        }

        if (!gdr_recv) {
          if (!fused_halo_memcpy) {
            for (int i = 0; i < nDimComms; i++) {
              if (comm_dim_partitioned(i)) {
                if (halo_location[2 * i + 0] == Device && !comm_peer2peer_enabled(0, i)
                    && // fuse forwards and backwards if possible
                    halo_location[2 * i + 1] == Device && !comm_peer2peer_enabled(1, i)) {
                  qudaMemcpyAsync(from_face_dim_dir_d[bufferIndex][i][0], from_face_dim_dir_h[bufferIndex][i][0],
                                  2 * ghost_face_bytes_aligned[i], qudaMemcpyHostToDevice, device::get_default_stream());
                } else {
                  if (halo_location[2 * i + 0] == Device && !comm_peer2peer_enabled(0, i))
                    qudaMemcpyAsync(from_face_dim_dir_d[bufferIndex][i][0], from_face_dim_dir_h[bufferIndex][i][0],
                                    ghost_face_bytes[i], qudaMemcpyHostToDevice, device::get_default_stream());
                  if (halo_location[2 * i + 1] == Device && !comm_peer2peer_enabled(1, i))
                    qudaMemcpyAsync(from_face_dim_dir_d[bufferIndex][i][1], from_face_dim_dir_h[bufferIndex][i][1],
                                    ghost_face_bytes[i], qudaMemcpyHostToDevice, device::get_default_stream());
                }
              }
            }
          } else if (total_bytes && !halo_host) {
            qudaMemcpyAsync(ghost_recv_buffer_d[bufferIndex], from_face_h[bufferIndex], total_bytes,
                            qudaMemcpyHostToDevice, device::get_default_stream());
          }
        }

        // ensure that the p2p sending is completed before returning
        for (int dim = 0; dim < nDimComms; dim++) {
          if (!comm_dim_partitioned(dim)) continue;
          for (int dir = 0; dir < 2; dir++) {
            if (comm_peer2peer_enabled(dir, dim))
              qudaStreamWaitEvent(device::get_default_stream(), ipcCopyEvent[bufferIndex][dim][dir], 0);
          }
        }
      } else {
        void *packBuffer[4 * QUDA_MAX_DIM];
        shmem = (shmem | 1);
        if (!shmem_async) shmem = (shmem | 4);
        for (int dim = 0; dim < nDimComms; dim++) {
          for (int dir = 0; dir < 2; dir++) {
            switch (pack_destination[2 * dim + dir]) {
            case Shmem: {
              bool intranode = ghost_remote_send_buffer_d[bufferIndex][dim][dir] != nullptr;
              packBuffer[2 * dim + dir] = intranode ?
                static_cast<char *>(ghost_remote_send_buffer_d[bufferIndex][dim][dir]) + ghost_offset[dim][1 - dir] :
                my_face_dim_dir_d[bufferIndex][dim][dir];
              packBuffer[2 * QUDA_MAX_DIM + 2 * dim + dir] = intranode ?
                nullptr :
                static_cast<char *>(ghost_recv_buffer_d[bufferIndex]) + ghost_offset[dim][1 - dir];
              ghost_buf[2 * dim + dir] = from_face_dim_dir_d[bufferIndex][dim][dir];
            } break;
            case Host:
            case Device:
            default: errorQuda("Undefined / unexpected pack_destination %d", pack_destination[2 * dim + dir]);
            }
          }
        }
        genericPackGhost(packBuffer, *this, parity, nFace, dagger, pack_destination, shmem,
                         v); // FIXME - need support for asymmetric topologies
      }
    }
  }

  void ColorSpinorField::backup() const
  {
    if (backup_h.size()) errorQuda("ColorSpinorField already backed up");
    backup_h.resize(1);
    backup_h[0] = quda_ptr(QUDA_MEMORY_HOST, bytes);
    qudaMemcpy(backup_h[0], v, bytes, qudaMemcpyDefault);
  }

  void ColorSpinorField::restore() const
  {
    if (!backup_h.size()) errorQuda("Cannot restore since not backed up");
    qudaMemcpy(v, backup_h[0], bytes, qudaMemcpyDefault);
    backup_h.resize(0);
  }

  void ColorSpinorField::copy_to_buffer(void *buffer) const
  {
    quda_ptr buf(buffer, QUDA_MEMORY_HOST);
    qudaMemcpy(buf, v, bytes, qudaMemcpyDefault);
  }

  void ColorSpinorField::copy_from_buffer(void *buffer)
  {
    quda_ptr buf(buffer, QUDA_MEMORY_HOST);
    qudaMemcpy(v, buf, bytes, qudaMemcpyDefault);
  }

  void ColorSpinorField::prefetch(QudaFieldLocation mem_space, qudaStream_t stream) const
  {
    if (Location() == QUDA_CUDA_FIELD_LOCATION) {
      // conditionals based on destructor
      if (is_prefetch_enabled() && alloc && mem_type == QUDA_MEMORY_DEVICE)
        qudaMemPrefetchAsync(v.data(), bytes, mem_space, stream);
    }
  }

  void ColorSpinorField::Source(QudaSourceType source_type, unsigned int x, int s, int c)
  {
    if (Location() == QUDA_CPU_FIELD_LOCATION) {
      genericSource(*this, source_type, x, s, c);
    } else {
      ColorSpinorParam param(*this);
      param.fieldOrder = QUDA_SPACE_SPIN_COLOR_FIELD_ORDER;
      param.location = QUDA_CPU_FIELD_LOCATION;
      param.setPrecision((param.Precision() == QUDA_HALF_PRECISION || param.Precision() == QUDA_QUARTER_PRECISION) ?
                           QUDA_SINGLE_PRECISION :
                           param.Precision());
      param.create = (source_type == QUDA_POINT_SOURCE ? QUDA_ZERO_FIELD_CREATE : QUDA_NULL_FIELD_CREATE);

      // since CPU fields cannot be low precision, use single precision instead
      if (precision < QUDA_SINGLE_PRECISION) param.setPrecision(QUDA_SINGLE_PRECISION, QUDA_INVALID_PRECISION, false);

      ColorSpinorField tmp(param);
      tmp.Source(source_type, x, s, c);
      *this = tmp;
    }
  }

  void ColorSpinorField::PrintVector(int parity, unsigned int x_cb, int rank) const
  {
    genericPrintVector(*this, parity, x_cb, rank);
  }

  int ColorSpinorField::Compare(const ColorSpinorField &a, const ColorSpinorField &b, const int tol)
  {
    if (checkLocation(a, b) == QUDA_CUDA_FIELD_LOCATION) errorQuda("device field not implemented");
    test_compatible_weak(a, b);
    return genericCompare(a, b, tol);
  }

  std::ostream &operator<<(std::ostream &out, const ColorSpinorField &a)
  {
    out << "location = " << a.Location() << std::endl;
    out << "v = " << a.v.data() << std::endl;
    out << "alloc = " << a.alloc << std::endl;
    out << "reference = " << a.reference << std::endl;
    out << "init = " << a.init << std::endl;
    out << "nColor = " << a.nColor << std::endl;
    out << "nSpin = " << a.nSpin << std::endl;
    out << "twistFlavor = " << a.twistFlavor << std::endl;
    out << "nDim = " << a.nDim << std::endl;
    for (int d = 0; d < a.nDim; d++) out << "x[" << d << "] = " << a.x[d] << std::endl;
    out << "volume = " << a.volume << std::endl;
    out << "pc_type = " << a.pc_type << std::endl;
    out << "suggested_parity = " << a.suggested_parity << std::endl;
    out << "precision = " << a.precision << std::endl;
    out << "ghost_precision = " << a.ghost_precision << std::endl;
    out << "length = " << a.length << std::endl;
    out << "bytes = " << a.bytes << std::endl;
    out << "siteSubset = " << a.siteSubset << std::endl;
    out << "siteOrder = " << a.siteOrder << std::endl;
    out << "fieldOrder = " << a.fieldOrder << std::endl;
    out << "gammaBasis = " << a.gammaBasis << std::endl;
    out << "Is composite = " << a.composite_descr.is_composite << std::endl;
    if (a.composite_descr.is_composite) {
      out << "Composite Dim = " << a.composite_descr.dim << std::endl;
      out << "Composite Volume = " << a.composite_descr.volume << std::endl;
      out << "Composite Length = " << a.composite_descr.length << std::endl;
    }
    out << "Is component = " << a.composite_descr.is_component << std::endl;
    if (a.composite_descr.is_composite) out << "Component ID = " << a.composite_descr.id << std::endl;
    out << "pc_type = " << a.pc_type << std::endl;
    return out;
  }

} // namespace quda<|MERGE_RESOLUTION|>--- conflicted
+++ resolved
@@ -847,11 +847,7 @@
     return ColorSpinorField(param);
   }
 
-<<<<<<< HEAD
-  ColorSpinorField *ColorSpinorField::CreateCoarse(const int *geoBlockSize, int spinBlockSize, int Nvec,
-=======
   ColorSpinorField ColorSpinorField::create_coarse(const int *geoBlockSize, int spinBlockSize, int Nvec,
->>>>>>> b930e937
                                                    QudaPrecision new_precision, QudaFieldLocation new_location,
                                                    QudaMemoryType new_mem_type)
   {
