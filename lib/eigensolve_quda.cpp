--- conflicted
+++ resolved
@@ -247,32 +247,6 @@
 
     // Only save if outfile is defined
     if (strcmp(eig_param->vec_outfile, "") != 0) {
-<<<<<<< HEAD
-      if (getVerbosity() >= QUDA_SUMMARIZE) printfQuda("saving eigenvectors\n");
-      // Create vector IO object
-      VectorIO io(eig_param->vec_outfile, eig_param->io_parity_inflate == QUDA_BOOLEAN_TRUE);
-
-      // Make an array of size n_conv
-      std::vector<ColorSpinorField *> vecs_ptr;
-      vecs_ptr.reserve(n_conv);
-      // Ensure the parity of the eigenvectors is correct
-      const QudaParity mat_parity = impliedParityFromMatPC(mat.getMatPCType());
-      for (unsigned int i = 0; i < kSpace.size(); i++) kSpace[i]->setSuggestedParity(mat_parity);
-
-      // We may wish to compute vectors in high prec, but use in a lower
-      // prec. This allows the user to create pointers that alias the
-      // vectors, but in a lower precision.
-      QudaPrecision prec = kSpace[0]->Precision();
-      if (save_prec < prec) {
-        io.downPrec(kSpace, vecs_ptr, save_prec);
-        // save the vectors
-        io.save(vecs_ptr);
-        for (unsigned int i = 0; i < kSpace.size() && save_prec < prec; i++) delete vecs_ptr[i];
-      } else {
-        for (int i = 0; i < n_conv; i++) vecs_ptr.push_back(kSpace[i]);
-        io.save(vecs_ptr);
-      }
-=======
       logQuda(QUDA_SUMMARIZE, "saving eigenvectors\n");
       const QudaParity mat_parity = impliedParityFromMatPC(mat.getMatPCType());
       for (auto &k : kSpace) k.setSuggestedParity(mat_parity);
@@ -280,7 +254,6 @@
       // save the vectors
       VectorIO io(eig_param->vec_outfile, eig_param->io_parity_inflate == QUDA_BOOLEAN_TRUE);
       io.save(kSpace, save_prec, n_eig);
->>>>>>> 7d88b615
     }
 
     mat.flops();
