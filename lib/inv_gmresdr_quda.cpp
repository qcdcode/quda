#include <stdio.h>
#include <stdlib.h>
#include <math.h>
#include <string.h>
#include <iostream>

#include <quda_internal.h>
#include <color_spinor_field.h>
#include <blas_quda.h>
#include <dslash_quda.h>
#include <invert_quda.h>
#include <util_quda.h>

#include <algorithm>
#include <memory>

#include <eigen_helper.h>


/*
GMRES-DR algorithm:
R. B. Morgan, "GMRES with deflated restarting", SIAM J. Sci. Comput. 24 (2002) p. 20-37
See also: A.Frommer et al, "Deflation and Flexible SAP-Preconditioning of GMRES in Lattice QCD simulations" ArXiv hep-lat/1204.5463
*/

namespace quda {

    using namespace blas;
    using namespace std;

<<<<<<< HEAD
    using namespace Eigen;

    using DynamicStride   = Stride<Dynamic, Dynamic>;
=======
  using DynamicStride = Stride<Dynamic, Dynamic>;
>>>>>>> 5962f0ab

    using DenseMatrix     = MatrixXcd;
    using VectorSet       = MatrixXcd;
    using Vector          = VectorXcd;

//special types needed for compatibility with QUDA blas:
    using RowMajorDenseMatrix = Matrix<Complex, Dynamic, Dynamic, RowMajor>;

    struct SortedEvals{

      double _val;
      int    _idx;

      SortedEvals(double val, int idx) : _val(val), _idx(idx) {};
      static bool SelectSmall (SortedEvals v1, SortedEvals v2) { return (v1._val < v2._val);}
    };

    // helper for a smart pointer creation

    std::shared_ptr<ColorSpinorField> MakeSharedPtr2(const ColorSpinorParam &param)
    {
      if (param.location == QUDA_CPU_FIELD_LOCATION) {
        auto cpu_sptr = std::make_shared<cpuColorSpinorField>(param);
        return cpu_sptr;
      } else {
        auto gpu_sptr = std::make_shared<cudaColorSpinorField>(param);
        return gpu_sptr;
      }
    }

    class GMResDRArgs{

      public:
       VectorSet   ritzVecs;
       DenseMatrix H;
       Vector      eta;

       MatrixXcd givensH;
       VectorXcd cn;
       VectorXd sn;

       int m;
       int k;
       int restarts;

       Complex      *c;

       std::shared_ptr<ColorSpinorFieldSet> Vkp1; // high-precision accumulation array

       GMResDRArgs(ColorSpinorField &meta, int m, int nev) :
         ritzVecs(VectorSet::Zero(m + 1, nev + 1)),
         H(DenseMatrix::Zero(m + 1, m)),
         eta(Vector::Zero(m)),
         givensH(MatrixXcd::Zero(m + 1, m)),
         cn(VectorXcd::Zero(m)),
         sn(VectorXd::Zero(m)),
         m(m),
         k(nev),
         restarts(0),
         Vkp1(nullptr)
       {
         c = static_cast<Complex *>(ritzVecs.col(k).data());

         ColorSpinorParam csParam(meta);

         csParam.composite_dim = (k + 1);
         csParam.setPrecision(QUDA_DOUBLE_PRECISION);

         Vkp1 = MakeSharedPtr2(csParam);

         printfQuda("GMResDR parameters nKrylov = %d, nDefl = %d\n", m, k);
       }

       inline void ResetArgs() {
         ritzVecs.setZero();
         H.setZero();
         eta.setZero();
         givensH.setZero();
         cn.setZero();
         sn.setZero();
       }

       ~GMResDRArgs() {}

       void Givens(const int j)
       {
         Complex h0 = H(0, j - 1);

         for (int i = 1; i < j; i++) {
           givensH(i - 1, j - 1) = conj(cn(i - 1)) * h0 + sn(i - 1) * H(i, j - 1);
           h0 = -sn(i - 1) * h0 + cn(i - 1) * H(i, j - 1);
         }

         const double inv_denom = 1.0 / sqrt(norm(h0) + norm(H(j, j - 1)));

         cn(j - 1) = h0 * inv_denom;
         sn(j - 1) = H(j, j - 1).real() * inv_denom;
         givensH(j - 1, j - 1) = conj(cn(j - 1)) * h0 + sn(j - 1) * H(j, j - 1);

         c[j] = -sn(j - 1) * c[j - 1];
         c[j - 1] *= conj(cn(j - 1));
         //
         printfQuda("Residual %le :: %le \n", c[j].real(), c[j].imag());

         return;
       }

       void LeastSquaresSolve(const Complex c0, const ColorSpinorField &r_sloppy, const ColorSpinorFieldSet &vm,
                              const bool do_givens)
       {
         if (do_givens) {
           // recosntruct the last col
           Complex h0 = H(0, m - 1);

           for (int i = 1; i <= m - 1; i++) {
             givensH(i - 1, m - 1) = conj(cn(i - 1)) * h0 + sn(i - 1) * H(i, m - 1);
             h0 = -sn(i - 1) * h0 + cn(i - 1) * H(i, m - 1);
           }

           const double inv_denom = 1.0 / sqrt(norm(h0) + norm(H(m, m - 1)));

           cn(m - 1) = h0 * inv_denom;
           sn(m - 1) = H(m, m - 1).real() * inv_denom;
           givensH(m - 1, m - 1) = conj(cn(m - 1)) * h0 + sn(m - 1) * H(m, m - 1);

           c[m] = -sn(m - 1) * c[m - 1];
           c[m - 1] *= conj(cn(m - 1));
           //
           printfQuda("Last cycle residual %le :: %le \n", c[m].real(), c[m - 1].imag());

           memcpy(eta.data(), c, m * sizeof(Complex));
           memset(c, 0, (m + 1) * sizeof(Complex));
           c[0] = c0;

           givensH.block(0, 0, m, m).triangularView<Upper>().solveInPlace<OnTheLeft>(eta);

         } else {
           memset(c, 0, (m + 1) * sizeof(Complex));

           std::vector<ColorSpinorField *> v_(const_cast<ColorSpinorField &>(vm)(0, k + 1));
           std::vector<ColorSpinorField *> r_;
           r_.push_back(const_cast<ColorSpinorField *>(&r_sloppy));

           blas::cDotProduct(c, v_, r_);
         }

         return;
       }
    };

    void ComputeHarmonicRitz(GMResDRArgs &args)
    {

      DenseMatrix cH = args.H.block(0, 0, args.m, args.m).adjoint();
      DenseMatrix Gk = args.H.block(0, 0, args.m, args.m);

      VectorSet harVecs = MatrixXcd::Zero(args.m, args.m);
      Vector harVals = VectorXcd::Zero(args.m);

      Vector em = VectorXcd::Zero(args.m);

      em(args.m - 1) = norm(args.H(args.m, args.m - 1));
      // Gk.col(args.m-1) += cH.colPivHouseholderQr().solve(em);
      // Gk.col(args.m-1) += cH.fullPivHouseholderQr().solve(em);
      Gk.col(args.m - 1) += cH.householderQr().solve(em);

      ComplexEigenSolver<DenseMatrix> es(Gk);
      harVecs = es.eigenvectors();
      harVals = es.eigenvalues();

      std::vector<SortedEvals> sorted_evals;
      sorted_evals.reserve(args.m);

      for (int e = 0; e < args.m; e++) sorted_evals.push_back(SortedEvals(abs(harVals.data()[e]), e));
      std::stable_sort(sorted_evals.begin(), sorted_evals.end(), SortedEvals::SelectSmall);

      for (int e = 0; e < args.k; e++)
        memcpy(args.ritzVecs.col(e).data(), harVecs.col(sorted_evals[e]._idx).data(), (args.m) * sizeof(Complex));

      return;
   }

   void ComputeEta(GMResDRArgs &args)
   {

     Map<VectorXcd, Unaligned> c_(args.c, args.m + 1);
     args.eta = args.H.jacobiSvd(ComputeThinU | ComputeThinV).solve(c_);

     return;
   }

   // set the required parameters for the inner solver
   void fillFGMResDRInnerSolveParam(SolverParam &inner, const SolverParam &outer)
   {
     inner.tol = outer.tol_precondition;
     inner.delta = 1e-20; // no reliable updates within the inner solver

     inner.precision = outer.precision_precondition; // precision_sloppy
     inner.precision_sloppy = outer.precision_precondition;

     // this sets a fixed iteration count if we're using the MR solver
     inner.residual_type
       = (outer.inv_type_precondition == QUDA_MR_INVERTER) ? QUDA_INVALID_RESIDUAL : QUDA_L2_RELATIVE_RESIDUAL;

     inner.iter = 0;
     inner.gflops = 0;
     inner.secs = 0;

     inner.inv_type_precondition = QUDA_INVALID_INVERTER;
     inner.is_preconditioner = true; // tell inner solver it is a preconditioner

     inner.schwarz_type = outer.schwarz_type;
     inner.global_reduction = inner.schwarz_type == QUDA_INVALID_SCHWARZ ? true : false;

     inner.use_init_guess = QUDA_USE_INIT_GUESS_NO;

     inner.maxiter = outer.maxiter_precondition;
     if (outer.inv_type_precondition == QUDA_CA_GCR_INVERTER) {
       inner.Nkrylov = inner.maxiter / outer.precondition_cycle;
     } else {
       inner.Nsteps = outer.precondition_cycle;
       if (outer.inv_type_precondition == QUDA_GMRESDR_INVERTER) { inner.max_restart_num = outer.precondition_cycle; }
     }

     inner.preserve_source = QUDA_PRESERVE_SOURCE_YES;

     inner.verbosity_precondition = outer.verbosity_precondition;

     inner.compute_true_res = false;
     inner.sloppy_converge = true;
   }

   GMResDR::GMResDR(const DiracMatrix &mat, const DiracMatrix &matSloppy, const DiracMatrix &matPrecon,
                    SolverParam &param, TimeProfile &profile) :
     Solver(mat, matSloppy, matPrecon, matSloppy, param, profile),
     K(nullptr),
     Kparam(param),
     nKrylov(param.Nkrylov),
     gmresdr_args(nullptr),
     Vm(nullptr),
     Zm(nullptr),
     profile(profile),
     init(false)
   {
     fillFGMResDRInnerSolveParam(Kparam, param);

     if (param.inv_type_precondition == QUDA_CG_INVERTER) {
       K = new CG(matPrecon, matPrecon, matPrecon, matPrecon, Kparam, profile);
     } else if (param.inv_type_precondition == QUDA_MR_INVERTER) {
       K = new MR(matPrecon, matPrecon, Kparam, profile);
     } else if (param.inv_type_precondition == QUDA_SD_INVERTER) {
       K = new SD(matPrecon, Kparam, profile);
     } else if (param.inv_type_precondition == QUDA_GMRESDR_INVERTER) {
       K = new GMResDR(matPrecon, matPrecon, matPrecon, Kparam, profile);
     } else if (param.inv_type_precondition != QUDA_INVALID_INVERTER) { // unknown preconditioner
       errorQuda("Unknown inner solver %d", param.inv_type_precondition);
     }

     if (!K) warningQuda("Running without preconditioning...\n");

     return;
 }

 GMResDR::GMResDR(const DiracMatrix &mat, Solver &K_, const DiracMatrix &matSloppy, const DiracMatrix &matPrecon,
                  SolverParam &param, TimeProfile &profile) :
   Solver(mat, matSloppy, matPrecon, matSloppy, param, profile),
   K(&K_),
   Kparam(param),
   nKrylov(param.Nkrylov),
   gmresdr_args(nullptr),
   Vm(nullptr),
   Zm(nullptr),
   profile(profile),
   init(false)
 {
 }

 GMResDR::~GMResDR()
 {
   if (K && param.inv_type_precondition != QUDA_MG_INVERTER) delete K;
 }

 void GMResDR::UpdateSolution(ColorSpinorField &x, ColorSpinorField &r, bool do_gels)
 {
   GMResDRArgs &args = *gmresdr_args;

   if (do_gels) ComputeEta(args);

   std::vector<ColorSpinorField *> zm((*Zm)(0, args.m));
   std::vector<ColorSpinorField *> vm((*Vm)());

   std::vector<ColorSpinorField*> x_, r_;
   x_.push_back(&x), r_.push_back(&r);

   blas::caxpy(static_cast<Complex *>(args.eta.data()), zm, x_);

   VectorXcd minusHeta = - (args.H * args.eta);
   Map<VectorXcd, Unaligned> c_(args.c, args.m+1);
   c_ += minusHeta;

   blas::caxpy(static_cast<Complex *>(minusHeta.data()), vm, r_);

   return;
 }


 void GMResDR::RestartVZH()
 {
   GMResDRArgs &args = *gmresdr_args;

   ComputeHarmonicRitz(args);

   DenseMatrix Qkp1(MatrixXcd::Identity((args.m+1), (args.k+1)));

   HouseholderQR<MatrixXcd> qr(args.ritzVecs);
   Qkp1.applyOnTheLeft( qr.householderQ());

   DenseMatrix Res = Qkp1.adjoint()*args.H*Qkp1.topLeftCorner(args.m, args.k);
   args.H.setZero();
   args.H.topLeftCorner(args.k+1, args.k) = Res;

   blas::zero( *args.Vkp1 );

   std::vector<ColorSpinorField *> vkp1((*args.Vkp1)());
   std::vector<ColorSpinorField *> vm((*Vm)());

   RowMajorDenseMatrix Alpha(Qkp1); // convert Qkp1 to Row-major format first
   blas::caxpy(static_cast<Complex *>(Alpha.data()), vm, vkp1);

   for(int i = 0; i < (args.m+1); i++)
   {
     if(i < (args.k+1) )
     {
       blas::copy((*Vm)[i], (*args.Vkp1)[i]);
       blas::zero((*args.Vkp1)[i]);
     } else
       blas::zero((*Vm)[i]);
   }

   if( Zm->V() != Vm->V() )
   {
     std::vector<ColorSpinorField *> zm((*Zm)());
     std::vector<ColorSpinorField *> vk((*args.Vkp1)(0, args.k));

     RowMajorDenseMatrix Beta(Qkp1.topLeftCorner(args.m,args.k));
     blas::caxpy(static_cast<Complex *>(Beta.data()), zm, vk);

     for(int i = 0; i < (args.m); i++)
     {
       if (i < (args.k))
         blas::copy((*Zm)[i], (*args.Vkp1)[i]);
       else
         blas::zero((*Zm)[i]);
     }
   }

   checkCudaError();

   for(int j = 0; j < args.k; j++)
   {
     Complex alpha = cDotProduct((*Vm)[j], (*Vm)[args.k]);
     caxpy(-alpha, (*Vm)[j], (*Vm)[args.k]);
   }

   blas::ax(1.0 / sqrt(blas::norm2((*Vm)[args.k])), (*Vm)[args.k]);

   args.ritzVecs.setZero();
   return;
 }

 //#define CAOPT_ORTH

 int GMResDR::FlexArnoldiProcedure(const int start_idx, const bool do_givens = false)
 {
   int j = start_idx;

   GMResDRArgs &args = *gmresdr_args;

   ColorSpinorFieldSet &vm = *Vm;
   ColorSpinorFieldSet &zm = *Zm;
   ColorSpinorField &tmp = *tmpp;

   if (do_givens) {
     args.givensH.setZero();
     args.cn.setZero();
     args.sn.setZero();
   }

   Complex c0 = args.c[0];

#ifdef CAOPT_ORTH
   // Advanced Ortho objects:
   MatrixXcd R(MatrixXcd::Identity(args.m + 1, args.m + 1));
   MatrixXcd T(MatrixXcd::Identity(args.m + 1, args.m + 1));
   RowMajorDenseMatrix L(args.m, 2);

   while (j < args.m) {

     if(K) {
       ColorSpinorField &inPre = (param.precision_precondition != param.precision_sloppy) ? *r_pre : vm[j];
       ColorSpinorField &outPre = (param.precision_precondition != param.precision_sloppy) ? *p_pre : zm[j];

       if (param.precision_precondition != param.precision_sloppy) inPre = vm[j];
       zero(outPre);
       pushVerbosity(param.verbosity_precondition);
       (*K)( outPre ,inPre );
       popVerbosity();

       if (param.precision_precondition != param.precision_sloppy) zm[j] = outPre;
     }

     matSloppy(vm[j + 1], zm[j], tmp);

     std::vector<ColorSpinorField *> vmj(vm(0, j + 1));
     std::vector<ColorSpinorField *> vm2(vm(j, j + 2));

     blas::cDotProduct(L.block(0, 0, j + 1, 2).data(), vmj, vm2); // single reduction for the iteration

     if (j > start_idx) { // no need to apply normalization scaling for the first iteration (the first basis vector is already normalized)

       if (L(j, 0).real() <= 0) errorQuda("Breakdown detected at itaration %d", j);

       R(j, j) = sqrt(L(j, 0).real()); // extract norm of vm[j] vector

       L.block(0, 0, j, 2) = L.block(0, 0, j, 2) / R(j, j).real();
       L(j, 1) = L(j, 1) / L(j, 0);
       L(j, 0) = 1.0;

       blas::ax(1.0 / R(j, j).real(), vm2);
       // restore the last entry of the Hessenberg
       args.H(j, j - 1) = R(j, j).real();
     }

     R(j, j + 1) = L(j, 1);

     if (j > 0) {
       T.col(j).head(j) = L.col(0).head(j);
       R.col(j + 1).head(j) = L.col(1).head(j);
       T.col(j).head(j) = (-1.0) * T.block(0, 0, j, j) * T.col(j).head(j);
     }

     R.col(j + 1).head(j + 1) = T.block(0, 0, j + 1, j + 1).adjoint() * R.col(j + 1).head(j + 1);

     VectorXcd Rjp1(R.col(j + 1).head(j + 1));

     for (int i = 0; i <= j; i++) Rjp1[i] = -Rjp1[i];

     std::vector<ColorSpinorField *> vmjp1;
     vmjp1.push_back(&vm[j + 1]);

     blas::caxpy(Rjp1.data(), vmj, vmjp1);

     args.H.col(j).head(j + 1) = R.col(j + 1).head(j + 1);

     if (do_givens && j > start_idx) args.Givens(j);

     j += 1;
   }

   R(args.m, args.m) = sqrt(blas::norm2(vm[args.m]));

   // rescale zm vectors
   if (K) {                                              // works only if we have a preconditioner
     std::vector<ColorSpinorField *> zmj(zm(1, args.m)); // we don't need to rescale the first vector zm[0]
     VectorXd invRii(args.m - 1);
     for (int i = 0; i < args.m - 1; i++) invRii[i] = 1.0 / R(i + 1, i + 1).real();
     blas::ax(invRii.data(), zmj);
   }

   // normalize the last vector
   blas::ax(1.0 / R(args.m, args.m).real(), vm[args.m]);
   // set m+1 entry in the last col of the Hessenberg
   args.H(args.m, args.m - 1) = R(args.m, args.m);
#else
   while (j < args.m) {
     if (K) {
       ColorSpinorField &inPre = (param.precision_precondition != param.precision_sloppy) ? *r_pre : vm[j];
       ColorSpinorField &outPre = (param.precision_precondition != param.precision_sloppy) ? *p_pre : zm[j];

       if (param.precision_precondition != param.precision_sloppy) inPre = vm[j];
       zero(outPre);
       pushVerbosity(param.verbosity_precondition);
       (*K)(outPre, inPre);
       popVerbosity();

       if (param.precision_precondition != param.precision_sloppy) zm[j] = outPre;
     }

     matSloppy(vm[j + 1], zm[j], tmp);

     args.H(0, j) = cDotProduct(vm[0], vm[j + 1]);
     caxpy(-args.H(0, j), vm[0], vm[j + 1]);

     for (int i = 1; i <= j; i++) {
       args.H(i, j) = cDotProduct(vm[i], vm[j + 1]);
       caxpy(-args.H(i, j), vm[i], vm[j + 1]);
     }

     args.H(j + 1, j) = Complex(sqrt(norm2(vm[j + 1])), 0.0);
     blas::ax(1.0 / args.H(j + 1, j).real(), vm[j + 1]);

     if (do_givens && j > start_idx) args.Givens(j);

     j += 1;
   }
#endif
   args.LeastSquaresSolve(c0, *r_sloppy, *Vm, do_givens);

   return (j-start_idx);
 }

 void GMResDR::operator()(ColorSpinorField &x, ColorSpinorField &b)
 {
   if (!param.is_preconditioner) profile.TPSTART(QUDA_PROFILE_INIT);

   const double tol_threshold = 1.2;
   const double det_max_deviation = 0.4;

   std::shared_ptr<ColorSpinorField> ep = nullptr;

   if (!init) {

     ColorSpinorParam csParam(b);
     csParam.create = QUDA_ZERO_FIELD_CREATE;
     rp = MakeSharedPtr2(csParam);
     yp = MakeSharedPtr2(csParam);
     ep = MakeSharedPtr2(csParam);

     csParam.setPrecision(param.precision_sloppy);

     tmpp = MakeSharedPtr2(csParam);
     r_sloppy = MakeSharedPtr2(csParam);

     if (K && (param.precision_precondition != param.precision_sloppy)) {

       csParam.setPrecision(param.precision_precondition);
       p_pre = MakeSharedPtr2(csParam);
       r_pre = MakeSharedPtr2(csParam);
     }

     csParam.setPrecision(param.precision_sloppy);
     csParam.is_composite = true;
     csParam.composite_dim = nKrylov + 1;

     Vm = MakeSharedPtr2(csParam);

     csParam.composite_dim = nKrylov;

     Zm = K ? MakeSharedPtr2(csParam) : Vm;

     csParam.composite_dim = (param.eig_param.n_ev + 1);

     csParam.setPrecision(QUDA_DOUBLE_PRECISION);

     gmresdr_args = std::make_shared<GMResDRArgs>(*Vm, nKrylov, param.eig_param.n_ev);
     // gmresdr_args->Vkp1 = ColorSpinorFieldSet::Create(csParam);

     init = true;
    }

    GMResDRArgs &args = *gmresdr_args;

    ColorSpinorField &r   = *rp;
    ColorSpinorField &y   = *yp;
    ColorSpinorField &e   = *ep;

    ColorSpinorField &rSloppy = *r_sloppy;

    if (!param.is_preconditioner) {
      profile.TPSTOP(QUDA_PROFILE_INIT);
      profile.TPSTART(QUDA_PROFILE_PREAMBLE);
    }

    int tot_iters = 0;

    double normb = norm2( b );
    double stop = param.tol * param.tol * normb;

    mat(r, x);

    double r2 = xmyNorm(b, r);
    double b2 = r2;
    args.c[0] = Complex(sqrt(r2), 0.0);

    printfQuda("\nInitial residual squared: %1.16e, source %1.16e, tolerance %1.16e\n", r2, sqrt(normb), param.tol);

    rSloppy = r;

    if(param.precision_sloppy != param.precision) {
      blas::axpy(1.0 / args.c[0].real(), r, y);
      Vm->Component(0) = y;
      blas::zero(y);
    } else {
      blas::axpy(1.0 / args.c[0].real(), r, Vm->Component(0));
    }

    if (!param.is_preconditioner) {
      profile.TPSTOP(QUDA_PROFILE_PREAMBLE);
      profile.TPSTART(QUDA_PROFILE_COMPUTE);
      blas::flops = 0;
    }

    const bool use_heavy_quark_res = (param.residual_type & QUDA_HEAVY_QUARK_RESIDUAL) ? true : false;

    double heavy_quark_res = 0.0;
    if (use_heavy_quark_res)  heavy_quark_res = sqrt(blas::HeavyQuarkResidualNorm(x, r).z);

    int restart_idx = 0, j = 0, check_interval = 8;

    DenseMatrix Gm = DenseMatrix::Zero(param.eig_param.n_ev + 1, param.eig_param.n_ev + 1);

    while (restart_idx < param.max_restart_num
           && !(convergence(r2, heavy_quark_res, stop, param.tol_hq) || !(r2 > stop))) {
      tot_iters += FlexArnoldiProcedure(j, (j == 0));
      UpdateSolution(e, rSloppy, !(j == 0));

      r2 = norm2(rSloppy);

      bool   do_clean_restart = false;
      double ext_r2 = 1.0;

      if ((restart_idx + 1) % check_interval == 0) {
        mat(y, e);
        ext_r2 = xmyNorm(r, y);

	// can this be done as a single 2-d reduction?
        for (int l = 0; l < param.eig_param.n_ev + 1; l++) {

          Complex *col = Gm.col(l).data();

          std::vector<ColorSpinorField *> v1_(Vm->Components().begin(),
                                              Vm->Components().begin() + param.eig_param.n_ev + 1);
          std::vector<ColorSpinorField*> v2_;
	  v2_.push_back(static_cast<ColorSpinorField*>(&Vm->Component(l)));

	  blas::cDotProduct(col, v1_, v2_);

        } // end l-loop

        Complex detGm = Gm.determinant();

	PrintStats("FGMResDR:", tot_iters, r2, b2, heavy_quark_res);
	printfQuda("\nCheck cycle %d, true residual squared %1.15e, Gramm det : (%le, %le)\n", restart_idx, ext_r2, detGm.real(), detGm.imag());

	Gm.setZero();

	do_clean_restart = ((sqrt(ext_r2) / sqrt(r2)) > tol_threshold) || fabs(1.0 - (norm(detGm)) > det_max_deviation);
      }

      if ((param.max_restart_num != 1) && ((restart_idx != param.max_restart_num - 1) && !do_clean_restart)) {

        RestartVZH();
	j = args.k;

      } else {

        printfQuda("\nClean restart for cycle %d, true residual squared %1.15e\n", restart_idx, ext_r2);
        args.ResetArgs();

        // update solution:
        xpy(e, x);
        r = y;
        zero(e);

        args.c[0] = Complex(sqrt(ext_r2), 0.0);
        blas::zero(Vm->Component(0));
        blas::axpy(1.0 / args.c[0].real(), rSloppy, Vm->Component(0));

        j = 0;
      }

     restart_idx += 1;
    }

   //final solution:
   xpy(e, x);

   if (!param.is_preconditioner) {
     profile.TPSTOP(QUDA_PROFILE_COMPUTE);
     profile.TPSTART(QUDA_PROFILE_EPILOGUE);

     param.secs = profile.Last(QUDA_PROFILE_COMPUTE);
     double gflops = (blas::flops + mat.flops()) * 1e-9;
     param.gflops = gflops;
     param.iter += tot_iters;
   }

   mat(r, x);

   param.true_res = sqrt(xmyNorm(b, r) / b2);

   PrintSummary("FGMResDR:", tot_iters, r2, b2, stop, param.tol_hq);

   printfQuda("Done with %d cycles..", restart_idx);

   blas::flops = 0;
   mat.flops();

   if (!param.is_preconditioner) profile.TPSTOP(QUDA_PROFILE_EPILOGUE);

   param.rhs_idx += 1;

   return;
 }

} // namespace quda<|MERGE_RESOLUTION|>--- conflicted
+++ resolved
@@ -16,7 +16,6 @@
 
 #include <eigen_helper.h>
 
-
 /*
 GMRES-DR algorithm:
 R. B. Morgan, "GMRES with deflated restarting", SIAM J. Sci. Comput. 24 (2002) p. 20-37
@@ -28,13 +27,7 @@
     using namespace blas;
     using namespace std;
 
-<<<<<<< HEAD
-    using namespace Eigen;
-
     using DynamicStride   = Stride<Dynamic, Dynamic>;
-=======
-  using DynamicStride = Stride<Dynamic, Dynamic>;
->>>>>>> 5962f0ab
 
     using DenseMatrix     = MatrixXcd;
     using VectorSet       = MatrixXcd;
