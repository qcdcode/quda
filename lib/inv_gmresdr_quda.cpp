--- conflicted
+++ resolved
@@ -100,21 +100,13 @@
 
      em(args.m-1) = norm( args.H(args.m, args.m-1) );
 
-<<<<<<< HEAD
-     cudaHostRegister(static_cast<void *>(cH.data()), args.m*args.m*sizeof(Complex), qudaHostRegisterDefault);
-=======
      qudaHostRegister(static_cast<void *>(cH.data()), args.m * args.m * sizeof(Complex), qudaHostRegisterDefault);
->>>>>>> a2543a25
      magma_Xgesv(static_cast<void*>(em.data()), args.m, args.m, static_cast<void*>(cH.data()), args.m, sizeof(Complex));
      qudaHostUnregister(cH.data());
 
      Gk.col(args.m-1) += em;
 
-<<<<<<< HEAD
-     cudaHostRegister(static_cast<void *>(Gk.data()), args.m*args.m*sizeof(Complex), qudaHostRegisterDefault);
-=======
      qudaHostRegister(static_cast<void *>(Gk.data()), args.m * args.m * sizeof(Complex), qudaHostRegisterDefault);
->>>>>>> a2543a25
      magma_Xgeev(static_cast<void*>(Gk.data()), args.m, args.m, static_cast<void*>(harVecs.data()), static_cast<void*>(harVals.data()), args.m, sizeof(Complex));
      qudaHostUnregister(Gk.data());
 
@@ -172,12 +164,8 @@
        Complex *ctemp = static_cast<Complex*> (args.ritzVecs.col(0).data());
        memcpy(ctemp, args.c, (args.m+1)*sizeof(Complex));
 
-<<<<<<< HEAD
-       cudaHostRegister(static_cast<void*>(Htemp.data()), (args.m+1)*args.m*sizeof(Complex), qudaHostRegisterDefault);
-=======
        qudaHostRegister(static_cast<void *>(Htemp.data()), (args.m + 1) * args.m * sizeof(Complex),
                         qudaHostRegisterDefault);
->>>>>>> a2543a25
        magma_Xgels(static_cast<void*>(Htemp.data()), ctemp, args.m+1, args.m, args.m+1, sizeof(Complex));
        qudaHostUnregister(Htemp.data());
 
@@ -362,7 +350,7 @@
      }
    }
 
-   checkQudaError();
+   checkCudaError();
 
    for(int j = 0; j < args.k; j++)
    {
