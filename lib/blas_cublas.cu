--- conflicted
+++ resolved
@@ -84,13 +84,8 @@
 	if (error != HIPBLAS_STATUS_SUCCESS)
 	  errorQuda("\nError in LU decomposition (hipblasCgetrfBatched), error code = %d\n", error);
 
-<<<<<<< HEAD
 	qudaMemcpy(info_array, dinfo_array, batch*sizeof(int), hipMemcpyDeviceToHost);
-	for (int i=0; i<batch; i++) {
-=======
-	qudaMemcpy(info_array, dinfo_array, batch*sizeof(int), cudaMemcpyDeviceToHost);
 	for (uint64_t i=0; i<batch; i++) {
->>>>>>> 53e85c52
 	  if (info_array[i] < 0) {
 	    errorQuda("%lu argument had an illegal value or another error occured, such as memory allocation failed", i);
 	  } else if (info_array[i] > 0) {
