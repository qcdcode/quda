--- conflicted
+++ resolved
@@ -145,13 +145,8 @@
     if (oddness == parity) {
 #ifdef FINE_GRAINED_ACCESS
       int i = blockIdx.y * blockDim.y + threadIdx.y;
-<<<<<<< HEAD
-      if (i >= gauge::Ncolor(length)) return;
-      for (int j=0; j<gauge::Ncolor(length); j++) {
-=======
       if (i >= nColor) return;
       for (int j=0; j<nColor; j++) {
->>>>>>> 53e85c52
 	if (extract) {
 	  arg.order.Ghost(dim, (parity+arg.localParity[dim])&1, X>>1, i, j)
 	    = arg.order(dim+arg.offset, parity, indexCB, i, j);
@@ -208,13 +203,8 @@
     }
 
     virtual ~ExtractGhost() { ; }
-<<<<<<< HEAD
-  
+
     void apply(const hipStream_t &stream) {
-=======
-
-    void apply(const cudaStream_t &stream) {
->>>>>>> 53e85c52
       if (location==QUDA_CPU_FIELD_LOCATION) {
 	if (extract) extractGhost<nDim,true>(arg);
 	else extractGhost<nDim,false>(arg);
