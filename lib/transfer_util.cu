--- conflicted
+++ resolved
@@ -179,15 +179,11 @@
     }
   }
 
-<<<<<<< HEAD
+#endif // GPU_MULTIGRID
+
   void FillV(ColorSpinorField &V, const ColorSpinorField &B, int v, int Nvec) {
-=======
-#endif // GPU_MULTIGRID
-
-  void FillV(ColorSpinorField &V, const std::vector<ColorSpinorField*> &B, int Nvec) {
 
 #ifdef GPU_MULTIGRID
->>>>>>> 1d8d1bbe
     if (V.Precision() == QUDA_DOUBLE_PRECISION) {
 #ifdef GPU_MULTIGRID_DOUBLE
       FillV<double>(V,B,v,Nvec);
@@ -204,75 +200,7 @@
 #endif
   }
 
-<<<<<<< HEAD
   using namespace quda::colorspinor;
-=======
-#ifdef GPU_MULTIGRID
-
-  // Creates a block-ordered version of a ColorSpinorField
-  // N.B.: Only works for the V field, as we need to block spin.
-  template <bool toBlock, int nVec, class Complex, class FieldOrder>
-  void blockOrderV(Complex *out, FieldOrder &in,
-		   const int *geo_map, const int *geo_bs, int spin_bs,
-		   const cpuColorSpinorField &V) {
-    //printfQuda("in.Ncolor = %d\n", in.Ncolor());
-    int nSpin_coarse = in.Nspin() / spin_bs; // this is number of chiral blocks
-
-    //Compute the size of each block
-    int geoBlockSize = 1;
-    for (int d=0; d<in.Ndim(); d++) geoBlockSize *= geo_bs[d];
-    int blockSize = geoBlockSize * in.Ncolor() * spin_bs; // blockSize includes internal dof
-
-    int x[QUDA_MAX_DIM]; // global coordinates
-    int y[QUDA_MAX_DIM]; // local coordinates within a block (full site ordering)
-
-    int checkLength = in.Nparity() * in.VolumeCB() * in.Ncolor() * in.Nspin() * in.Nvec();
-    int *check = new int[checkLength];
-    int count = 0;
-
-    // Run through the fine grid and do the block ordering
-    for (int parity = 0; parity<in.Nparity(); parity++) {
-      for (int x_cb=0; x_cb<in.VolumeCB(); x_cb++) {
-	int i = parity*in.VolumeCB() + x_cb;
-
-	// Get fine grid coordinates
-	V.LatticeIndex(x, i);
-	
-	//Compute the geometric offset within a block 
-	// (x fastest direction, t is slowest direction, non-parity ordered)
-	int blockOffset = 0;
-	for (int d=in.Ndim()-1; d>=0; d--) {
-	  y[d] = x[d]%geo_bs[d];
-	  blockOffset *= geo_bs[d];
-	  blockOffset += y[d];
-	}
-	
-	//Take the block-ordered offset from the coarse grid offset (geo_map) 
-	int offset = geo_map[i]*nSpin_coarse*nVec*geoBlockSize*in.Ncolor()*spin_bs;
-	
-	for (int v=0; v<in.Nvec(); v++) {
-	  for (int s=0; s<in.Nspin(); s++) {
-	    for (int c=0; c<in.Ncolor(); c++) {
-	      
-	      int chirality = s / spin_bs; // chirality is the coarse spin
-	      int blockSpin = s % spin_bs; // the remaining spin dof left in each block
-	      
-	      int index = offset +                                              // geo block
-		chirality * nVec * geoBlockSize * spin_bs * in.Ncolor() + // chiral block
-	                       v * geoBlockSize * spin_bs * in.Ncolor() + // vector
-	                            blockOffset * spin_bs * in.Ncolor() + // local geometry
-	                                          blockSpin*in.Ncolor() + // block spin
-	                                                                   c;   // color
-
-	      if (toBlock) out[index] = in(parity, x_cb, s, c, v); // going to block order
-	      else in(parity, x_cb, s, c, v) = out[index]; // coming from block order
-	    
-	      check[count++] = index;
-	    }
-	  }
-	}
-      }
->>>>>>> 1d8d1bbe
 
 // enabling CTA swizzling improves spatial locality of MG blocks reducing cache line wastage
 //#define SWIZZLE
@@ -799,12 +727,8 @@
 #endif // GPU_MULTIGRID
 
   void BlockOrthogonalize(ColorSpinorField &V, int Nvec, 
-<<<<<<< HEAD
 			  const int *fine_to_coarse, const int *coarse_to_fine, const int *geo_bs, const int spin_bs) {
-=======
-			  const int *geo_bs, const int *geo_map, int spin_bs) {
 #ifdef GPU_MULTIGRID
->>>>>>> 1d8d1bbe
     if (V.Precision() == QUDA_DOUBLE_PRECISION) {
 #ifdef GPU_MULTIGRID_DOUBLE
       BlockOrthogonalize<double>(V, Nvec, fine_to_coarse, coarse_to_fine, geo_bs, spin_bs);
