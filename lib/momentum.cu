--- conflicted
+++ resolved
@@ -96,10 +96,6 @@
     while (x < arg.threads) {
       // loop over direction
       for (int mu=0; mu<4; mu++) {
-<<<<<<< HEAD
-	typename Arg::Float v[10];
-	arg.mom.load(v, x, mu, parity);
-=======
         // FIXME should understand what this does exactly and cleanup (matches MILC)
 	complex<Float> v_[5];
 	arg.mom.load(v_, x, mu, parity);
@@ -108,7 +104,6 @@
           v[2*i+0] = v_[i].real();
           v[2*i+1] = v_[i].imag();
         }
->>>>>>> c71386da
 
 	double local_sum = 0.0;
 	for (int j=0; j<6; j++) local_sum += v[j]*v[j];
@@ -309,13 +304,8 @@
 
     while (x<arg.threads) {
       for (int d=0; d<4; d++) {
-<<<<<<< HEAD
 	mat f = arg.force(d, x, parity);
 	mat u = arg.U(d, x, parity);
-=======
-	f = arg.force(d, x, parity);
-	u = arg.U(d, x, parity);
->>>>>>> c71386da
 
 	f = u * f;
 
