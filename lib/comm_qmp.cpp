#include <qmp.h>
#include <csignal>
#include <quda_internal.h>
#include <comm_quda.h>

#define QMP_CHECK(qmp_call) do {                     \
  QMP_status_t status = qmp_call;                    \
  if (status != QMP_SUCCESS)                         \
    errorQuda("(QMP) %s", QMP_error_string(status)); \
} while (0)

struct MsgHandle_s {
  QMP_msgmem_t mem;
  QMP_msghandle_t handle;
};

static int gpuid = -1;
static bool peer2peer_enabled[2][4] = { {false,false,false,false},
                                        {false,false,false,false} };
static bool peer2peer_init = false;

<<<<<<< HEAD
static char partition_string[16] = ",comm=";
=======
static char partition_string[16];
static char topology_string[16];
>>>>>>> 310fcd9c

// While we can emulate an all-gather using QMP reductions, this
// scales horribly as the number of nodes increases, so for
// performance we just call MPI directly
#define USE_MPI_GATHER

#ifdef USE_MPI_GATHER
#include <mpi.h>
#endif

void get_hostnames(char *hostname_recv_buf) {
  // determine which GPU this rank will use
  char *hostname = comm_hostname();

#ifdef USE_MPI_GATHER
  MPI_Allgather(hostname, 128, MPI_CHAR, hostname_recv_buf, 128, MPI_CHAR, MPI_COMM_WORLD);
#else
  // Abuse reductions to emulate all-gather.  We need to copy the
  // local hostname to all other nodes
  // this isn't very scalable though
  for (int i=0; i<comm_size(); i++) {
    int data[128];
    for (int j=0; j<128; j++) {
      data[j] = (i == comm_rank()) ? hostname[j] : 0;
      QMP_sum_int(data+j);
      hostname_recv_buf[i*128 + j] = data[j];
    }
  }
#endif

}


void get_gpuid(int *gpuid_recv_buf) {

#ifdef USE_MPI_GATHER
  MPI_Allgather(&gpuid, 1, MPI_INT, gpuid_recv_buf, 1, MPI_INT, MPI_COMM_WORLD);
#else
  // Abuse reductions to emulate all-gather.  We need to copy the
  // local hostname to all other nodes
  for (int i=0; i<comm_size(); i++) {
    int data = (i == comm_rank()) ? gpuid : 0;
    QMP_sum_int(&data);
    gpuid_recv_buf[i] = data;
  }
#endif
}


void comm_init(int ndim, const int *dims, QudaCommsMap rank_from_coords, void *map_data)
{
  if ( QMP_is_initialized() != QMP_TRUE ) {
    errorQuda("QMP has not been initialized");
  }

  int grid_size = 1;
  for (int i = 0; i < ndim; i++) {
    grid_size *= dims[i];
  }
  if (grid_size != QMP_get_number_of_nodes()) {
    errorQuda("Communication grid size declared via initCommsGridQuda() does not match"
              " total number of QMP nodes (%d != %d)", grid_size, QMP_get_number_of_nodes());
  }

  Topology *topo = comm_create_topology(ndim, dims, rank_from_coords, map_data);
  comm_set_default_topology(topo);

  // determine which GPU this rank will use
  char *hostname_recv_buf = (char *)safe_malloc(128*comm_size());
  get_hostnames(hostname_recv_buf);

  gpuid = 0;
  for (int i = 0; i < comm_rank(); i++) {
    if (!strncmp(comm_hostname(), &hostname_recv_buf[128*i], 128)) {
      gpuid++;
    }
  }

  int device_count;
  cudaGetDeviceCount(&device_count);
  if (device_count == 0) {
    errorQuda("No CUDA devices found");
  }
  if (gpuid >= device_count) {
    char *enable_mps_env = getenv("QUDA_ENABLE_MPS");
    if (enable_mps_env && strcmp(enable_mps_env,"1") == 0) {
      gpuid = gpuid%device_count;
      printf("MPS enabled, rank=%d -> gpu=%d\n", comm_rank(), gpuid);
    } else {
      errorQuda("Too few GPUs available on %s", comm_hostname());
    }
  }

  comm_peer2peer_init(hostname_recv_buf);

  host_free(hostname_recv_buf);
<<<<<<< HEAD

  char comm[5];
  comm[0] = (comm_dim_partitioned(0) ? '1' : '0');
  comm[1] = (comm_dim_partitioned(1) ? '1' : '0');
  comm[2] = (comm_dim_partitioned(2) ? '1' : '0');
  comm[3] = (comm_dim_partitioned(3) ? '1' : '0');
  comm[4] = '\0';
  strcat(partition_string, comm);
}
=======
>>>>>>> 310fcd9c

  snprintf(partition_string, 16, ",comm=%d%d%d%d", comm_dim_partitioned(0), comm_dim_partitioned(1), comm_dim_partitioned(2), comm_dim_partitioned(3));
  snprintf(topology_string, 16, ",topo=%d%d%d%d", comm_dim(0), comm_dim(1), comm_dim(2), comm_dim(3));
}

void comm_peer2peer_init(const char* hostname_recv_buf)
{
  if (peer2peer_init) return;

  bool disable_peer_to_peer = false;
  char *enable_peer_to_peer_env = getenv("QUDA_ENABLE_P2P");
  if (enable_peer_to_peer_env && strcmp(enable_peer_to_peer_env, "0") == 0) {
    if (getVerbosity() > QUDA_SILENT)
      printfQuda("Disabling peer-to-peer access\n");
    disable_peer_to_peer = true;
  }

  if (!peer2peer_init && !disable_peer_to_peer) {

    // first check that the local GPU supports UVA
    cudaDeviceProp prop;
    cudaGetDeviceProperties(&prop,gpuid);
    if(!prop.unifiedAddressing) return;

    comm_set_neighbor_ranks();

    char *hostname = comm_hostname();
    int *gpuid_recv_buf = (int *)safe_malloc(sizeof(int)*comm_size());

    get_gpuid(gpuid_recv_buf);

    for(int dir=0; dir<2; ++dir){ // forward/backward directions
      for(int dim=0; dim<4; ++dim){
	int neighbor_rank = comm_neighbor_rank(dir,dim);
	if(neighbor_rank == comm_rank()) continue;

	// if the neighbors are on the same
	if (!strncmp(hostname, &hostname_recv_buf[128*neighbor_rank], 128)) {
	  int neighbor_gpuid = gpuid_recv_buf[neighbor_rank];
	  int canAccessPeer[2];
	  cudaDeviceCanAccessPeer(&canAccessPeer[0], gpuid, neighbor_gpuid);
	  cudaDeviceCanAccessPeer(&canAccessPeer[1], neighbor_gpuid, gpuid);
	  if(canAccessPeer[0]*canAccessPeer[1]){
	    peer2peer_enabled[dir][dim] = true;
	    if (getVerbosity() > QUDA_SILENT)
	      printf("Peer-to-peer enabled for rank %d gpu=%d with neighbor %d gpu=%d dir=%d, dim=%d\n",
		     comm_rank(), gpuid, neighbor_rank, neighbor_gpuid, dir, dim);
	  }
	} // on the same node
      } // different dimensions - x, y, z, t
    } // different directions - forward/backward

    host_free(gpuid_recv_buf);
  }

  peer2peer_init = true;

  // set gdr enablement
  if (comm_gdr_enabled()) {
    printfQuda("Enabling GPU-Direct RDMA access\n");
  } else {
    printfQuda("Disabling GPU-Direct RDMA access\n");
  }

  checkCudaErrorNoSync();
  return;
}


bool comm_peer2peer_enabled(int dir, int dim){
  return peer2peer_enabled[dir][dim];
}


int comm_rank(void)
{
  return QMP_get_node_number();
}


int comm_size(void)
{
  return QMP_get_number_of_nodes();
}


int comm_gpuid(void)
{
  return gpuid;
}


/**
 * Declare a message handle for sending to a node displaced in (x,y,z,t) according to "displacement"
 */
MsgHandle *comm_declare_send_displaced(void *buffer, const int displacement[], size_t nbytes)
{
  Topology *topo = comm_default_topology();

  int rank = comm_rank_displaced(topo, displacement);
  MsgHandle *mh = (MsgHandle *)safe_malloc(sizeof(MsgHandle));

  mh->mem = QMP_declare_msgmem(buffer, nbytes);
  if (mh->mem == NULL) errorQuda("Unable to allocate QMP message memory");

  mh->handle = QMP_declare_send_to(mh->mem, rank, 0);
  if (mh->handle == NULL) errorQuda("Unable to allocate QMP message handle");

  return mh;
}

/**
 * Declare a message handle for receiving from a node displaced in (x,y,z,t) according to "displacement"
 */
MsgHandle *comm_declare_receive_displaced(void *buffer, const int displacement[], size_t nbytes)
{
  Topology *topo = comm_default_topology();

  int rank = comm_rank_displaced(topo, displacement);
  MsgHandle *mh = (MsgHandle *)safe_malloc(sizeof(MsgHandle));

  mh->mem = QMP_declare_msgmem(buffer, nbytes);
  if (mh->mem == NULL) errorQuda("Unable to allocate QMP message memory");

  mh->handle = QMP_declare_receive_from(mh->mem, rank, 0);
  if (mh->handle == NULL) errorQuda("Unable to allocate QMP message handle");

  return mh;
}


/**
 * Declare a message handle for strided sending to a node displaced in
 * (x,y,z,t) according to "displacement"
 */
MsgHandle *comm_declare_strided_send_displaced(void *buffer, const int displacement[],
					       size_t blksize, int nblocks, size_t stride)
{
  Topology *topo = comm_default_topology();

  int rank = comm_rank_displaced(topo, displacement);
  MsgHandle *mh = (MsgHandle *)safe_malloc(sizeof(MsgHandle));

  mh->mem = QMP_declare_strided_msgmem(buffer, blksize, nblocks, stride);
  if (mh->mem == NULL) errorQuda("Unable to allocate QMP message memory");

  mh->handle = QMP_declare_send_to(mh->mem, rank, 0);
  if (mh->handle == NULL) errorQuda("Unable to allocate QMP message handle");

  return mh;
}

/**
 * Declare a message handle for strided receiving from a node
 * displaced in (x,y,z,t) according to "displacement"
 */
MsgHandle *comm_declare_strided_receive_displaced(void *buffer, const int displacement[],
						  size_t blksize, int nblocks, size_t stride)
{
  Topology *topo = comm_default_topology();

  int rank = comm_rank_displaced(topo, displacement);
  MsgHandle *mh = (MsgHandle *)safe_malloc(sizeof(MsgHandle));

  mh->mem = QMP_declare_strided_msgmem(buffer, blksize, nblocks, stride);
  if (mh->mem == NULL) errorQuda("Unable to allocate QMP message memory");

  mh->handle = QMP_declare_receive_from(mh->mem, rank, 0);
  if (mh->handle == NULL) errorQuda("Unable to allocate QMP message handle");

  return mh;
}


void comm_free(MsgHandle *mh)
{
  QMP_free_msghandle(mh->handle);
  QMP_free_msgmem(mh->mem);
  host_free(mh);
}


void comm_start(MsgHandle *mh)
{
  QMP_CHECK( QMP_start(mh->handle) );
}


void comm_wait(MsgHandle *mh)
{
  QMP_CHECK( QMP_wait(mh->handle) );
}


int comm_query(MsgHandle *mh)
{
  return (QMP_is_complete(mh->handle) == QMP_TRUE);
}


void comm_allreduce(double* data)
{
  QMP_CHECK( QMP_sum_double(data) );
}


void comm_allreduce_max(double* data)
{
  QMP_CHECK( QMP_max_double(data) );
}


void comm_allreduce_array(double* data, size_t size)
{
  QMP_CHECK( QMP_sum_double_array(data, size) );
}


void comm_allreduce_int(int* data)
{
  QMP_CHECK( QMP_sum_int(data) );
}


void comm_broadcast(void *data, size_t nbytes)
{
  QMP_CHECK( QMP_broadcast(data, nbytes) );
}


void comm_barrier(void)
{
  QMP_CHECK( QMP_barrier() );
}


void comm_abort(int status)
{
#ifdef HOST_DEBUG
  raise(SIGINT);
#endif
  QMP_abort(status);
}

const char* comm_dim_partitioned_string() {
  return partition_string;
<<<<<<< HEAD
=======
}

const char* comm_dim_topology_string() {
  return topology_string;
>>>>>>> 310fcd9c
}<|MERGE_RESOLUTION|>--- conflicted
+++ resolved
@@ -19,12 +19,8 @@
                                         {false,false,false,false} };
 static bool peer2peer_init = false;
 
-<<<<<<< HEAD
-static char partition_string[16] = ",comm=";
-=======
 static char partition_string[16];
 static char topology_string[16];
->>>>>>> 310fcd9c
 
 // While we can emulate an all-gather using QMP reductions, this
 // scales horribly as the number of nodes increases, so for
@@ -121,18 +117,6 @@
   comm_peer2peer_init(hostname_recv_buf);
 
   host_free(hostname_recv_buf);
-<<<<<<< HEAD
-
-  char comm[5];
-  comm[0] = (comm_dim_partitioned(0) ? '1' : '0');
-  comm[1] = (comm_dim_partitioned(1) ? '1' : '0');
-  comm[2] = (comm_dim_partitioned(2) ? '1' : '0');
-  comm[3] = (comm_dim_partitioned(3) ? '1' : '0');
-  comm[4] = '\0';
-  strcat(partition_string, comm);
-}
-=======
->>>>>>> 310fcd9c
 
   snprintf(partition_string, 16, ",comm=%d%d%d%d", comm_dim_partitioned(0), comm_dim_partitioned(1), comm_dim_partitioned(2), comm_dim_partitioned(3));
   snprintf(topology_string, 16, ",topo=%d%d%d%d", comm_dim(0), comm_dim(1), comm_dim(2), comm_dim(3));
@@ -379,11 +363,8 @@
 
 const char* comm_dim_partitioned_string() {
   return partition_string;
-<<<<<<< HEAD
-=======
 }
 
 const char* comm_dim_topology_string() {
   return topology_string;
->>>>>>> 310fcd9c
 }