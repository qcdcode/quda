--- conflicted
+++ resolved
@@ -296,11 +296,7 @@
   QMP_CHECK( QMP_broadcast(data, nbytes) );
 }
 
-<<<<<<< HEAD
-void comm_gather_array(double* data, size_t size)
-=======
 void comm_gather_reduce_timeslice_array(double* data, size_t size)
->>>>>>> 1e28bf62
 {
   size_t n = comm_size();
   // Collect all the data
@@ -308,14 +304,6 @@
   if(comm_rank() == 0) {
     recv_buf = new double[size * n];
   }
-<<<<<<< HEAD
-
-  MPI_CHECK(MPI_Gather(data + size*comm_rank(), size, MPI_DOUBLE, recv_buf, size, MPI_DOUBLE, 0, MPI_COMM_HANDLE));
-  
-  // Populate the data array with gatherd data
-  if(comm_rank() == 0) {
-    for (size_t j = 0; j < size * n; j++) { data[j] = recv_buf[j]; }
-=======
   
   MPI_CHECK(MPI_Gather(data + size*comm_rank(), size, MPI_DOUBLE, recv_buf, size, MPI_DOUBLE, 0, MPI_COMM_HANDLE));
   
@@ -333,7 +321,6 @@
 	}
       }
     }
->>>>>>> 1e28bf62
   }
   
   delete[] recv_buf;
