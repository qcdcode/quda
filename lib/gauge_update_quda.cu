--- conflicted
+++ resolved
@@ -316,26 +316,6 @@
 
     if (out.isNative()) {
       if (out.Reconstruct() == QUDA_RECONSTRUCT_NO) {
-<<<<<<< HEAD
-	updateGaugeField<Float>(gauge::FloatNOrder<Float, Nc*Nc*2, 2, 18>(out),
-				gauge::FloatNOrder<Float, Nc*Nc*2, 2, 18>(in), 
-				mom, dt, conj_mom, exact, location);
-      } else if (out.Reconstruct() == QUDA_RECONSTRUCT_12) {
-	updateGaugeField<Float>(gauge::FloatNOrder<Float, Nc*Nc*2, 2, 12>(out),
-				gauge::FloatNOrder<Float, Nc*Nc*2, 2, 12>(in), 
-				mom, dt, conj_mom, exact, location);
-      } else {
-	errorQuda("Reconstruction type not supported");
-      }
-    } else if (out.Order() == QUDA_FLOAT4_GAUGE_ORDER) {
-      if (out.Reconstruct() == QUDA_RECONSTRUCT_12) {
-	updateGaugeField<Float>(gauge::FloatNOrder<Float, Nc*Nc*2, 4, 12>(out),
-				gauge::FloatNOrder<Float, Nc*Nc*2, 4, 12>(in), 
-				mom, dt, conj_mom, exact,  location);
-      } else {
-	errorQuda("Reconstruction type %d not supported", out.Order());
-      }
-=======
 	typedef typename gauge_mapper<Float,QUDA_RECONSTRUCT_NO>::type G;
 	updateGaugeField<Float>(G(out),G(in), mom, dt, conj_mom, exact, location);
       } else if (out.Reconstruct() == QUDA_RECONSTRUCT_12) {
@@ -344,7 +324,6 @@
       } else {
 	errorQuda("Reconstruction type not supported");
       }
->>>>>>> 9cfad35c
     } else if (out.Order() == QUDA_MILC_GAUGE_ORDER) {
       updateGaugeField<Float>(gauge::MILCOrder<Float, Nc*Nc*2>(out),
 			      gauge::MILCOrder<Float, Nc*Nc*2>(in), 
