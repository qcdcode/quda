#include <iostream>
#include <stdio.h>
#include <stdlib.h>
#include <math.h>
#include <string.h>
#include <sys/time.h>

#include <quda.h>
#include <quda_fortran.h>
#include <quda_internal.h>
#include <comm_quda.h>
#include <tune_quda.h>
#include <blas_quda.h>
#include <gauge_field.h>
#include <dirac_quda.h>
#include <ritz_quda.h>
#include <dslash_quda.h>
#include <invert_quda.h>
#include <lanczos_quda.h>
#include <color_spinor_field.h>
#include <eig_variables.h>
#include <clover_field.h>
#include <llfat_quda.h>
#include <fat_force_quda.h>
#include <unitarization_links.h>
#include <algorithm>
#include <staggered_oprod.h>
#include <ks_improved_force.h>
#include <ks_force_quda.h>

#include <multigrid.h>

#ifdef NUMA_AFFINITY
#include <numa_affinity.h>
#endif

#include <cuda.h>
#include "face_quda.h"

#ifdef MULTI_GPU
extern void exchange_cpu_sitelink_ex(int* X, int *R, void** sitelink, QudaGaugeFieldOrder cpu_order,
    QudaPrecision gPrecision, int optflag, int geom);
#endif // MULTI_GPU

#include <ks_force_quda.h>

#ifdef GPU_GAUGE_FORCE
#include <gauge_force_quda.h>
#endif
#include <gauge_update_quda.h>

#define MAX(a,b) ((a)>(b)? (a):(b))
#define TDIFF(a,b) (b.tv_sec - a.tv_sec + 0.000001*(b.tv_usec - a.tv_usec))

#define spinorSiteSize 24 // real numbers per spinor

#define MAX_GPU_NUM_PER_NODE 16

// define newQudaGaugeParam() and newQudaInvertParam()
#define INIT_PARAM
#include "check_params.h"
#undef INIT_PARAM

// define (static) checkGaugeParam() and checkInvertParam()
#define CHECK_PARAM
#include "check_params.h"
#undef CHECK_PARAM

// define printQudaGaugeParam() and printQudaInvertParam()
#define PRINT_PARAM
#include "check_params.h"
#undef PRINT_PARAM

#include <gauge_tools.h>
#include <contractQuda.h>

#include <momentum.h>

int numa_affinity_enabled = 1;

using namespace quda;

static cudaGaugeField* cudaStapleField = NULL;
static cudaGaugeField* cudaStapleField1 = NULL;

static int R[4] = {0, 0, 0, 0};
// setting this to false prevents redundant halo exchange but isn't yet compatible with HISQ / ASQTAD kernels
static bool redundant_comms = false;

//for MAGMA lib:
#include <blas_magma.h>

static bool InitMagma = false;

void openMagma() {

  if (!InitMagma) {
    BlasMagmaArgs::OpenMagma();
    InitMagma = true;
  } else {
    printfQuda("\nMAGMA library was already initialized..\n");
  }

}

void closeMagma(){

  if (InitMagma) {
    BlasMagmaArgs::CloseMagma();
    InitMagma = false;
  } else {
    printfQuda("\nMAGMA library was not initialized..\n");
  }

  return;
}

cudaGaugeField *gaugePrecise = NULL;
cudaGaugeField *gaugeSloppy = NULL;
cudaGaugeField *gaugePrecondition = NULL;
cudaGaugeField *gaugeExtended = NULL;

// It's important that these alias the above so that constants are set correctly in Dirac::Dirac()
cudaGaugeField *&gaugeFatPrecise = gaugePrecise;
cudaGaugeField *&gaugeFatSloppy = gaugeSloppy;
cudaGaugeField *&gaugeFatPrecondition = gaugePrecondition;
cudaGaugeField *&gaugeFatExtended = gaugeExtended;


cudaGaugeField *gaugeLongExtended = NULL;
cudaGaugeField *gaugeLongPrecise = NULL;
cudaGaugeField *gaugeLongSloppy = NULL;
cudaGaugeField *gaugeLongPrecondition = NULL;

cudaGaugeField *gaugeSmeared = NULL;

cudaCloverField *cloverPrecise = NULL;
cudaCloverField *cloverSloppy = NULL;
cudaCloverField *cloverPrecondition = NULL;

cudaGaugeField *momResident = NULL;
cudaGaugeField *extendedGaugeResident = NULL;

std::vector<cudaColorSpinorField*> solutionResident;

// Mapped memory buffer used to hold unitarization failures
static int *num_failures_h = NULL;
static int *num_failures_d = NULL;

cudaDeviceProp deviceProp;
cudaStream_t *streams;
#ifdef PTHREADS
pthread_mutex_t pthread_mutex;
#endif

static bool initialized = false;

//!< Profiler for initQuda
static TimeProfile profileInit("initQuda");

//!< Profile for loadGaugeQuda / saveGaugeQuda
static TimeProfile profileGauge("loadGaugeQuda");

//!< Profile for loadCloverQuda
static TimeProfile profileClover("loadCloverQuda");

//!< Profiler for invertQuda
static TimeProfile profileInvert("invertQuda");

//!< Profiler for invertMultiShiftQuda
static TimeProfile profileMulti("invertMultiShiftQuda");

//!< Profiler for invertMultiShiftMixedQuda
static TimeProfile profileMultiMixed("invertMultiShiftMixedQuda");

//!< Profiler for computeFatLinkQuda
static TimeProfile profileFatLink("computeKSLinkQuda");

//!< Profiler for computeGaugeForceQuda
static TimeProfile profileGaugeForce("computeGaugeForceQuda");

//!<Profiler for updateGaugeFieldQuda
static TimeProfile profileGaugeUpdate("updateGaugeFieldQuda");

//!<Profiler for createExtendedGaugeField
static TimeProfile profileExtendedGauge("createExtendedGaugeField");


//!<Profiler for computeCloverForceQuda
static TimeProfile profileCloverForce("computeCloverForceQuda");

//!<Profiler for computeStaggeredOprodQuda
static TimeProfile profileStaggeredOprod("computeStaggeredOprodQuda");

//!<Profiler for computeAsqtadForceQuda
static TimeProfile profileAsqtadForce("computeAsqtadForceQuda");

//!<Profiler for computeAsqtadForceQuda
static TimeProfile profileHISQForce("computeHISQForceQuda");

//!<Profiler for computeHISQForceCompleteQuda
static TimeProfile profileHISQForceComplete("computeHISQForceCompleteQuda");

//!<Profiler for plaqQuda
static TimeProfile profilePlaq("plaqQuda");

//!< Profiler for APEQuda
static TimeProfile profileAPE("APEQuda");

//!< Profiler for STOUTQuda
static TimeProfile profileSTOUT("STOUTQuda");

//!< Profiler for projectSU3Quda
static TimeProfile profileProject("projectSU3Quda");

//!< Profiler for staggeredPhaseQuda
static TimeProfile profilePhase("staggeredPhaseQuda");

//!< Profiler for contractions
static TimeProfile profileContract("contractQuda");

//!< Profiler for contractions
static TimeProfile profileCovDev("covDevQuda");

//!< Profiler for contractions
static TimeProfile profileMomAction("momActionQuda");

//!< Profiler for endQuda
static TimeProfile profileEnd("endQuda");

//!< Profiler for GaugeFixing
static TimeProfile GaugeFixFFTQuda("GaugeFixFFTQuda");
static TimeProfile GaugeFixOVRQuda("GaugeFixOVRQuda");



//!< Profiler for toal time spend between init and end
static TimeProfile profileInit2End("initQuda-endQuda",false);

namespace quda {
  void printLaunchTimer();
}

void setVerbosityQuda(QudaVerbosity verbosity, const char prefix[], FILE *outfile)
{
  setVerbosity(verbosity);
  setOutputPrefix(prefix);
  setOutputFile(outfile);
}


typedef struct {
  int ndim;
  int dims[QUDA_MAX_DIM];
} LexMapData;

/**
 * For MPI, the default node mapping is lexicographical with t varying fastest.
 */
static int lex_rank_from_coords(const int *coords, void *fdata)
{
  LexMapData *md = static_cast<LexMapData *>(fdata);

  int rank = coords[0];
  for (int i = 1; i < md->ndim; i++) {
    rank = md->dims[i] * rank + coords[i];
  }
  return rank;
}

#ifdef QMP_COMMS
/**
 * For QMP, we use the existing logical topology if already declared.
 */
static int qmp_rank_from_coords(const int *coords, void *fdata)
{
  return QMP_get_node_number_from(coords);
}
#endif


static bool comms_initialized = false;

void initCommsGridQuda(int nDim, const int *dims, QudaCommsMap func, void *fdata)
{
  if (nDim != 4) {
    errorQuda("Number of communication grid dimensions must be 4");
  }

  LexMapData map_data;
  if (!func) {

#if QMP_COMMS
    if (QMP_logical_topology_is_declared()) {
      if (QMP_get_logical_number_of_dimensions() != 4) {
        errorQuda("QMP logical topology must have 4 dimensions");
      }
      for (int i=0; i<nDim; i++) {
        int qdim = QMP_get_logical_dimensions()[i];
        if(qdim != dims[i]) {
          errorQuda("QMP logical dims[%d]=%d does not match dims[%d]=%d argument", i, qdim, i, dims[i]);
        }
      }
      fdata = NULL;
      func = qmp_rank_from_coords;
    } else {
      warningQuda("QMP logical topology is undeclared; using default lexicographical ordering");
#endif

      map_data.ndim = nDim;
      for (int i=0; i<nDim; i++) {
        map_data.dims[i] = dims[i];
      }
      fdata = (void *) &map_data;
      func = lex_rank_from_coords;

#if QMP_COMMS
    }
#endif

  }
  comm_init(nDim, dims, func, fdata);
  comms_initialized = true;
}


static void init_default_comms()
{
#if defined(QMP_COMMS)
  if (QMP_logical_topology_is_declared()) {
    int ndim = QMP_get_logical_number_of_dimensions();
    const int *dims = QMP_get_logical_dimensions();
    initCommsGridQuda(ndim, dims, NULL, NULL);
  } else {
    errorQuda("initQuda() called without prior call to initCommsGridQuda(),"
        " and QMP logical topology has not been declared");
  }
#elif defined(MPI_COMMS)
  errorQuda("When using MPI for communications, initCommsGridQuda() must be called before initQuda()");
#else // single-GPU
  const int dims[4] = {1, 1, 1, 1};
  initCommsGridQuda(4, dims, NULL, NULL);
#endif
}


#define STR_(x) #x
#define STR(x) STR_(x)
  static const std::string quda_version = STR(QUDA_VERSION_MAJOR) "." STR(QUDA_VERSION_MINOR) "." STR(QUDA_VERSION_SUBMINOR);
#undef STR
#undef STR_

extern char* gitversion;

/*
 * Set the device that QUDA uses.
 */
void initQudaDevice(int dev) {
  //static bool initialized = false;
  if (initialized) return;
  initialized = true;

  profileInit2End.TPSTART(QUDA_PROFILE_TOTAL);
  profileInit.TPSTART(QUDA_PROFILE_TOTAL);

  if (getVerbosity() >= QUDA_SUMMARIZE) {
#ifdef GITVERSION
    printfQuda("QUDA %s (git %s)\n",quda_version.c_str(),gitversion);
#else
    printfQuda("QUDA %s\n",quda_version.c_str());
#endif
  }

#if defined(GPU_DIRECT) && defined(MULTI_GPU) && (CUDA_VERSION == 4000)
  //check if CUDA_NIC_INTEROP is set to 1 in the enviroment
  // not needed for CUDA >= 4.1
  char* cni_str = getenv("CUDA_NIC_INTEROP");
  if(cni_str == NULL){
    errorQuda("Environment variable CUDA_NIC_INTEROP is not set");
  }
  int cni_int = atoi(cni_str);
  if (cni_int != 1){
    errorQuda("Environment variable CUDA_NIC_INTEROP is not set to 1");
  }
#endif

  int deviceCount;
  cudaGetDeviceCount(&deviceCount);
  if (deviceCount == 0) {
    errorQuda("No CUDA devices found");
  }

  for(int i=0; i<deviceCount; i++) {
    cudaGetDeviceProperties(&deviceProp, i);
    checkCudaErrorNoSync(); // "NoSync" for correctness in HOST_DEBUG mode
    if (getVerbosity() >= QUDA_SUMMARIZE) {
      printfQuda("Found device %d: %s\n", i, deviceProp.name);
    }
  }

#ifdef MULTI_GPU
  if (dev < 0) {
    if (!comms_initialized) {
      errorQuda("initDeviceQuda() called with a negative device ordinal, but comms have not been initialized");
    }
    dev = comm_gpuid();
  }
#else
  if (dev < 0 || dev >= 16) errorQuda("Invalid device number %d", dev);
#endif

  cudaGetDeviceProperties(&deviceProp, dev);
  checkCudaErrorNoSync(); // "NoSync" for correctness in HOST_DEBUG mode
  if (deviceProp.major < 1) {
    errorQuda("Device %d does not support CUDA", dev);
  }

  if (getVerbosity() >= QUDA_SUMMARIZE) {
    printfQuda("Using device %d: %s\n", dev, deviceProp.name);
  }
#ifndef USE_QDPJIT
  cudaSetDevice(dev);
  checkCudaErrorNoSync(); // "NoSync" for correctness in HOST_DEBUG mode
#endif

#ifdef NUMA_AFFINITY
  if(numa_affinity_enabled){
    setNumaAffinity(dev);
  }
#endif

  cudaDeviceSetCacheConfig(cudaFuncCachePreferL1);
  //cudaDeviceSetSharedMemConfig(cudaSharedMemBankSizeEightByte);
  cudaGetDeviceProperties(&deviceProp, dev);

  { // determine if we will do CPU or GPU data reordering (default is GPU)
    char *reorder_str = getenv("QUDA_REORDER_LOCATION");

    if (!reorder_str || (strcmp(reorder_str,"CPU") && strcmp(reorder_str,"cpu")) ) {
      warningQuda("Data reordering done on GPU (set with QUDA_REORDER_LOCATION=GPU/CPU)");
      reorder_location_set(QUDA_CUDA_FIELD_LOCATION);
    } else {
      warningQuda("Data reordering done on CPU (set with QUDA_REORDER_LOCATION=GPU/CPU)");
      reorder_location_set(QUDA_CPU_FIELD_LOCATION);
    }
  }

  profileInit.TPSTOP(QUDA_PROFILE_TOTAL);
}

/*
 * Any persistent memory allocations that QUDA uses are done here.
 */
void initQudaMemory()
{
  profileInit.TPSTART(QUDA_PROFILE_TOTAL);

  if (!comms_initialized) init_default_comms();

  streams = new cudaStream_t[Nstream];

#if (CUDA_VERSION >= 5050)
  int greatestPriority;
  int leastPriority;
  cudaDeviceGetStreamPriorityRange(&leastPriority, &greatestPriority);
  for (int i=0; i<Nstream-1; i++) {
    cudaStreamCreateWithPriority(&streams[i], cudaStreamDefault, greatestPriority);
  }
  cudaStreamCreateWithPriority(&streams[Nstream-1], cudaStreamDefault, leastPriority);
#else
  for (int i=0; i<Nstream; i++) {
    cudaStreamCreate(&streams[i]);
  }
#endif

  checkCudaError();
  createDslashEvents();
#ifdef GPU_STAGGERED_OPROD
  createStaggeredOprodEvents();
#endif
  blas::init();

  num_failures_h = static_cast<int*>(mapped_malloc(sizeof(int)));
  cudaHostGetDevicePointer(&num_failures_d, num_failures_h, 0);

  loadTuneCache(getVerbosity());

  for (int d=0; d<4; d++) R[d] = 2 * (redundant_comms || commDimPartitioned(d));

  profileInit.TPSTOP(QUDA_PROFILE_TOTAL);
}

void initQuda(int dev)
{
  // initialize communications topology, if not already done explicitly via initCommsGridQuda()
  if (!comms_initialized) init_default_comms();

  // set the device that QUDA uses
  initQudaDevice(dev);

  // set the persistant memory allocations that QUDA uses (Blas, streams, etc.)
  initQudaMemory();

#ifdef PTHREADS
  pthread_mutexattr_t mutex_attr;
  pthread_mutexattr_init(&mutex_attr);
  pthread_mutexattr_settype(&mutex_attr, PTHREAD_MUTEX_RECURSIVE);
  pthread_mutex_init(&pthread_mutex, &mutex_attr);
#endif
}


void loadGaugeQuda(void *h_gauge, QudaGaugeParam *param)
{
  //printfQuda("loadGaugeQuda use_resident_gauge = %d phase=%d\n",
  //param->use_resident_gauge, param->staggered_phase_applied);

  profileGauge.TPSTART(QUDA_PROFILE_TOTAL);

  if (!initialized) errorQuda("QUDA not initialized");
  if (getVerbosity() == QUDA_DEBUG_VERBOSE) printQudaGaugeParam(param);

  checkGaugeParam(param);

  profileGauge.TPSTART(QUDA_PROFILE_INIT);
  // Set the specific input parameters and create the cpu gauge field
  GaugeFieldParam gauge_param(h_gauge, *param);

  // if we are using half precision then we need to compute the fat
  // link maximum while still on the cpu
  // FIXME get a kernel for this
  if (param->type == QUDA_ASQTAD_FAT_LINKS)
    gauge_param.compute_fat_link_max = true;

  GaugeField *in = (param->location == QUDA_CPU_FIELD_LOCATION) ?
    static_cast<GaugeField*>(new cpuGaugeField(gauge_param)) :
    static_cast<GaugeField*>(new cudaGaugeField(gauge_param));

  // free any current gauge field before new allocations to reduce memory overhead
  switch (param->type) {
    case QUDA_WILSON_LINKS:
      if (gaugeSloppy != gaugePrecondition && gaugePrecondition) delete gaugePrecondition;
      if (gaugePrecise != gaugeSloppy && gaugeSloppy) delete gaugeSloppy;
      if (gaugePrecise && !param->use_resident_gauge) delete gaugePrecise;
      break;
    case QUDA_ASQTAD_FAT_LINKS:
      if (gaugeFatSloppy != gaugeFatPrecondition && gaugeFatPrecondition) delete gaugeFatPrecondition;
      if (gaugeFatPrecise != gaugeFatSloppy && gaugeFatSloppy) delete gaugeFatSloppy;
      if (gaugeFatPrecise && !param->use_resident_gauge) delete gaugeFatPrecise;
      break;
    case QUDA_ASQTAD_LONG_LINKS:
      if (gaugeLongSloppy != gaugeLongPrecondition && gaugeLongPrecondition) delete gaugeLongPrecondition;
      if (gaugeLongPrecise != gaugeLongSloppy && gaugeLongSloppy) delete gaugeLongSloppy;
      if (gaugeLongPrecise) delete gaugeLongPrecise;
      break;
    default:
      errorQuda("Invalid gauge type %d", param->type);
  }

  // if not preserving then copy the gauge field passed in
  cudaGaugeField *precise = NULL;

  // switch the parameters for creating the mirror precise cuda gauge field
  gauge_param.create = QUDA_NULL_FIELD_CREATE;
  gauge_param.precision = param->cuda_prec;
  gauge_param.reconstruct = param->reconstruct;
  gauge_param.pad = param->ga_pad;
  gauge_param.order = (gauge_param.precision == QUDA_DOUBLE_PRECISION ||
		       gauge_param.reconstruct == QUDA_RECONSTRUCT_NO ) ?
    QUDA_FLOAT2_GAUGE_ORDER : QUDA_FLOAT4_GAUGE_ORDER;

  precise = new cudaGaugeField(gauge_param);

  if (param->use_resident_gauge) {
    if(gaugePrecise == NULL) errorQuda("No resident gauge field");
    // copy rather than point at to ensure that the padded region is filled in
    precise->copy(*gaugePrecise);
    precise->exchangeGhost();
    delete gaugePrecise;
    gaugePrecise = NULL;
    profileGauge.TPSTOP(QUDA_PROFILE_INIT);
  } else {
    profileGauge.TPSTOP(QUDA_PROFILE_INIT);
    profileGauge.TPSTART(QUDA_PROFILE_H2D);
    precise->copy(*in);
    profileGauge.TPSTOP(QUDA_PROFILE_H2D);
  }

  param->gaugeGiB += precise->GBytes();

  // creating sloppy fields isn't really compute, but it is work done on the gpu
  profileGauge.TPSTART(QUDA_PROFILE_COMPUTE);

  // switch the parameters for creating the mirror sloppy cuda gauge field
  gauge_param.precision = param->cuda_prec_sloppy;
  gauge_param.reconstruct = param->reconstruct_sloppy;
  gauge_param.order = (gauge_param.precision == QUDA_DOUBLE_PRECISION ||
      gauge_param.reconstruct == QUDA_RECONSTRUCT_NO ) ?
    QUDA_FLOAT2_GAUGE_ORDER : QUDA_FLOAT4_GAUGE_ORDER;
  cudaGaugeField *sloppy = NULL;
  if (param->cuda_prec != param->cuda_prec_sloppy ||
      param->reconstruct != param->reconstruct_sloppy) {
    sloppy = new cudaGaugeField(gauge_param);
    sloppy->copy(*precise);
    param->gaugeGiB += sloppy->GBytes();
  } else {
    sloppy = precise;
  }

  // switch the parameters for creating the mirror preconditioner cuda gauge field
  gauge_param.precision = param->cuda_prec_precondition;
  gauge_param.reconstruct = param->reconstruct_precondition;
  gauge_param.order = (gauge_param.precision == QUDA_DOUBLE_PRECISION ||
      gauge_param.reconstruct == QUDA_RECONSTRUCT_NO ) ?
    QUDA_FLOAT2_GAUGE_ORDER : QUDA_FLOAT4_GAUGE_ORDER;
  cudaGaugeField *precondition = NULL;
  if (param->cuda_prec_sloppy != param->cuda_prec_precondition ||
      param->reconstruct_sloppy != param->reconstruct_precondition) {
    precondition = new cudaGaugeField(gauge_param);
    precondition->copy(*sloppy);
    param->gaugeGiB += precondition->GBytes();
  } else {
    precondition = sloppy;
  }

  // create an extended preconditioning field
  cudaGaugeField* extended = NULL;
  if(param->overlap){
    int R[4]; // domain-overlap widths in different directions
    for(int i=0; i<4; ++i){
      R[i] = param->overlap*commDimPartitioned(i);
      gauge_param.x[i] += 2*R[i];
    }
    // the extended field does not require any ghost padding
    gauge_param.ghostExchange = QUDA_GHOST_EXCHANGE_NO;
    extended = new cudaGaugeField(gauge_param);

    // copy the unextended preconditioning field into the interior of the extended field
    copyExtendedGauge(*extended, *precondition, QUDA_CUDA_FIELD_LOCATION);
    // now perform communication and fill the overlap regions
    extended->exchangeExtendedGhost(R);
  }

  profileGauge.TPSTOP(QUDA_PROFILE_COMPUTE);

  switch (param->type) {
    case QUDA_WILSON_LINKS:
      gaugePrecise = precise;
      gaugeSloppy = sloppy;
      gaugePrecondition = precondition;

      if(param->overlap) gaugeExtended = extended;
      break;
    case QUDA_ASQTAD_FAT_LINKS:
      gaugeFatPrecise = precise;
      gaugeFatSloppy = sloppy;
      gaugeFatPrecondition = precondition;

      if(param->overlap){
        if(gaugeFatExtended) errorQuda("Extended gauge fat field already allocated");
	gaugeFatExtended = extended;
      }
      break;
    case QUDA_ASQTAD_LONG_LINKS:
      gaugeLongPrecise = precise;
      gaugeLongSloppy = sloppy;
      gaugeLongPrecondition = precondition;

      if(param->overlap){
        if(gaugeLongExtended) errorQuda("Extended gauge long field already allocated");
   	gaugeLongExtended = extended;
      }
      break;
    default:
      errorQuda("Invalid gauge type %d", param->type);
  }


  profileGauge.TPSTART(QUDA_PROFILE_FREE);
  delete in;
  profileGauge.TPSTOP(QUDA_PROFILE_FREE);

  profileGauge.TPSTOP(QUDA_PROFILE_TOTAL);
}

void saveGaugeQuda(void *h_gauge, QudaGaugeParam *param)
{
  profileGauge.TPSTART(QUDA_PROFILE_TOTAL);

  if (param->location != QUDA_CPU_FIELD_LOCATION)
    errorQuda("Non-cpu output location not yet supported");

  if (!initialized) errorQuda("QUDA not initialized");
  checkGaugeParam(param);

  // Set the specific cpu parameters and create the cpu gauge field
  GaugeFieldParam gauge_param(h_gauge, *param);
  cpuGaugeField cpuGauge(gauge_param);
  cudaGaugeField *cudaGauge = NULL;
  switch (param->type) {
    case QUDA_WILSON_LINKS:
      cudaGauge = gaugePrecise;
      break;
    case QUDA_ASQTAD_FAT_LINKS:
      cudaGauge = gaugeFatPrecise;
      break;
    case QUDA_ASQTAD_LONG_LINKS:
      cudaGauge = gaugeLongPrecise;
      break;
    default:
      errorQuda("Invalid gauge type");
  }

  profileGauge.TPSTART(QUDA_PROFILE_D2H);
  cudaGauge->saveCPUField(cpuGauge);
  profileGauge.TPSTOP(QUDA_PROFILE_D2H);

  profileGauge.TPSTOP(QUDA_PROFILE_TOTAL);
}


void loadCloverQuda(void *h_clover, void *h_clovinv, QudaInvertParam *inv_param)
{
  if (!gaugePrecise) errorQuda("Cannot call loadCloverQuda with no resident gauge field");

  profileClover.TPSTART(QUDA_PROFILE_TOTAL);
  profileClover.TPSTART(QUDA_PROFILE_INIT);
  bool device_calc = false; // calculate clover and inverse on the device?

  pushVerbosity(inv_param->verbosity);
  if (getVerbosity() >= QUDA_DEBUG_VERBOSE) printQudaInvertParam(inv_param);

  if (!initialized) errorQuda("QUDA not initialized");

  if ( (!h_clover && !h_clovinv) || inv_param->compute_clover ) {
    device_calc = true;
    if (inv_param->clover_coeff == 0.0) errorQuda("called with neither clover term nor inverse and clover coefficient not set");
    if (gaugePrecise->Anisotropy() != 1.0) errorQuda("cannot compute anisotropic clover field");
  }

  if (inv_param->clover_cpu_prec == QUDA_HALF_PRECISION)  errorQuda("Half precision not supported on CPU");
  if (gaugePrecise == NULL) errorQuda("Gauge field must be loaded before clover");
  if ((inv_param->dslash_type != QUDA_CLOVER_WILSON_DSLASH) && (inv_param->dslash_type != QUDA_TWISTED_CLOVER_DSLASH)) {
    errorQuda("Wrong dslash_type %d in loadCloverQuda()", inv_param->dslash_type);
  }

  // determines whether operator is preconditioned when calling invertQuda()
  bool pc_solve = (inv_param->solve_type == QUDA_DIRECT_PC_SOLVE ||
      inv_param->solve_type == QUDA_NORMOP_PC_SOLVE ||
      inv_param->solve_type == QUDA_NORMERR_PC_SOLVE );

  // determines whether operator is preconditioned when calling MatQuda() or MatDagMatQuda()
  bool pc_solution = (inv_param->solution_type == QUDA_MATPC_SOLUTION ||
      inv_param->solution_type == QUDA_MATPCDAG_MATPC_SOLUTION);

  bool asymmetric = (inv_param->matpc_type == QUDA_MATPC_EVEN_EVEN_ASYMMETRIC ||
      inv_param->matpc_type == QUDA_MATPC_ODD_ODD_ASYMMETRIC);

  // We issue a warning only when it seems likely that the user is screwing up:

  // uninverted clover term is required when applying unpreconditioned operator,
  // but note that dslashQuda() is always preconditioned
  if (!h_clover && !pc_solve && !pc_solution) {
    //warningQuda("Uninverted clover term not loaded");
  }

  // uninverted clover term is also required for "asymmetric" preconditioning
  if (!h_clover && pc_solve && pc_solution && asymmetric && !device_calc) {
    warningQuda("Uninverted clover term not loaded");
  }

  bool twisted = inv_param->dslash_type == QUDA_TWISTED_CLOVER_DSLASH ? true : false;
#ifdef DYNAMIC_CLOVER
  bool dynamic_clover = twisted ? true : false; // dynamic clover only supported on twisted clover currently
#else
  bool dynamic_clover = false;
#endif

  CloverFieldParam clover_param;
  clover_param.nDim = 4;
  clover_param.twisted = twisted;
  clover_param.mu2 = twisted ? 4.*inv_param->kappa*inv_param->kappa*inv_param->mu*inv_param->mu : 0.0;
  clover_param.siteSubset = QUDA_FULL_SITE_SUBSET;
  for (int i=0; i<4; i++) clover_param.x[i] = gaugePrecise->X()[i];
  clover_param.pad = inv_param->cl_pad;
  clover_param.create = QUDA_NULL_FIELD_CREATE;
  clover_param.norm = nullptr;
  clover_param.invNorm = nullptr;
  clover_param.setPrecision(inv_param->clover_cuda_prec);
  clover_param.direct = h_clover || device_calc ? true : false;
  clover_param.inverse = (h_clovinv || pc_solve) && !dynamic_clover ? true : false;

  cloverPrecise = new cudaCloverField(clover_param);

  CloverField *in = nullptr;

  if (!device_calc || inv_param->return_clover || inv_param->return_clover_inverse) {
    // create a param for the cpu clover field
    CloverFieldParam inParam(clover_param);
    inParam.precision = inv_param->clover_cpu_prec;
    inParam.order = inv_param->clover_order;
    inParam.direct = h_clover ? true : false;
    inParam.inverse = h_clovinv ? true : false;
    inParam.clover = h_clover;
    inParam.cloverInv = h_clovinv;
    inParam.create = QUDA_REFERENCE_FIELD_CREATE;
    in = (inv_param->clover_location == QUDA_CPU_FIELD_LOCATION) ?
      static_cast<CloverField*>(new cpuCloverField(inParam)) :
      static_cast<CloverField*>(new cudaCloverField(inParam));
  }
  profileClover.TPSTOP(QUDA_PROFILE_INIT);

  if (!device_calc) {
    profileClover.TPSTART(QUDA_PROFILE_H2D);
    cloverPrecise->copy(*in, h_clovinv && !inv_param->compute_clover_inverse ? true : false);
    profileClover.TPSTOP(QUDA_PROFILE_H2D);
  } else {
    profileClover.TPSTOP(QUDA_PROFILE_TOTAL);
    createCloverQuda(inv_param);
    profileClover.TPSTART(QUDA_PROFILE_TOTAL);
  }

  // inverted clover term is required when applying preconditioned operator
  if ((!h_clovinv || inv_param->compute_clover_inverse) && pc_solve) {
    profileClover.TPSTART(QUDA_PROFILE_COMPUTE);
    if (!dynamic_clover) {
      cloverInvert(*cloverPrecise, inv_param->compute_clover_trlog, QUDA_CUDA_FIELD_LOCATION);
      if (inv_param->compute_clover_trlog) {
	inv_param->trlogA[0] = cloverPrecise->TrLog()[0];
	inv_param->trlogA[1] = cloverPrecise->TrLog()[1];
      }
    }
    profileClover.TPSTOP(QUDA_PROFILE_COMPUTE);
  }

  inv_param->cloverGiB = cloverPrecise->GBytes();

  clover_param.direct = true;
  clover_param.inverse = dynamic_clover ? false : true;

  // create the mirror sloppy clover field
  if (inv_param->clover_cuda_prec != inv_param->clover_cuda_prec_sloppy) {
    profileClover.TPSTART(QUDA_PROFILE_INIT);

    clover_param.setPrecision(inv_param->clover_cuda_prec_sloppy);
    cloverSloppy = new cudaCloverField(clover_param);
    cloverSloppy->copy(*cloverPrecise, clover_param.inverse);

    inv_param->cloverGiB += cloverSloppy->GBytes();
    profileClover.TPSTOP(QUDA_PROFILE_INIT);
  } else {
    cloverSloppy = cloverPrecise;
  }

  // create the mirror preconditioner clover field
  if (inv_param->clover_cuda_prec_sloppy != inv_param->clover_cuda_prec_precondition &&
      inv_param->clover_cuda_prec_precondition != QUDA_INVALID_PRECISION) {
    profileClover.TPSTART(QUDA_PROFILE_INIT);

    clover_param.setPrecision(inv_param->clover_cuda_prec_precondition);
    cloverPrecondition = new cudaCloverField(clover_param);
    cloverPrecondition->copy(*cloverSloppy, clover_param.inverse);

    inv_param->cloverGiB += cloverPrecondition->GBytes();
    profileClover.TPSTOP(QUDA_PROFILE_INIT);
  } else {
    cloverPrecondition = cloverSloppy;
  }

  // if requested, copy back the clover / inverse field
  if ( inv_param->return_clover || inv_param->return_clover_inverse ) {
    if (!h_clover && !h_clovinv) errorQuda("Requested clover field return but no clover host pointers set");

    // copy the inverted clover term into host application order on the device
    clover_param.setPrecision(inv_param->clover_cpu_prec);
    clover_param.direct = (h_clover && inv_param->return_clover);
    clover_param.inverse = (h_clovinv && inv_param->return_clover_inverse);

    // this isn't really "epilogue" but this label suffices
    profileClover.TPSTART(QUDA_PROFILE_EPILOGUE);
    cudaCloverField *hack = nullptr;
    if (!dynamic_clover) {
      clover_param.order = inv_param->clover_order;
      hack = new cudaCloverField(clover_param);
      hack->copy(*cloverPrecise); // FIXME this can lead to an redundant copies if we're not copying back direct + inverse
    } else {
      cudaCloverField *hackOfTheHack = new cudaCloverField(clover_param);	// Hack of the hack
      hackOfTheHack->copy(*cloverPrecise, false);
      cloverInvert(*hackOfTheHack, inv_param->compute_clover_trlog, QUDA_CUDA_FIELD_LOCATION);
      if (inv_param->compute_clover_trlog) {
	inv_param->trlogA[0] = cloverPrecise->TrLog()[0];
	inv_param->trlogA[1] = cloverPrecise->TrLog()[1];
      }
      clover_param.order = inv_param->clover_order;
      hack = new cudaCloverField(clover_param);
      hack->copy(*hackOfTheHack); // FIXME this can lead to an redundant copies if we're not copying back direct + inverse
      delete hackOfTheHack;
    }
    profileClover.TPSTOP(QUDA_PROFILE_EPILOGUE);

    // copy the field into the host application's clover field
    profileClover.TPSTART(QUDA_PROFILE_D2H);
    if (inv_param->return_clover) {
      qudaMemcpy((char*)(in->V(false)), (char*)(hack->V(false)), in->Bytes(), cudaMemcpyDeviceToHost);
    }
    if (inv_param->return_clover_inverse) {
      qudaMemcpy((char*)(in->V(true)), (char*)(hack->V(true)), in->Bytes(), cudaMemcpyDeviceToHost);
    }
    profileClover.TPSTOP(QUDA_PROFILE_D2H);

    delete hack;
    checkCudaError();
  }

  profileClover.TPSTART(QUDA_PROFILE_FREE);
  if (in) delete in; // delete object referencing input field
  profileClover.TPSTOP(QUDA_PROFILE_FREE);

  popVerbosity();

  profileClover.TPSTOP(QUDA_PROFILE_TOTAL);
}

void loadSloppyCloverQuda(QudaPrecision prec_sloppy, QudaPrecision prec_precondition)
{

  if (cloverPrecise) {
    // create the mirror sloppy clover field
    CloverFieldParam clover_param(*cloverPrecise);
    clover_param.setPrecision(prec_sloppy);

    if (cloverPrecise->V(false) != cloverPrecise->V(true)) {
      clover_param.direct = true;
      clover_param.inverse = true;
    } else {
      clover_param.direct = false;
      clover_param.inverse = true;
    }

    if (cloverSloppy) errorQuda("cloverSloppy already exists");

    if (clover_param.precision != cloverPrecise->Precision()) {
      cloverSloppy = new cudaCloverField(clover_param);
      cloverSloppy->copy(*cloverPrecise, clover_param.inverse);
    } else {
      cloverSloppy = cloverPrecise;
    }

    // switch the parameteres for creating the mirror preconditioner clover field
    clover_param.setPrecision(prec_precondition);

    if (cloverPrecondition) errorQuda("cloverPrecondition already exists");

    // create the mirror preconditioner clover field
    if (clover_param.precision != cloverSloppy->Precision()) {
      cloverPrecondition = new cudaCloverField(clover_param);
      cloverPrecondition->copy(*cloverSloppy, clover_param.inverse);
    } else {
      cloverPrecondition = cloverSloppy;
    }
  }

}

void freeGaugeQuda(void)
{
  if (!initialized) errorQuda("QUDA not initialized");
  if (gaugeSloppy != gaugePrecondition && gaugePrecondition) delete gaugePrecondition;
  if (gaugePrecise != gaugeSloppy && gaugeSloppy) delete gaugeSloppy;
  if (gaugePrecise) delete gaugePrecise;
  if (gaugeExtended) delete gaugeExtended;

  gaugePrecondition = NULL;
  gaugeSloppy = NULL;
  gaugePrecise = NULL;
  gaugeExtended = NULL;

  if (gaugeLongSloppy != gaugeLongPrecondition && gaugeLongPrecondition) delete gaugeLongPrecondition;
  if (gaugeLongPrecise != gaugeLongSloppy && gaugeLongSloppy) delete gaugeLongSloppy;
  if (gaugeLongPrecise) delete gaugeLongPrecise;
  if (gaugeLongExtended) delete gaugeLongExtended;

  gaugeLongPrecondition = NULL;
  gaugeLongSloppy = NULL;
  gaugeLongPrecise = NULL;
  gaugeLongExtended = NULL;

  if (gaugeFatSloppy != gaugeFatPrecondition && gaugeFatPrecondition) delete gaugeFatPrecondition;
  if (gaugeFatPrecise != gaugeFatSloppy && gaugeFatSloppy) delete gaugeFatSloppy;
  if (gaugeFatPrecise) delete gaugeFatPrecise;

  gaugeFatPrecondition = NULL;
  gaugeFatSloppy = NULL;
  gaugeFatPrecise = NULL;
  gaugeFatExtended = NULL;

  if (gaugeSmeared) delete gaugeSmeared;

  gaugeSmeared = NULL;
  // Need to merge extendedGaugeResident and gaugeFatPrecise/gaugePrecise
  if (extendedGaugeResident) {
    delete extendedGaugeResident;
    extendedGaugeResident = NULL;
  }
}

// just free the sloppy fields used in mixed-precision solvers
void freeSloppyGaugeQuda(void)
{
  if (!initialized) errorQuda("QUDA not initialized");
  if (gaugeSloppy != gaugePrecondition && gaugePrecondition) delete gaugePrecondition;
  if (gaugePrecise != gaugeSloppy && gaugeSloppy) delete gaugeSloppy;

  gaugePrecondition = NULL;
  gaugeSloppy = NULL;

  if (gaugeLongSloppy != gaugeLongPrecondition && gaugeLongPrecondition) delete gaugeLongPrecondition;
  if (gaugeLongPrecise != gaugeLongSloppy && gaugeLongSloppy) delete gaugeLongSloppy;

  gaugeLongPrecondition = NULL;
  gaugeLongSloppy = NULL;

  if (gaugeFatSloppy != gaugeFatPrecondition && gaugeFatPrecondition) delete gaugeFatPrecondition;
  if (gaugeFatPrecise != gaugeFatSloppy && gaugeFatSloppy) delete gaugeFatSloppy;

  gaugeFatPrecondition = NULL;
  gaugeFatSloppy = NULL;
}


void loadSloppyGaugeQuda(QudaPrecision prec_sloppy, QudaPrecision prec_precondition)
{
  // first do SU3 links (if they exist)
  if (gaugePrecise) {
    GaugeFieldParam gauge_param(*gaugePrecise);
    gauge_param.setPrecision(prec_sloppy);
    //gauge_param.reconstruct = param->reconstruct_sloppy; // FIXME

    if (gaugeSloppy) errorQuda("gaugeSloppy already exists");

    if (gauge_param.precision != gaugePrecise->Precision() ||
	gauge_param.reconstruct != gaugePrecise->Reconstruct()) {
      gaugeSloppy = new cudaGaugeField(gauge_param);
      gaugeSloppy->copy(*gaugePrecise);
    } else {
      gaugeSloppy = gaugePrecise;
    }

    // switch the parameters for creating the mirror preconditioner cuda gauge field
    gauge_param.setPrecision(prec_precondition);
    //gauge_param.reconstruct = param->reconstruct_precondition; // FIXME

    if (gaugePrecondition) errorQuda("gaugePrecondition already exists");

    if (gauge_param.precision != gaugeSloppy->Precision() ||
	gauge_param.reconstruct != gaugeSloppy->Reconstruct()) {
      gaugePrecondition = new cudaGaugeField(gauge_param);
      gaugePrecondition->copy(*gaugeSloppy);
    } else {
      gaugePrecondition = gaugeSloppy;
    }
  }

  // fat links (if they exist)
  if (gaugeFatPrecise) {
    GaugeFieldParam gauge_param(*gaugeFatPrecise);

    if (gaugeFatSloppy != gaugeSloppy) {
      gauge_param.setPrecision(prec_sloppy);
      //gauge_param.reconstruct = param->reconstruct_sloppy; // FIXME

      if (gaugeFatSloppy) errorQuda("gaugeFatSloppy already exists");
      if (gaugeFatSloppy != gaugeFatPrecise) delete gaugeFatSloppy;

      if (gauge_param.precision != gaugeFatPrecise->Precision() ||
	  gauge_param.reconstruct != gaugeFatPrecise->Reconstruct()) {
	gaugeFatSloppy = new cudaGaugeField(gauge_param);
	gaugeFatSloppy->copy(*gaugeFatPrecise);
      } else {
	gaugeFatSloppy = gaugeFatPrecise;
      }
    }

    if (gaugeFatPrecondition != gaugePrecondition) {
      // switch the parameters for creating the mirror preconditioner cuda gauge field
      gauge_param.setPrecision(prec_precondition);
      //gauge_param.reconstruct = param->reconstruct_precondition; // FIXME

      if (gaugeFatPrecondition) errorQuda("gaugeFatPrecondition already exists\n");

      if (gauge_param.precision != gaugeFatSloppy->Precision() ||
	  gauge_param.reconstruct != gaugeFatSloppy->Reconstruct()) {
	gaugeFatPrecondition = new cudaGaugeField(gauge_param);
	gaugeFatPrecondition->copy(*gaugeFatSloppy);
      } else {
	gaugeFatPrecondition = gaugeFatSloppy;
      }
    }
  }

  // long links (if they exist)
  if (gaugeLongPrecise) {
    GaugeFieldParam gauge_param(*gaugeLongPrecise);
    gauge_param.setPrecision(prec_sloppy);
    //gauge_param.reconstruct = param->reconstruct_sloppy; // FIXME

    if (gaugeLongSloppy) errorQuda("gaugeLongSloppy already exists");
    if (gaugeLongSloppy != gaugeLongPrecise) delete gaugeLongSloppy;

    if (gauge_param.precision != gaugeLongPrecise->Precision() ||
	gauge_param.reconstruct != gaugeLongPrecise->Reconstruct()) {
      gaugeLongSloppy = new cudaGaugeField(gauge_param);
      gaugeLongSloppy->copy(*gaugeLongPrecise);
    } else {
      gaugeLongSloppy = gaugeLongPrecise;
    }

    // switch the parameters for creating the mirror preconditioner cuda gauge field
    gauge_param.setPrecision(prec_precondition);
    //gauge_param.reconstruct = param->reconstruct_precondition; // FIXME

    if (gaugeLongPrecondition) warningQuda("gaugeLongPrecondition already exists\n");

    if (gauge_param.precision != gaugeLongSloppy->Precision() ||
	gauge_param.reconstruct != gaugeLongSloppy->Reconstruct()) {
      gaugeLongPrecondition = new cudaGaugeField(gauge_param);
      gaugeLongPrecondition->copy(*gaugeLongSloppy);
    } else {
      gaugeLongPrecondition = gaugeLongSloppy;
    }
  }
}

void freeCloverQuda(void)
{
  if (!initialized) errorQuda("QUDA not initialized");
  if (cloverPrecondition != cloverSloppy && cloverPrecondition) delete cloverPrecondition;
  if (cloverSloppy != cloverPrecise && cloverSloppy) delete cloverSloppy;
  if (cloverPrecise) delete cloverPrecise;

  cloverPrecondition = NULL;
  cloverSloppy = NULL;
  cloverPrecise = NULL;
}

void freeSloppyCloverQuda(void)
{
  if (!initialized) errorQuda("QUDA not initialized");
  if (cloverPrecondition != cloverSloppy && cloverPrecondition) delete cloverPrecondition;
  if (cloverSloppy != cloverPrecise && cloverSloppy) delete cloverSloppy;

  cloverPrecondition = NULL;
  cloverSloppy = NULL;
}

void endQuda(void)
{
  profileEnd.TPSTART(QUDA_PROFILE_TOTAL);

  if (!initialized) return;

  LatticeField::freeBuffer(0);
  LatticeField::freeBuffer(1);
  cudaColorSpinorField::freeBuffer(0);
  cudaColorSpinorField::freeBuffer(1);
  cudaColorSpinorField::freeGhostBuffer();
  cpuColorSpinorField::freeGhostBuffer();
  FaceBuffer::flushPinnedCache();
  LatticeField::flushPinnedCache();
  freeGaugeQuda();
  freeCloverQuda();

  if(cudaStapleField) delete cudaStapleField; cudaStapleField=NULL;
  if(cudaStapleField1) delete cudaStapleField1; cudaStapleField1=NULL;

  for (unsigned int i=0; i<solutionResident.size(); i++) {
    if(solutionResident[i]) delete solutionResident[i];
  }
  solutionResident.clear();
  if(momResident) delete momResident;

  blas::end();

  host_free(num_failures_h);
  num_failures_h = NULL;
  num_failures_d = NULL;

  if (streams) {
    for (int i=0; i<Nstream; i++) cudaStreamDestroy(streams[i]);
    delete []streams;
    streams = NULL;
  }
  destroyDslashEvents();

#ifdef GPU_STAGGERED_OPROD
  destroyStaggeredOprodEvents();
#endif

  saveTuneCache(getVerbosity());
  saveProfile(getVerbosity());

  initialized = false;

  comm_finalize();
  comms_initialized = false;

  profileEnd.TPSTOP(QUDA_PROFILE_TOTAL);
  profileInit2End.TPSTOP(QUDA_PROFILE_TOTAL);
  // print out the profile information of the lifetime of the library
  if (getVerbosity() >= QUDA_SUMMARIZE) {
    profileInit.Print();
    profileGauge.Print();
    profileClover.Print();
    profileInvert.Print();
    profileMulti.Print();
    profileMultiMixed.Print();
    profileFatLink.Print();
    profileGaugeForce.Print();
    profileGaugeUpdate.Print();
    profileExtendedGauge.Print();
    profileCloverForce.Print();
    profileStaggeredOprod.Print();
    profileAsqtadForce.Print();
    profileHISQForce.Print();
    profileContract.Print();
    profileCovDev.Print();
    profilePlaq.Print();
    profileAPE.Print();
    profileSTOUT.Print();
    profileProject.Print();
    profilePhase.Print();
    profileMomAction.Print();
    profileEnd.Print();

    profileInit2End.Print();
    TimeProfile::PrintGlobal();

    printLaunchTimer();

    printfQuda("\n");
    printPeakMemUsage();
    printfQuda("\n");
  }

  assertAllMemFree();

#if (!defined(USE_QDPJIT) && !defined(GPU_COMMS))
  // end this CUDA context
  cudaDeviceReset();
#endif

}


namespace quda {

  void setDiracParam(DiracParam &diracParam, QudaInvertParam *inv_param, const bool pc)
  {
    double kappa = inv_param->kappa;
    if (inv_param->dirac_order == QUDA_CPS_WILSON_DIRAC_ORDER) {
      kappa *= gaugePrecise->Anisotropy();
    }

    switch (inv_param->dslash_type) {
    case QUDA_WILSON_DSLASH:
      diracParam.type = pc ? QUDA_WILSONPC_DIRAC : QUDA_WILSON_DIRAC;
      break;
    case QUDA_CLOVER_WILSON_DSLASH:
      diracParam.type = pc ? QUDA_CLOVERPC_DIRAC : QUDA_CLOVER_DIRAC;
      break;
    case QUDA_DOMAIN_WALL_DSLASH:
      diracParam.type = pc ? QUDA_DOMAIN_WALLPC_DIRAC : QUDA_DOMAIN_WALL_DIRAC;
      diracParam.Ls = inv_param->Ls;
      break;
    case QUDA_DOMAIN_WALL_4D_DSLASH:
      if(pc) {
	diracParam.type = QUDA_DOMAIN_WALL_4DPC_DIRAC;
	diracParam.Ls = inv_param->Ls;
      } else errorQuda("For 4D type of DWF dslash, pc must be turned on, %d", inv_param->dslash_type);
      break;
    case QUDA_MOBIUS_DWF_DSLASH:
      if (inv_param->Ls > QUDA_MAX_DWF_LS)
	errorQuda("Length of Ls dimension %d greater than QUDA_MAX_DWF_LS %d", inv_param->Ls, QUDA_MAX_DWF_LS);
      diracParam.type = pc ? QUDA_MOBIUS_DOMAIN_WALLPC_DIRAC : QUDA_MOBIUS_DOMAIN_WALL_DIRAC;
      diracParam.Ls = inv_param->Ls;
      memcpy(diracParam.b_5, inv_param->b_5, sizeof(double)*inv_param->Ls);
      memcpy(diracParam.c_5, inv_param->c_5, sizeof(double)*inv_param->Ls);
      break;
    case QUDA_STAGGERED_DSLASH:
      diracParam.type = pc ? QUDA_STAGGEREDPC_DIRAC : QUDA_STAGGERED_DIRAC;
      break;
    case QUDA_ASQTAD_DSLASH:
      diracParam.type = pc ? QUDA_ASQTADPC_DIRAC : QUDA_ASQTAD_DIRAC;
      break;
    case QUDA_TWISTED_MASS_DSLASH:
      diracParam.type = pc ? QUDA_TWISTED_MASSPC_DIRAC : QUDA_TWISTED_MASS_DIRAC;
      if (inv_param->twist_flavor == QUDA_TWIST_MINUS || inv_param->twist_flavor == QUDA_TWIST_PLUS) {
	diracParam.Ls = 1;
	diracParam.epsilon = 0.0;
      } else {
	diracParam.Ls = 2;
	diracParam.epsilon = inv_param->twist_flavor == QUDA_TWIST_NONDEG_DOUBLET ? inv_param->epsilon : 0.0;
      }
      break;
    case QUDA_TWISTED_CLOVER_DSLASH:
      diracParam.type = pc ? QUDA_TWISTED_CLOVERPC_DIRAC : QUDA_TWISTED_CLOVER_DIRAC;
      if (inv_param->twist_flavor == QUDA_TWIST_MINUS || inv_param->twist_flavor == QUDA_TWIST_PLUS)  {
	diracParam.Ls = 1;
	diracParam.epsilon = 0.0;
      } else {
	diracParam.Ls = 2;
	diracParam.epsilon = inv_param->twist_flavor == QUDA_TWIST_NONDEG_DOUBLET ? inv_param->epsilon : 0.0;
      }
      break;
    default:
      errorQuda("Unsupported dslash_type %d", inv_param->dslash_type);
    }

    diracParam.matpcType = inv_param->matpc_type;
    diracParam.dagger = inv_param->dagger;
    diracParam.gauge = gaugePrecise;
    diracParam.fatGauge = gaugeFatPrecise;
    diracParam.longGauge = gaugeLongPrecise;
    diracParam.clover = cloverPrecise;
    diracParam.kappa = kappa;
    diracParam.mass = inv_param->mass;
    diracParam.m5 = inv_param->m5;
    diracParam.mu = inv_param->mu;

    for (int i=0; i<4; i++) diracParam.commDim[i] = 1;   // comms are always on
  }


  void setDiracSloppyParam(DiracParam &diracParam, QudaInvertParam *inv_param, const bool pc)
  {
    setDiracParam(diracParam, inv_param, pc);

    diracParam.gauge = gaugeSloppy;
    diracParam.fatGauge = gaugeFatSloppy;
    diracParam.longGauge = gaugeLongSloppy;
    diracParam.clover = cloverSloppy;

    for (int i=0; i<4; i++) {
      diracParam.commDim[i] = 1;   // comms are always on
    }

  }

  // The preconditioner currently mimicks the sloppy operator with no comms
  void setDiracPreParam(DiracParam &diracParam, QudaInvertParam *inv_param, const bool pc, bool comms)
  {
    setDiracParam(diracParam, inv_param, pc);

    if(inv_param->overlap){
      diracParam.gauge = gaugeExtended;
      diracParam.fatGauge = gaugeFatExtended;
      diracParam.longGauge = gaugeLongExtended;
    }else{
      diracParam.gauge = gaugePrecondition;
      diracParam.fatGauge = gaugeFatPrecondition;
      diracParam.longGauge = gaugeLongPrecondition;
    }
    diracParam.clover = cloverPrecondition;

    for (int i=0; i<4; i++) {
      diracParam.commDim[i] = comms ? 1 : 0;
    }

    // In the preconditioned staggered CG allow a different dslash type in the preconditioning
    if(inv_param->inv_type == QUDA_PCG_INVERTER && inv_param->dslash_type == QUDA_ASQTAD_DSLASH
       && inv_param->dslash_type_precondition == QUDA_STAGGERED_DSLASH) {
       diracParam.type = pc ? QUDA_STAGGEREDPC_DIRAC : QUDA_STAGGERED_DIRAC;
       diracParam.gauge = gaugeFatPrecondition;
    }
  }


  void createDirac(Dirac *&d, Dirac *&dSloppy, Dirac *&dPre, QudaInvertParam &param, const bool pc_solve)
  {
    DiracParam diracParam;
    DiracParam diracSloppyParam;
    DiracParam diracPreParam;

    setDiracParam(diracParam, &param, pc_solve);
    setDiracSloppyParam(diracSloppyParam, &param, pc_solve);
    setDiracPreParam(diracPreParam, &param, pc_solve, false);

    d = Dirac::create(diracParam); // create the Dirac operator
    dSloppy = Dirac::create(diracSloppyParam);
    dPre = Dirac::create(diracPreParam);
  }

  static double unscaled_shifts[QUDA_MAX_MULTI_SHIFT];

  void massRescale(cudaColorSpinorField &b, QudaInvertParam &param) {

    double kappa5 = (0.5/(5.0 + param.m5));
    double kappa = (param.dslash_type == QUDA_DOMAIN_WALL_DSLASH ||
		    param.dslash_type == QUDA_DOMAIN_WALL_4D_DSLASH ||
		    param.dslash_type == QUDA_MOBIUS_DWF_DSLASH) ? kappa5 : param.kappa;

    if (getVerbosity() >= QUDA_DEBUG_VERBOSE) {
      printfQuda("Mass rescale: Kappa is: %g\n", kappa);
      printfQuda("Mass rescale: mass normalization: %d\n", param.mass_normalization);
      double nin = blas::norm2(b);
      printfQuda("Mass rescale: norm of source in = %g\n", nin);
    }

    // staggered dslash uses mass normalization internally
    if (param.dslash_type == QUDA_ASQTAD_DSLASH || param.dslash_type == QUDA_STAGGERED_DSLASH) {
      switch (param.solution_type) {
        case QUDA_MAT_SOLUTION:
        case QUDA_MATPC_SOLUTION:
          if (param.mass_normalization == QUDA_KAPPA_NORMALIZATION) blas::ax(2.0*param.mass, b);
          break;
        case QUDA_MATDAG_MAT_SOLUTION:
        case QUDA_MATPCDAG_MATPC_SOLUTION:
          if (param.mass_normalization == QUDA_KAPPA_NORMALIZATION) blas::ax(4.0*param.mass*param.mass, b);
          break;
        default:
          errorQuda("Not implemented");
      }
      return;
    }

    for(int i=0; i<param.num_offset; i++) {
      unscaled_shifts[i] = param.offset[i];
    }

    // multiply the source to compensate for normalization of the Dirac operator, if necessary
    switch (param.solution_type) {
      case QUDA_MAT_SOLUTION:
        if (param.mass_normalization == QUDA_MASS_NORMALIZATION ||
            param.mass_normalization == QUDA_ASYMMETRIC_MASS_NORMALIZATION) {
	  blas::ax(2.0*kappa, b);
	  for(int i=0; i<param.num_offset; i++)  param.offset[i] *= 2.0*kappa;
        }
        break;
      case QUDA_MATDAG_MAT_SOLUTION:
        if (param.mass_normalization == QUDA_MASS_NORMALIZATION ||
            param.mass_normalization == QUDA_ASYMMETRIC_MASS_NORMALIZATION) {
	  blas::ax(4.0*kappa*kappa, b);
	  for(int i=0; i<param.num_offset; i++)  param.offset[i] *= 4.0*kappa*kappa;
        }
        break;
      case QUDA_MATPC_SOLUTION:
        if (param.mass_normalization == QUDA_MASS_NORMALIZATION) {
	  blas::ax(4.0*kappa*kappa, b);
	  for(int i=0; i<param.num_offset; i++)  param.offset[i] *= 4.0*kappa*kappa;
        } else if (param.mass_normalization == QUDA_ASYMMETRIC_MASS_NORMALIZATION) {
	  blas::ax(2.0*kappa, b);
	  for(int i=0; i<param.num_offset; i++)  param.offset[i] *= 2.0*kappa;
        }
        break;
      case QUDA_MATPCDAG_MATPC_SOLUTION:
        if (param.mass_normalization == QUDA_MASS_NORMALIZATION) {
	  blas::ax(16.0*pow(kappa,4), b);
	  for(int i=0; i<param.num_offset; i++)  param.offset[i] *= 16.0*pow(kappa,4);
        } else if (param.mass_normalization == QUDA_ASYMMETRIC_MASS_NORMALIZATION) {
	  blas::ax(4.0*kappa*kappa, b);
	  for(int i=0; i<param.num_offset; i++)  param.offset[i] *= 4.0*kappa*kappa;
        }
        break;
      default:
        errorQuda("Solution type %d not supported", param.solution_type);
    }

    if (getVerbosity() >= QUDA_DEBUG_VERBOSE) printfQuda("Mass rescale done\n");
    if (getVerbosity() >= QUDA_DEBUG_VERBOSE) {
      printfQuda("Mass rescale: Kappa is: %g\n", kappa);
      printfQuda("Mass rescale: mass normalization: %d\n", param.mass_normalization);
      double nin = blas::norm2(b);
      printfQuda("Mass rescale: norm of source out = %g\n", nin);
    }

  }
}

void dslashQuda(void *h_out, void *h_in, QudaInvertParam *inv_param, QudaParity parity)
{
  if (inv_param->dslash_type == QUDA_DOMAIN_WALL_DSLASH ||
      inv_param->dslash_type == QUDA_DOMAIN_WALL_4D_DSLASH ||
      inv_param->dslash_type == QUDA_MOBIUS_DWF_DSLASH) setKernelPackT(true);

  if (gaugePrecise == NULL) errorQuda("Gauge field not allocated");
  if (cloverPrecise == NULL && ((inv_param->dslash_type == QUDA_CLOVER_WILSON_DSLASH) || (inv_param->dslash_type == QUDA_TWISTED_CLOVER_DSLASH)))
    errorQuda("Clover field not allocated");

  pushVerbosity(inv_param->verbosity);
  if (getVerbosity() >= QUDA_DEBUG_VERBOSE) printQudaInvertParam(inv_param);

  ColorSpinorParam cpuParam(h_in, *inv_param, gaugePrecise->X(), 1, inv_param->input_location);
  ColorSpinorField *in_h = ColorSpinorField::Create(cpuParam);

  ColorSpinorParam cudaParam(cpuParam, *inv_param);
  cudaColorSpinorField in(*in_h, cudaParam);

  if (getVerbosity() >= QUDA_VERBOSE) {
    double cpu = blas::norm2(*in_h);
    double gpu = blas::norm2(in);
    printfQuda("In CPU %e CUDA %e\n", cpu, gpu);
  }

  if (inv_param->mass_normalization == QUDA_KAPPA_NORMALIZATION &&
      (inv_param->dslash_type == QUDA_STAGGERED_DSLASH ||
       inv_param->dslash_type == QUDA_ASQTAD_DSLASH) )
    blas::ax(1.0/(2.0*inv_param->mass), in);

  cudaParam.create = QUDA_NULL_FIELD_CREATE;
  cudaColorSpinorField out(in, cudaParam);

  if (inv_param->dirac_order == QUDA_CPS_WILSON_DIRAC_ORDER) {
    if (parity == QUDA_EVEN_PARITY) {
      parity = QUDA_ODD_PARITY;
    } else {
      parity = QUDA_EVEN_PARITY;
    }
    blas::ax(gaugePrecise->Anisotropy(), in);
  }
  bool pc = true;

  DiracParam diracParam;
  setDiracParam(diracParam, inv_param, pc);

  Dirac *dirac = Dirac::create(diracParam); // create the Dirac operator
  if (inv_param->dslash_type == QUDA_TWISTED_CLOVER_DSLASH && inv_param->dagger) {
    cudaParam.create = QUDA_NULL_FIELD_CREATE;
    cudaColorSpinorField tmp1(in, cudaParam);
    ((DiracTwistedCloverPC*) dirac)->TwistCloverInv(tmp1, in, (parity+1)%2); // apply the clover-twist
    dirac->Dslash(out, tmp1, parity); // apply the operator
  } else {
    dirac->Dslash(out, in, parity); // apply the operator
  }

  delete dirac; // clean up

  cpuParam.v = h_out;
  cpuParam.location = inv_param->output_location;
  ColorSpinorField *out_h = ColorSpinorField::Create(cpuParam);
  *out_h = out;

  if (getVerbosity() >= QUDA_VERBOSE) {
    double cpu = blas::norm2(*out_h);
    double gpu = blas::norm2(out);
    printfQuda("Out CPU %e CUDA %e\n", cpu, gpu);
  }

  delete out_h;
  delete in_h;

  popVerbosity();
}

void dslashQuda_4dpc(void *h_out, void *h_in, QudaInvertParam *inv_param, QudaParity parity, int test_type)
{
  if (inv_param->dslash_type == QUDA_DOMAIN_WALL_4D_DSLASH )
    setKernelPackT(true);
  else
    errorQuda("This type of dslashQuda operator is defined for QUDA_DOMAIN_WALL_$D_DSLASH and QUDA_MOBIUS_DWF_DSLASH only");

  if (gaugePrecise == NULL) errorQuda("Gauge field not allocated");

  pushVerbosity(inv_param->verbosity);
  if (getVerbosity() >= QUDA_DEBUG_VERBOSE) printQudaInvertParam(inv_param);

  ColorSpinorParam cpuParam(h_in, *inv_param, gaugePrecise->X(), 1, inv_param->input_location);
  ColorSpinorField *in_h = ColorSpinorField::Create(cpuParam);

  ColorSpinorParam cudaParam(cpuParam, *inv_param);
  cudaColorSpinorField in(*in_h, cudaParam);

  if (getVerbosity() >= QUDA_VERBOSE) {
    double cpu = blas::norm2(*in_h);
    double gpu = blas::norm2(in);
    printfQuda("In CPU %e CUDA %e\n", cpu, gpu);
  }

  cudaParam.create = QUDA_NULL_FIELD_CREATE;
  cudaColorSpinorField out(in, cudaParam);

  if (inv_param->dirac_order == QUDA_CPS_WILSON_DIRAC_ORDER) {
    if (parity == QUDA_EVEN_PARITY) {
      parity = QUDA_ODD_PARITY;
    } else {
      parity = QUDA_EVEN_PARITY;
    }
    blas::ax(gaugePrecise->Anisotropy(), in);
  }
  bool pc = true;

  DiracParam diracParam;
  setDiracParam(diracParam, inv_param, pc);

  DiracDomainWall4DPC dirac(diracParam); // create the Dirac operator
  printfQuda("kappa for QUDA input : %e\n",inv_param->kappa);
  switch (test_type) {
    case 0:
      dirac.Dslash4(out, in, parity);
      break;
    case 1:
      dirac.Dslash5(out, in, parity);
      break;
    case 2:
      dirac.Dslash5inv(out, in, parity, inv_param->kappa);
      break;
  }

  cpuParam.v = h_out;
  cpuParam.location = inv_param->output_location;
  ColorSpinorField *out_h = ColorSpinorField::Create(cpuParam);
  *out_h = out;

  if (getVerbosity() >= QUDA_VERBOSE) {
    double cpu = blas::norm2(*out_h);
    double gpu = blas::norm2(out);
    printfQuda("Out CPU %e CUDA %e\n", cpu, gpu);
  }

  delete out_h;
  delete in_h;

  popVerbosity();
}

void dslashQuda_mdwf(void *h_out, void *h_in, QudaInvertParam *inv_param, QudaParity parity, int test_type)
{
  if ( inv_param->dslash_type == QUDA_MOBIUS_DWF_DSLASH)
    setKernelPackT(true);
  else
    errorQuda("This type of dslashQuda operator is defined for QUDA_DOMAIN_WALL_$D_DSLASH and QUDA_MOBIUS_DWF_DSLASH only");

  if (gaugePrecise == NULL) errorQuda("Gauge field not allocated");

  pushVerbosity(inv_param->verbosity);
  if (getVerbosity() >= QUDA_DEBUG_VERBOSE) printQudaInvertParam(inv_param);

  ColorSpinorParam cpuParam(h_in, *inv_param, gaugePrecise->X(), 1, inv_param->input_location);
  ColorSpinorField *in_h = ColorSpinorField::Create(cpuParam);

  ColorSpinorParam cudaParam(cpuParam, *inv_param);
  cudaColorSpinorField in(*in_h, cudaParam);

  if (getVerbosity() >= QUDA_VERBOSE) {
    double cpu = blas::norm2(*in_h);
    double gpu = blas::norm2(in);
    printfQuda("In CPU %e CUDA %e\n", cpu, gpu);
  }

  cudaParam.create = QUDA_NULL_FIELD_CREATE;
  cudaColorSpinorField out(in, cudaParam);

  if (inv_param->dirac_order == QUDA_CPS_WILSON_DIRAC_ORDER) {
    if (parity == QUDA_EVEN_PARITY) {
      parity = QUDA_ODD_PARITY;
    } else {
      parity = QUDA_EVEN_PARITY;
    }
    blas::ax(gaugePrecise->Anisotropy(), in);
  }
  bool pc = true;

  DiracParam diracParam;
  setDiracParam(diracParam, inv_param, pc);

  DiracMobiusPC dirac(diracParam); // create the Dirac operator
  switch (test_type) {
    case 0:
      dirac.Dslash4(out, in, parity);
      break;
    case 1:
      dirac.Dslash5(out, in, parity);
      break;
    case 2:
      dirac.Dslash4pre(out, in, parity);
      break;
    case 3:
      dirac.Dslash5inv(out, in, parity);
      break;
  }

  cpuParam.v = h_out;
  cpuParam.location = inv_param->output_location;
  ColorSpinorField *out_h = ColorSpinorField::Create(cpuParam);
  *out_h = out;

  if (getVerbosity() >= QUDA_VERBOSE) {
    double cpu = blas::norm2(*out_h);
    double gpu = blas::norm2(out);
    printfQuda("Out CPU %e CUDA %e\n", cpu, gpu);
  }

  delete out_h;
  delete in_h;

  popVerbosity();
}


void MatQuda(void *h_out, void *h_in, QudaInvertParam *inv_param)
{
  pushVerbosity(inv_param->verbosity);

  if (inv_param->dslash_type == QUDA_DOMAIN_WALL_DSLASH ||
      inv_param->dslash_type == QUDA_DOMAIN_WALL_4D_DSLASH ||
      inv_param->dslash_type == QUDA_MOBIUS_DWF_DSLASH) setKernelPackT(true);

  if (gaugePrecise == NULL) errorQuda("Gauge field not allocated");
  if (cloverPrecise == NULL && ((inv_param->dslash_type == QUDA_CLOVER_WILSON_DSLASH) || (inv_param->dslash_type == QUDA_TWISTED_CLOVER_DSLASH)))
    errorQuda("Clover field not allocated");
  if (getVerbosity() >= QUDA_DEBUG_VERBOSE) printQudaInvertParam(inv_param);

  bool pc = (inv_param->solution_type == QUDA_MATPC_SOLUTION ||
      inv_param->solution_type == QUDA_MATPCDAG_MATPC_SOLUTION);

  ColorSpinorParam cpuParam(h_in, *inv_param, gaugePrecise->X(), pc, inv_param->input_location);
  ColorSpinorField *in_h = ColorSpinorField::Create(cpuParam);

  ColorSpinorParam cudaParam(cpuParam, *inv_param);
  cudaColorSpinorField in(*in_h, cudaParam);

  if (getVerbosity() >= QUDA_VERBOSE) {
    double cpu = blas::norm2(*in_h);
    double gpu = blas::norm2(in);
    printfQuda("In CPU %e CUDA %e\n", cpu, gpu);
  }

  cudaParam.create = QUDA_NULL_FIELD_CREATE;
  cudaColorSpinorField out(in, cudaParam);

  DiracParam diracParam;
  setDiracParam(diracParam, inv_param, pc);

  Dirac *dirac = Dirac::create(diracParam); // create the Dirac operator
  dirac->M(out, in); // apply the operator
  delete dirac; // clean up

  double kappa = inv_param->kappa;
  if (pc) {
    if (inv_param->mass_normalization == QUDA_MASS_NORMALIZATION) {
      blas::ax(0.25/(kappa*kappa), out);
    } else if (inv_param->mass_normalization == QUDA_ASYMMETRIC_MASS_NORMALIZATION) {
      blas::ax(0.5/kappa, out);
    }
  } else {
    if (inv_param->mass_normalization == QUDA_MASS_NORMALIZATION ||
        inv_param->mass_normalization == QUDA_ASYMMETRIC_MASS_NORMALIZATION) {
      blas::ax(0.5/kappa, out);
    }
  }

  cpuParam.v = h_out;
  cpuParam.location = inv_param->output_location;
  ColorSpinorField *out_h = ColorSpinorField::Create(cpuParam);
  *out_h = out;

  if (getVerbosity() >= QUDA_VERBOSE) {
    double cpu = blas::norm2(*out_h);
    double gpu = blas::norm2(out);
    printfQuda("Out CPU %e CUDA %e\n", cpu, gpu);
  }

  delete out_h;
  delete in_h;

  popVerbosity();
}


void MatDagMatQuda(void *h_out, void *h_in, QudaInvertParam *inv_param)
{
  pushVerbosity(inv_param->verbosity);

  if (inv_param->dslash_type == QUDA_DOMAIN_WALL_DSLASH ||
      inv_param->dslash_type == QUDA_DOMAIN_WALL_4D_DSLASH ||
      inv_param->dslash_type == QUDA_MOBIUS_DWF_DSLASH) setKernelPackT(true);

  if (!initialized) errorQuda("QUDA not initialized");
  if (gaugePrecise == NULL) errorQuda("Gauge field not allocated");
  if (cloverPrecise == NULL && ((inv_param->dslash_type == QUDA_CLOVER_WILSON_DSLASH) || (inv_param->dslash_type == QUDA_TWISTED_CLOVER_DSLASH)))
    errorQuda("Clover field not allocated");
  if (getVerbosity() >= QUDA_DEBUG_VERBOSE) printQudaInvertParam(inv_param);

  bool pc = (inv_param->solution_type == QUDA_MATPC_SOLUTION ||
      inv_param->solution_type == QUDA_MATPCDAG_MATPC_SOLUTION);

  ColorSpinorParam cpuParam(h_in, *inv_param, gaugePrecise->X(), pc, inv_param->input_location);
  ColorSpinorField *in_h = ColorSpinorField::Create(cpuParam);

  ColorSpinorParam cudaParam(cpuParam, *inv_param);
  cudaColorSpinorField in(*in_h, cudaParam);

  if (getVerbosity() >= QUDA_VERBOSE){
    double cpu = blas::norm2(*in_h);
    double gpu = blas::norm2(in);
    printfQuda("In CPU %e CUDA %e\n", cpu, gpu);
  }

  cudaParam.create = QUDA_NULL_FIELD_CREATE;
  cudaColorSpinorField out(in, cudaParam);

  //  double kappa = inv_param->kappa;
  //  if (inv_param->dirac_order == QUDA_CPS_WILSON_DIRAC_ORDER) kappa *= gaugePrecise->anisotropy;

  DiracParam diracParam;
  setDiracParam(diracParam, inv_param, pc);

  Dirac *dirac = Dirac::create(diracParam); // create the Dirac operator
  dirac->MdagM(out, in); // apply the operator
  delete dirac; // clean up

  double kappa = inv_param->kappa;
  if (pc) {
    if (inv_param->mass_normalization == QUDA_MASS_NORMALIZATION) {
      blas::ax(1.0/pow(2.0*kappa,4), out);
    } else if (inv_param->mass_normalization == QUDA_ASYMMETRIC_MASS_NORMALIZATION) {
      blas::ax(0.25/(kappa*kappa), out);
    }
  } else {
    if (inv_param->mass_normalization == QUDA_MASS_NORMALIZATION ||
        inv_param->mass_normalization == QUDA_ASYMMETRIC_MASS_NORMALIZATION) {
      blas::ax(0.25/(kappa*kappa), out);
    }
  }

  cpuParam.v = h_out;
  cpuParam.location = inv_param->output_location;
  ColorSpinorField *out_h = ColorSpinorField::Create(cpuParam);
  *out_h = out;

  if (getVerbosity() >= QUDA_VERBOSE){
    double cpu = blas::norm2(*out_h);
    double gpu = blas::norm2(out);
    printfQuda("Out CPU %e CUDA %e\n", cpu, gpu);
  }

  delete out_h;
  delete in_h;

  popVerbosity();
}

namespace quda{
bool canReuseResidentGauge(QudaInvertParam *param){
  return (gaugePrecise != NULL) and param->cuda_prec == gaugePrecise->Precision();
}
}

void checkClover(QudaInvertParam *param) {

  if (param->dslash_type != QUDA_CLOVER_WILSON_DSLASH && param->dslash_type != QUDA_TWISTED_CLOVER_DSLASH) {
    return;
  }

  if (param->cuda_prec != cloverPrecise->Precision()) {
    errorQuda("Solve precision %d doesn't match clover precision %d", param->cuda_prec, cloverPrecise->Precision());
  }

  if (param->cuda_prec_sloppy != cloverSloppy->Precision() ||
      param->cuda_prec_precondition != cloverPrecondition->Precision()) {
    freeSloppyCloverQuda();
    loadSloppyCloverQuda(param->cuda_prec_sloppy, param->cuda_prec_precondition);
  }

  if (cloverPrecise == NULL) errorQuda("Precise gauge field doesn't exist");
  if (cloverSloppy == NULL) errorQuda("Sloppy gauge field doesn't exist");
  if (cloverPrecondition == NULL) errorQuda("Precondition gauge field doesn't exist");
}

quda::cudaGaugeField* checkGauge(QudaInvertParam *param) {

  if (param->cuda_prec != gaugePrecise->Precision()) {
    errorQuda("Solve precision %d doesn't match gauge precision %d", param->cuda_prec, gaugePrecise->Precision());
  }

  quda::cudaGaugeField *cudaGauge = NULL;
  if (param->dslash_type != QUDA_ASQTAD_DSLASH) {
    if (param->cuda_prec_sloppy != gaugeSloppy->Precision() ||
	param->cuda_prec_precondition != gaugePrecondition->Precision()) {
      freeSloppyGaugeQuda();
      loadSloppyGaugeQuda(param->cuda_prec_sloppy, param->cuda_prec_precondition);
    }

    if (gaugePrecise == NULL) errorQuda("Precise gauge field doesn't exist");
    if (gaugeSloppy == NULL) errorQuda("Sloppy gauge field doesn't exist");
    if (gaugePrecondition == NULL) errorQuda("Precondition gauge field doesn't exist");
    if (param->overlap) {
      if (gaugeExtended == NULL) errorQuda("Extended gauge field doesn't exist");
    }
    cudaGauge = gaugePrecise;
  } else {
    if (param->cuda_prec_sloppy != gaugeFatSloppy->Precision() ||
	param->cuda_prec_precondition != gaugeFatPrecondition->Precision() ||
	param->cuda_prec_sloppy != gaugeLongSloppy->Precision() ||
	param->cuda_prec_precondition != gaugeLongPrecondition->Precision()) {
      freeSloppyGaugeQuda();
      loadSloppyGaugeQuda(param->cuda_prec_sloppy, param->cuda_prec_precondition);
    }

    if (gaugeFatPrecise == NULL) errorQuda("Precise gauge fat field doesn't exist");
    if (gaugeFatSloppy == NULL) errorQuda("Sloppy gauge fat field doesn't exist");
    if (gaugeFatPrecondition == NULL) errorQuda("Precondition gauge fat field doesn't exist");
    if (param->overlap) {
      if(gaugeFatExtended == NULL) errorQuda("Extended gauge fat field doesn't exist");
    }

    if (gaugeLongPrecise == NULL) errorQuda("Precise gauge long field doesn't exist");
    if (gaugeLongSloppy == NULL) errorQuda("Sloppy gauge long field doesn't exist");
    if (gaugeLongPrecondition == NULL) errorQuda("Precondition gauge long field doesn't exist");
    if (param->overlap) {
      if(gaugeLongExtended == NULL) errorQuda("Extended gauge long field doesn't exist");
    }
    cudaGauge = gaugeFatPrecise;
  }

  checkClover(param);

  return cudaGauge;
}

void cloverQuda(void *h_out, void *h_in, QudaInvertParam *inv_param, QudaParity parity, int inverse)
{
  pushVerbosity(inv_param->verbosity);

  if (!initialized) errorQuda("QUDA not initialized");
  if (gaugePrecise == NULL) errorQuda("Gauge field not allocated");
  if (cloverPrecise == NULL) errorQuda("Clover field not allocated");

  if (getVerbosity() >= QUDA_DEBUG_VERBOSE) printQudaInvertParam(inv_param);

  if ((inv_param->dslash_type != QUDA_CLOVER_WILSON_DSLASH) && (inv_param->dslash_type != QUDA_TWISTED_CLOVER_DSLASH))
    errorQuda("Cannot apply the clover term for a non Wilson-clover or Twisted-mass-clover dslash");

  ColorSpinorParam cpuParam(h_in, *inv_param, gaugePrecise->X(), 1);

  ColorSpinorField *in_h = (inv_param->input_location == QUDA_CPU_FIELD_LOCATION) ?
    static_cast<ColorSpinorField*>(new cpuColorSpinorField(cpuParam)) :
    static_cast<ColorSpinorField*>(new cudaColorSpinorField(cpuParam));

  ColorSpinorParam cudaParam(cpuParam, *inv_param);
  cudaColorSpinorField in(*in_h, cudaParam);

  if (getVerbosity() >= QUDA_VERBOSE) {
    double cpu = blas::norm2(*in_h);
    double gpu = blas::norm2(in);
    printfQuda("In CPU %e CUDA %e\n", cpu, gpu);
  }

  cudaParam.create = QUDA_NULL_FIELD_CREATE;
  cudaColorSpinorField out(in, cudaParam);

  if (inv_param->dirac_order == QUDA_CPS_WILSON_DIRAC_ORDER) {
    if (parity == QUDA_EVEN_PARITY) {
      parity = QUDA_ODD_PARITY;
    } else {
      parity = QUDA_EVEN_PARITY;
    }
    blas::ax(gaugePrecise->Anisotropy(), in);
  }
  bool pc = true;

  DiracParam diracParam;
  setDiracParam(diracParam, inv_param, pc);
	//FIXME: Do we need this for twisted clover???
  DiracCloverPC dirac(diracParam); // create the Dirac operator
  if (!inverse) dirac.Clover(out, in, parity); // apply the clover operator
  else dirac.CloverInv(out, in, parity);

  cpuParam.v = h_out;
  cpuParam.location = inv_param->output_location;
  ColorSpinorField *out_h = ColorSpinorField::Create(cpuParam);
  *out_h = out;

  if (getVerbosity() >= QUDA_VERBOSE) {
    double cpu = blas::norm2(*out_h);
    double gpu = blas::norm2(out);
    printfQuda("Out CPU %e CUDA %e\n", cpu, gpu);
  }

  /*for (int i=0; i<in_h->Volume(); i++) {
    ((cpuColorSpinorField*)out_h)->PrintVector(i);
    }*/

  delete out_h;
  delete in_h;

  popVerbosity();
}


void lanczosQuda(int k0, int m, void *hp_Apsi, void *hp_r, void *hp_V,
                 void *hp_alpha, void *hp_beta, QudaEigParam *eig_param)
{
  QudaInvertParam *param;
  param = eig_param->invert_param;
  setTuning(param->tune);

  if (param->dslash_type == QUDA_DOMAIN_WALL_DSLASH ||
      param->dslash_type == QUDA_DOMAIN_WALL_4D_DSLASH ||
      param->dslash_type == QUDA_MOBIUS_DWF_DSLASH) setKernelPackT(true);
  if (gaugePrecise == NULL) errorQuda("Gauge field not allocated");

  profileInvert.TPSTART(QUDA_PROFILE_TOTAL);

  if (!initialized) errorQuda("QUDA not initialized");

  pushVerbosity(param->verbosity);
  if (getVerbosity() >= QUDA_DEBUG_VERBOSE) printQudaInvertParam(param);

  checkInvertParam(param);

  // check the gauge fields have been created
  cudaGaugeField *cudaGauge = checkGauge(param);

  checkEigParam(eig_param);

  bool pc_solution = (param->solution_type == QUDA_MATPC_DAG_SOLUTION) ||
                     (param->solution_type == QUDA_MATPCDAG_MATPC_SHIFT_SOLUTION);

  // create the dirac operator
  DiracParam diracParam;
  setDiracParam(diracParam, param, pc_solution);
  Dirac *d = Dirac::create(diracParam); // create the Dirac operator

  Dirac &dirac = *d;

  profileInvert.TPSTART(QUDA_PROFILE_H2D);

  cudaColorSpinorField *r = NULL;
  cudaColorSpinorField *Apsi = NULL;
  const int *X = cudaGauge->X();

  // wrap CPU host side pointers
  ColorSpinorParam cpuParam(hp_r, *param, X, pc_solution);
  ColorSpinorField *h_r = (param->input_location == QUDA_CPU_FIELD_LOCATION) ?
                          static_cast<ColorSpinorField*>(new cpuColorSpinorField(cpuParam)) :
                          static_cast<ColorSpinorField*>(new cudaColorSpinorField(cpuParam));

  cpuParam.v = hp_Apsi;
  ColorSpinorField *h_Apsi = (param->input_location == QUDA_CPU_FIELD_LOCATION) ?
                             static_cast<ColorSpinorField*>(new cpuColorSpinorField(cpuParam)) :
                             static_cast<ColorSpinorField*>(new cudaColorSpinorField(cpuParam));

  //Make Eigen vector data set
  cpuColorSpinorField **h_Eig_Vec;
  h_Eig_Vec =(cpuColorSpinorField **)safe_malloc( m*sizeof(cpuColorSpinorField*));
  for( int k = 0 ; k < m ; k++)
  {
    cpuParam.v = ((double**)hp_V)[k];
    h_Eig_Vec[k] = new cpuColorSpinorField(cpuParam);
  }

  // download source
  ColorSpinorParam cudaParam(cpuParam, *param);
  cudaParam.create = QUDA_COPY_FIELD_CREATE;
  r = new cudaColorSpinorField(*h_r, cudaParam);
  Apsi = new cudaColorSpinorField(*h_Apsi, cudaParam);

  double cpu;
  double gpu;

  if (getVerbosity() >= QUDA_VERBOSE) {
    cpu = blas::norm2(*h_r);
    gpu = blas::norm2(*r);
    printfQuda("r vector CPU %1.14e CUDA %1.14e\n", cpu, gpu);
    cpu = blas::norm2(*h_Apsi);
    gpu = blas::norm2(*Apsi);
    printfQuda("Apsi vector CPU %1.14e CUDA %1.14e\n", cpu, gpu);
  }

  // download Eigen vector set
  cudaColorSpinorField **Eig_Vec;
  Eig_Vec = (cudaColorSpinorField **)safe_malloc( m*sizeof(cudaColorSpinorField*));

  for( int k = 0 ; k < m ; k++)
  {
    Eig_Vec[k] = new cudaColorSpinorField(*h_Eig_Vec[k], cudaParam);
    if (getVerbosity() >= QUDA_VERBOSE) {
      cpu = blas::norm2(*h_Eig_Vec[k]);
      gpu = blas::norm2(*Eig_Vec[k]);
      printfQuda("Eig_Vec[%d] CPU %1.14e CUDA %1.14e\n", k, cpu, gpu);
    }
  }
  profileInvert.TPSTOP(QUDA_PROFILE_H2D);

  if(eig_param->RitzMat_lanczos == QUDA_MATPC_DAG_SOLUTION)
  {
    DiracMdag mat(dirac);
    RitzMat ritz_mat(mat,*eig_param);
    Eig_Solver *eig_solve = Eig_Solver::create(*eig_param, ritz_mat, profileInvert);
    (*eig_solve)((double*)hp_alpha, (double*)hp_beta, Eig_Vec, *r, *Apsi, k0, m);
    delete eig_solve;
  }
  else if(eig_param->RitzMat_lanczos == QUDA_MATPCDAG_MATPC_SOLUTION)
  {
    DiracMdagM mat(dirac);
    RitzMat ritz_mat(mat,*eig_param);
    Eig_Solver *eig_solve = Eig_Solver::create(*eig_param, ritz_mat, profileInvert);
    (*eig_solve)((double*)hp_alpha, (double*)hp_beta, Eig_Vec, *r, *Apsi, k0, m);
    delete eig_solve;
  }
  else if(eig_param->RitzMat_lanczos == QUDA_MATPCDAG_MATPC_SHIFT_SOLUTION)
  {
    DiracMdagM mat(dirac);
    RitzMat ritz_mat(mat,*eig_param);
    Eig_Solver *eig_solve = Eig_Solver::create(*eig_param, ritz_mat, profileInvert);
    (*eig_solve)((double*)hp_alpha, (double*)hp_beta, Eig_Vec, *r, *Apsi, k0, m);
    delete eig_solve;
  }
  else
  {
    errorQuda("invalid ritz matrix type\n");
    exit(0);
  }

  //Write back calculated eigen vector
  profileInvert.TPSTART(QUDA_PROFILE_D2H);
  for( int k = 0 ; k < m ; k++)
  {
    *h_Eig_Vec[k] = *Eig_Vec[k];
  }
  *h_r = *r;
  *h_Apsi = *Apsi;
  profileInvert.TPSTOP(QUDA_PROFILE_D2H);


  delete h_r;
  delete h_Apsi;
  for( int k = 0 ; k < m ; k++)
  {
    delete Eig_Vec[k];
    delete h_Eig_Vec[k];
  }
  host_free(Eig_Vec);
  host_free(h_Eig_Vec);

  delete d;

  popVerbosity();

  saveTuneCache(getVerbosity());
  profileInvert.TPSTOP(QUDA_PROFILE_TOTAL);
}

multigrid_solver::multigrid_solver(QudaMultigridParam &mg_param, TimeProfile &profile)
  : profile(profile) {
  profile.TPSTART(QUDA_PROFILE_INIT);
  QudaInvertParam *param = mg_param.invert_param;

  cudaGaugeField *cudaGauge = checkGauge(param);
  checkMultigridParam(&mg_param);

  // check MG params (needs to go somewhere else)
  if (mg_param.n_level > QUDA_MAX_MG_LEVEL)
    errorQuda("Requested MG levels %d greater than allowed maximum %d", mg_param.n_level, QUDA_MAX_MG_LEVEL);
  for (int i=0; i<mg_param.n_level; i++) {
    if (mg_param.smoother_solve_type[i] != QUDA_DIRECT_SOLVE && mg_param.smoother_solve_type[i] != QUDA_DIRECT_PC_SOLVE)
      errorQuda("Unsupported smoother solve type %d on level %d", mg_param.smoother_solve_type[i], i);
  }
  if (param->solve_type != QUDA_DIRECT_SOLVE)
    errorQuda("Outer MG solver can only use QUDA_DIRECT_SOLVE at present");

  setTuning(param->tune);
  pushVerbosity(param->verbosity);
  if (getVerbosity() >= QUDA_DEBUG_VERBOSE) printQudaMultigridParam(&mg_param);
  mg_param.secs = 0;
  mg_param.gflops = 0;

  bool pc_solution = (param->solution_type == QUDA_MATPC_SOLUTION) ||
    (param->solution_type == QUDA_MATPCDAG_MATPC_SOLUTION);

  bool outer_pc_solve = (param->solve_type == QUDA_DIRECT_PC_SOLVE) ||
    (param->solve_type == QUDA_NORMOP_PC_SOLVE);

  // create the dirac operators for the fine grid

  // this is the Dirac operator we use for inter-grid residual computation
  // at present this doesn't support preconditioning
  DiracParam diracParam;
  setDiracSloppyParam(diracParam, param, outer_pc_solve);
  d = Dirac::create(diracParam);
  m = new DiracM(*d);

  // this is the Dirac operator we use for smoothing
  DiracParam diracSmoothParam;
  bool fine_grid_pc_solve = (mg_param.smoother_solve_type[0] == QUDA_DIRECT_PC_SOLVE) ||
    (mg_param.smoother_solve_type[0] == QUDA_NORMOP_PC_SOLVE);
  setDiracSloppyParam(diracSmoothParam, param, fine_grid_pc_solve);
  dSmooth = Dirac::create(diracSmoothParam);
  mSmooth = new DiracM(*dSmooth);

  // this is the Dirac operator we use for sloppy smoothing (we use the preconditioner fields for this)
  DiracParam diracSmoothSloppyParam;
  setDiracPreParam(diracSmoothSloppyParam, param, fine_grid_pc_solve, true);
  dSmoothSloppy = Dirac::create(diracSmoothSloppyParam);;
  mSmoothSloppy = new DiracM(*dSmoothSloppy);

  printfQuda("Creating vector of null space fields of length %d\n", mg_param.n_vec[0]);

  ColorSpinorParam cpuParam(0, *param, cudaGauge->X(), pc_solution, QUDA_CPU_FIELD_LOCATION);
  cpuParam.create = QUDA_ZERO_FIELD_CREATE;
  cpuParam.precision = param->cuda_prec_sloppy;
  B.resize(mg_param.n_vec[0]);
  for (int i=0; i<mg_param.n_vec[0]; i++) B[i] = new cpuColorSpinorField(cpuParam);

  // fill out the MG parameters for the fine level
  mgParam = new MGParam(mg_param, B, *m, *mSmooth, *mSmoothSloppy);

  mg = new MG(*mgParam, profile);
  mgParam->updateInvertParam(*param);
  profile.TPSTOP(QUDA_PROFILE_INIT);
}

void* newMultigridQuda(QudaMultigridParam *mg_param) {
  profileInvert.TPSTART(QUDA_PROFILE_TOTAL);
  openMagma();

  multigrid_solver *mg = new multigrid_solver(*mg_param, profileInvert);

  closeMagma();
  profileInvert.TPSTOP(QUDA_PROFILE_TOTAL);
  return static_cast<void*>(mg);
}

void destroyMultigridQuda(void *mg) {
  delete static_cast<multigrid_solver*>(mg);
}


void invertQuda(void *hp_x, void *hp_b, QudaInvertParam *param)
{
  setTuning(param->tune);

  if (param->dslash_type == QUDA_DOMAIN_WALL_DSLASH ||
      param->dslash_type == QUDA_DOMAIN_WALL_4D_DSLASH ||
      param->dslash_type == QUDA_MOBIUS_DWF_DSLASH) setKernelPackT(true);

  profileInvert.TPSTART(QUDA_PROFILE_TOTAL);

  if (!initialized) errorQuda("QUDA not initialized");

  pushVerbosity(param->verbosity);
  if (getVerbosity() >= QUDA_DEBUG_VERBOSE) printQudaInvertParam(param);

  checkInvertParam(param);

  // check the gauge fields have been created
  cudaGaugeField *cudaGauge = checkGauge(param);

  // It was probably a bad design decision to encode whether the system is even/odd preconditioned (PC) in
  // solve_type and solution_type, rather than in separate members of QudaInvertParam.  We're stuck with it
  // for now, though, so here we factorize everything for convenience.

  bool pc_solution = (param->solution_type == QUDA_MATPC_SOLUTION) ||
    (param->solution_type == QUDA_MATPCDAG_MATPC_SOLUTION);
  bool pc_solve = (param->solve_type == QUDA_DIRECT_PC_SOLVE) ||
    (param->solve_type == QUDA_NORMOP_PC_SOLVE) || (param->solve_type == QUDA_NORMERR_PC_SOLVE);
  bool mat_solution = (param->solution_type == QUDA_MAT_SOLUTION) ||
    (param->solution_type ==  QUDA_MATPC_SOLUTION);
  bool direct_solve = (param->solve_type == QUDA_DIRECT_SOLVE) ||
    (param->solve_type == QUDA_DIRECT_PC_SOLVE);
  bool norm_error_solve = (param->solve_type == QUDA_NORMERR_SOLVE) ||
    (param->solve_type == QUDA_NORMERR_PC_SOLVE);

  param->spinorGiB = cudaGauge->VolumeCB() * spinorSiteSize;
  if (!pc_solve) param->spinorGiB *= 2;
  param->spinorGiB *= (param->cuda_prec == QUDA_DOUBLE_PRECISION ? sizeof(double) : sizeof(float));
  if (param->preserve_source == QUDA_PRESERVE_SOURCE_NO) {
    param->spinorGiB *= (param->inv_type == QUDA_CG_INVERTER ? 5 : 7)/(double)(1<<30);
  } else {
    param->spinorGiB *= (param->inv_type == QUDA_CG_INVERTER ? 8 : 9)/(double)(1<<30);
  }

  param->secs = 0;
  param->gflops = 0;
  param->iter = 0;

  Dirac *d = NULL;
  Dirac *dSloppy = NULL;
  Dirac *dPre = NULL;

  // create the dirac operator
  createDirac(d, dSloppy, dPre, *param, pc_solve);

  Dirac &dirac = *d;
  Dirac &diracSloppy = *dSloppy;
  Dirac &diracPre = *dPre;

  profileInvert.TPSTART(QUDA_PROFILE_H2D);

  ColorSpinorField *b = NULL;
  ColorSpinorField *x = NULL;
  ColorSpinorField *in = NULL;
  ColorSpinorField *out = NULL;

  const int *X = cudaGauge->X();

  // wrap CPU host side pointers
  ColorSpinorParam cpuParam(hp_b, *param, X, pc_solution, param->input_location);
  ColorSpinorField *h_b = ColorSpinorField::Create(cpuParam);

  cpuParam.v = hp_x;
  cpuParam.location = param->output_location;
  ColorSpinorField *h_x = ColorSpinorField::Create(cpuParam);

  // download source
  ColorSpinorParam cudaParam(cpuParam, *param);
  cudaParam.create = QUDA_COPY_FIELD_CREATE;
  b = new cudaColorSpinorField(*h_b, cudaParam);

  if (param->use_init_guess == QUDA_USE_INIT_GUESS_YES) { // download initial guess
    // initial guess only supported for single-pass solvers
    if ((param->solution_type == QUDA_MATDAG_MAT_SOLUTION || param->solution_type == QUDA_MATPCDAG_MATPC_SOLUTION) &&
        (param->solve_type == QUDA_DIRECT_SOLVE || param->solve_type == QUDA_DIRECT_PC_SOLVE)) {
      errorQuda("Initial guess not supported for two-pass solver");
    }

    x = new cudaColorSpinorField(*h_x, cudaParam); // solution
  } else { // zero initial guess
    cudaParam.create = QUDA_ZERO_FIELD_CREATE;
    x = new cudaColorSpinorField(cudaParam); // solution
  }

  profileInvert.TPSTOP(QUDA_PROFILE_H2D);

  double nb = blas::norm2(*b);
  if (nb==0.0) errorQuda("Source has zero norm");

  if (getVerbosity() >= QUDA_VERBOSE) {
    double nh_b = blas::norm2(*h_b);
    double nh_x = blas::norm2(*h_x);
    double nx = blas::norm2(*x);
    printfQuda("Source: CPU = %g, CUDA copy = %g\n", nh_b, nb);
    printfQuda("Solution: CPU = %g, CUDA copy = %g\n", nh_x, nx);
  }

  // rescale the source and solution vectors to help prevent the onset of underflow
  if (param->solver_normalization == QUDA_SOURCE_NORMALIZATION) {
    blas::ax(1.0/sqrt(nb), *b);
    blas::ax(1.0/sqrt(nb), *x);
  }

  massRescale(*static_cast<cudaColorSpinorField*>(b), *param);

  dirac.prepare(in, out, *x, *b, param->solution_type);

  if (getVerbosity() >= QUDA_VERBOSE) {
    double nin = blas::norm2(*in);
    double nout = blas::norm2(*out);
    printfQuda("Prepared source = %g\n", nin);
    printfQuda("Prepared solution = %g\n", nout);
  }

  if (getVerbosity() >= QUDA_VERBOSE) {
    double nin = blas::norm2(*in);
    printfQuda("Prepared source post mass rescale = %g\n", nin);
  }

  // solution_type specifies *what* system is to be solved.
  // solve_type specifies *how* the system is to be solved.
  //
  // We have the following four cases (plus preconditioned variants):
  //
  // solution_type    solve_type    Effect
  // -------------    ----------    ------
  // MAT              DIRECT        Solve Ax=b
  // MATDAG_MAT       DIRECT        Solve A^dag y = b, followed by Ax=y
  // MAT              NORMOP        Solve (A^dag A) x = (A^dag b)
  // MATDAG_MAT       NORMOP        Solve (A^dag A) x = b
  // MAT              NORMERR       Solve (A A^dag) y = b, then x = A^dag y
  //
  // We generally require that the solution_type and solve_type
  // preconditioning match.  As an exception, the unpreconditioned MAT
  // solution_type may be used with any solve_type, including
  // DIRECT_PC and NORMOP_PC.  In these cases, preparation of the
  // preconditioned source and reconstruction of the full solution are
  // taken care of by Dirac::prepare() and Dirac::reconstruct(),
  // respectively.

  if (pc_solution && !pc_solve) {
    errorQuda("Preconditioned (PC) solution_type requires a PC solve_type");
  }

  if (!mat_solution && !pc_solution && pc_solve) {
    errorQuda("Unpreconditioned MATDAG_MAT solution_type requires an unpreconditioned solve_type");
  }

  if (!mat_solution && norm_error_solve) {
    errorQuda("Normal-error solve requires Mat solution");
  }

  if (param->inv_type_precondition == QUDA_MG_INVERTER && (!direct_solve || !mat_solution))
      errorQuda("Multigrid preconditioning only supported for direct solves");

  if (mat_solution && !direct_solve && !norm_error_solve) { // prepare source: b' = A^dag b
    cudaColorSpinorField tmp(*in);
    dirac.Mdag(*in, tmp);
  } else if (!mat_solution && direct_solve) { // perform the first of two solves: A^dag y = b
    DiracMdag m(dirac), mSloppy(diracSloppy), mPre(diracPre);
    SolverParam solverParam(*param);
    Solver *solve = Solver::create(solverParam, m, mSloppy, mPre, profileInvert);
    (*solve)(*out, *in);
    blas::copy(*in, *out);
    solverParam.updateInvertParam(*param);
    delete solve;
  }

  if (direct_solve) {
    DiracM m(dirac), mSloppy(diracSloppy), mPre(diracPre);
    SolverParam solverParam(*param);
    Solver *solve = Solver::create(solverParam, m, mSloppy, mPre, profileInvert);
    (*solve)(*out, *in);
    solverParam.updateInvertParam(*param);
    delete solve;
  } else if (!norm_error_solve) {
    DiracMdagM m(dirac), mSloppy(diracSloppy), mPre(diracPre);
    SolverParam solverParam(*param);
    Solver *solve = Solver::create(solverParam, m, mSloppy, mPre, profileInvert);
    (*solve)(*out, *in);
    solverParam.updateInvertParam(*param);
    delete solve;
  } else { // norm_error_solve
    DiracMMdag m(dirac), mSloppy(diracSloppy), mPre(diracPre);
    cudaColorSpinorField tmp(*out);
    SolverParam solverParam(*param);
    Solver *solve = Solver::create(solverParam, m, mSloppy, mPre, profileInvert);
    (*solve)(tmp, *in); // y = (M M^\dag) b
    dirac.Mdag(*out, tmp);  // x = M^dag y
    solverParam.updateInvertParam(*param);
    delete solve;
  }

  if (getVerbosity() >= QUDA_VERBOSE){
    double nx = blas::norm2(*x);
   printfQuda("Solution = %g\n",nx);
  }

  profileInvert.TPSTART(QUDA_PROFILE_EPILOGUE);
  dirac.reconstruct(*x, *b, param->solution_type);

  if (param->solver_normalization == QUDA_SOURCE_NORMALIZATION) {
    // rescale the solution
    blas::ax(sqrt(nb), *x);
  }
  profileInvert.TPSTOP(QUDA_PROFILE_EPILOGUE);

  if (!param->make_resident_solution) {
    profileInvert.TPSTART(QUDA_PROFILE_D2H);
    *h_x = *x;
    profileInvert.TPSTOP(QUDA_PROFILE_D2H);
  }

  profileInvert.TPSTART(QUDA_PROFILE_EPILOGUE);
  if (param->make_resident_solution) {
    for (unsigned int i=0; i<solutionResident.size(); i++) {
      if (solutionResident[i]) delete solutionResident[i];
    }
    solutionResident.resize(1);

    solutionResident[0] = static_cast<cudaColorSpinorField*>(x);
  }

  if (getVerbosity() >= QUDA_VERBOSE){
    double nx = blas::norm2(*x);
    double nh_x = blas::norm2(*h_x);
    printfQuda("Reconstructed: CUDA solution = %g, CPU copy = %g\n", nx, nh_x);
  }
  profileInvert.TPSTOP(QUDA_PROFILE_EPILOGUE);

  profileInvert.TPSTART(QUDA_PROFILE_FREE);

  delete h_b;
  delete h_x;
  delete b;
  if (!param->make_resident_solution) delete x;

  delete d;
  delete dSloppy;
  delete dPre;

  profileInvert.TPSTOP(QUDA_PROFILE_FREE);

  popVerbosity();

  // FIXME: added temporarily so that the cache is written out even if a long benchmarking job gets interrupted
  saveTuneCache(getVerbosity());

  profileInvert.TPSTOP(QUDA_PROFILE_TOTAL);
}


/*!
 * Generic version of the multi-shift solver. Should work for
 * most fermions. Note that offset[0] is not folded into the mass parameter.
 *
 * At present, the solution_type must be MATDAG_MAT or MATPCDAG_MATPC,
 * and solve_type must be NORMOP or NORMOP_PC.  The solution and solve
 * preconditioning have to match.
 */
void invertMultiSrcQuda(void **_hp_x, void **_hp_b, QudaInvertParam *param)
{

  // currently that code is just a copy of invertQuda and cannot work
  setTuning(param->tune);

  if (param->dslash_type == QUDA_DOMAIN_WALL_DSLASH ||
      param->dslash_type == QUDA_DOMAIN_WALL_4D_DSLASH ||
      param->dslash_type == QUDA_MOBIUS_DWF_DSLASH) setKernelPackT(true);

  profileInvert.TPSTART(QUDA_PROFILE_TOTAL);

  if (!initialized) errorQuda("QUDA not initialized");

  pushVerbosity(param->verbosity);
  if (getVerbosity() >= QUDA_DEBUG_VERBOSE) printQudaInvertParam(param);

  checkInvertParam(param);

  // check the gauge fields have been created
  cudaGaugeField *cudaGauge = checkGauge(param);

  // It was probably a bad design decision to encode whether the system is even/odd preconditioned (PC) in
  // solve_type and solution_type, rather than in separate members of QudaInvertParam.  We're stuck with it
  // for now, though, so here we factorize everything for convenience.

  bool pc_solution = (param->solution_type == QUDA_MATPC_SOLUTION) ||
    (param->solution_type == QUDA_MATPCDAG_MATPC_SOLUTION);
  bool pc_solve = (param->solve_type == QUDA_DIRECT_PC_SOLVE) ||
    (param->solve_type == QUDA_NORMOP_PC_SOLVE) || (param->solve_type == QUDA_NORMERR_PC_SOLVE);
  bool mat_solution = (param->solution_type == QUDA_MAT_SOLUTION) ||
    (param->solution_type ==  QUDA_MATPC_SOLUTION);
  bool direct_solve = (param->solve_type == QUDA_DIRECT_SOLVE) ||
    (param->solve_type == QUDA_DIRECT_PC_SOLVE);
  bool norm_error_solve = (param->solve_type == QUDA_NORMERR_SOLVE) ||
    (param->solve_type == QUDA_NORMERR_PC_SOLVE);

  param->spinorGiB = cudaGauge->VolumeCB() * spinorSiteSize;
  if (!pc_solve) param->spinorGiB *= 2;
  param->spinorGiB *= (param->cuda_prec == QUDA_DOUBLE_PRECISION ? sizeof(double) : sizeof(float));
  if (param->preserve_source == QUDA_PRESERVE_SOURCE_NO) {
    param->spinorGiB *= (param->inv_type == QUDA_CG_INVERTER ? 5 : 7)/(double)(1<<30);
  } else {
    param->spinorGiB *= (param->inv_type == QUDA_CG_INVERTER ? 8 : 9)/(double)(1<<30);
  }

  param->secs = 0;
  param->gflops = 0;
  param->iter = 0;

  Dirac *d = NULL;
  Dirac *dSloppy = NULL;
  Dirac *dPre = NULL;

  // create the dirac operator
  createDirac(d, dSloppy, dPre, *param, pc_solve);

  Dirac &dirac = *d;
  Dirac &diracSloppy = *dSloppy;
  Dirac &diracPre = *dPre;

  profileInvert.TPSTART(QUDA_PROFILE_H2D);

  // std::vector<ColorSpinorField*> b;  // Cuda Solutions
  // b.resize(param->num_src);
  // std::vector<ColorSpinorField*> x;  // Cuda Solutions
  // x.resize(param->num_src);
  ColorSpinorField* in;  // = NULL;
  //in.resize(param->num_src);
  ColorSpinorField* out;  // = NULL;
  //out.resize(param->num_src);

  // for(int i=0;i < param->num_src;i++){
  //   in[i] = NULL;
  //   out[i] = NULL;
  // }

  const int *X = cudaGauge->X();


  // Host pointers for x, take a copy of the input host pointers
  void** hp_x;
  hp_x = new void* [ param->num_src ];

  void** hp_b;
  hp_b = new void* [param->num_src];

  for(int i=0;i < param->num_src;i++){
    hp_x[i] = _hp_x[i];
    hp_b[i] = _hp_b[i];
  }

  // wrap CPU host side pointers
  ColorSpinorParam cpuParam(hp_b[0], *param, X, pc_solution, param->input_location);
  std::vector<ColorSpinorField*> h_b;
  h_b.resize(param->num_src);
  for(int i=0; i < param->num_src; i++) {
    cpuParam.v = hp_b[i]; //MW seems wird in the loop
    h_b[i] = ColorSpinorField::Create(cpuParam);
  }

 // cpuParam.v = hp_x;
  cpuParam.location = param->output_location;
  std::vector<ColorSpinorField*> h_x;
  h_x.resize(param->num_src);
//
  for(int i=0; i < param->num_src; i++) {
    cpuParam.v = hp_x[i]; //MW seems wird in the loop
    h_x[i] = ColorSpinorField::Create(cpuParam);
  }


  // MW currently checked until here

  // download source
  printfQuda("Setup b\n");
  ColorSpinorParam cudaParam(cpuParam, *param);
  cudaParam.create = QUDA_NULL_FIELD_CREATE;
  cudaParam.is_composite = true;
  cudaParam.composite_dim = param->num_src;

  printfQuda("Create b \n");
  ColorSpinorField *b = ColorSpinorField::Create(cudaParam);




  for(int i=0; i < param->num_src; i++) {
    b->Component(i) = *h_b[i];
  }
  printfQuda("Done b \n");

    ColorSpinorField *x;
  if (param->use_init_guess == QUDA_USE_INIT_GUESS_YES) { // download initial guess
    // initial guess only supported for single-pass solvers
    if ((param->solution_type == QUDA_MATDAG_MAT_SOLUTION || param->solution_type == QUDA_MATPCDAG_MATPC_SOLUTION) &&
        (param->solve_type == QUDA_DIRECT_SOLVE || param->solve_type == QUDA_DIRECT_PC_SOLVE)) {
      errorQuda("Initial guess not supported for two-pass solver");
    }
    cudaParam.is_composite = true;
    cudaParam.is_component = false;
    cudaParam.composite_dim = param->num_src;

    x = ColorSpinorField::Create(cudaParam);
    for(int i=0; i < param->num_src; i++) {
      x->Component(i) = *h_x[i];
    }

  } else { // zero initial guess
    // Create the solution fields filled with zero
    cudaParam.create = QUDA_ZERO_FIELD_CREATE;
      printfQuda("Create x \n");
    x = ColorSpinorField::Create(cudaParam);
      printfQuda("Done x \n");
 // solution
  }

  profileInvert.TPSTOP(QUDA_PROFILE_H2D);

  double * nb = new double[param->num_src];
  for(int i=0; i < param->num_src; i++) {
    nb[i] = blas::norm2(b->Component(i));
    printfQuda("Source %i: CPU = %g, CUDA copy = %g\n", i, nb[i], nb[i]);
    if (nb[i]==0.0) errorQuda("Source has zero norm");

    if (getVerbosity() >= QUDA_VERBOSE) {
      double nh_b = blas::norm2(*h_b[i]);
      double nh_x = blas::norm2(*h_x[i]);
      double nx = blas::norm2(x->Component(i));
      printfQuda("Source %i: CPU = %g, CUDA copy = %g\n", i, nh_b, nb[i]);
      printfQuda("Solution %i: CPU = %g, CUDA copy = %g\n", i, nh_x, nx);
    }
  }

  // MW checked until here do far

  // rescale the source and solution vectors to help prevent the onset of underflow
  if (param->solver_normalization == QUDA_SOURCE_NORMALIZATION) {
    for(int i=0; i < param->num_src; i++) {
      blas::ax(1.0/sqrt(nb[i]), b->Component(i));
      blas::ax(1.0/sqrt(nb[i]), x->Component(i));
    }
  }

  for(int i=0; i < param->num_src; i++) {
    massRescale(dynamic_cast<cudaColorSpinorField&>( b->Component(i) ), *param);
  }

  // MW: need to check what dirac.prepare does
  // for now let's just try looping of num_rhs already here???
  // for(int i=0; i < param->num_src; i++) {
    dirac.prepare(in, out, *x, *b, param->solution_type);
for(int i=0; i < param->num_src; i++) {
    if (getVerbosity() >= QUDA_VERBOSE) {
      double nin = blas::norm2((in->Component(i)));
      double nout = blas::norm2((out->Component(i)));
      printfQuda("Prepared source %i = %g\n", i, nin);
      printfQuda("Prepared solution %i = %g\n", i, nout);
    }

    if (getVerbosity() >= QUDA_VERBOSE) {
      double nin = blas::norm2(in->Component(i));
      printfQuda("Prepared source %i post mass rescale = %g\n", i, nin);
    }
  }

    // solution_type specifies *what* system is to be solved.
    // solve_type specifies *how* the system is to be solved.
    //
    // We have the following four cases (plus preconditioned variants):
    //
    // solution_type    solve_type    Effect
    // -------------    ----------    ------
    // MAT              DIRECT        Solve Ax=b
    // MATDAG_MAT       DIRECT        Solve A^dag y = b, followed by Ax=y
    // MAT              NORMOP        Solve (A^dag A) x = (A^dag b)
    // MATDAG_MAT       NORMOP        Solve (A^dag A) x = b
    // MAT              NORMERR       Solve (A A^dag) y = b, then x = A^dag y
    //
    // We generally require that the solution_type and solve_type
    // preconditioning match.  As an exception, the unpreconditioned MAT
    // solution_type may be used with any solve_type, including
    // DIRECT_PC and NORMOP_PC.  In these cases, preparation of the
    // preconditioned source and reconstruction of the full solution are
    // taken care of by Dirac::prepare() and Dirac::reconstruct(),
    // respectively.

    if (pc_solution && !pc_solve) {
      errorQuda("Preconditioned (PC) solution_type requires a PC solve_type");
    }

    if (!mat_solution && !pc_solution && pc_solve) {
      errorQuda("Unpreconditioned MATDAG_MAT solution_type requires an unpreconditioned solve_type");
    }

    if (!mat_solution && norm_error_solve) {
      errorQuda("Normal-error solve requires Mat solution");
    }

    if (param->inv_type_precondition == QUDA_MG_INVERTER && (pc_solve || pc_solution || !direct_solve || !mat_solution))
      errorQuda("Multigrid preconditioning only supported for direct non-red-black solve");

    if (mat_solution && !direct_solve && !norm_error_solve) { // prepare source: b' = A^dag b
      for(int i=0; i < param->num_src; i++) {
        cudaColorSpinorField tmp((in->Component(i)));
        dirac.Mdag(in->Component(i), tmp);
      }
    } else if (!mat_solution && direct_solve) { // perform the first of two solves: A^dag y = b
      DiracMdag m(dirac), mSloppy(diracSloppy), mPre(diracPre);
      SolverParam solverParam(*param);
      Solver *solve = Solver::create(solverParam, m, mSloppy, mPre, profileInvert);
      solve->solve(*out,*in);
      for(int i=0; i < param->num_src; i++) {
        blas::copy(in->Component(i), out->Component(i));
      }
      solverParam.updateInvertParam(*param);
      delete solve;
    }

    if (direct_solve) {
      DiracM m(dirac), mSloppy(diracSloppy), mPre(diracPre);
      SolverParam solverParam(*param);
      Solver *solve = Solver::create(solverParam, m, mSloppy, mPre, profileInvert);
      solve->solve(*out,*in);
      solverParam.updateInvertParam(*param);
      delete solve;
    } else if (!norm_error_solve) {
      DiracMdagM m(dirac), mSloppy(diracSloppy), mPre(diracPre);
      SolverParam solverParam(*param);
      Solver *solve = Solver::create(solverParam, m, mSloppy, mPre, profileInvert);
      solve->solve(*out,*in);
      solverParam.updateInvertParam(*param);
      delete solve;
    } else { // norm_error_solve
      DiracMMdag m(dirac), mSloppy(diracSloppy), mPre(diracPre);
      errorQuda("norm_error_solve not supported in multi source solve");
      //cudaColorSpinorField tmp(*out);
      // SolverParam solverParam(*param);
      //Solver *solve = Solver::create(solverParam, m, mSloppy, mPre, profileInvert);
      //(*solve)(tmp, *in); // y = (M M^\dag) b
      //dirac.Mdag(*out, tmp);  // x = M^dag y
      //solverParam.updateInvertParam(*param,i,i);
      // delete solve;
    }

    if (getVerbosity() >= QUDA_VERBOSE){
      for(int i=0; i < param->num_src; i++) {
        double nx = blas::norm2(x->Component(i));
        printfQuda("Solution %i = %g\n",i, nx);
      }
    }


  profileInvert.TPSTART(QUDA_PROFILE_EPILOGUE);
  for(int i=0; i< param->num_src; i++){
    dirac.reconstruct(x->Component(i), b->Component(i), param->solution_type);
  }
  profileInvert.TPSTOP(QUDA_PROFILE_EPILOGUE);

  if (param->solver_normalization == QUDA_SOURCE_NORMALIZATION) {
    for(int i=0; i< param->num_src; i++){
      // rescale the solution
      blas::ax(sqrt(nb[i]), x->Component(i));
    }
  }

  // MW -- not sure how to handle that here
  if (!param->make_resident_solution) {
    profileInvert.TPSTART(QUDA_PROFILE_D2H);
    for(int i=0; i< param->num_src; i++){
      *h_x[i] = x->Component(i);
    }
    profileInvert.TPSTOP(QUDA_PROFILE_D2H);
  }

//  if (param->make_resident_solution) {
//    for (unsigned int i=0; i<solutionResident.size(); i++) {
//      if (solutionResident[i]) delete solutionResident[i];
//    }
//    solutionResident.resize(1);
//    solutionResident[0] = static_cast<cudaColorSpinorField*>(x);
//  }

  if (getVerbosity() >= QUDA_VERBOSE){
    for(int i=0; i< param->num_src; i++){
      double nx = blas::norm2(x->Component(i));
      double nh_x = blas::norm2(*h_x[i]);
      printfQuda("Reconstructed: CUDA solution = %g, CPU copy = %g\n", nx, nh_x);
    }
  }

  //FIX need to make sure all deletes are correct again
  for(int i=0; i < param->num_src; i++){
    delete h_x[i];
    // delete x[i];
    delete h_b[i];
    // delete b[i];
  }
   delete [] hp_b;
   delete [] hp_x;
//   delete [] b;
//  if (!param->make_resident_solution) delete x;

  delete d;
  delete dSloppy;
  delete dPre;
  delete x;
  delete b;

  popVerbosity();

  // FIXME: added temporarily so that the cache is written out even if a long benchmarking job gets interrupted
  saveTuneCache(getVerbosity());

  profileInvert.TPSTOP(QUDA_PROFILE_TOTAL);
}



/*!
 * Generic version of the multi-shift solver. Should work for
 * most fermions. Note that offset[0] is not folded into the mass parameter.
 *
 * At present, the solution_type must be MATDAG_MAT or MATPCDAG_MATPC,
 * and solve_type must be NORMOP or NORMOP_PC.  The solution and solve
 * preconditioning have to match.
 */
void invertMultiShiftQuda(void **_hp_x, void *_hp_b, QudaInvertParam *param)
{
  setTuning(param->tune);

  profileMulti.TPSTART(QUDA_PROFILE_TOTAL);
  profileMulti.TPSTART(QUDA_PROFILE_INIT);

  if (param->dslash_type == QUDA_DOMAIN_WALL_DSLASH ||
      param->dslash_type == QUDA_DOMAIN_WALL_4D_DSLASH ||
      param->dslash_type == QUDA_MOBIUS_DWF_DSLASH) setKernelPackT(true);

  if (!initialized) errorQuda("QUDA not initialized");

  checkInvertParam(param);

  // check the gauge fields have been created
  cudaGaugeField *cudaGauge = checkGauge(param);

  if (param->num_offset > QUDA_MAX_MULTI_SHIFT)
    errorQuda("Number of shifts %d requested greater than QUDA_MAX_MULTI_SHIFT %d",
        param->num_offset, QUDA_MAX_MULTI_SHIFT);

  pushVerbosity(param->verbosity);

  bool pc_solution = (param->solution_type == QUDA_MATPC_SOLUTION) || (param->solution_type == QUDA_MATPCDAG_MATPC_SOLUTION);
  bool pc_solve = (param->solve_type == QUDA_DIRECT_PC_SOLVE) || (param->solve_type == QUDA_NORMOP_PC_SOLVE);
  bool mat_solution = (param->solution_type == QUDA_MAT_SOLUTION) || (param->solution_type ==  QUDA_MATPC_SOLUTION);
  bool direct_solve = (param->solve_type == QUDA_DIRECT_SOLVE) || (param->solve_type == QUDA_DIRECT_PC_SOLVE);

  if (mat_solution) {
    errorQuda("Multi-shift solver does not support MAT or MATPC solution types");
  }
  if (direct_solve) {
    errorQuda("Multi-shift solver does not support DIRECT or DIRECT_PC solve types");
  }
  if (pc_solution & !pc_solve) {
    errorQuda("Preconditioned (PC) solution_type requires a PC solve_type");
  }
  if (!pc_solution & pc_solve) {
    errorQuda("In multi-shift solver, a preconditioned (PC) solve_type requires a PC solution_type");
  }

  // No of GiB in a checkerboard of a spinor
  param->spinorGiB = cudaGauge->VolumeCB() * spinorSiteSize;
  if( !pc_solve) param->spinorGiB *= 2; // Double volume for non PC solve

  // **** WARNING *** this may not match implementation...
  if( param->inv_type == QUDA_CG_INVERTER ) {
    // CG-M needs 5 vectors for the smallest shift + 2 for each additional shift
    param->spinorGiB *= (5 + 2*(param->num_offset-1))/(double)(1<<30);
  } else {
    errorQuda("QUDA only currently supports multi-shift CG");
    // BiCGStab-M needs 7 for the original shift + 2 for each additional shift + 1 auxiliary
    // (Jegerlehner hep-lat/9612014 eq (3.13)
    param->spinorGiB *= (7 + 2*(param->num_offset-1))/(double)(1<<30);
  }

  // Timing and FLOP counters
  param->secs = 0;
  param->gflops = 0;
  param->iter = 0;

  for (int i=0; i<param->num_offset-1; i++) {
    for (int j=i+1; j<param->num_offset; j++) {
      if (param->offset[i] > param->offset[j])
        errorQuda("Offsets must be ordered from smallest to largest");
    }
  }

  // Host pointers for x, take a copy of the input host pointers
  void** hp_x;
  hp_x = new void* [ param->num_offset ];

  void* hp_b = _hp_b;
  for(int i=0;i < param->num_offset;i++){
    hp_x[i] = _hp_x[i];
  }

  // Create the matrix.
  // The way this works is that createDirac will create 'd' and 'dSloppy'
  // which are global. We then grab these with references...
  //
  // Balint: Isn't there a nice construction pattern we could use here? This is
  // expedient but yucky.
  //  DiracParam diracParam;
  if (param->dslash_type == QUDA_ASQTAD_DSLASH ||
      param->dslash_type == QUDA_STAGGERED_DSLASH){
    param->mass = sqrt(param->offset[0]/4);
  }

  Dirac *d = NULL;
  Dirac *dSloppy = NULL;
  Dirac *dPre = NULL;

  // create the dirac operator
  createDirac(d, dSloppy, dPre, *param, pc_solve);
  Dirac &dirac = *d;
  Dirac &diracSloppy = *dSloppy;

  cudaColorSpinorField *b = NULL;   // Cuda RHS
  std::vector<ColorSpinorField*> x;  // Cuda Solutions
  x.resize(param->num_offset);

  // Grab the dimension array of the input gauge field.
  const int *X = ( param->dslash_type == QUDA_ASQTAD_DSLASH ) ?
    gaugeFatPrecise->X() : gaugePrecise->X();

  // This creates a ColorSpinorParam struct, from the host data
  // pointer, the definitions in param, the dimensions X, and whether
  // the solution is on a checkerboard instruction or not. These can
  // then be used as 'instructions' to create the actual
  // ColorSpinorField
  ColorSpinorParam cpuParam(hp_b, *param, X, pc_solution, param->input_location);
  ColorSpinorField *h_b = ColorSpinorField::Create(cpuParam);

  std::vector<ColorSpinorField*> h_x;
  h_x.resize(param->num_offset);

  cpuParam.location = param->output_location;
  for(int i=0; i < param->num_offset; i++) {
    cpuParam.v = hp_x[i];
    h_x[i] = ColorSpinorField::Create(cpuParam);
  }

  profileMulti.TPSTOP(QUDA_PROFILE_INIT);
  profileMulti.TPSTART(QUDA_PROFILE_H2D);
  // Now I need a colorSpinorParam for the device
  ColorSpinorParam cudaParam(cpuParam, *param);
  // This setting will download a host vector
  cudaParam.create = QUDA_COPY_FIELD_CREATE;
  b = new cudaColorSpinorField(*h_b, cudaParam); // Creates b and downloads h_b to it
  profileMulti.TPSTOP(QUDA_PROFILE_H2D);

  profileMulti.TPSTART(QUDA_PROFILE_INIT);
  // Create the solution fields filled with zero
  cudaParam.create = QUDA_ZERO_FIELD_CREATE;
  for(int i=0; i < param->num_offset; i++) {
    x[i] = new cudaColorSpinorField(cudaParam);
  }
  profileMulti.TPSTOP(QUDA_PROFILE_INIT);


  profileMulti.TPSTART(QUDA_PROFILE_PREAMBLE);

  // Check source norms
  double nb = blas::norm2(*b);
  if (nb==0.0) errorQuda("Source has zero norm");

  if(getVerbosity() >= QUDA_VERBOSE ) {
    double nh_b = blas::norm2(*h_b);
    printfQuda("Source: CPU = %g, CUDA copy = %g\n", nh_b, nb);
  }

  // rescale the source vector to help prevent the onset of underflow
  if (param->solver_normalization == QUDA_SOURCE_NORMALIZATION) {
    blas::ax(1.0/sqrt(nb), *b);
  }

  massRescale(*b, *param);
  profileMulti.TPSTOP(QUDA_PROFILE_PREAMBLE);

  // use multi-shift CG
  {
    DiracMdagM m(dirac), mSloppy(diracSloppy);
    SolverParam solverParam(*param);
    MultiShiftCG cg_m(m, mSloppy, solverParam, profileMulti);
    cg_m(x, *b);
    solverParam.updateInvertParam(*param);
  }

  // check each shift has the desired tolerance and use sequential CG to refine

  profileMulti.TPSTART(QUDA_PROFILE_INIT);
  cudaParam.create = QUDA_ZERO_FIELD_CREATE;
  cudaColorSpinorField r(*b, cudaParam);
  profileMulti.TPSTOP(QUDA_PROFILE_INIT);

#define REFINE_INCREASING_MASS
#ifdef REFINE_INCREASING_MASS
  for(int i=0; i < param->num_offset; i++) {
#else
  for(int i=param->num_offset-1; i >= 0; i--) {
#endif
    double rsd_hq = param->residual_type & QUDA_HEAVY_QUARK_RESIDUAL ?
      param->true_res_hq_offset[i] : 0;
    double tol_hq = param->residual_type & QUDA_HEAVY_QUARK_RESIDUAL ?
      param->tol_hq_offset[i] : 0;

    /*
      In the case where the shifted systems have zero tolerance
      specified, we refine these systems until either the limit of
      precision is reached (prec_tol) or until the tolerance reaches
      the iterated residual tolerance of the previous multi-shift
      solver (iter_res_offset[i]), which ever is greater.
     */
    const double prec_tol = pow(10.,(-2*(int)param->cuda_prec+2));
    const double iter_tol = (param->iter_res_offset[i] < prec_tol ? prec_tol : (param->iter_res_offset[i] *1.1));
    const double refine_tol = (param->tol_offset[i] == 0.0 ? iter_tol : param->tol_offset[i]);
    // refine if either L2 or heavy quark residual tolerances have not been met, only if desired residual is > 0
    if ((param->true_res_offset[i] > refine_tol || rsd_hq > tol_hq)) {
      if (getVerbosity() >= QUDA_SUMMARIZE)
        printfQuda("Refining shift %d: L2 residual %e / %e, heavy quark %e / %e (actual / requested)\n",
            i, param->true_res_offset[i], param->tol_offset[i], rsd_hq, tol_hq);

      // for staggered the shift is just a change in mass term (FIXME: for twisted mass also)
      if (param->dslash_type == QUDA_ASQTAD_DSLASH ||
          param->dslash_type == QUDA_STAGGERED_DSLASH) {
        dirac.setMass(sqrt(param->offset[i]/4));
        diracSloppy.setMass(sqrt(param->offset[i]/4));
      }

      DiracMdagM m(dirac), mSloppy(diracSloppy);

      // need to curry in the shift if we are not doing staggered
      if (param->dslash_type != QUDA_ASQTAD_DSLASH &&
          param->dslash_type != QUDA_STAGGERED_DSLASH) {
        m.shift = param->offset[i];
        mSloppy.shift = param->offset[i];
      }

      if (0) { // experimenting with Minimum residual extrapolation
	// only perform MRE using current and previously refined solutions
#ifdef REFINE_INCREASING_MASS
	const int nRefine = i+1;
#else
	const int nRefine = param->num_offset - i + 1;
#endif

	std::vector<ColorSpinorField*> q;
	q.resize(nRefine);
	std::vector<ColorSpinorField*> z;
	z.resize(nRefine);
	cudaParam.create = QUDA_NULL_FIELD_CREATE;
	cudaColorSpinorField tmp(cudaParam);

	for(int j=0; j < nRefine; j++) {
	  q[j] = new cudaColorSpinorField(cudaParam);
	  z[j] = new cudaColorSpinorField(cudaParam);
	}

	*z[0] = *x[0]; // zero solution already solved
#ifdef REFINE_INCREASING_MASS
	for (int j=1; j<nRefine; j++) *z[j] = *x[j];
#else
	for (int j=1; j<nRefine; j++) *z[j] = *x[param->num_offset-j];
#endif

	MinResExt mre(m, profileMulti);
	blas::copy(tmp, *b);
	mre(*x[i], tmp, z, q, nRefine);

	for(int j=0; j < nRefine; j++) {
	  delete q[j];
	  delete z[j];
	}
      }

      SolverParam solverParam(*param);
      solverParam.iter = 0;
      solverParam.use_init_guess = QUDA_USE_INIT_GUESS_YES;
      solverParam.tol = (param->tol_offset[i] > 0.0 ?  param->tol_offset[i] : iter_tol); // set L2 tolerance
      solverParam.tol_hq = param->tol_hq_offset[i]; // set heavy quark tolerance

      CG cg(m, mSloppy, solverParam, profileMulti);
      cg(*x[i], *b);

      solverParam.true_res_offset[i] = solverParam.true_res;
      solverParam.true_res_hq_offset[i] = solverParam.true_res_hq;
      solverParam.updateInvertParam(*param,i);

      if (param->dslash_type == QUDA_ASQTAD_DSLASH ||
          param->dslash_type == QUDA_STAGGERED_DSLASH) {
        dirac.setMass(sqrt(param->offset[0]/4)); // restore just in case
        diracSloppy.setMass(sqrt(param->offset[0]/4)); // restore just in case
      }

    }
  }

  // restore shifts -- avoid side effects
  for(int i=0; i < param->num_offset; i++) {
    param->offset[i] = unscaled_shifts[i];
  }

  profileMulti.TPSTART(QUDA_PROFILE_D2H);
  for(int i=0; i < param->num_offset; i++) {
    if (param->solver_normalization == QUDA_SOURCE_NORMALIZATION) { // rescale the solution
      blas::ax(sqrt(nb), *x[i]);
    }

    if (getVerbosity() >= QUDA_VERBOSE){
      double nx = blas::norm2(*x[i]);
      printfQuda("Solution %d = %g\n", i, nx);
    }

    if (!param->make_resident_solution) *h_x[i] = *x[i];
  }
  profileMulti.TPSTOP(QUDA_PROFILE_D2H);

  profileMulti.TPSTART(QUDA_PROFILE_EPILOGUE);
  if (param->make_resident_solution) {
    for (unsigned int i=0; i<solutionResident.size(); i++) {
      if (solutionResident[i]) delete solutionResident[i];
    }

    solutionResident.resize(param->num_offset);
    for (unsigned int i=0; i<solutionResident.size(); i++) {
      solutionResident[i] = static_cast<cudaColorSpinorField*>(x[i]);
    }
  }
  profileMulti.TPSTOP(QUDA_PROFILE_EPILOGUE);

  profileMulti.TPSTART(QUDA_PROFILE_FREE);
  for(int i=0; i < param->num_offset; i++){
    delete h_x[i];
    if (!param->make_resident_solution) delete x[i];
  }

  delete h_b;
  delete b;

  delete [] hp_x;

  delete d;
  delete dSloppy;
  delete dPre;
  profileMulti.TPSTOP(QUDA_PROFILE_FREE);

  popVerbosity();

  // FIXME: added temporarily so that the cache is written out even if a long benchmarking job gets interrupted
  saveTuneCache(getVerbosity());

  profileMulti.TPSTOP(QUDA_PROFILE_TOTAL);
}


void incrementalEigQuda(void *_h_x, void *_h_b, QudaInvertParam *param, void *_h_u, double *inv_eigenvals)
{
  setTuning(param->tune);

  openMagma();

  if (param->dslash_type == QUDA_DOMAIN_WALL_DSLASH) setKernelPackT(true);

  profileInvert.TPSTART(QUDA_PROFILE_TOTAL);

  if (!initialized) errorQuda("QUDA not initialized");

  pushVerbosity(param->verbosity);
  if (getVerbosity() >= QUDA_DEBUG_VERBOSE) printQudaInvertParam(param);

  checkInvertParam(param);

  // check the gauge fields have been created
  cudaGaugeField *cudaGauge = checkGauge(param);

  // It was probably a bad design decision to encode whether the system is even/odd preconditioned (PC) in
  // solve_type and solution_type, rather than in separate members of QudaInvertParam.  We're stuck with it
  // for now, though, so here we factorize everything for convenience.

  bool pc_solution = (param->solution_type == QUDA_MATPC_SOLUTION) ||
    (param->solution_type == QUDA_MATPCDAG_MATPC_SOLUTION);
  bool pc_solve = (param->solve_type == QUDA_DIRECT_PC_SOLVE) ||
    (param->solve_type == QUDA_NORMOP_PC_SOLVE);
  bool mat_solution = (param->solution_type == QUDA_MAT_SOLUTION) ||
    (param->solution_type ==  QUDA_MATPC_SOLUTION);
  bool direct_solve = (param->solve_type == QUDA_DIRECT_SOLVE) ||
    (param->solve_type == QUDA_DIRECT_PC_SOLVE);

  param->spinorGiB = cudaGauge->VolumeCB() * spinorSiteSize;
  if (!pc_solve) param->spinorGiB *= 2;
  param->spinorGiB *= (param->cuda_prec == QUDA_DOUBLE_PRECISION ? sizeof(double) : sizeof(float));
  if (param->preserve_source == QUDA_PRESERVE_SOURCE_NO) {
    param->spinorGiB *= ((param->inv_type == QUDA_EIGCG_INVERTER || param->inv_type == QUDA_INC_EIGCG_INVERTER) ? 5 : 7)/(double)(1<<30);
  } else {
    param->spinorGiB *= ((param->inv_type == QUDA_EIGCG_INVERTER || param->inv_type == QUDA_INC_EIGCG_INVERTER) ? 8 : 9)/(double)(1<<30);
  }

  param->secs = 0;
  param->gflops = 0;
  param->iter = 0;

  DiracParam diracParam;
  DiracParam diracSloppyParam;
  //DiracParam diracDeflateParam;
//!
  DiracParam diracHalfPrecParam;//sloppy precision for initCG
//!
  setDiracParam(diracParam, param, pc_solve);
  setDiracSloppyParam(diracSloppyParam, param, pc_solve);

  if(param->cuda_prec_precondition != QUDA_HALF_PRECISION)
  {
     errorQuda("\nInitCG requires sloppy gauge field in half precision. It seems that the half precision field is not loaded,\n please check you cuda_prec_precondition parameter.\n");
  }

//!half precision Dirac field (for the initCG)
  setDiracParam(diracHalfPrecParam, param, pc_solve);

  diracHalfPrecParam.gauge = gaugePrecondition;
  diracHalfPrecParam.fatGauge = gaugeFatPrecondition;
  diracHalfPrecParam.longGauge = gaugeLongPrecondition;

  diracHalfPrecParam.clover = cloverPrecondition;

  for (int i=0; i<4; i++) {
      diracHalfPrecParam.commDim[i] = 1; // comms are on.
  }
//!

  Dirac *d        = Dirac::create(diracParam); // create the Dirac operator
  Dirac *dSloppy  = Dirac::create(diracSloppyParam);
  //Dirac *dDeflate = Dirac::create(diracPreParam);
  Dirac *dHalfPrec = Dirac::create(diracHalfPrecParam);

  Dirac &dirac = *d;
  Dirac &diracSloppy   = *dSloppy;
  Dirac &diracHalf     = *dHalfPrec;
  Dirac &diracDeflate  = (param->cuda_prec_ritz == param->cuda_prec) ? *d : *dSloppy;

  profileInvert.TPSTART(QUDA_PROFILE_H2D);

  ColorSpinorField *b = NULL;
  ColorSpinorField *x = NULL;
  ColorSpinorField *in = NULL;
  ColorSpinorField *out = NULL;

  const int *X = cudaGauge->X();

  // wrap CPU host side pointers
  ColorSpinorParam cpuParam(_h_b, *param, X, pc_solution);
  ColorSpinorField *h_b = (param->input_location == QUDA_CPU_FIELD_LOCATION) ?
    static_cast<ColorSpinorField*>(new cpuColorSpinorField(cpuParam)) :
    static_cast<ColorSpinorField*>(new cudaColorSpinorField(cpuParam));

  cpuParam.v = _h_x;
  ColorSpinorField *h_x = (param->output_location == QUDA_CPU_FIELD_LOCATION) ?
    static_cast<ColorSpinorField*>(new cpuColorSpinorField(cpuParam)) :
    static_cast<ColorSpinorField*>(new cudaColorSpinorField(cpuParam));

  // download source
  ColorSpinorParam cudaParam(cpuParam, *param);
  cudaParam.create = QUDA_COPY_FIELD_CREATE;
  b = new cudaColorSpinorField(*h_b, cudaParam);

  if (param->use_init_guess == QUDA_USE_INIT_GUESS_YES) { // download initial guess
    // initial guess only supported for single-pass solvers
    if ((param->solution_type == QUDA_MATDAG_MAT_SOLUTION || param->solution_type == QUDA_MATPCDAG_MATPC_SOLUTION) &&
        (param->solve_type == QUDA_DIRECT_SOLVE || param->solve_type == QUDA_DIRECT_PC_SOLVE)) {
      errorQuda("Initial guess not supported for two-pass solver");
    }

    x = new cudaColorSpinorField(*h_x, cudaParam); // solution
  } else { // zero initial guess
    cudaParam.create = QUDA_ZERO_FIELD_CREATE;
    x = new cudaColorSpinorField(cudaParam); // solution
  }

  profileInvert.TPSTOP(QUDA_PROFILE_H2D);

  double nb = blas::norm2(*b);
  if (nb==0.0) errorQuda("Source has zero norm");

  if (getVerbosity() >= QUDA_VERBOSE) {
    double nh_b = blas::norm2(*h_b);
    double nh_x = blas::norm2(*h_x);
    double nx = blas::norm2(*x);
    printfQuda("Source: CPU = %g, CUDA copy = %g\n", nh_b, nb);
    printfQuda("Solution: CPU = %g, CUDA copy = %g\n", nh_x, nx);
  }

  // rescale the source and solution vectors to help prevent the onset of underflow
  if (param->solver_normalization == QUDA_SOURCE_NORMALIZATION) {
    blas::ax(1.0/sqrt(nb), *b);
    blas::ax(1.0/sqrt(nb), *x);
  }

  massRescale(*static_cast<cudaColorSpinorField*>(b), *param);

  dirac.prepare(in, out, *x, *b, param->solution_type);
//here...
  if (getVerbosity() >= QUDA_VERBOSE) {
    double nin = blas::norm2(*in);
    double nout = blas::norm2(*out);
    printfQuda("Prepared source = %g\n", nin);
    printfQuda("Prepared solution = %g\n", nout);
  }

  if (getVerbosity() >= QUDA_VERBOSE) {
    double nin = blas::norm2(*in);
    printfQuda("Prepared source post mass rescale = %g\n", nin);
  }

  if (param->max_search_dim == 0 || param->nev == 0 || (param->max_search_dim < param->nev))
     errorQuda("\nIncorrect eigenvector space setup...\n");

  if (pc_solution && !pc_solve) {
    errorQuda("Preconditioned (PC) solution_type requires a PC solve_type");
  }

  if (!mat_solution && !pc_solution && pc_solve) {
    errorQuda("Unpreconditioned MATDAG_MAT solution_type requires an unpreconditioned solve_type");
  }

  if (mat_solution && !direct_solve) { // prepare source: b' = A^dag b
    cudaColorSpinorField tmp(*in);
    dirac.Mdag(*in, tmp);
  }

  if(param->inv_type == QUDA_INC_EIGCG_INVERTER || param->inv_type == QUDA_EIGCG_INVERTER)
  {
    DiracMdagM m(dirac), mSloppy(diracSloppy), mHalf(diracHalf), mDeflate(diracDeflate);
    SolverParam solverParam(*param);

    DeflatedSolver *solve = DeflatedSolver::create(solverParam, &m, &mSloppy, &mHalf, &mDeflate, &profileInvert);

    (*solve)(static_cast<cudaColorSpinorField*>(out), static_cast<cudaColorSpinorField*>(in));//run solver

    solverParam.updateInvertParam(*param);//will update rhs_idx as well...

    delete solve;
  }
  else if (param->inv_type == QUDA_GMRESDR_INVERTER && direct_solve)
  {
    DiracM m(dirac), mSloppy(diracSloppy), mHalf(diracHalf), mDeflate(diracDeflate);
    //DiracMdagM m(dirac), mSloppy(diracSloppy), mHalf(diracHalf), mDeflate(diracDeflate);//use for tests only.
    SolverParam solverParam(*param);

    DeflatedSolver *solve = DeflatedSolver::create(solverParam, &m, &mSloppy, &mHalf, &mHalf, &profileInvert);  //mDeflate - > mHalf

    (*solve)(static_cast<cudaColorSpinorField*>(out), static_cast<cudaColorSpinorField*>(in));//run solver

    solverParam.updateInvertParam(*param);//will update rhs_idx as well...

    delete solve;

  }
  else if (param->inv_type == QUDA_GMRESDR_PROJ_INVERTER && direct_solve)
  {
     DiracM m(dirac), mSloppy(diracSloppy), mHalf(diracHalf), mDeflate(diracDeflate);
     SolverParam solverParam(*param);
     DeflatedSolver *solve = DeflatedSolver::create(solverParam, &m, &mSloppy, &mHalf, &mHalf, &profileInvert);

     (*solve)(static_cast<cudaColorSpinorField*>(out), static_cast<cudaColorSpinorField*>(in));//run solver
     solverParam.updateInvertParam(*param);//will update rhs_idx as well...

     delete solve;
  }
  else
  {
    errorQuda("\nUnknown deflated solver...\n");
  }

  if (getVerbosity() >= QUDA_VERBOSE){
    double nx = blas::norm2(*x);
    printfQuda("Solution = %g\n",nx);
  }
  dirac.reconstruct(*x, *b, param->solution_type);

  if (param->solver_normalization == QUDA_SOURCE_NORMALIZATION) {
    // rescale the solution
    blas::ax(sqrt(nb), *x);
  }

  profileInvert.TPSTART(QUDA_PROFILE_D2H);
  *h_x = *x;
  profileInvert.TPSTOP(QUDA_PROFILE_D2H);

  if (getVerbosity() >= QUDA_VERBOSE){
    double nx = blas::norm2(*x);
    double nh_x = blas::norm2(*h_x);
    printfQuda("Reconstructed: CUDA solution = %g, CPU copy = %g\n", nx, nh_x);
  }

  delete h_b;
  delete h_x;
  delete b;
  delete x;

  delete d;
  delete dSloppy;
//  delete dDeflate;
  delete dHalfPrec;

  popVerbosity();

  closeMagma();

 // FIXME: added temporarily so that the cache is written out even if a long benchmarking job gets interrupted
  saveTuneCache(getVerbosity());

  profileInvert.TPSTOP(QUDA_PROFILE_TOTAL);
}

void destroyDeflationQuda(QudaInvertParam *param, const int *X,  void *_h_u, double *inv_eigenvals)
{
   SolverParam solverParam(*param);
   DeflatedSolver *solve = DeflatedSolver::create(solverParam, NULL, NULL, NULL, NULL, NULL);

   if(param->inv_type == QUDA_INC_EIGCG_INVERTER || param->inv_type == QUDA_EIGCG_INVERTER){
      if(_h_u) solve->StoreRitzVecs(_h_u, inv_eigenvals, X, param, param->nev);
      printfQuda("\nDelete incremental EigCG solver resources...\n");
      //clean resources:
      solve->CleanResources();
      //
      printfQuda("\n...done.\n");
   }
   else
   {
      solve->CleanResources();
   }

   return;
}


#ifdef GPU_FATLINK
/*   @method
 *   QUDA_COMPUTE_FAT_STANDARD: standard method (default)
 *   QUDA_COMPUTE_FAT_EXTENDED_VOLUME, extended volume method
 *
 */
#include <sys/time.h>

void setFatLinkPadding(QudaComputeFatMethod method, QudaGaugeParam* param)
{
  int* X    = param->X;
#ifdef MULTI_GPU
  int Vsh_x = X[1]*X[2]*X[3]/2;
  int Vsh_y = X[0]*X[2]*X[3]/2;
  int Vsh_z = X[0]*X[1]*X[3]/2;
#endif
  int Vsh_t = X[0]*X[1]*X[2]/2;

  int E[4];
  for (int i=0; i<4; i++) E[i] = X[i] + 4;

  // fat-link padding
  param->llfat_ga_pad = Vsh_t;

  // site-link padding
  if(method ==  QUDA_COMPUTE_FAT_STANDARD) {
#ifdef MULTI_GPU
    int Vh_2d_max = MAX(X[0]*X[1]/2, X[0]*X[2]/2);
    Vh_2d_max = MAX(Vh_2d_max, X[0]*X[3]/2);
    Vh_2d_max = MAX(Vh_2d_max, X[1]*X[2]/2);
    Vh_2d_max = MAX(Vh_2d_max, X[1]*X[3]/2);
    Vh_2d_max = MAX(Vh_2d_max, X[2]*X[3]/2);
    param->site_ga_pad = 3*(Vsh_x+Vsh_y+Vsh_z+Vsh_t) + 4*Vh_2d_max;
#else
    param->site_ga_pad = Vsh_t;
#endif
  } else {
    param->site_ga_pad = (E[0]*E[1]*E[2]/2)*3;
  }
  param->ga_pad = param->site_ga_pad;

  // staple padding
  if(method == QUDA_COMPUTE_FAT_STANDARD) {
#ifdef MULTI_GPU
    param->staple_pad = 3*(Vsh_x + Vsh_y + Vsh_z+ Vsh_t);
#else
    param->staple_pad = 3*Vsh_t;
#endif
  } else {
    param->staple_pad = (E[0]*E[1]*E[2]/2)*3;
  }

  return;
}


namespace quda {
  void computeFatLinkCore(cudaGaugeField* cudaSiteLink, double* act_path_coeff,
			  QudaGaugeParam* qudaGaugeParam, QudaComputeFatMethod method,
			  cudaGaugeField* cudaFatLink, cudaGaugeField* cudaLongLink,
			  TimeProfile &profile)
  {

    profile.TPSTART(QUDA_PROFILE_INIT);
    const int flag = qudaGaugeParam->preserve_gauge;
    GaugeFieldParam gParam(0,*qudaGaugeParam);

    if (method == QUDA_COMPUTE_FAT_STANDARD) {
      for(int dir=0; dir<4; ++dir) gParam.x[dir] = qudaGaugeParam->X[dir];
    } else {
      for(int dir=0; dir<4; ++dir) gParam.x[dir] = qudaGaugeParam->X[dir] + 4;
    }

    if (cudaStapleField == NULL || cudaStapleField1 == NULL) {
      gParam.pad    = qudaGaugeParam->staple_pad;
      gParam.create = QUDA_NULL_FIELD_CREATE;
      gParam.reconstruct = QUDA_RECONSTRUCT_NO;
      gParam.geometry = QUDA_SCALAR_GEOMETRY; // only require a scalar matrix field for the staple
      gParam.setPrecision(gParam.precision);
#ifdef MULTI_GPU
      if(method == QUDA_COMPUTE_FAT_EXTENDED_VOLUME) gParam.ghostExchange = QUDA_GHOST_EXCHANGE_NO;
#else
      gParam.ghostExchange = QUDA_GHOST_EXCHANGE_NO;
#endif
      cudaStapleField  = new cudaGaugeField(gParam);
      cudaStapleField1 = new cudaGaugeField(gParam);
    }
    profile.TPSTOP(QUDA_PROFILE_INIT);

    profile.TPSTART(QUDA_PROFILE_COMPUTE);
    if (method == QUDA_COMPUTE_FAT_STANDARD) {
      llfat_cuda(cudaFatLink, cudaLongLink, *cudaSiteLink, *cudaStapleField, *cudaStapleField1, qudaGaugeParam, act_path_coeff);
    } else { //method == QUDA_COMPUTE_FAT_EXTENDED_VOLUME
      llfat_cuda_ex(cudaFatLink, cudaLongLink, *cudaSiteLink, *cudaStapleField, *cudaStapleField1, qudaGaugeParam, act_path_coeff);
    }
    profile.TPSTOP(QUDA_PROFILE_COMPUTE);

    profile.TPSTART(QUDA_PROFILE_FREE);
    if (!(flag & QUDA_FAT_PRESERVE_GPU_GAUGE) ){
      delete cudaStapleField; cudaStapleField = NULL;
      delete cudaStapleField1; cudaStapleField1 = NULL;
    }
    profile.TPSTOP(QUDA_PROFILE_FREE);

    return;
  }
} // namespace quda


namespace quda {
  namespace fatlink {
#include <dslash_init.cuh>
  }
}

#endif // GPU_FATLINK

void computeKSLinkQuda(void* fatlink, void* longlink, void* ulink, void* inlink, double *path_coeff, QudaGaugeParam *param, QudaComputeFatMethod method)
{
#ifdef GPU_FATLINK
  profileFatLink.TPSTART(QUDA_PROFILE_TOTAL);
  profileFatLink.TPSTART(QUDA_PROFILE_INIT);

  if(ulink){
    const double unitarize_eps = 1e-14;
    const double max_error = 1e-10;
    const int reunit_allow_svd = 1;
    const int reunit_svd_only  = 0;
    const double svd_rel_error = 1e-6;
    const double svd_abs_error = 1e-6;
    quda::setUnitarizeLinksConstants(unitarize_eps, max_error,
        reunit_allow_svd, reunit_svd_only,
        svd_rel_error, svd_abs_error);
  }

  cudaGaugeField* cudaFatLink        = NULL;
  cudaGaugeField* cudaLongLink       = NULL;
  cudaGaugeField* cudaUnitarizedLink = NULL;
  cudaGaugeField* cudaInLinkEx       = NULL;

  QudaGaugeParam qudaGaugeParam_ex_buf;
  QudaGaugeParam* qudaGaugeParam_ex = &qudaGaugeParam_ex_buf;
  memcpy(qudaGaugeParam_ex, param, sizeof(QudaGaugeParam));
  int R[4] = {2, 2, 2, 2};
  for(int dir=0; dir<4; ++dir){ qudaGaugeParam_ex->X[dir] = param->X[dir]+2*R[dir]; }

  // fat-link padding
  setFatLinkPadding(method, param);
  qudaGaugeParam_ex->llfat_ga_pad = param->llfat_ga_pad;
  qudaGaugeParam_ex->staple_pad   = param->staple_pad;
  qudaGaugeParam_ex->site_ga_pad  = param->site_ga_pad;

  GaugeFieldParam gParam(0, *param);
  gParam.ghostExchange = QUDA_GHOST_EXCHANGE_NO;
  // create the host fatlink
  gParam.create = QUDA_REFERENCE_FIELD_CREATE;
  gParam.link_type = QUDA_GENERAL_LINKS;
  gParam.gauge = fatlink;
  cpuGaugeField cpuFatLink(gParam);
  gParam.gauge = longlink;
  cpuGaugeField cpuLongLink(gParam);
  gParam.gauge = ulink;
  cpuGaugeField cpuUnitarizedLink(gParam);

  // create the host sitelink
  gParam.link_type = param->type;
  gParam.gauge     = inlink;
  cpuGaugeField cpuInLink(gParam);

  // create the device fatlink
  gParam.pad    = param->llfat_ga_pad;
  gParam.create = QUDA_ZERO_FIELD_CREATE;
  gParam.link_type = QUDA_GENERAL_LINKS;
  gParam.reconstruct = QUDA_RECONSTRUCT_NO;
  gParam.setPrecision(param->cuda_prec);
  cudaFatLink = new cudaGaugeField(gParam);
  if(ulink) cudaUnitarizedLink = new cudaGaugeField(gParam);
  if(longlink) cudaLongLink = new cudaGaugeField(gParam);

  gParam.reconstruct = param->reconstruct;
  gParam.setPrecision(param->cuda_prec);
  gParam.pad         = param->site_ga_pad;
  gParam.create      = QUDA_NULL_FIELD_CREATE;
  gParam.link_type   = param->type;
  cudaGaugeField* cudaInLink = new cudaGaugeField(gParam);

  if(method == QUDA_COMPUTE_FAT_EXTENDED_VOLUME){
    for(int dir=0; dir<4; ++dir) gParam.x[dir] = qudaGaugeParam_ex->X[dir];
    gParam.ghostExchange = QUDA_GHOST_EXCHANGE_NO;
    cudaInLinkEx = new cudaGaugeField(gParam);
  }

  profileFatLink.TPSTOP(QUDA_PROFILE_INIT);
  fatlink::initLatticeConstants(*cudaFatLink, profileFatLink);
  profileFatLink.TPSTART(QUDA_PROFILE_INIT);

  cudaGaugeField* inlinkPtr;
  if(method == QUDA_COMPUTE_FAT_STANDARD){
    llfat_init_cuda(param);
    param->ga_pad = param->site_ga_pad;
    inlinkPtr = cudaInLink;
  }else{
    llfat_init_cuda_ex(qudaGaugeParam_ex);
    inlinkPtr = cudaInLinkEx;
  }
  profileFatLink.TPSTOP(QUDA_PROFILE_INIT);

  profileFatLink.TPSTART(QUDA_PROFILE_H2D);
  cudaInLink->loadCPUField(cpuInLink);
  profileFatLink.TPSTOP(QUDA_PROFILE_H2D);

  if(method != QUDA_COMPUTE_FAT_STANDARD){
    profileFatLink.TPSTART(QUDA_PROFILE_COMMS);
    copyExtendedGauge(*cudaInLinkEx, *cudaInLink, QUDA_CUDA_FIELD_LOCATION);
#ifdef MULTI_GPU
    cudaInLinkEx->exchangeExtendedGhost(R,true);
#endif
    profileFatLink.TPSTOP(QUDA_PROFILE_COMMS);
  } // Initialise and load siteLinks

  quda::computeFatLinkCore(inlinkPtr, const_cast<double*>(path_coeff), param, method, cudaFatLink, cudaLongLink, profileFatLink);

  if(ulink){
    profileFatLink.TPSTART(QUDA_PROFILE_INIT);
    *num_failures_h = 0;
    profileFatLink.TPSTOP(QUDA_PROFILE_INIT);

    profileFatLink.TPSTART(QUDA_PROFILE_COMPUTE);
    quda::unitarizeLinks(*cudaUnitarizedLink, *cudaFatLink, num_failures_d); // unitarize on the gpu
    profileFatLink.TPSTOP(QUDA_PROFILE_COMPUTE);

    if(*num_failures_h>0){
      errorQuda("Error in the unitarization component of the hisq fattening: %d failures\n", *num_failures_h);
    }
    profileFatLink.TPSTART(QUDA_PROFILE_D2H);
    cudaUnitarizedLink->saveCPUField(cpuUnitarizedLink);
    profileFatLink.TPSTOP(QUDA_PROFILE_D2H);
  }

  profileFatLink.TPSTART(QUDA_PROFILE_D2H);
  if(fatlink) cudaFatLink->saveCPUField(cpuFatLink);
  if(longlink) cudaLongLink->saveCPUField(cpuLongLink);
  profileFatLink.TPSTOP(QUDA_PROFILE_D2H);

  profileFatLink.TPSTART(QUDA_PROFILE_FREE);
  if(longlink) delete cudaLongLink;
  delete cudaFatLink;
  delete cudaInLink;
  delete cudaUnitarizedLink;
  if(cudaInLinkEx) delete cudaInLinkEx;
  profileFatLink.TPSTOP(QUDA_PROFILE_FREE);

  profileFatLink.TPSTOP(QUDA_PROFILE_TOTAL);
#else
  errorQuda("Fat-link has not been built");
#endif // GPU_FATLINK

  return;
}

int getGaugePadding(GaugeFieldParam& param){
  int pad = 0;
#ifdef MULTI_GPU
  int volume = param.x[0]*param.x[1]*param.x[2]*param.x[3];
  int face_size[4];
  for(int dir=0; dir<4; ++dir) face_size[dir] = (volume/param.x[dir])/2;
  pad = *std::max_element(face_size, face_size+4);
#endif

  return pad;
}

int computeGaugeForceQuda(void* mom, void* siteLink,  int*** input_path_buf, int* path_length,
			  double* loop_coeff, int num_paths, int max_length, double eb3,
			  QudaGaugeParam* qudaGaugeParam)
{
#ifdef GPU_GAUGE_FORCE
  profileGaugeForce.TPSTART(QUDA_PROFILE_TOTAL);
  profileGaugeForce.TPSTART(QUDA_PROFILE_INIT);

  checkGaugeParam(qudaGaugeParam);

  GaugeFieldParam gParam(0, *qudaGaugeParam);
  gParam.ghostExchange = QUDA_GHOST_EXCHANGE_NO;
  gParam.pad = 0;

#ifdef MULTI_GPU
  // do extended fill so we can reuse this extended gauge field if needed
  GaugeFieldParam gParamEx(gParam);
  for (int d=0; d<4; d++) gParamEx.x[d] = gParam.x[d] + 2*R[d];
#endif

  gParam.create = QUDA_REFERENCE_FIELD_CREATE;
  gParam.gauge = siteLink;
  cpuGaugeField *cpuSiteLink = (!qudaGaugeParam->use_resident_gauge) ? new cpuGaugeField(gParam) : NULL;

  cudaGaugeField* cudaSiteLink = NULL;

  if (qudaGaugeParam->use_resident_gauge) {
    if (!gaugePrecise) errorQuda("No resident gauge field to use");
    cudaSiteLink = gaugePrecise;
    profileGaugeForce.TPSTOP(QUDA_PROFILE_INIT);
  } else {
    gParam.create = QUDA_NULL_FIELD_CREATE;
    gParam.reconstruct = qudaGaugeParam->reconstruct;
    gParam.order = (qudaGaugeParam->reconstruct == QUDA_RECONSTRUCT_NO ||
        qudaGaugeParam->cuda_prec == QUDA_DOUBLE_PRECISION) ?
      QUDA_FLOAT2_GAUGE_ORDER : QUDA_FLOAT4_GAUGE_ORDER;

    cudaSiteLink = new cudaGaugeField(gParam);
    profileGaugeForce.TPSTOP(QUDA_PROFILE_INIT);

    profileGaugeForce.TPSTART(QUDA_PROFILE_H2D);
    cudaSiteLink->loadCPUField(*cpuSiteLink);
    profileGaugeForce.TPSTOP(QUDA_PROFILE_H2D);
  }

  profileGaugeForce.TPSTART(QUDA_PROFILE_INIT);

#ifndef MULTI_GPU
  cudaGaugeField *cudaGauge = cudaSiteLink;
  qudaGaugeParam->site_ga_pad = gParam.pad; //need to set this value
#else

  gParamEx.create = QUDA_ZERO_FIELD_CREATE;
  gParamEx.reconstruct = qudaGaugeParam->reconstruct;
  gParamEx.order = (qudaGaugeParam->reconstruct == QUDA_RECONSTRUCT_NO ||
      qudaGaugeParam->cuda_prec == QUDA_DOUBLE_PRECISION) ?
    QUDA_FLOAT2_GAUGE_ORDER : QUDA_FLOAT4_GAUGE_ORDER;
  qudaGaugeParam->site_ga_pad = gParamEx.pad;//need to set this value

  cudaGaugeField *cudaGauge = new cudaGaugeField(gParamEx);

  copyExtendedGauge(*cudaGauge, *cudaSiteLink, QUDA_CUDA_FIELD_LOCATION);

  profileGaugeForce.TPSTOP(QUDA_PROFILE_INIT);

  profileGaugeForce.TPSTART(QUDA_PROFILE_COMMS);
  cudaGauge->exchangeExtendedGhost(R,redundant_comms);
  profileGaugeForce.TPSTOP(QUDA_PROFILE_COMMS);
  profileGaugeForce.TPSTART(QUDA_PROFILE_INIT);
#endif

  GaugeFieldParam &gParamMom = gParam;
  gParamMom.order = qudaGaugeParam->gauge_order;
  // FIXME - test program always uses MILC for mom but can use QDP for gauge
  if (gParamMom.order == QUDA_QDP_GAUGE_ORDER) gParamMom.order = QUDA_MILC_GAUGE_ORDER;
  gParamMom.precision = qudaGaugeParam->cpu_prec;
  gParamMom.link_type = QUDA_ASQTAD_MOM_LINKS;
  gParamMom.create = QUDA_REFERENCE_FIELD_CREATE;
  gParamMom.gauge=mom;
  if (gParamMom.order == QUDA_TIFR_GAUGE_ORDER) gParamMom.reconstruct = QUDA_RECONSTRUCT_NO;
  else gParamMom.reconstruct = QUDA_RECONSTRUCT_10;

  cpuGaugeField* cpuMom = (!qudaGaugeParam->use_resident_mom) ? new cpuGaugeField(gParamMom) : NULL;

  cudaGaugeField* cudaMom = NULL;
  if (qudaGaugeParam->use_resident_mom) {
    if (!gaugePrecise) errorQuda("No resident momentum field to use");
    cudaMom = momResident;
    if (qudaGaugeParam->overwrite_mom) cudaMom->zero();
    profileGaugeForce.TPSTOP(QUDA_PROFILE_INIT);
  } else {
    gParamMom.create = qudaGaugeParam->overwrite_mom ? QUDA_ZERO_FIELD_CREATE : QUDA_NULL_FIELD_CREATE;
    gParamMom.order = QUDA_FLOAT2_GAUGE_ORDER;
    gParamMom.reconstruct = QUDA_RECONSTRUCT_10;
    gParamMom.link_type = QUDA_ASQTAD_MOM_LINKS;
    gParamMom.precision = qudaGaugeParam->cuda_prec;
    gParamMom.create = QUDA_ZERO_FIELD_CREATE;
    cudaMom = new cudaGaugeField(gParamMom);
    if (!qudaGaugeParam->overwrite_mom) cudaMom->loadCPUField(*cpuMom);
    profileGaugeForce.TPSTOP(QUDA_PROFILE_INIT);
  }

  // actually do the computation
  profileGaugeForce.TPSTART(QUDA_PROFILE_COMPUTE);
  gaugeForce(*cudaMom, *cudaGauge, eb3, input_path_buf,  path_length, loop_coeff, num_paths, max_length);
  profileGaugeForce.TPSTOP(QUDA_PROFILE_COMPUTE);

  if (qudaGaugeParam->return_result_mom) {
    profileGaugeForce.TPSTART(QUDA_PROFILE_D2H);
    cudaMom->saveCPUField(*cpuMom);
    profileGaugeForce.TPSTOP(QUDA_PROFILE_D2H);
  }

  profileGaugeForce.TPSTART(QUDA_PROFILE_FREE);
  if (qudaGaugeParam->make_resident_gauge) {
    if (gaugePrecise && gaugePrecise != cudaSiteLink) delete gaugePrecise;
    gaugePrecise = cudaSiteLink;
  } else {
    delete cudaSiteLink;
  }

  if (qudaGaugeParam->make_resident_mom) {
    if (momResident && momResident != cudaMom) delete momResident;
    momResident = cudaMom;
  } else {
    delete cudaMom;
  }

  if (cpuSiteLink) delete cpuSiteLink;
  if (cpuMom) delete cpuMom;

#ifdef MULTI_GPU
  if (qudaGaugeParam->make_resident_gauge) {
    if (extendedGaugeResident) delete extendedGaugeResident;
    extendedGaugeResident = cudaGauge;
  } else {
    delete cudaGauge;
  }
#endif
  profileGaugeForce.TPSTOP(QUDA_PROFILE_FREE);

  profileGaugeForce.TPSTOP(QUDA_PROFILE_TOTAL);

  checkCudaError();
#else
  errorQuda("Gauge force has not been built");
#endif // GPU_GAUGE_FORCE
  return 0;
}


void createCloverQuda(QudaInvertParam* invertParam)
{
  profileClover.TPSTART(QUDA_PROFILE_TOTAL);
  profileClover.TPSTART(QUDA_PROFILE_INIT);
  if (!cloverPrecise) errorQuda("Clover field not allocated");

  int y[4];
  for(int dir=0; dir<4; ++dir) y[dir] = gaugePrecise->X()[dir] + 2*R[dir];
  int pad = 0;
  // clover creation not supported from 8-reconstruct presently so convert to 12
  QudaReconstructType recon = (gaugePrecise->Reconstruct() == QUDA_RECONSTRUCT_8) ?
    QUDA_RECONSTRUCT_12 : gaugePrecise->Reconstruct();
  GaugeFieldParam gParamEx(y, gaugePrecise->Precision(), recon, pad,
			   QUDA_VECTOR_GEOMETRY, QUDA_GHOST_EXCHANGE_EXTENDED);
  gParamEx.create = QUDA_ZERO_FIELD_CREATE;
  gParamEx.order = gaugePrecise->Order();
  gParamEx.siteSubset = QUDA_FULL_SITE_SUBSET;
  gParamEx.t_boundary = gaugePrecise->TBoundary();
  gParamEx.nFace = 1;
  for (int d=0; d<4; d++) gParamEx.r[d] = R[d];

  cudaGaugeField *cudaGaugeExtended = NULL;
  if (extendedGaugeResident) {
    cudaGaugeExtended = extendedGaugeResident;
    profileClover.TPSTOP(QUDA_PROFILE_INIT);
  } else {
    cudaGaugeExtended = new cudaGaugeField(gParamEx);

    // copy gaugePrecise into the extended device gauge field
    copyExtendedGauge(*cudaGaugeExtended, *gaugePrecise, QUDA_CUDA_FIELD_LOCATION);

    profileClover.TPSTOP(QUDA_PROFILE_INIT);
    profileClover.TPSTART(QUDA_PROFILE_COMMS);
    cudaGaugeExtended->exchangeExtendedGhost(R,redundant_comms);
    profileClover.TPSTOP(QUDA_PROFILE_COMMS);
  }

#ifdef MULTI_GPU
  GaugeField *gauge = cudaGaugeExtended;
#else
  GaugeField *gauge = gaugePrecise;
#endif

  profileClover.TPSTART(QUDA_PROFILE_INIT);
  // create the Fmunu field
  GaugeFieldParam tensorParam(gaugePrecise->X(), gauge->Precision(), QUDA_RECONSTRUCT_NO, pad, QUDA_TENSOR_GEOMETRY);
  tensorParam.siteSubset = QUDA_FULL_SITE_SUBSET;
  tensorParam.order = QUDA_FLOAT2_GAUGE_ORDER;
  tensorParam.ghostExchange = QUDA_GHOST_EXCHANGE_NO;
  cudaGaugeField Fmunu(tensorParam);
  profileClover.TPSTOP(QUDA_PROFILE_INIT);

  profileClover.TPSTART(QUDA_PROFILE_COMPUTE);
  computeFmunu(Fmunu, *gauge, QUDA_CUDA_FIELD_LOCATION);
  computeClover(*cloverPrecise, Fmunu, invertParam->clover_coeff, QUDA_CUDA_FIELD_LOCATION);
  profileClover.TPSTOP(QUDA_PROFILE_COMPUTE);

  profileClover.TPSTOP(QUDA_PROFILE_TOTAL);

  // FIXME always preserve the extended gauge
  extendedGaugeResident = cudaGaugeExtended;

  return;
}

void* createGaugeFieldQuda(void* gauge, int geometry, QudaGaugeParam* param)
{

  GaugeFieldParam gParam(0,*param);
  if(geometry == 1){
    gParam.geometry = QUDA_SCALAR_GEOMETRY;
  }else if(geometry == 4){
    gParam.geometry = QUDA_VECTOR_GEOMETRY;
  }else{
    errorQuda("Only scalar and vector geometries are supported\n");
  }
  gParam.pad = 0;
  gParam.ghostExchange = QUDA_GHOST_EXCHANGE_NO;
  gParam.gauge = gauge;
  gParam.link_type = QUDA_GENERAL_LINKS;


  gParam.order = QUDA_FLOAT2_GAUGE_ORDER;
  gParam.create = QUDA_ZERO_FIELD_CREATE;
  cudaGaugeField* cudaGauge = new cudaGaugeField(gParam);
  if(gauge){
    gParam.order = QUDA_MILC_GAUGE_ORDER;
    gParam.create = QUDA_REFERENCE_FIELD_CREATE;
    cpuGaugeField cpuGauge(gParam);
    cudaGauge->loadCPUField(cpuGauge);
  }
  return cudaGauge;
}


void saveGaugeFieldQuda(void* gauge, void* inGauge, QudaGaugeParam* param){

  cudaGaugeField* cudaGauge = reinterpret_cast<cudaGaugeField*>(inGauge);

  GaugeFieldParam gParam(0,*param);
  gParam.geometry = cudaGauge->Geometry();
  gParam.pad = 0;
  gParam.ghostExchange = QUDA_GHOST_EXCHANGE_NO;
  gParam.gauge = gauge;
  gParam.link_type = QUDA_GENERAL_LINKS;
  gParam.order = QUDA_MILC_GAUGE_ORDER;
  gParam.create = QUDA_REFERENCE_FIELD_CREATE;

  cpuGaugeField cpuGauge(gParam);
  cudaGauge->saveCPUField(cpuGauge);
}


void destroyGaugeFieldQuda(void* gauge){
  cudaGaugeField* g = reinterpret_cast<cudaGaugeField*>(gauge);
  delete g;
}


void computeKSOprodQuda(void* oprod,
    void* fermion,
    double coeff,
    int X[4],
    QudaPrecision prec)

{
/*
  using namespace quda;

  cudaGaugeField* cudaOprod;
  cudaColorSpinorField* cudaQuark;

  const int Ls = 1;
  const int Ninternal = 6;
#ifdef BUILD_TIFR_INTERFACE
  const int Nface = 1;
#else
  const int Nface = 3;
#endif
  FaceBuffer fB(X, 4, Ninternal, Nface, prec, Ls);
  cudaOprod = reinterpret_cast<cudaGaugeField*>(oprod);
  cudaQuark = reinterpret_cast<cudaColorSpinorField*>(fermion);

  double new_coeff[2] = {0,0};
  new_coeff[0] = coeff;
  // Operate on even-parity sites
  computeStaggeredOprod(*cudaOprod, *cudaOprod, *cudaQuark, fB, 0, new_coeff);

  // Operator on odd-parity sites
  computeStaggeredOprod(*cudaOprod, *cudaOprod, *cudaQuark, fB, 1, new_coeff);

*/
  return;
}

void computeStaggeredForceQuda(void* cudaMom, void* qudaQuark, double coeff)
{
  bool use_resident_solution = false;
  if (solutionResident[0]) {
    qudaQuark = solutionResident[0];
    use_resident_solution = true;
  } else {
    errorQuda("No input quark field defined");
  }

  if (momResident) {
    cudaMom = momResident;
  } else {
    errorQuda("No input momentum defined");
  }

  if (!gaugePrecise) {
    errorQuda("No resident gauge field");
  }

  int pad = 0;
  GaugeFieldParam oParam(gaugePrecise->X(), gaugePrecise->Precision(), QUDA_RECONSTRUCT_NO,
      pad, QUDA_VECTOR_GEOMETRY, QUDA_GHOST_EXCHANGE_NO);
  oParam.create = QUDA_ZERO_FIELD_CREATE;
  oParam.order  = QUDA_FLOAT2_GAUGE_ORDER;
  oParam.siteSubset = QUDA_FULL_SITE_SUBSET;
  oParam.t_boundary = QUDA_PERIODIC_T;
  oParam.nFace = 1;

  // create temporary field for quark-field outer product
  cudaGaugeField cudaOprod(oParam);

  // compute quark-field outer product
  computeKSOprodQuda(&cudaOprod, qudaQuark, coeff,
      const_cast<int*>(gaugePrecise->X()),
      gaugePrecise->Precision());

  cudaGaugeField* mom = reinterpret_cast<cudaGaugeField*>(cudaMom);

  completeKSForce(*mom, cudaOprod, *gaugePrecise, QUDA_CUDA_FIELD_LOCATION);

  if (use_resident_solution) {
    delete solutionResident[0];
    solutionResident.clear();
  }

  return;
}


void computeAsqtadForceQuda(void* const milc_momentum,
    long long *flops,
    const double act_path_coeff[6],
    const void* const one_link_src[4],
    const void* const naik_src[4],
    const void* const link,
    const QudaGaugeParam* gParam)
{

#ifdef GPU_HISQ_FORCE
  long long partialFlops;
  using namespace quda::fermion_force;
  profileAsqtadForce.TPSTART(QUDA_PROFILE_TOTAL);
  profileAsqtadForce.TPSTART(QUDA_PROFILE_INIT);

  cudaGaugeField *cudaGauge = NULL;
  cpuGaugeField *cpuGauge = NULL;
  cudaGaugeField *cudaInForce = NULL;
  cpuGaugeField *cpuOneLinkInForce = NULL;
  cpuGaugeField *cpuNaikInForce = NULL;
  cudaGaugeField *cudaOutForce = NULL;
  cudaGaugeField *cudaMom = NULL;
  cpuGaugeField *cpuMom = NULL;

#ifdef MULTI_GPU
  cudaGaugeField *cudaGauge_ex = NULL;
  cudaGaugeField *cudaInForce_ex = NULL;
  cudaGaugeField *cudaOutForce_ex = NULL;
#endif

  GaugeFieldParam param(0, *gParam);
  param.create = QUDA_NULL_FIELD_CREATE;
  param.anisotropy = 1.0;
  param.siteSubset = QUDA_FULL_SITE_SUBSET;
  param.ghostExchange = QUDA_GHOST_EXCHANGE_NO;
  param.t_boundary = QUDA_PERIODIC_T;
  param.nFace = 1;

  param.link_type = QUDA_GENERAL_LINKS;
  param.reconstruct = QUDA_RECONSTRUCT_NO;
  param.create = QUDA_REFERENCE_FIELD_CREATE;

  // create host fields
  param.gauge = (void*)link;
  cpuGauge = new cpuGaugeField(param);

  param.order = QUDA_QDP_GAUGE_ORDER;
  param.gauge = (void*)one_link_src;
  cpuOneLinkInForce = new cpuGaugeField(param);

  param.gauge = (void*)naik_src;
  cpuNaikInForce = new cpuGaugeField(param);

  param.order = QUDA_MILC_GAUGE_ORDER;
  param.link_type = QUDA_ASQTAD_MOM_LINKS;
  param.reconstruct = QUDA_RECONSTRUCT_10;
  param.gauge = milc_momentum;
  cpuMom = new cpuGaugeField(param);

  // create device fields
  param.create = QUDA_NULL_FIELD_CREATE;
  param.link_type = QUDA_GENERAL_LINKS;
  param.reconstruct = QUDA_RECONSTRUCT_NO;
  param.order =  QUDA_FLOAT2_GAUGE_ORDER;

  cudaGauge    = new cudaGaugeField(param);
  cudaInForce  = new cudaGaugeField(param);
  cudaOutForce = new cudaGaugeField(param);

  param.link_type = QUDA_ASQTAD_MOM_LINKS;
  param.reconstruct = QUDA_RECONSTRUCT_10;
  cudaMom = new cudaGaugeField(param);

#ifdef MULTI_GPU
  for(int dir=0; dir<4; ++dir) param.x[dir] += 4;
  param.link_type = QUDA_GENERAL_LINKS;
  param.create = QUDA_ZERO_FIELD_CREATE;
  param.reconstruct = QUDA_RECONSTRUCT_NO;

  cudaGauge_ex    = new cudaGaugeField(param);
  cudaInForce_ex  = new cudaGaugeField(param);
  cudaOutForce_ex = new cudaGaugeField(param);
#endif
  profileAsqtadForce.TPSTOP(QUDA_PROFILE_INIT);

#ifdef MULTI_GPU
  int R[4] = {2, 2, 2, 2};
#endif

  profileAsqtadForce.TPSTART(QUDA_PROFILE_H2D);
  cudaGauge->loadCPUField(*cpuGauge);
  profileAsqtadForce.TPSTOP(QUDA_PROFILE_H2D);
#ifdef MULTI_GPU
  cudaMemset((void**)(cudaInForce_ex->Gauge_p()), 0, cudaInForce_ex->Bytes());
  copyExtendedGauge(*cudaGauge_ex, *cudaGauge, QUDA_CUDA_FIELD_LOCATION);
  cudaGauge_ex->exchangeExtendedGhost(R,true);
#endif

  profileAsqtadForce.TPSTART(QUDA_PROFILE_H2D);
  cudaInForce->loadCPUField(*cpuOneLinkInForce);
  profileAsqtadForce.TPSTOP(QUDA_PROFILE_H2D);
#ifdef MULTI_GPU
  cudaMemset((void**)(cudaInForce_ex->Gauge_p()), 0, cudaInForce_ex->Bytes());
  copyExtendedGauge(*cudaInForce_ex, *cudaInForce, QUDA_CUDA_FIELD_LOCATION);
  cudaInForce_ex->exchangeExtendedGhost(R,true);
#endif

  cudaMemset((void**)(cudaOutForce->Gauge_p()), 0, cudaOutForce->Bytes());
  profileAsqtadForce.TPSTART(QUDA_PROFILE_COMPUTE);
#ifdef MULTI_GPU
  cudaMemset((void**)(cudaOutForce_ex->Gauge_p()), 0, cudaOutForce_ex->Bytes());
  hisqStaplesForceCuda(act_path_coeff, *gParam, *cudaInForce_ex, *cudaGauge_ex, cudaOutForce_ex, &partialFlops);
  *flops += partialFlops;
#else
  hisqStaplesForceCuda(act_path_coeff, *gParam, *cudaInForce, *cudaGauge, cudaOutForce, &partialFlops);
  *flops += partialFlops;
#endif
  profileAsqtadForce.TPSTOP(QUDA_PROFILE_COMPUTE);

  profileAsqtadForce.TPSTART(QUDA_PROFILE_H2D);
  cudaInForce->loadCPUField(*cpuNaikInForce);
#ifdef MULTI_GPU
  copyExtendedGauge(*cudaInForce_ex, *cudaInForce, QUDA_CUDA_FIELD_LOCATION);
  cudaInForce_ex->exchangeExtendedGhost(R,true);
#endif
  profileAsqtadForce.TPSTOP(QUDA_PROFILE_H2D);

  profileAsqtadForce.TPSTART(QUDA_PROFILE_COMPUTE);
#ifdef MULTI_GPU
  hisqLongLinkForceCuda(act_path_coeff[1], *gParam, *cudaInForce_ex, *cudaGauge_ex, cudaOutForce_ex, &partialFlops);
  *flops += partialFlops;
  completeKSForce(*cudaMom, *cudaOutForce_ex, *cudaGauge_ex, QUDA_CUDA_FIELD_LOCATION, &partialFlops);
  *flops += partialFlops;
#else
  hisqLongLinkForceCuda(act_path_coeff[1], *gParam, *cudaInForce, *cudaGauge, cudaOutForce, &partialFlops);
  *flops += partialFlops;
  hisqCompleteForceCuda(*gParam, *cudaOutForce, *cudaGauge, cudaMom, &partialFlops);
  *flops += partialFlops;
#endif
  profileAsqtadForce.TPSTOP(QUDA_PROFILE_COMPUTE);

  profileAsqtadForce.TPSTART(QUDA_PROFILE_D2H);
  cudaMom->saveCPUField(*cpuMom);
  profileAsqtadForce.TPSTOP(QUDA_PROFILE_D2H);

  profileAsqtadForce.TPSTART(QUDA_PROFILE_FREE);
  delete cudaInForce;
  delete cudaOutForce;
  delete cudaGauge;
  delete cudaMom;
#ifdef MULTI_GPU
  delete cudaInForce_ex;
  delete cudaOutForce_ex;
  delete cudaGauge_ex;
#endif

  delete cpuGauge;
  delete cpuOneLinkInForce;
  delete cpuNaikInForce;
  delete cpuMom;

  profileAsqtadForce.TPSTOP(QUDA_PROFILE_FREE);

  profileAsqtadForce.TPSTOP(QUDA_PROFILE_TOTAL);
  return;

#else
  errorQuda("HISQ force has not been built");
#endif

}

void
computeHISQForceCompleteQuda(void* const milc_momentum,
                             const double level2_coeff[6],
                             const double fat7_coeff[6],
                             void** quark_array,
                             int num_terms,
                             double** quark_coeff,
                             const void* const w_link,
                             const void* const v_link,
                             const void* const u_link,
                             const QudaGaugeParam* gParam)
{

/*
  void* oprod[2];

  computeStaggeredOprodQuda(void** oprod,
    void** fermion,
    int num_terms,
    double** coeff,
    QudaGaugeParam* gParam)

  computeHISQForceQuda(milc_momentum,
                       level2_coeff,
                       fat7_coeff,
                       staple_src,
                       one_link_src,
                       naik_src,
                       w_link,
                       v_link,
                       u_link,
                       gParam);

*/
  return;
}




  void
computeHISQForceQuda(void* const milc_momentum,
    long long *flops,
    const double level2_coeff[6],
    const double fat7_coeff[6],
    const void* const staple_src[4],
    const void* const one_link_src[4],
    const void* const naik_src[4],
    const void* const w_link,
    const void* const v_link,
    const void* const u_link,
    const QudaGaugeParam* gParam)
{
#ifdef GPU_HISQ_FORCE

  long long partialFlops;

  using namespace quda::fermion_force;
  profileHISQForce.TPSTART(QUDA_PROFILE_TOTAL);
  profileHISQForce.TPSTART(QUDA_PROFILE_INIT);

  double act_path_coeff[6] = {0,1,level2_coeff[2],level2_coeff[3],level2_coeff[4],level2_coeff[5]};
  // You have to look at the MILC routine to understand the following
  // Basically, I have already absorbed the one-link coefficient

  GaugeFieldParam param(0, *gParam);
  param.create = QUDA_REFERENCE_FIELD_CREATE;
  param.order  = QUDA_MILC_GAUGE_ORDER;
  param.link_type = QUDA_ASQTAD_MOM_LINKS;
  param.reconstruct = QUDA_RECONSTRUCT_10;
  param.gauge = (void*)milc_momentum;
  cpuGaugeField* cpuMom = (!gParam->use_resident_mom) ? new cpuGaugeField(param) : NULL;

  param.create = QUDA_ZERO_FIELD_CREATE;
  param.order  = QUDA_FLOAT2_GAUGE_ORDER;
  cudaGaugeField* cudaMom = new cudaGaugeField(param);

  param.order = QUDA_MILC_GAUGE_ORDER;
  param.link_type = QUDA_GENERAL_LINKS;
  param.reconstruct = QUDA_RECONSTRUCT_NO;
  param.create = QUDA_REFERENCE_FIELD_CREATE;
  param.gauge = (void*)w_link;
  cpuGaugeField cpuWLink(param);
  param.gauge = (void*)v_link;
  cpuGaugeField cpuVLink(param);
  param.gauge = (void*)u_link;
  cpuGaugeField cpuULink(param);
  param.create = QUDA_ZERO_FIELD_CREATE;

  param.ghostExchange =  QUDA_GHOST_EXCHANGE_NO;
  param.order = QUDA_FLOAT2_GAUGE_ORDER;
  cudaGaugeField* cudaGauge = new cudaGaugeField(param);

  cpuGaugeField* cpuStapleForce;
  cpuGaugeField* cpuOneLinkForce;
  cpuGaugeField* cpuNaikForce;

  param.order = QUDA_QDP_GAUGE_ORDER;
  param.create = QUDA_REFERENCE_FIELD_CREATE;
  param.gauge = (void*)staple_src;
  cpuStapleForce = new cpuGaugeField(param);
  param.gauge = (void*)one_link_src;
  cpuOneLinkForce = new cpuGaugeField(param);
  param.gauge = (void*)naik_src;
  cpuNaikForce = new cpuGaugeField(param);
  param.create = QUDA_ZERO_FIELD_CREATE;

  param.ghostExchange =  QUDA_GHOST_EXCHANGE_NO;
  param.link_type = QUDA_GENERAL_LINKS;
  param.precision = gParam->cpu_prec;

  param.order = QUDA_FLOAT2_GAUGE_ORDER;
  cudaGaugeField* cudaInForce  = new cudaGaugeField(param);

#ifdef MULTI_GPU
  for(int dir=0; dir<4; ++dir) param.x[dir] += 4;
  param.reconstruct = QUDA_RECONSTRUCT_NO;
  param.create = QUDA_ZERO_FIELD_CREATE;
  cudaGaugeField* cudaGaugeEx = new cudaGaugeField(param);
  cudaGaugeField* cudaInForceEx = new cudaGaugeField(param);
  cudaGaugeField* cudaOutForceEx = new cudaGaugeField(param);
  cudaGaugeField* gaugePtr = cudaGaugeEx;
  cudaGaugeField* inForcePtr = cudaInForceEx;
  cudaGaugeField* outForcePtr = cudaOutForceEx;
#else
  cudaGaugeField* cudaOutForce = new cudaGaugeField(param);
  cudaGaugeField* gaugePtr = cudaGauge;
  cudaGaugeField* inForcePtr = cudaInForce;
  cudaGaugeField* outForcePtr = cudaOutForce;
#endif


  {
    // default settings for the unitarization
    const double unitarize_eps = 1e-14;
    const double hisq_force_filter = 5e-5;
    const double max_det_error = 1e-10;
    const bool   allow_svd = true;
    const bool   svd_only = false;
    const double svd_rel_err = 1e-8;
    const double svd_abs_err = 1e-8;

    setUnitarizeForceConstants(unitarize_eps,
        hisq_force_filter,
        max_det_error,
        allow_svd,
        svd_only,
        svd_rel_err,
        svd_abs_err);
  }
  profileHISQForce.TPSTOP(QUDA_PROFILE_INIT);

  profileHISQForce.TPSTART(QUDA_PROFILE_H2D);
  cudaGauge->loadCPUField(cpuWLink);
  profileHISQForce.TPSTOP(QUDA_PROFILE_H2D);
#ifdef MULTI_GPU
  int R[4] = {2, 2, 2, 2};
  profileHISQForce.TPSTART(QUDA_PROFILE_COMMS);
  copyExtendedGauge(*cudaGaugeEx, *cudaGauge, QUDA_CUDA_FIELD_LOCATION);
  cudaGaugeEx->exchangeExtendedGhost(R,true);
  profileHISQForce.TPSTOP(QUDA_PROFILE_COMMS);
#endif

  profileHISQForce.TPSTART(QUDA_PROFILE_H2D);
  cudaInForce->loadCPUField(*cpuStapleForce);
  profileHISQForce.TPSTOP(QUDA_PROFILE_H2D);
#ifdef MULTI_GPU
  profileHISQForce.TPSTART(QUDA_PROFILE_COMMS);
  copyExtendedGauge(*cudaInForceEx, *cudaInForce, QUDA_CUDA_FIELD_LOCATION);
  cudaInForceEx->exchangeExtendedGhost(R,true);
  profileHISQForce.TPSTOP(QUDA_PROFILE_COMMS);
  profileHISQForce.TPSTART(QUDA_PROFILE_H2D);
  cudaInForce->loadCPUField(*cpuOneLinkForce);
  profileHISQForce.TPSTOP(QUDA_PROFILE_H2D);
  profileHISQForce.TPSTART(QUDA_PROFILE_COMMS);
  copyExtendedGauge(*cudaOutForceEx, *cudaInForce, QUDA_CUDA_FIELD_LOCATION);
  cudaOutForceEx->exchangeExtendedGhost(R,true);
  profileHISQForce.TPSTOP(QUDA_PROFILE_COMMS);
#else
  profileHISQForce.TPSTART(QUDA_PROFILE_H2D);
  cudaOutForce->loadCPUField(*cpuOneLinkForce);
  profileHISQForce.TPSTOP(QUDA_PROFILE_H2D);
#endif

  profileHISQForce.TPSTART(QUDA_PROFILE_COMPUTE);
  hisqStaplesForceCuda(act_path_coeff, *gParam, *inForcePtr, *gaugePtr, outForcePtr, &partialFlops);
  *flops += partialFlops;
  profileHISQForce.TPSTOP(QUDA_PROFILE_COMPUTE);

  // Load naik outer product
  profileHISQForce.TPSTART(QUDA_PROFILE_H2D);
  cudaInForce->loadCPUField(*cpuNaikForce);
  profileHISQForce.TPSTOP(QUDA_PROFILE_H2D);
#ifdef MULTI_GPU
  profileHISQForce.TPSTART(QUDA_PROFILE_COMMS);
  copyExtendedGauge(*cudaInForceEx, *cudaInForce, QUDA_CUDA_FIELD_LOCATION);
  cudaInForceEx->exchangeExtendedGhost(R,true);
  profileHISQForce.TPSTOP(QUDA_PROFILE_COMMS);
#endif

  // Compute Naik three-link term
  profileHISQForce.TPSTART(QUDA_PROFILE_COMPUTE);
  hisqLongLinkForceCuda(act_path_coeff[1], *gParam, *inForcePtr, *gaugePtr, outForcePtr, &partialFlops);
  *flops += partialFlops;
  profileHISQForce.TPSTOP(QUDA_PROFILE_COMPUTE);
#ifdef MULTI_GPU
  profileHISQForce.TPSTART(QUDA_PROFILE_COMMS);
  cudaOutForceEx->exchangeExtendedGhost(R,true);
  profileHISQForce.TPSTOP(QUDA_PROFILE_COMMS);
#endif
  // load v-link
  profileHISQForce.TPSTART(QUDA_PROFILE_H2D);
  cudaGauge->loadCPUField(cpuVLink);
  profileHISQForce.TPSTOP(QUDA_PROFILE_H2D);
#ifdef MULTI_GPU
  profileHISQForce.TPSTART(QUDA_PROFILE_COMMS);
  copyExtendedGauge(*cudaGaugeEx, *cudaGauge, QUDA_CUDA_FIELD_LOCATION);
  cudaGaugeEx->exchangeExtendedGhost(R,true);
  profileHISQForce.TPSTOP(QUDA_PROFILE_COMMS);
#endif
  // Done with cudaInForce. It becomes the output force. Oops!

  profileHISQForce.TPSTART(QUDA_PROFILE_COMPUTE);
  *num_failures_h = 0;
  unitarizeForce(*inForcePtr, *outForcePtr, *gaugePtr, num_failures_d, &partialFlops);
  *flops += partialFlops;
  profileHISQForce.TPSTOP(QUDA_PROFILE_COMPUTE);

  if(*num_failures_h>0){
    errorQuda("Error in the unitarization component of the hisq fermion force: %d failures\n", *num_failures_h);
  }

  cudaMemset((void**)(outForcePtr->Gauge_p()), 0, outForcePtr->Bytes());
  // read in u-link
  profileHISQForce.TPSTART(QUDA_PROFILE_COMPUTE);
  cudaGauge->loadCPUField(cpuULink);
  profileHISQForce.TPSTOP(QUDA_PROFILE_COMPUTE);
#ifdef MULTI_GPU
  profileHISQForce.TPSTART(QUDA_PROFILE_COMMS);
  copyExtendedGauge(*cudaGaugeEx, *cudaGauge, QUDA_CUDA_FIELD_LOCATION);
  cudaGaugeEx->exchangeExtendedGhost(R,true);
  profileHISQForce.TPSTOP(QUDA_PROFILE_COMMS);
#endif

  // Compute Fat7-staple term
  profileHISQForce.TPSTART(QUDA_PROFILE_COMPUTE);
  hisqStaplesForceCuda(fat7_coeff, *gParam, *inForcePtr, *gaugePtr, outForcePtr, &partialFlops);
  *flops += partialFlops;
  hisqCompleteForceCuda(*gParam, *outForcePtr, *gaugePtr, cudaMom, &partialFlops);
  *flops += partialFlops;
  profileHISQForce.TPSTOP(QUDA_PROFILE_COMPUTE);

  if (gParam->use_resident_mom) {
    if (!momResident) errorQuda("No resident momentum field to use");
    updateMomentum(*momResident, 1.0, *cudaMom);
  }

  if (gParam->return_result_mom) {
    profileHISQForce.TPSTART(QUDA_PROFILE_D2H);
    // Close the paths, make anti-hermitian, and store in compressed format
    if (gParam->return_result_mom) cudaMom->saveCPUField(*cpuMom);
    profileHISQForce.TPSTOP(QUDA_PROFILE_D2H);
  }

  profileHISQForce.TPSTART(QUDA_PROFILE_FREE);

  delete cpuStapleForce;
  delete cpuOneLinkForce;
  delete cpuNaikForce;
  if (cpuMom) delete cpuMom;

  delete cudaInForce;
  delete cudaGauge;

  if (!gParam->make_resident_mom) {
    delete momResident;
    momResident = NULL;
  }
  if (cudaMom) delete cudaMom;

#ifdef MULTI_GPU
  delete cudaInForceEx;
  delete cudaOutForceEx;
  delete cudaGaugeEx;
#else
  delete cudaOutForce;
#endif
  profileHISQForce.TPSTOP(QUDA_PROFILE_FREE);
  profileHISQForce.TPSTOP(QUDA_PROFILE_TOTAL);
  return;
#else
  errorQuda("HISQ force has not been built");
#endif
}

void computeStaggeredOprodQuda(void** oprod,
    void** fermion,
    int num_terms,
    double** coeff,
    QudaGaugeParam* param)
{

#ifdef  GPU_STAGGERED_OPROD
#ifndef BUILD_QDP_INTERFACE
#error "Staggered oprod requires BUILD_QDP_INTERFACE";
#endif
  using namespace quda;
  profileStaggeredOprod.TPSTART(QUDA_PROFILE_TOTAL);

  checkGaugeParam(param);

  profileStaggeredOprod.TPSTART(QUDA_PROFILE_INIT);
  GaugeFieldParam oParam(0, *param);

  oParam.nDim = 4;
  oParam.nFace = 0;
  // create the host outer-product field
  oParam.pad = 0;
  oParam.create = QUDA_REFERENCE_FIELD_CREATE;
  oParam.link_type = QUDA_GENERAL_LINKS;
  oParam.reconstruct = QUDA_RECONSTRUCT_NO;
  oParam.order = QUDA_QDP_GAUGE_ORDER;
  oParam.ghostExchange = QUDA_GHOST_EXCHANGE_NO;
  oParam.gauge = oprod[0];
  oParam.ghostExchange = QUDA_GHOST_EXCHANGE_NO; // no need for ghost exchange here
  cpuGaugeField cpuOprod0(oParam);

  oParam.gauge = oprod[1];
  cpuGaugeField cpuOprod1(oParam);

  // create the device outer-product field
  oParam.create = QUDA_ZERO_FIELD_CREATE;
  oParam.order = QUDA_FLOAT2_GAUGE_ORDER;
  cudaGaugeField cudaOprod0(oParam);
  cudaGaugeField cudaOprod1(oParam);
  profileStaggeredOprod.TPSTOP(QUDA_PROFILE_INIT);

  //initLatticeConstants(cudaOprod0, profileStaggeredOprod);

  profileStaggeredOprod.TPSTART(QUDA_PROFILE_H2D);
  cudaOprod0.loadCPUField(cpuOprod0);
  cudaOprod1.loadCPUField(cpuOprod1);
  profileStaggeredOprod.TPSTOP(QUDA_PROFILE_H2D);


  profileStaggeredOprod.TPSTART(QUDA_PROFILE_INIT);



  ColorSpinorParam qParam;
  qParam.nColor = 3;
  qParam.nSpin = 1;
  qParam.siteSubset = QUDA_PARITY_SITE_SUBSET;
  qParam.fieldOrder = QUDA_SPACE_COLOR_SPIN_FIELD_ORDER;
  qParam.siteOrder = QUDA_EVEN_ODD_SITE_ORDER;
  qParam.nDim = 4;
  qParam.precision = oParam.precision;
  qParam.pad = 0;
  for(int dir=0; dir<4; ++dir) qParam.x[dir] = oParam.x[dir];
  qParam.x[0] /= 2;

  // create the device quark field
  qParam.create = QUDA_NULL_FIELD_CREATE;
  qParam.fieldOrder = QUDA_FLOAT2_FIELD_ORDER;
  cudaColorSpinorField cudaQuarkEven(qParam);
  cudaColorSpinorField cudaQuarkOdd(qParam);

  // create the host quark field
  qParam.create = QUDA_REFERENCE_FIELD_CREATE;
  qParam.fieldOrder = QUDA_SPACE_COLOR_SPIN_FIELD_ORDER;

  const int Ls = 1;
  const int Ninternal = 6;
  FaceBuffer faceBuffer1(cudaOprod0.X(), 4, Ninternal, 3, cudaOprod0.Precision(), Ls);
  FaceBuffer faceBuffer2(cudaOprod0.X(), 4, Ninternal, 3, cudaOprod0.Precision(), Ls);
  profileStaggeredOprod.TPSTOP(QUDA_PROFILE_INIT);

  // loop over different quark fields
  for(int i=0; i<num_terms; ++i){

    // Wrap the even-parity MILC quark field
    profileStaggeredOprod.TPSTART(QUDA_PROFILE_INIT);
    qParam.v = fermion[i];
    cpuColorSpinorField cpuQuarkEven(qParam); // create host quark field
    qParam.v = (char*)fermion[i] + cpuQuarkEven.RealLength()*cpuQuarkEven.Precision();
    cpuColorSpinorField cpuQuarkOdd(qParam); // create host field
    profileStaggeredOprod.TPSTOP(QUDA_PROFILE_INIT);

    profileStaggeredOprod.TPSTART(QUDA_PROFILE_H2D);
    cudaQuarkEven = cpuQuarkEven;
    cudaQuarkOdd = cpuQuarkOdd;
    profileStaggeredOprod.TPSTOP(QUDA_PROFILE_H2D);


    profileStaggeredOprod.TPSTART(QUDA_PROFILE_COMPUTE);
    // Operate on even-parity sites
    computeStaggeredOprod(cudaOprod0, cudaOprod1, cudaQuarkEven, cudaQuarkOdd, faceBuffer1, 0, coeff[i]);

    // Operate on odd-parity sites
    computeStaggeredOprod(cudaOprod0, cudaOprod1, cudaQuarkEven, cudaQuarkOdd, faceBuffer2, 1, coeff[i]);
    profileStaggeredOprod.TPSTOP(QUDA_PROFILE_COMPUTE);
  }


  // copy the outer product field back to the host
  profileStaggeredOprod.TPSTART(QUDA_PROFILE_D2H);
  cudaOprod0.saveCPUField(cpuOprod0);
  cudaOprod1.saveCPUField(cpuOprod1);
  profileStaggeredOprod.TPSTOP(QUDA_PROFILE_D2H);


  profileStaggeredOprod.TPSTOP(QUDA_PROFILE_TOTAL);

  checkCudaError();
  return;
#else
  errorQuda("Staggered oprod has not been built");
#endif
}


/*
   void computeStaggeredOprodQuda(void** oprod,
   void** fermion,
   int num_terms,
   double** coeff,
   QudaGaugeParam* param)
   {
   using namespace quda;
   profileStaggeredOprod.TPSTART(QUDA_PROFILE_TOTAL);

   checkGaugeParam(param);

   profileStaggeredOprod.TPSTART(QUDA_PROFILE_INIT);
   GaugeFieldParam oParam(0, *param);

   oParam.nDim = 4;
   oParam.nFace = 0;
// create the host outer-product field
oParam.pad = 0;
oParam.create = QUDA_REFERENCE_FIELD_CREATE;
oParam.link_type = QUDA_GENERAL_LINKS;
oParam.reconstruct = QUDA_RECONSTRUCT_NO;
oParam.order = QUDA_QDP_GAUGE_ORDER;
oParam.gauge = oprod[0];
cpuGaugeField cpuOprod0(oParam);

oParam.gauge = oprod[1];
cpuGaugeField cpuOprod1(oParam);

// create the device outer-product field
oParam.create = QUDA_ZERO_FIELD_CREATE;
oParam.order = QUDA_FLOAT2_GAUGE_ORDER;
cudaGaugeField cudaOprod0(oParam);
cudaGaugeField cudaOprod1(oParam);
initLatticeConstants(cudaOprod0, profileStaggeredOprod);

profileStaggeredOprod.TPSTOP(QUDA_PROFILE_INIT);


profileStaggeredOprod.TPSTART(QUDA_PROFILE_H2D);
cudaOprod0.loadCPUField(cpuOprod0);
cudaOprod1.loadCPUField(cpuOprod1);
profileStaggeredOprod.TPSTOP(QUDA_PROFILE_H2D);



ColorSpinorParam qParam;
qParam.nColor = 3;
qParam.nSpin = 1;
qParam.siteSubset = QUDA_FULL_SITE_SUBSET;
qParam.fieldOrder = QUDA_SPACE_COLOR_SPIN_FIELD_ORDER;
qParam.siteOrder = QUDA_EVEN_ODD_SITE_ORDER;
qParam.nDim = 4;
qParam.precision = oParam.precision;
qParam.pad = 0;
for(int dir=0; dir<4; ++dir) qParam.x[dir] = oParam.x[dir];

// create the device quark field
qParam.create = QUDA_NULL_FIELD_CREATE;
qParam.fieldOrder = QUDA_FLOAT2_FIELD_ORDER;
cudaColorSpinorField cudaQuark(qParam);


cudaColorSpinorField**dQuark = new cudaColorSpinorField*[num_terms];
for(int i=0; i<num_terms; ++i){
dQuark[i] = new cudaColorSpinorField(qParam);
}

double* new_coeff  = new double[num_terms];

// create the host quark field
qParam.create = QUDA_REFERENCE_FIELD_CREATE;
qParam.fieldOrder = QUDA_SPACE_COLOR_SPIN_FIELD_ORDER;
for(int i=0; i<num_terms; ++i){
  qParam.v = fermion[i];
  cpuColorSpinorField cpuQuark(qParam);
  *(dQuark[i]) = cpuQuark;
  new_coeff[i] = coeff[i][0];
}



// loop over different quark fields
for(int i=0; i<num_terms; ++i){
  computeKSOprodQuda(&cudaOprod0, dQuark[i], new_coeff[i], oParam.x, oParam.precision);
}



// copy the outer product field back to the host
profileStaggeredOprod.TPSTART(QUDA_PROFILE_D2H);
cudaOprod0.saveCPUField(cpuOprod0);
cudaOprod1.saveCPUField(cpuOprod1);
profileStaggeredOprod.TPSTOP(QUDA_PROFILE_D2H);


for(int i=0; i<num_terms; ++i){
  delete dQuark[i];
}
delete[] dQuark;
delete[] new_coeff;

profileStaggeredOprod.TPSTOP(QUDA_PROFILE_TOTAL);

checkCudaError();
return;
}
*/


void computeCloverForceQuda(void *h_mom, double dt, void **h_x, void **h_p,
			    double *coeff, double kappa2, double ck,
			    int nvector, double multiplicity, void *gauge,
			    QudaGaugeParam *gauge_param, QudaInvertParam *inv_param) {


  using namespace quda;
  profileCloverForce.TPSTART(QUDA_PROFILE_TOTAL);
  profileCloverForce.TPSTART(QUDA_PROFILE_INIT);

  checkGaugeParam(gauge_param);
  if (!gaugePrecise) errorQuda("No resident gauge field");

  GaugeFieldParam fParam(0, *gauge_param);
  // create the host momentum field
  fParam.create = QUDA_REFERENCE_FIELD_CREATE;
  fParam.link_type = QUDA_ASQTAD_MOM_LINKS;
  fParam.reconstruct = QUDA_RECONSTRUCT_10;
  fParam.order = gauge_param->gauge_order;
  fParam.ghostExchange = QUDA_GHOST_EXCHANGE_NO;
  fParam.gauge = h_mom;
  cpuGaugeField cpuMom(fParam);

  // create the device momentum field
  fParam.create = QUDA_ZERO_FIELD_CREATE;
  fParam.order = QUDA_FLOAT2_GAUGE_ORDER;
  cudaGaugeField cudaMom(fParam);

  // create the device force field
  fParam.link_type = QUDA_GENERAL_LINKS;
  fParam.create = QUDA_ZERO_FIELD_CREATE;
  fParam.order = QUDA_FLOAT2_GAUGE_ORDER;
  fParam.reconstruct = QUDA_RECONSTRUCT_NO;
  cudaGaugeField cudaForce(fParam);

  ColorSpinorParam qParam;
  qParam.nColor = 3;
  qParam.nSpin = 4;
  qParam.siteSubset = QUDA_FULL_SITE_SUBSET;
  qParam.siteOrder = QUDA_EVEN_ODD_SITE_ORDER;
  qParam.nDim = 4;
  qParam.precision = fParam.precision;
  qParam.pad = 0;
  for(int dir=0; dir<4; ++dir) qParam.x[dir] = fParam.x[dir];

  // create the device quark field
  qParam.create = QUDA_NULL_FIELD_CREATE;
  qParam.fieldOrder = QUDA_FLOAT2_FIELD_ORDER;
  qParam.gammaBasis = QUDA_UKQCD_GAMMA_BASIS;

  cudaColorSpinorField **cudaQuarkX = new cudaColorSpinorField*[nvector];
  cudaColorSpinorField **cudaQuarkP = new cudaColorSpinorField*[nvector];
  for (int i=0; i<nvector; i++) {
    cudaQuarkX[i] = new cudaColorSpinorField(qParam);
    cudaQuarkP[i] = new cudaColorSpinorField(qParam);
  }

  // create the host quark field
  qParam.create = QUDA_REFERENCE_FIELD_CREATE;
  qParam.fieldOrder = QUDA_SPACE_SPIN_COLOR_FIELD_ORDER;
  qParam.gammaBasis = QUDA_DEGRAND_ROSSI_GAMMA_BASIS; // need expose this to interface

  bool pc_solve = (inv_param->solve_type == QUDA_DIRECT_PC_SOLVE) ||
    (inv_param->solve_type == QUDA_NORMOP_PC_SOLVE);
  DiracParam diracParam;
  setDiracParam(diracParam, inv_param, pc_solve);
  Dirac *dirac = Dirac::create(diracParam);

  // for downloading x_e
  qParam.siteSubset = QUDA_PARITY_SITE_SUBSET;
  qParam.x[0] /= 2;

  if (inv_param->use_resident_solution) {
    if (solutionResident.size() != (unsigned int)nvector)
      errorQuda("solutionResident.size() %lu does not match number of shifts %d",
		solutionResident.size(), nvector);
  }

  profileCloverForce.TPSTOP(QUDA_PROFILE_INIT);

  // loop over different quark fields
  for(int i=0; i<nvector; ++i){
    cudaColorSpinorField &x = *(cudaQuarkX[i]);
    cudaColorSpinorField &p = *(cudaQuarkP[i]);

    if (!inv_param->use_resident_solution) {
      // Wrap the even-parity MILC quark field
      profileCloverForce.TPSTART(QUDA_PROFILE_INIT);
      qParam.v = h_x[i];
      cpuColorSpinorField cpuQuarkX(qParam); // create host quark field
      profileCloverForce.TPSTOP(QUDA_PROFILE_INIT);

      profileCloverForce.TPSTART(QUDA_PROFILE_H2D);
      x.Even() = cpuQuarkX;
      profileCloverForce.TPSTOP(QUDA_PROFILE_H2D);

      profileCloverForce.TPSTART(QUDA_PROFILE_COMPUTE);
      gamma5Cuda(static_cast<cudaColorSpinorField*>(&x.Even()), static_cast<cudaColorSpinorField*>(&x.Even()));
      profileCloverForce.TPSTOP(QUDA_PROFILE_COMPUTE);
    } else {
      profileCloverForce.TPSTART(QUDA_PROFILE_COMPUTE);
      x.Even() = *(solutionResident[i]);
      profileCloverForce.TPSTOP(QUDA_PROFILE_COMPUTE);

      profileCloverForce.TPSTART(QUDA_PROFILE_FREE);
      delete solutionResident[i];
      profileCloverForce.TPSTOP(QUDA_PROFILE_FREE);
    }
    profileCloverForce.TPSTART(QUDA_PROFILE_COMPUTE);
    dirac->Dslash(x.Odd(), x.Even(), QUDA_ODD_PARITY);
    dirac->M(p.Even(), x.Even());
    dirac->Dagger(QUDA_DAG_YES);
    dirac->Dslash(p.Odd(), p.Even(), QUDA_ODD_PARITY);
    dirac->Dagger(QUDA_DAG_NO);

    gamma5Cuda(static_cast<cudaColorSpinorField*>(&x.Even()), static_cast<cudaColorSpinorField*>(&x.Even()));
    gamma5Cuda(static_cast<cudaColorSpinorField*>(&x.Odd()), static_cast<cudaColorSpinorField*>(&x.Odd()));
    gamma5Cuda(static_cast<cudaColorSpinorField*>(&p.Even()), static_cast<cudaColorSpinorField*>(&p.Even()));
    gamma5Cuda(static_cast<cudaColorSpinorField*>(&p.Odd()), static_cast<cudaColorSpinorField*>(&p.Odd()));

    checkCudaError();

    computeCloverForce(cudaForce, *gaugePrecise, x, p, 2.0*dt*coeff[i]*kappa2);
    profileCloverForce.TPSTOP(QUDA_PROFILE_COMPUTE);
  }

  profileCloverForce.TPSTART(QUDA_PROFILE_FREE);
  if (inv_param->use_resident_solution) solutionResident.clear();
  delete dirac;
  profileCloverForce.TPSTOP(QUDA_PROFILE_FREE);

  profileCloverForce.TPSTART(QUDA_PROFILE_INIT);

  cudaGaugeField &gaugeEx = *extendedGaugeResident;

  // create oprod and trace fields
  fParam.geometry = QUDA_TENSOR_GEOMETRY;
  cudaGaugeField oprod(fParam);
  cudaGaugeField &trace = oprod;

  // create extended oprod field
  for (int i=0; i<4; i++) fParam.x[i] += 2*R[i];
  fParam.nFace = 1; // breaks with out this - why?

  cudaGaugeField oprodEx(fParam);
  cudaGaugeField &traceEx = oprodEx;

  profileCloverForce.TPSTOP(QUDA_PROFILE_INIT);

  profileCloverForce.TPSTART(QUDA_PROFILE_COMPUTE);

  computeCloverSigmaTrace(trace, *cloverPrecise, QUDA_CUDA_FIELD_LOCATION);
  copyExtendedGauge(traceEx, trace, QUDA_CUDA_FIELD_LOCATION); // FIXME this is unnecessary if we write directly to traceEx

  profileCloverForce.TPSTOP(QUDA_PROFILE_COMPUTE);
  profileCloverForce.TPSTART(QUDA_PROFILE_COMMS);

  traceEx.exchangeExtendedGhost(R,redundant_comms);

  profileCloverForce.TPSTOP(QUDA_PROFILE_COMMS);
  profileCloverForce.TPSTART(QUDA_PROFILE_COMPUTE);

  // In double precision the clover derivative is faster with no reconstruct
  cudaGaugeField *u = &gaugeEx;
  if (gaugeEx.Reconstruct() == QUDA_RECONSTRUCT_12 && gaugeEx.Precision() == QUDA_DOUBLE_PRECISION) {
    GaugeFieldParam param(gaugeEx);
    param.reconstruct = QUDA_RECONSTRUCT_NO;
    u = new cudaGaugeField(param);
    u -> copy(gaugeEx);
  }

  cloverDerivative(cudaForce, *u, traceEx, 2.0*ck*multiplicity*dt, QUDA_ODD_PARITY, 0);

  /* Now the U dA/dU terms */
  for(int shift = 0; shift < nvector; shift++){
    double ferm_epsilon = 2.0*dt*coeff[shift];
    computeCloverSigmaOprod(oprod, *(cudaQuarkX[shift]), *(cudaQuarkP[shift]), ferm_epsilon, shift);
  }
  copyExtendedGauge(oprodEx, oprod, QUDA_CUDA_FIELD_LOCATION); // FIXME this is unnecessary if we write directly to oprod

  profileCloverForce.TPSTOP(QUDA_PROFILE_COMPUTE);
  profileCloverForce.TPSTART(QUDA_PROFILE_COMMS);

  oprodEx.exchangeExtendedGhost(R,redundant_comms);

  profileCloverForce.TPSTOP(QUDA_PROFILE_COMMS);
  profileCloverForce.TPSTART(QUDA_PROFILE_COMPUTE);

  // TODO this first derivative can be combined with the previous one
  // if we sum project oprodEx and sum to traceEx with the appropriate
  // weights.  This will also half the amount of communication
  cloverDerivative(cudaForce, *u, oprodEx, -kappa2*ck, QUDA_ODD_PARITY, 1);
  cloverDerivative(cudaForce, *u, oprodEx, ck, QUDA_EVEN_PARITY, 1);

  if (u != &gaugeEx) delete u;

  updateMomentum(cudaMom, -1.0, cudaForce);
  profileCloverForce.TPSTOP(QUDA_PROFILE_COMPUTE);

  // copy the outer product field back to the host
  profileCloverForce.TPSTART(QUDA_PROFILE_D2H);
  cudaMom.saveCPUField(cpuMom);
  profileCloverForce.TPSTOP(QUDA_PROFILE_D2H);

  profileCloverForce.TPSTART(QUDA_PROFILE_FREE);

  for (int i=0; i<nvector; i++) {
    delete cudaQuarkX[i];
    delete cudaQuarkP[i];
  }
  delete []cudaQuarkX;
  delete []cudaQuarkP;

  checkCudaError();

  profileCloverForce.TPSTOP(QUDA_PROFILE_FREE);
  profileCloverForce.TPSTOP(QUDA_PROFILE_TOTAL);

  return;
}



void updateGaugeFieldQuda(void* gauge,
    void* momentum,
    double dt,
    int conj_mom,
    int exact,
    QudaGaugeParam* param)
{
  profileGaugeUpdate.TPSTART(QUDA_PROFILE_TOTAL);

  checkGaugeParam(param);

  profileGaugeUpdate.TPSTART(QUDA_PROFILE_INIT);
  GaugeFieldParam gParam(0, *param);

  // create the host fields
  gParam.pad = 0;
  gParam.create = QUDA_REFERENCE_FIELD_CREATE;
  gParam.link_type = QUDA_SU3_LINKS;
  gParam.reconstruct = QUDA_RECONSTRUCT_NO;
  gParam.gauge = gauge;
  gParam.ghostExchange = QUDA_GHOST_EXCHANGE_NO;
  bool need_cpu = !param->use_resident_gauge || param->return_result_gauge;
  cpuGaugeField *cpuGauge = need_cpu ? new cpuGaugeField(gParam) : NULL;

  gParam.reconstruct = gParam.order == QUDA_TIFR_GAUGE_ORDER ?
   QUDA_RECONSTRUCT_NO : QUDA_RECONSTRUCT_10;
  gParam.link_type = QUDA_ASQTAD_MOM_LINKS;
  gParam.gauge = momentum;
  cpuGaugeField *cpuMom = !param->use_resident_mom ? new cpuGaugeField(gParam) : NULL;

  // create the device fields
  gParam.create = QUDA_NULL_FIELD_CREATE;
  gParam.order = QUDA_FLOAT2_GAUGE_ORDER;
  gParam.link_type = QUDA_ASQTAD_MOM_LINKS;
  gParam.reconstruct = QUDA_RECONSTRUCT_10;
  cudaGaugeField *cudaMom = !param->use_resident_mom ? new cudaGaugeField(gParam) : NULL;

  gParam.pad = param->ga_pad;
  gParam.link_type = QUDA_SU3_LINKS;
  gParam.reconstruct = param->reconstruct;

  cudaGaugeField *cudaInGauge = !param->use_resident_gauge ? new cudaGaugeField(gParam) : NULL;
  cudaGaugeField *cudaOutGauge = new cudaGaugeField(gParam);

  profileGaugeUpdate.TPSTOP(QUDA_PROFILE_INIT);

  profileGaugeUpdate.TPSTART(QUDA_PROFILE_H2D);

  if (!param->use_resident_gauge) {   // load fields onto the device
    cudaInGauge->loadCPUField(*cpuGauge);
  } else { // or use resident fields already present
    if (!gaugePrecise) errorQuda("No resident gauge field allocated");
    cudaInGauge = gaugePrecise;
    gaugePrecise = NULL;
  }

  if (!param->use_resident_mom) {
    cudaMom->loadCPUField(*cpuMom);
  } else {
    if (!momResident) errorQuda("No resident mom field allocated");
    cudaMom = momResident;
    momResident = NULL;
  }

  profileGaugeUpdate.TPSTOP(QUDA_PROFILE_H2D);

  // perform the update
  profileGaugeUpdate.TPSTART(QUDA_PROFILE_COMPUTE);
  updateGaugeField(*cudaOutGauge, dt, *cudaInGauge, *cudaMom,
      (bool)conj_mom, (bool)exact);
  profileGaugeUpdate.TPSTOP(QUDA_PROFILE_COMPUTE);

  if (param->return_result_gauge) {
    // copy the gauge field back to the host
    profileGaugeUpdate.TPSTART(QUDA_PROFILE_D2H);
    cudaOutGauge->saveCPUField(*cpuGauge);
    profileGaugeUpdate.TPSTOP(QUDA_PROFILE_D2H);
  }


  profileGaugeUpdate.TPSTART(QUDA_PROFILE_FREE);
  if (param->make_resident_gauge) {
    if (gaugePrecise != NULL) delete gaugePrecise;
    gaugePrecise = cudaOutGauge;
  } else {
    delete cudaOutGauge;
  }

  if (param->make_resident_mom) {
    if (momResident != NULL && momResident != cudaMom) delete momResident;
    momResident = cudaMom;
  } else {
    delete cudaMom;
  }

  delete cudaInGauge;
  if (cpuMom) delete cpuMom;
  if (cpuGauge) delete cpuGauge;
  profileGaugeUpdate.TPSTOP(QUDA_PROFILE_FREE);

  checkCudaError();

  profileGaugeUpdate.TPSTOP(QUDA_PROFILE_TOTAL);
  return;
}

 void projectSU3Quda(void *gauge_h, double tol, QudaGaugeParam *param) {
   profileProject.TPSTART(QUDA_PROFILE_TOTAL);

   profileProject.TPSTART(QUDA_PROFILE_INIT);
   checkGaugeParam(param);

   // create the gauge field
   GaugeFieldParam gParam(0, *param);
   gParam.pad = 0;
   gParam.create = QUDA_REFERENCE_FIELD_CREATE;
   gParam.ghostExchange = QUDA_GHOST_EXCHANGE_NO;
   gParam.reconstruct = QUDA_RECONSTRUCT_NO;
   gParam.link_type = QUDA_GENERAL_LINKS;
   gParam.gauge = gauge_h;
   bool need_cpu = !param->use_resident_gauge || param->return_result_gauge;
   cpuGaugeField *cpuGauge = need_cpu ? new cpuGaugeField(gParam) : NULL;

   // create the device fields
   gParam.create = QUDA_NULL_FIELD_CREATE;
   gParam.order = QUDA_FLOAT2_GAUGE_ORDER;
   gParam.reconstruct = param->reconstruct;
   cudaGaugeField *cudaGauge = !param->use_resident_gauge ? new cudaGaugeField(gParam) : NULL;
   profileProject.TPSTOP(QUDA_PROFILE_INIT);

   if (param->use_resident_gauge) {
     if (!gaugePrecise) errorQuda("No resident gauge field to use");
     cudaGauge = gaugePrecise;
   } else {
     profileProject.TPSTART(QUDA_PROFILE_H2D);
     cudaGauge->loadCPUField(*cpuGauge);
     profileProject.TPSTOP(QUDA_PROFILE_H2D);
   }

   profileProject.TPSTART(QUDA_PROFILE_COMPUTE);
   *num_failures_h = 0;

   // project onto SU(3)
   projectSU3(*cudaGauge, tol, num_failures_d);

   profileProject.TPSTOP(QUDA_PROFILE_COMPUTE);

   if(*num_failures_h>0)
     errorQuda("Error in the SU(3) unitarization: %d failures\n", *num_failures_h);

   profileProject.TPSTART(QUDA_PROFILE_D2H);
   if (param->return_result_gauge) cudaGauge->saveCPUField(*cpuGauge);
   profileProject.TPSTOP(QUDA_PROFILE_D2H);

   if (param->make_resident_gauge) {
     if (gaugePrecise != NULL && cudaGauge != gaugePrecise) delete gaugePrecise;
     gaugePrecise = cudaGauge;
   } else {
     delete cudaGauge;
   }

   profileProject.TPSTART(QUDA_PROFILE_FREE);
   if (cpuGauge) delete cpuGauge;
   profileProject.TPSTOP(QUDA_PROFILE_FREE);

   profileProject.TPSTOP(QUDA_PROFILE_TOTAL);
 }

 void staggeredPhaseQuda(void *gauge_h, QudaGaugeParam *param) {
   profilePhase.TPSTART(QUDA_PROFILE_TOTAL);

   profilePhase.TPSTART(QUDA_PROFILE_INIT);
   checkGaugeParam(param);

   // create the gauge field
   GaugeFieldParam gParam(0, *param);
   gParam.pad = 0;
   gParam.create = QUDA_REFERENCE_FIELD_CREATE;
   gParam.ghostExchange = QUDA_GHOST_EXCHANGE_NO;
   gParam.reconstruct = QUDA_RECONSTRUCT_NO;
   gParam.link_type = QUDA_GENERAL_LINKS;
   gParam.gauge = gauge_h;
   bool need_cpu = !param->use_resident_gauge || param->return_result_gauge;
   cpuGaugeField *cpuGauge = need_cpu ? new cpuGaugeField(gParam) : NULL;

   // create the device fields
   gParam.create = QUDA_NULL_FIELD_CREATE;
   gParam.order = QUDA_FLOAT2_GAUGE_ORDER;
   gParam.reconstruct = param->reconstruct;
   cudaGaugeField *cudaGauge = !param->use_resident_gauge ? new cudaGaugeField(gParam) : NULL;
   profilePhase.TPSTOP(QUDA_PROFILE_INIT);

   if (param->use_resident_gauge) {
     if (!gaugePrecise) errorQuda("No resident gauge field to use");
     cudaGauge = gaugePrecise;
   } else {
     profilePhase.TPSTART(QUDA_PROFILE_H2D);
     cudaGauge->loadCPUField(*cpuGauge);
     profilePhase.TPSTOP(QUDA_PROFILE_H2D);
   }

   profilePhase.TPSTART(QUDA_PROFILE_COMPUTE);
   *num_failures_h = 0;

   // apply / remove phase as appropriate
   if (!cudaGauge->StaggeredPhaseApplied()) cudaGauge->applyStaggeredPhase();
   else cudaGauge->removeStaggeredPhase();

   profilePhase.TPSTOP(QUDA_PROFILE_COMPUTE);

   profilePhase.TPSTART(QUDA_PROFILE_D2H);
   if (param->return_result_gauge) cudaGauge->saveCPUField(*cpuGauge);
   profilePhase.TPSTOP(QUDA_PROFILE_D2H);

   if (param->make_resident_gauge) {
     if (gaugePrecise != NULL && cudaGauge != gaugePrecise) delete gaugePrecise;
     gaugePrecise = cudaGauge;
   } else {
     delete cudaGauge;
   }

   profilePhase.TPSTART(QUDA_PROFILE_FREE);
   if (cpuGauge) delete cpuGauge;
   profilePhase.TPSTOP(QUDA_PROFILE_FREE);

   profilePhase.TPSTOP(QUDA_PROFILE_TOTAL);
 }

// evaluate the momentum action
double momActionQuda(void* momentum, QudaGaugeParam* param)
{
  profileMomAction.TPSTART(QUDA_PROFILE_TOTAL);

  profileMomAction.TPSTART(QUDA_PROFILE_INIT);
  checkGaugeParam(param);

  // create the momentum fields
  GaugeFieldParam gParam(0, *param);
  gParam.pad = 0;
  gParam.create = QUDA_REFERENCE_FIELD_CREATE;
  gParam.ghostExchange = QUDA_GHOST_EXCHANGE_NO;
  gParam.reconstruct = (gParam.order == QUDA_TIFR_GAUGE_ORDER) ?
    QUDA_RECONSTRUCT_NO : QUDA_RECONSTRUCT_10;
  gParam.link_type = QUDA_ASQTAD_MOM_LINKS;
  gParam.gauge = momentum;

  cpuGaugeField *cpuMom = !param->use_resident_mom ? new cpuGaugeField(gParam) : NULL;

  // create the device fields
  gParam.create = QUDA_NULL_FIELD_CREATE;
  gParam.order = QUDA_FLOAT2_GAUGE_ORDER;
  gParam.reconstruct = QUDA_RECONSTRUCT_10;

  cudaGaugeField *cudaMom = !param->use_resident_mom ? new cudaGaugeField(gParam) : NULL;

  profileMomAction.TPSTOP(QUDA_PROFILE_INIT);

  profileMomAction.TPSTART(QUDA_PROFILE_H2D);
  if (!param->use_resident_mom) {
    cudaMom->loadCPUField(*cpuMom);
  } else {
    if (!momResident) errorQuda("No resident mom field allocated");
    cudaMom = momResident;
  }
  profileMomAction.TPSTOP(QUDA_PROFILE_H2D);

  // perform the update
  profileMomAction.TPSTART(QUDA_PROFILE_COMPUTE);
  double action = computeMomAction(*cudaMom);
  profileMomAction.TPSTOP(QUDA_PROFILE_COMPUTE);

  profileMomAction.TPSTART(QUDA_PROFILE_FREE);
  if (param->make_resident_mom) {
    if (momResident != NULL && momResident != cudaMom) delete momResident;
    momResident = cudaMom;
  } else {
    delete cudaMom;
    momResident = NULL;
  }
  if (cpuMom) {
    delete cpuMom;
  }

  profileMomAction.TPSTOP(QUDA_PROFILE_FREE);

  checkCudaError();

  profileMomAction.TPSTOP(QUDA_PROFILE_TOTAL);
  return action;
}

/*
  The following functions are for the Fortran interface.
*/

void init_quda_(int *dev) { initQuda(*dev); }
void init_quda_device_(int *dev) { initQudaDevice(*dev); }
void init_quda_memory_() { initQudaMemory(); }
void end_quda_() { endQuda(); }
void load_gauge_quda_(void *h_gauge, QudaGaugeParam *param) { loadGaugeQuda(h_gauge, param); }
void free_gauge_quda_() { freeGaugeQuda(); }
void free_sloppy_gauge_quda_() { freeSloppyGaugeQuda(); }
void load_clover_quda_(void *h_clover, void *h_clovinv, QudaInvertParam *inv_param)
{ loadCloverQuda(h_clover, h_clovinv, inv_param); }
void free_clover_quda_(void) { freeCloverQuda(); }
void dslash_quda_(void *h_out, void *h_in, QudaInvertParam *inv_param,
    QudaParity *parity) { dslashQuda(h_out, h_in, inv_param, *parity); }
void clover_quda_(void *h_out, void *h_in, QudaInvertParam *inv_param,
    QudaParity *parity, int *inverse) { cloverQuda(h_out, h_in, inv_param, *parity, *inverse); }
void mat_quda_(void *h_out, void *h_in, QudaInvertParam *inv_param)
{ MatQuda(h_out, h_in, inv_param); }
void mat_dag_mat_quda_(void *h_out, void *h_in, QudaInvertParam *inv_param)
{ MatDagMatQuda(h_out, h_in, inv_param); }
<<<<<<< HEAD
void invert_quda_(void *hp_x, void *hp_b, QudaInvertParam *param)
{ invertQuda(hp_x, hp_b, param); }
void invert_multishift_quda_(void *hp_x[QUDA_MAX_MULTI_SHIFT], void *hp_b, QudaInvertParam *param)
{ invertMultiShiftQuda(hp_x, hp_b, param); }
=======
void invert_quda_(void *hp_x, void *hp_b, QudaInvertParam *param) {
  // ensure that fifth dimension is set to 1
  if (param->dslash_type == QUDA_ASQTAD_DSLASH || param->dslash_type == QUDA_STAGGERED_DSLASH) param->Ls = 1;
  invertQuda(hp_x, hp_b, param);
}
void invert_multishift_quda_(void *hp_x[QUDA_MAX_MULTI_SHIFT], void *hp_b, QudaInvertParam *param) {
  // ensure that fifth dimension is set to 1
  if (param->dslash_type == QUDA_ASQTAD_DSLASH || param->dslash_type == QUDA_STAGGERED_DSLASH) param->Ls = 1;
  invertMultiShiftQuda(hp_x, hp_b, param);
}
>>>>>>> 2d80a80e
void new_quda_gauge_param_(QudaGaugeParam *param) {
  *param = newQudaGaugeParam();
}
void new_quda_invert_param_(QudaInvertParam *param) {
  *param = newQudaInvertParam();
}

void update_gauge_field_quda_(void *gauge, void *momentum, double *dt,
    bool *conj_mom, bool *exact,
    QudaGaugeParam *param) {
  updateGaugeFieldQuda(gauge, momentum, *dt, (int)*conj_mom, (int)*exact, param);
}

int compute_gauge_force_quda_(void *mom, void *gauge,  int *input_path_buf, int *path_length,
    double *loop_coeff, int *num_paths, int *max_length, double *dt,
    QudaGaugeParam *param) {

  // fortran uses multi-dimensional arrays which we have convert into an array of pointers to pointers
  const int dim = 4;
  int ***input_path = (int***)safe_malloc(dim*sizeof(int**));
  for (int i=0; i<dim; i++) {
    input_path[i] = (int**)safe_malloc(*num_paths*sizeof(int*));
    for (int j=0; j<*num_paths; j++) {
      input_path[i][j] = (int*)safe_malloc(path_length[j]*sizeof(int));
      for (int k=0; k<path_length[j]; k++) {
        input_path[i][j][k] = input_path_buf[(i* (*num_paths) + j)* (*max_length) + k];
      }
    }
  }

  computeGaugeForceQuda(mom, gauge, input_path, path_length, loop_coeff, *num_paths, *max_length, *dt, param);

  for (int i=0; i<dim; i++) {
    for (int j=0; j<*num_paths; j++) { host_free(input_path[i][j]); }
    host_free(input_path[i]);
  }
  host_free(input_path);

  return 0;
}

void compute_staggered_force_quda_(void* cudaMom, void* qudaQuark, double *coeff) {
  computeStaggeredForceQuda(cudaMom, qudaQuark, *coeff);
}

// apply the staggered phases
void apply_staggered_phase_quda_() {
  printfQuda("applying staggered phase\n");
  if (gaugePrecise) {
    gaugePrecise->applyStaggeredPhase();
  } else {
    errorQuda("No persistent gauge field");
  }
}

// remove the staggered phases
void remove_staggered_phase_quda_() {
  printfQuda("removing staggered phase\n");
  if (gaugePrecise) {
    gaugePrecise->removeStaggeredPhase();
  } else {
    errorQuda("No persistent gauge field");
  }
  cudaDeviceSynchronize();
}

/**
 * BQCD wants a node mapping with x varying fastest.
 */
#ifdef MULTI_GPU
static int bqcd_rank_from_coords(const int *coords, void *fdata)
{
  int *dims = static_cast<int *>(fdata);

  int rank = coords[3];
  for (int i = 2; i >= 0; i--) {
    rank = dims[i] * rank + coords[i];
  }
  return rank;
}
#endif

void comm_set_gridsize_(int *grid)
{
#ifdef MULTI_GPU
  initCommsGridQuda(4, grid, bqcd_rank_from_coords, static_cast<void *>(grid));
#endif
}

/**
 * Exposed due to poor derived MPI datatype performance with GPUDirect RDMA
 */
void set_kernel_pack_t_(int* pack)
{
  bool pack_ = *pack ? true : false;
  setKernelPackT(pack_);
}

/*
 * Computes the total, spatial and temporal plaquette averages of the loaded gauge configuration.
 */
void plaq_quda_(double plaq[3]) {
  plaqQuda(plaq);
}


void plaqQuda (double plq[3])
{
  profilePlaq.TPSTART(QUDA_PROFILE_TOTAL);

  profilePlaq.TPSTART(QUDA_PROFILE_INIT);
  if (!gaugePrecise)
    errorQuda("Cannot compute plaquette as there is no resident gauge field");

  cudaGaugeField *data = NULL;
#ifndef MULTI_GPU
  data = gaugePrecise;
#else
  if (extendedGaugeResident) {
    data = extendedGaugeResident;
  } else {
    int y[4];
    for(int dir=0; dir<4; ++dir) y[dir] = gaugePrecise->X()[dir] + 2*R[dir];
    int pad = 0;
    GaugeFieldParam gParamEx(y, gaugePrecise->Precision(), gaugePrecise->Reconstruct(),
			     pad, QUDA_VECTOR_GEOMETRY, QUDA_GHOST_EXCHANGE_EXTENDED);
    gParamEx.create = QUDA_ZERO_FIELD_CREATE;
    gParamEx.order = gaugePrecise->Order();
    gParamEx.siteSubset = QUDA_FULL_SITE_SUBSET;
    gParamEx.t_boundary = gaugePrecise->TBoundary();
    gParamEx.nFace = 1;
    gParamEx.tadpole = gaugePrecise->Tadpole();
    for(int dir=0; dir<4; ++dir) gParamEx.r[dir] = R[dir];

    data = new cudaGaugeField(gParamEx);

    copyExtendedGauge(*data, *gaugePrecise, QUDA_CUDA_FIELD_LOCATION);
    profilePlaq.TPSTOP(QUDA_PROFILE_INIT);

    profilePlaq.TPSTART(QUDA_PROFILE_COMMS);
    data->exchangeExtendedGhost(R,redundant_comms);
    profilePlaq.TPSTOP(QUDA_PROFILE_COMMS);

    profilePlaq.TPSTART(QUDA_PROFILE_INIT);
    extendedGaugeResident = data;
  }
#endif

  profilePlaq.TPSTOP(QUDA_PROFILE_INIT);

  profilePlaq.TPSTART(QUDA_PROFILE_COMPUTE);
  double3 plaq = quda::plaquette(*data, QUDA_CUDA_FIELD_LOCATION);
  plq[0] = plaq.x;
  plq[1] = plaq.y;
  plq[2] = plaq.z;
  profilePlaq.TPSTOP(QUDA_PROFILE_COMPUTE);

  profilePlaq.TPSTOP(QUDA_PROFILE_TOTAL);
  return;
}

void performAPEnStep(unsigned int nSteps, double alpha)
{
  profileAPE.TPSTART(QUDA_PROFILE_TOTAL);

  if (gaugePrecise == NULL) {
    errorQuda("Gauge field must be loaded");
  }

  int pad = 0;
  int y[4];

#ifdef MULTI_GPU
  for (int dir=0; dir<4; ++dir) y[dir] = gaugePrecise->X()[dir] + 2 * R[dir];
  GaugeFieldParam gParam(y, gaugePrecise->Precision(), gaugePrecise->Reconstruct(),
                         pad, QUDA_VECTOR_GEOMETRY, QUDA_GHOST_EXCHANGE_EXTENDED);
#else
  for (int dir=0; dir<4; ++dir) y[dir] = gaugePrecise->X()[dir];
  GaugeFieldParam gParam(y, gaugePrecise->Precision(), gaugePrecise->Reconstruct(),
                         pad, QUDA_VECTOR_GEOMETRY, QUDA_GHOST_EXCHANGE_NO);
#endif

  gParam.create = QUDA_ZERO_FIELD_CREATE;
  gParam.order = gaugePrecise->Order();
  gParam.siteSubset = QUDA_FULL_SITE_SUBSET;
  gParam.t_boundary = gaugePrecise->TBoundary();
  gParam.nFace = 1;
  gParam.tadpole = gaugePrecise->Tadpole();

#ifdef MULTI_GPU
  for(int dir=0; dir<4; ++dir) gParam.r[dir] = R[dir];
#endif

  if (gaugeSmeared != NULL) {
    delete gaugeSmeared;
  }

  gaugeSmeared = new cudaGaugeField(gParam);

#ifdef MULTI_GPU
  copyExtendedGauge(*gaugeSmeared, *gaugePrecise, QUDA_CUDA_FIELD_LOCATION);
  gaugeSmeared->exchangeExtendedGhost(R,redundant_comms);
#else
  gaugeSmeared->copy(*gaugePrecise);
#endif

  cudaGaugeField *cudaGaugeTemp = NULL;
  cudaGaugeTemp = new cudaGaugeField(gParam);

  if (getVerbosity() == QUDA_VERBOSE) {
    double3 plq = plaquette(*gaugeSmeared, QUDA_CUDA_FIELD_LOCATION);
    printfQuda("Plaquette after 0 APE steps: %le\n", plq.x);
  }

  for (unsigned int i=0; i<nSteps; i++) {
      cudaGaugeTemp->copy(*gaugeSmeared);
#ifdef MULTI_GPU
      cudaGaugeTemp->exchangeExtendedGhost(R,redundant_comms);
#endif
      APEStep(*gaugeSmeared, *cudaGaugeTemp, alpha, QUDA_CUDA_FIELD_LOCATION);
  }

  delete cudaGaugeTemp;

#ifdef MULTI_GPU
  gaugeSmeared->exchangeExtendedGhost(R,redundant_comms);
#endif

  if (getVerbosity() == QUDA_VERBOSE) {
    double3 plq = plaquette(*gaugeSmeared, QUDA_CUDA_FIELD_LOCATION);
    printfQuda("Plaquette after %d APE steps: %le\n", nSteps, plq.x);
  }

  profileAPE.TPSTOP(QUDA_PROFILE_TOTAL);
}

void performSTOUTnStep(unsigned int nSteps, double rho)
{
  profileSTOUT.TPSTART(QUDA_PROFILE_TOTAL);

  if (gaugePrecise == NULL) {
    errorQuda("Gauge field must be loaded");
  }

  int pad = 0;
  int y[4];

#ifdef MULTI_GPU
  for (int dir=0; dir<4; ++dir) y[dir] = gaugePrecise->X()[dir] + 2 * R[dir];
  GaugeFieldParam gParam(y, gaugePrecise->Precision(), gaugePrecise->Reconstruct(),
                         pad, QUDA_VECTOR_GEOMETRY, QUDA_GHOST_EXCHANGE_EXTENDED);
#else
  for (int dir=0; dir<4; ++dir) y[dir] = gaugePrecise->X()[dir];
  GaugeFieldParam gParam(y, gaugePrecise->Precision(), gaugePrecise->Reconstruct(),
                         pad, QUDA_VECTOR_GEOMETRY, QUDA_GHOST_EXCHANGE_NO);
#endif

  gParam.create = QUDA_ZERO_FIELD_CREATE;
  gParam.order = gaugePrecise->Order();
  gParam.siteSubset = QUDA_FULL_SITE_SUBSET;
  gParam.t_boundary = gaugePrecise->TBoundary();
  gParam.nFace = 1;
  gParam.tadpole = gaugePrecise->Tadpole();

#ifdef MULTI_GPU
  for(int dir=0; dir<4; ++dir) gParam.r[dir] = R[dir];
#endif

  if (gaugeSmeared != NULL) {
    delete gaugeSmeared;
  }

  gaugeSmeared = new cudaGaugeField(gParam);

#ifdef MULTI_GPU
  copyExtendedGauge(*gaugeSmeared, *gaugePrecise, QUDA_CUDA_FIELD_LOCATION);
  gaugeSmeared->exchangeExtendedGhost(R,redundant_comms);
#else
  gaugeSmeared->copy(*gaugePrecise);
#endif

  cudaGaugeField *cudaGaugeTemp = NULL;
  cudaGaugeTemp = new cudaGaugeField(gParam);

  if (getVerbosity() == QUDA_VERBOSE) {
    double3 plq = plaquette(*gaugeSmeared, QUDA_CUDA_FIELD_LOCATION);
    printfQuda("Plaquette after 0 STOUT steps: %le\n", plq.x);
  }

  for (unsigned int i=0; i<nSteps; i++) {
      cudaGaugeTemp->copy(*gaugeSmeared);
#ifdef MULTI_GPU
      cudaGaugeTemp->exchangeExtendedGhost(R,redundant_comms);
#endif
      STOUTStep(*gaugeSmeared, *cudaGaugeTemp, rho, QUDA_CUDA_FIELD_LOCATION);
  }

  delete cudaGaugeTemp;

#ifdef MULTI_GPU
  gaugeSmeared->exchangeExtendedGhost(R,redundant_comms);
#endif

  if (getVerbosity() == QUDA_VERBOSE) {
    double3 plq = plaquette(*gaugeSmeared, QUDA_CUDA_FIELD_LOCATION);
    printfQuda("Plaquette after %d STOUT steps: %le\n", nSteps, plq.x);
  }

  profileSTOUT.TPSTOP(QUDA_PROFILE_TOTAL);
}


int computeGaugeFixingOVRQuda(void* gauge, const unsigned int gauge_dir,  const unsigned int Nsteps, \
  const unsigned int verbose_interval, const double relax_boost, const double tolerance, const unsigned int reunit_interval, \
  const unsigned int  stopWtheta, QudaGaugeParam* param , double* timeinfo)
{

  GaugeFixOVRQuda.TPSTART(QUDA_PROFILE_TOTAL);

  checkGaugeParam(param);

  GaugeFixOVRQuda.TPSTART(QUDA_PROFILE_INIT);
  GaugeFieldParam gParam(gauge, *param);
  cpuGaugeField *cpuGauge = new cpuGaugeField(gParam);

  //gParam.pad = getFatLinkPadding(param->X);
  gParam.ghostExchange = QUDA_GHOST_EXCHANGE_NO;
  gParam.create      = QUDA_NULL_FIELD_CREATE;
  gParam.link_type   = param->type;
  gParam.reconstruct = param->reconstruct;
  gParam.order       = (gParam.precision == QUDA_DOUBLE_PRECISION || gParam.reconstruct == QUDA_RECONSTRUCT_NO ) ?
    QUDA_FLOAT2_GAUGE_ORDER : QUDA_FLOAT4_GAUGE_ORDER;
  cudaGaugeField *cudaInGauge = new cudaGaugeField(gParam);

  GaugeFixOVRQuda.TPSTOP(QUDA_PROFILE_INIT);

  GaugeFixOVRQuda.TPSTART(QUDA_PROFILE_H2D);


  ///if (!param->use_resident_gauge) {   // load fields onto the device
  cudaInGauge->loadCPUField(*cpuGauge);
 /* } else { // or use resident fields already present
    if (!gaugePrecise) errorQuda("No resident gauge field allocated");
    cudaInGauge = gaugePrecise;
    gaugePrecise = NULL;
  } */

  GaugeFixOVRQuda.TPSTOP(QUDA_PROFILE_H2D);

  checkCudaError();

#ifdef MULTI_GPU
  if(comm_size() == 1){
    // perform the update
    GaugeFixOVRQuda.TPSTART(QUDA_PROFILE_COMPUTE);
    gaugefixingOVR(*cudaInGauge, gauge_dir, Nsteps, verbose_interval, relax_boost, tolerance, \
      reunit_interval, stopWtheta);
    GaugeFixOVRQuda.TPSTOP(QUDA_PROFILE_COMPUTE);
    checkCudaError();
    // copy the gauge field back to the host
    GaugeFixOVRQuda.TPSTART(QUDA_PROFILE_D2H);
  }
  else{

    int y[4];
    for(int dir=0; dir<4; ++dir) y[dir] = cudaInGauge->X()[dir] + 2 * R[dir];
    int pad = 0;
    GaugeFieldParam gParamEx(y, cudaInGauge->Precision(), gParam.reconstruct,
        pad, QUDA_VECTOR_GEOMETRY, QUDA_GHOST_EXCHANGE_EXTENDED);
    gParamEx.create = QUDA_ZERO_FIELD_CREATE;
    gParamEx.order = cudaInGauge->Order();
    gParamEx.siteSubset = QUDA_FULL_SITE_SUBSET;
    gParamEx.t_boundary = cudaInGauge->TBoundary();
    gParamEx.nFace = 1;
    for(int dir=0; dir<4; ++dir) gParamEx.r[dir] = R[dir];
    cudaGaugeField *cudaInGaugeEx = new cudaGaugeField(gParamEx);

    copyExtendedGauge(*cudaInGaugeEx, *cudaInGauge, QUDA_CUDA_FIELD_LOCATION);
    cudaInGaugeEx->exchangeExtendedGhost(R,redundant_comms);
    // perform the update
    GaugeFixOVRQuda.TPSTART(QUDA_PROFILE_COMPUTE);
    gaugefixingOVR(*cudaInGaugeEx, gauge_dir, Nsteps, verbose_interval, relax_boost, tolerance, \
      reunit_interval, stopWtheta);
    GaugeFixOVRQuda.TPSTOP(QUDA_PROFILE_COMPUTE);

    checkCudaError();
    // copy the gauge field back to the host
    GaugeFixOVRQuda.TPSTART(QUDA_PROFILE_D2H);
    //HOW TO COPY BACK TO CPU: cudaInGaugeEx->cpuGauge
    copyExtendedGauge(*cudaInGauge, *cudaInGaugeEx, QUDA_CUDA_FIELD_LOCATION);
  }
#else
  // perform the update
  GaugeFixOVRQuda.TPSTART(QUDA_PROFILE_COMPUTE);
  gaugefixingOVR(*cudaInGauge, gauge_dir, Nsteps, verbose_interval, relax_boost, tolerance, \
    reunit_interval, stopWtheta);
  GaugeFixOVRQuda.TPSTOP(QUDA_PROFILE_COMPUTE);
  // copy the gauge field back to the host
  GaugeFixOVRQuda.TPSTART(QUDA_PROFILE_D2H);
#endif

  checkCudaError();
  cudaInGauge->saveCPUField(*cpuGauge);
  GaugeFixOVRQuda.TPSTOP(QUDA_PROFILE_D2H);

  GaugeFixOVRQuda.TPSTOP(QUDA_PROFILE_TOTAL);

  if (param->make_resident_gauge) {
    if (gaugePrecise != NULL) delete gaugePrecise;
    gaugePrecise = cudaInGauge;
  } else {
    delete cudaInGauge;
  }

  if(timeinfo){
    timeinfo[0] = GaugeFixOVRQuda.Last(QUDA_PROFILE_H2D);
    timeinfo[1] = GaugeFixOVRQuda.Last(QUDA_PROFILE_COMPUTE);
    timeinfo[2] = GaugeFixOVRQuda.Last(QUDA_PROFILE_D2H);
  }

  checkCudaError();
  return 0;
}




int computeGaugeFixingFFTQuda(void* gauge, const unsigned int gauge_dir,  const unsigned int Nsteps, \
  const unsigned int verbose_interval, const double alpha, const unsigned int autotune, const double tolerance, \
  const unsigned int  stopWtheta, QudaGaugeParam* param , double* timeinfo)
{

  GaugeFixFFTQuda.TPSTART(QUDA_PROFILE_TOTAL);

  checkGaugeParam(param);

  GaugeFixFFTQuda.TPSTART(QUDA_PROFILE_INIT);

  GaugeFieldParam gParam(gauge, *param);
  cpuGaugeField *cpuGauge = new cpuGaugeField(gParam);

  //gParam.pad = getFatLinkPadding(param->X);
  gParam.ghostExchange = QUDA_GHOST_EXCHANGE_NO;
  gParam.create      = QUDA_NULL_FIELD_CREATE;
  gParam.link_type   = param->type;
  gParam.reconstruct = param->reconstruct;
  gParam.order       = (gParam.precision == QUDA_DOUBLE_PRECISION || gParam.reconstruct == QUDA_RECONSTRUCT_NO ) ?
    QUDA_FLOAT2_GAUGE_ORDER : QUDA_FLOAT4_GAUGE_ORDER;

  cudaGaugeField *cudaInGauge = new cudaGaugeField(gParam);


  GaugeFixFFTQuda.TPSTOP(QUDA_PROFILE_INIT);

  GaugeFixFFTQuda.TPSTART(QUDA_PROFILE_H2D);

  //if (!param->use_resident_gauge) {   // load fields onto the device
  cudaInGauge->loadCPUField(*cpuGauge);
  /*} else { // or use resident fields already present
    if (!gaugePrecise) errorQuda("No resident gauge field allocated");
    cudaInGauge = gaugePrecise;
    gaugePrecise = NULL;
  } */


  GaugeFixFFTQuda.TPSTOP(QUDA_PROFILE_H2D);

  // perform the update
  GaugeFixFFTQuda.TPSTART(QUDA_PROFILE_COMPUTE);
  checkCudaError();

  gaugefixingFFT(*cudaInGauge, gauge_dir, Nsteps, verbose_interval, alpha, autotune, tolerance, stopWtheta);

  GaugeFixFFTQuda.TPSTOP(QUDA_PROFILE_COMPUTE);

  checkCudaError();
  // copy the gauge field back to the host
  GaugeFixFFTQuda.TPSTART(QUDA_PROFILE_D2H);
  checkCudaError();
  cudaInGauge->saveCPUField(*cpuGauge);
  GaugeFixFFTQuda.TPSTOP(QUDA_PROFILE_D2H);
  checkCudaError();

  GaugeFixFFTQuda.TPSTOP(QUDA_PROFILE_TOTAL);

  if (param->make_resident_gauge) {
    if (gaugePrecise != NULL) delete gaugePrecise;
    gaugePrecise = cudaInGauge;
  } else {
    delete cudaInGauge;
  }

  if(timeinfo){
    timeinfo[0] = GaugeFixFFTQuda.Last(QUDA_PROFILE_H2D);
    timeinfo[1] = GaugeFixFFTQuda.Last(QUDA_PROFILE_COMPUTE);
    timeinfo[2] = GaugeFixFFTQuda.Last(QUDA_PROFILE_D2H);
  }

  checkCudaError();
  return 0;
}

/**
 * Compute a volume or time-slice contraction of two spinors.
 * @param x     Spinor to contract. This is conjugated before contraction.
 * @param y     Spinor to contract.
 * @param ctrn  Contraction output. The size must be Volume*16
 * @param cType Contraction type, allows for volume or time-slice contractions.
 * @param tC    Time-slice to contract in case the contraction is in a single time-slice.
 */
void contract(const cudaColorSpinorField x, const cudaColorSpinorField y, void *ctrn, const QudaContractType cType)
{
  if (x.Precision() == QUDA_DOUBLE_PRECISION) {
    contractCuda(x.Even(), y.Even(), ((double2*)ctrn), cType, QUDA_EVEN_PARITY, profileContract);
    contractCuda(x.Odd(),  y.Odd(),  ((double2*)ctrn), cType, QUDA_ODD_PARITY,  profileContract);
  } else if (x.Precision() == QUDA_SINGLE_PRECISION) {
    contractCuda(x.Even(), y.Even(), ((float2*) ctrn), cType, QUDA_EVEN_PARITY, profileContract);
    contractCuda(x.Odd(),  y.Odd(),  ((float2*) ctrn), cType, QUDA_ODD_PARITY,  profileContract);
  } else {
    errorQuda("Precision not supported for contractions\n");
  }
}

void contract(const cudaColorSpinorField x, const cudaColorSpinorField y, void *ctrn, const QudaContractType cType, const int tC)
{
  if (x.Precision() == QUDA_DOUBLE_PRECISION) {
    contractCuda(x.Even(), y.Even(), ((double2*)ctrn), cType, tC, QUDA_EVEN_PARITY, profileContract);
    contractCuda(x.Odd(),  y.Odd(),  ((double2*)ctrn), cType, tC, QUDA_ODD_PARITY,  profileContract);
  } else if (x.Precision() == QUDA_SINGLE_PRECISION) {
    contractCuda(x.Even(), y.Even(), ((float2*) ctrn), cType, tC, QUDA_EVEN_PARITY, profileContract);
    contractCuda(x.Odd(),  y.Odd(),  ((float2*) ctrn), cType, tC, QUDA_ODD_PARITY,  profileContract);
  } else {
    errorQuda("Precision not supported for contractions\n");
  }
}

double qChargeCuda ()
{
  cudaGaugeField *data = NULL;

#ifndef MULTI_GPU
  if (!gaugeSmeared)
    data = gaugePrecise;
  else
    data = gaugeSmeared;
#else
  if ((!gaugeSmeared) && (extendedGaugeResident)) {
    data = extendedGaugeResident;
  } else {
    if (!gaugeSmeared) {
      int y[4];
      for(int dir=0; dir<4; ++dir) y[dir] = gaugePrecise->X()[dir] + 2 * R[dir];
      int pad = 0;
      GaugeFieldParam gParamEx(y, gaugePrecise->Precision(), gaugePrecise->Reconstruct(),
        pad, QUDA_VECTOR_GEOMETRY, QUDA_GHOST_EXCHANGE_EXTENDED);
      gParamEx.create = QUDA_ZERO_FIELD_CREATE;
      gParamEx.order = gaugePrecise->Order();
      gParamEx.siteSubset = QUDA_FULL_SITE_SUBSET;
      gParamEx.t_boundary = gaugePrecise->TBoundary();
      gParamEx.nFace = 1;
      gParamEx.tadpole = gaugePrecise->Tadpole();
      for(int dir=0; dir<4; ++dir) gParamEx.r[dir] = R[dir];

      data = new cudaGaugeField(gParamEx);

      copyExtendedGauge(*data, *gaugePrecise, QUDA_CUDA_FIELD_LOCATION);
      data->exchangeExtendedGhost(R,redundant_comms);
      extendedGaugeResident = data;
      cudaDeviceSynchronize();
    } else {
      data = gaugeSmeared;
    }
  }
                                 // Do we keep the smeared extended field on memory, or the unsmeared one?
#endif

  GaugeField *gauge = data;
  // create the Fmunu field

  GaugeFieldParam tensorParam(gaugePrecise->X(), gauge->Precision(), QUDA_RECONSTRUCT_NO, 0, QUDA_TENSOR_GEOMETRY);
  tensorParam.siteSubset = QUDA_FULL_SITE_SUBSET;
  tensorParam.order = QUDA_FLOAT2_GAUGE_ORDER;
  tensorParam.ghostExchange = QUDA_GHOST_EXCHANGE_NO;
  cudaGaugeField Fmunu(tensorParam);

  computeFmunu(Fmunu, *data, QUDA_CUDA_FIELD_LOCATION);
  return quda::computeQCharge(Fmunu, QUDA_CUDA_FIELD_LOCATION);
}<|MERGE_RESOLUTION|>--- conflicted
+++ resolved
@@ -746,7 +746,7 @@
 
   // determines whether operator is preconditioned when calling invertQuda()
   bool pc_solve = (inv_param->solve_type == QUDA_DIRECT_PC_SOLVE ||
-      inv_param->solve_type == QUDA_NORMOP_PC_SOLVE ||
+      inv_param->solve_type == QUDA_NORMOP_PC_SOLVE || 
       inv_param->solve_type == QUDA_NORMERR_PC_SOLVE );
 
   // determines whether operator is preconditioned when calling MatQuda() or MatDagMatQuda()
@@ -5347,12 +5347,6 @@
 { MatQuda(h_out, h_in, inv_param); }
 void mat_dag_mat_quda_(void *h_out, void *h_in, QudaInvertParam *inv_param)
 { MatDagMatQuda(h_out, h_in, inv_param); }
-<<<<<<< HEAD
-void invert_quda_(void *hp_x, void *hp_b, QudaInvertParam *param)
-{ invertQuda(hp_x, hp_b, param); }
-void invert_multishift_quda_(void *hp_x[QUDA_MAX_MULTI_SHIFT], void *hp_b, QudaInvertParam *param)
-{ invertMultiShiftQuda(hp_x, hp_b, param); }
-=======
 void invert_quda_(void *hp_x, void *hp_b, QudaInvertParam *param) {
   // ensure that fifth dimension is set to 1
   if (param->dslash_type == QUDA_ASQTAD_DSLASH || param->dslash_type == QUDA_STAGGERED_DSLASH) param->Ls = 1;
@@ -5363,7 +5357,6 @@
   if (param->dslash_type == QUDA_ASQTAD_DSLASH || param->dslash_type == QUDA_STAGGERED_DSLASH) param->Ls = 1;
   invertMultiShiftQuda(hp_x, hp_b, param);
 }
->>>>>>> 2d80a80e
 void new_quda_gauge_param_(QudaGaugeParam *param) {
   *param = newQudaGaugeParam();
 }
