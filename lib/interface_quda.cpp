--- conflicted
+++ resolved
@@ -2465,20 +2465,14 @@
     errorQuda("Normal-error solve requires Mat solution");
   }
 
-<<<<<<< HEAD
   //if (param->inv_type_precondition == QUDA_MG_INVERTER && (!direct_solve || !mat_solution))
       //errorQuda("Multigrid preconditioning only supported for direct solves");
   if (param->inv_type_precondition == QUDA_MG_INVERTER && ( ((param->dslash_type != QUDA_STAGGERED_DSLASH && param->dslash_type != QUDA_ASQTAD_DSLASH) && (!direct_solve || !mat_solution)) || ((param->dslash_type == QUDA_STAGGERED_DSLASH || param->dslash_type == QUDA_ASQTAD_DSLASH) && (!(direct_solve || param->solve_type == QUDA_NORMOP_PC_SOLVE) || !mat_solution)) )  )
       errorQuda("Multigrid preconditioning only supported for direct solves");
-=======
-  if (param->inv_type_precondition == QUDA_MG_INVERTER && (!direct_solve || !mat_solution)) {
-    errorQuda("Multigrid preconditioning only supported for direct solves");
-  }
 
   if (param->use_resident_chrono && (direct_solve || norm_error_solve) ){
     errorQuda("Chronological forcasting only presently supported for M^dagger M solver");
   }
->>>>>>> 1190e52b
 
   if (mat_solution && !direct_solve && !norm_error_solve && ((param->dslash_type != QUDA_STAGGERED_DSLASH && param->dslash_type != QUDA_ASQTAD_DSLASH))) { // prepare source: b' = A^dag b
     cudaColorSpinorField tmp(*in);
