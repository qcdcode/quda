#include <cmath>
#include <cstdio>
#include <cstdlib>
#include <cstring>
#include <iostream>
#include <sys/time.h>
#include <complex.h>

#include <quda.h>
#include <quda_fortran.h>
#include <quda_internal.h>
#include <comm_quda.h>
#include <tune_quda.h>
#include <blas_quda.h>
#include <gauge_field.h>
#include <dirac_quda.h>
#include <dslash_quda.h>
#include <invert_quda.h>
#include <eigensolve_quda.h>
#include <color_spinor_field.h>
#include <clover_field.h>
#include <llfat_quda.h>
#include <unitarization_links.h>
#include <algorithm>
#include <staggered_oprod.h>
#include <ks_improved_force.h>
#include <ks_force_quda.h>
#include <random_quda.h>
#include <mpi_comm_handle.h>

#include <multigrid.h>

#include <deflation.h>

#ifdef NUMA_NVML
#include <numa_affinity.h>
#endif

#ifdef QUDA_NVML
#include <nvml.h>
#endif

#include <cuda.h>

#include <ks_force_quda.h>

#ifdef GPU_GAUGE_FORCE
#include <gauge_force_quda.h>
#endif
#include <gauge_update_quda.h>

#define MAX(a,b) ((a)>(b)? (a):(b))
#define TDIFF(a,b) (b.tv_sec - a.tv_sec + 0.000001*(b.tv_usec - a.tv_usec))

#define spinorSiteSize 24 // real numbers per spinor

#define MAX_GPU_NUM_PER_NODE 16

// define newQudaGaugeParam() and newQudaInvertParam()
#define INIT_PARAM
#include "check_params.h"
#undef INIT_PARAM

// define (static) checkGaugeParam() and checkInvertParam()
#define CHECK_PARAM
#include "check_params.h"
#undef CHECK_PARAM

// define printQudaGaugeParam() and printQudaInvertParam()
#define PRINT_PARAM
#include "check_params.h"
#undef PRINT_PARAM

#include <gauge_tools.h>
#include <contract_quda.h>

#include <momentum.h>


#include <cuda_profiler_api.h>

using namespace quda;

static int R[4] = {0, 0, 0, 0};
// setting this to false prevents redundant halo exchange but isn't yet compatible with HISQ / ASQTAD kernels
static bool redundant_comms = false;

#include <blas_cublas.h>

//for MAGMA lib:
#include <blas_magma.h>

static bool InitMagma = false;

void openMagma() {

  if (!InitMagma) {
    OpenMagma();
    InitMagma = true;
  } else {
    printfQuda("\nMAGMA library was already initialized..\n");
  }

}

void closeMagma(){

  if (InitMagma) {
    CloseMagma();
    InitMagma = false;
  } else {
    printfQuda("\nMAGMA library was not initialized..\n");
  }

  return;
}

cudaGaugeField *gaugePrecise = nullptr;
cudaGaugeField *gaugeSloppy = nullptr;
cudaGaugeField *gaugePrecondition = nullptr;
cudaGaugeField *gaugeRefinement = nullptr;
cudaGaugeField *gaugeExtended = nullptr;

cudaGaugeField *gaugeFatPrecise = nullptr;
cudaGaugeField *gaugeFatSloppy = nullptr;
cudaGaugeField *gaugeFatPrecondition = nullptr;
cudaGaugeField *gaugeFatRefinement = nullptr;
cudaGaugeField *gaugeFatExtended = nullptr;

cudaGaugeField *gaugeLongExtended = nullptr;
cudaGaugeField *gaugeLongPrecise = nullptr;
cudaGaugeField *gaugeLongSloppy = nullptr;
cudaGaugeField *gaugeLongPrecondition = nullptr;
cudaGaugeField *gaugeLongRefinement = nullptr;

cudaGaugeField *gaugeSmeared = nullptr;

cudaCloverField *cloverPrecise = nullptr;
cudaCloverField *cloverSloppy = nullptr;
cudaCloverField *cloverPrecondition = nullptr;
cudaCloverField *cloverRefinement = nullptr;

cudaGaugeField *momResident = nullptr;
cudaGaugeField *extendedGaugeResident = nullptr;

std::vector<cudaColorSpinorField*> solutionResident;

// vector of spinors used for forecasting solutions in HMC
#define QUDA_MAX_CHRONO 12
// each entry is one p
std::vector< std::vector<ColorSpinorField*> > chronoResident(QUDA_MAX_CHRONO);

// Mapped memory buffer used to hold unitarization failures
static int *num_failures_h = nullptr;
static int *num_failures_d = nullptr;

cudaDeviceProp deviceProp;
cudaStream_t *streams;

static bool initialized = false;

//!< Profiler for initQuda
static TimeProfile profileInit("initQuda");

//!< Profile for loadGaugeQuda / saveGaugeQuda
static TimeProfile profileGauge("loadGaugeQuda");

//!< Profile for loadCloverQuda
static TimeProfile profileClover("loadCloverQuda");

//!< Profiler for dslashQuda
static TimeProfile profileDslash("dslashQuda");

//!< Profiler for invertQuda
static TimeProfile profileInvert("invertQuda");

//!< Profiler for invertMultiShiftQuda
static TimeProfile profileMulti("invertMultiShiftQuda");

//!< Profiler for eigensolveQuda
static TimeProfile profileEigensolve("eigensolveQuda");

//!< Profiler for computeFatLinkQuda
static TimeProfile profileFatLink("computeKSLinkQuda");

//!< Profiler for computeGaugeForceQuda
static TimeProfile profileGaugeForce("computeGaugeForceQuda");

//!<Profiler for updateGaugeFieldQuda
static TimeProfile profileGaugeUpdate("updateGaugeFieldQuda");

//!<Profiler for createExtendedGaugeField
static TimeProfile profileExtendedGauge("createExtendedGaugeField");

//!<Profiler for computeCloverForceQuda
static TimeProfile profileCloverForce("computeCloverForceQuda");

//!<Profiler for computeStaggeredForceQuda
static TimeProfile profileStaggeredForce("computeStaggeredForceQuda");

//!<Profiler for computeHISQForceQuda
static TimeProfile profileHISQForce("computeHISQForceQuda");

//!<Profiler for plaqQuda
static TimeProfile profilePlaq("plaqQuda");

//!< Profiler for wuppertalQuda
static TimeProfile profileWuppertal("wuppertalQuda");

//!<Profiler for gaussQuda
static TimeProfile profileGauss("gaussQuda");

//!<Profiler for plaqQuda
static TimeProfile profileQCharge("qChargeQuda");

//!< Profiler for APEQuda
static TimeProfile profileAPE("APEQuda");

//!< Profiler for STOUTQuda
static TimeProfile profileSTOUT("STOUTQuda");

//!< Profiler for OvrImpSTOUTQuda
static TimeProfile profileOvrImpSTOUT("OvrImpSTOUTQuda");

//!< Profiler for projectSU3Quda
static TimeProfile profileProject("projectSU3Quda");

//!< Profiler for staggeredPhaseQuda
static TimeProfile profilePhase("staggeredPhaseQuda");

//!< Profiler for contractions
static TimeProfile profileContract("contractQuda");

//!< Profiler for covariant derivative
static TimeProfile profileCovDev("covDevQuda");

//!< Profiler for momentum action
static TimeProfile profileMomAction("momActionQuda");

//!< Profiler for endQuda
static TimeProfile profileEnd("endQuda");

//!< Profiler for GaugeFixing
static TimeProfile GaugeFixFFTQuda("GaugeFixFFTQuda");
static TimeProfile GaugeFixOVRQuda("GaugeFixOVRQuda");

//!< Profiler for toal time spend between init and end
static TimeProfile profileInit2End("initQuda-endQuda",false);

static bool enable_profiler = false;
static bool do_not_profile_quda = false;

static void profilerStart(const char *f) {



  static std::vector<int> target_list;
  static bool enable = false;
  static bool init = false;
  if (!init) {
    char *profile_target_env = getenv("QUDA_ENABLE_TARGET_PROFILE"); // selectively enable profiling for a given solve

    if ( profile_target_env ) {
      std::stringstream target_stream(profile_target_env);

      int target;
      while(target_stream >> target) {
       target_list.push_back(target);
       if (target_stream.peek() == ',') target_stream.ignore();
     }

     if (target_list.size() > 0) {
       std::sort(target_list.begin(), target_list.end());
       target_list.erase( unique( target_list.begin(), target_list.end() ), target_list.end() );
       warningQuda("Targeted profiling enabled for %lu functions\n", target_list.size());
       enable = true;
     }
   }


    char* donotprofile_env = getenv("QUDA_DO_NOT_PROFILE"); // disable profiling of QUDA parts
    if (donotprofile_env && (!(strcmp(donotprofile_env, "0") == 0)))  {
      do_not_profile_quda=true;
      printfQuda("Disabling profiling in QUDA\n");
    }
    init = true;
  }

  static int target_count = 0;
  static unsigned int i = 0;
  if (do_not_profile_quda){
    cudaProfilerStop();
    printfQuda("Stopping profiling in QUDA\n");
  } else {
    if (enable) {
      if (i < target_list.size() && target_count++ == target_list[i]) {
        enable_profiler = true;
        printfQuda("Starting profiling for %s\n", f);
        cudaProfilerStart();
      i++; // advance to next target
    }
  }
}
}

static void profilerStop(const char *f) {
  if(do_not_profile_quda){
    cudaProfilerStart();
  } else {

    if (enable_profiler) {
      printfQuda("Stopping profiling for %s\n", f);
      cudaProfilerStop();
      enable_profiler = false;
    }
  }
}


namespace quda {
  void printLaunchTimer();
}

void setVerbosityQuda(QudaVerbosity verbosity, const char prefix[], FILE *outfile)
{
  setVerbosity(verbosity);
  setOutputPrefix(prefix);
  setOutputFile(outfile);
}


typedef struct {
  int ndim;
  int dims[QUDA_MAX_DIM];
} LexMapData;

/**
 * For MPI, the default node mapping is lexicographical with t varying fastest.
 */
static int lex_rank_from_coords(const int *coords, void *fdata)
{
  auto *md = static_cast<LexMapData *>(fdata);

  int rank = coords[0];
  for (int i = 1; i < md->ndim; i++) {
    rank = md->dims[i] * rank + coords[i];
  }
  return rank;
}

#ifdef QMP_COMMS
/**
 * For QMP, we use the existing logical topology if already declared.
 */
static int qmp_rank_from_coords(const int *coords, void *fdata)
{
  return QMP_get_node_number_from(coords);
}
#endif

// Provision for user control over MPI comm handle
// Assumes an MPI implementation of QMP

#if defined(QMP_COMMS) || defined(MPI_COMMS)
MPI_Comm MPI_COMM_HANDLE;
static int user_set_comm_handle = 0;
#endif

void setMPICommHandleQuda(void *mycomm)
{
#if defined(QMP_COMMS) || defined(MPI_COMMS)
  MPI_COMM_HANDLE = *((MPI_Comm *)mycomm);
  user_set_comm_handle = 1;
#endif
}

#ifdef QMP_COMMS
static void initQMPComms(void)
{
  // Default comm handle is taken from QMP
  // WARNING: Assumes an MPI implementation of QMP
  if (!user_set_comm_handle) {
    void *mycomm;
    QMP_get_mpi_comm(QMP_comm_get_default(), &mycomm);
    setMPICommHandleQuda(mycomm);
  }
}
#elif defined(MPI_COMMS)
static void initMPIComms(void)
{
  // Default comm handle is MPI_COMM_WORLD
  if (!user_set_comm_handle) {
    static MPI_Comm mycomm;
    MPI_Comm_dup(MPI_COMM_WORLD, &mycomm);
    setMPICommHandleQuda((void *)&mycomm);
  }
}
#endif

static bool comms_initialized = false;

void initCommsGridQuda(int nDim, const int *dims, QudaCommsMap func, void *fdata)
{
  if (comms_initialized) return;

#if QMP_COMMS
  initQMPComms();
#elif defined(MPI_COMMS)
  initMPIComms();
#endif

  if (nDim != 4) {
    errorQuda("Number of communication grid dimensions must be 4");
  }

  LexMapData map_data;
  if (!func) {

#if QMP_COMMS
    if (QMP_logical_topology_is_declared()) {
      if (QMP_get_logical_number_of_dimensions() != 4) {
        errorQuda("QMP logical topology must have 4 dimensions");
      }
      for (int i=0; i<nDim; i++) {
        int qdim = QMP_get_logical_dimensions()[i];
        if(qdim != dims[i]) {
          errorQuda("QMP logical dims[%d]=%d does not match dims[%d]=%d argument", i, qdim, i, dims[i]);
        }
      }
      fdata = nullptr;
      func = qmp_rank_from_coords;
    } else {
      warningQuda("QMP logical topology is undeclared; using default lexicographical ordering");
#endif

      map_data.ndim = nDim;
      for (int i=0; i<nDim; i++) {
        map_data.dims[i] = dims[i];
      }
      fdata = (void *) &map_data;
      func = lex_rank_from_coords;

#if QMP_COMMS
    }
#endif

  }
  comm_init(nDim, dims, func, fdata);
  comms_initialized = true;
}


static void init_default_comms()
{
#if defined(QMP_COMMS)
  if (QMP_logical_topology_is_declared()) {
    int ndim = QMP_get_logical_number_of_dimensions();
    const int *dims = QMP_get_logical_dimensions();
    initCommsGridQuda(ndim, dims, nullptr, nullptr);
  } else {
    errorQuda("initQuda() called without prior call to initCommsGridQuda(),"
        " and QMP logical topology has not been declared");
  }
#elif defined(MPI_COMMS)
  errorQuda("When using MPI for communications, initCommsGridQuda() must be called before initQuda()");
#else // single-GPU
  const int dims[4] = {1, 1, 1, 1};
  initCommsGridQuda(4, dims, nullptr, nullptr);
#endif
}


#define STR_(x) #x
#define STR(x) STR_(x)
  static const std::string quda_version = STR(QUDA_VERSION_MAJOR) "." STR(QUDA_VERSION_MINOR) "." STR(QUDA_VERSION_SUBMINOR);
#undef STR
#undef STR_

extern char* gitversion;

/*
 * Set the device that QUDA uses.
 */
void initQudaDevice(int dev) {

  //static bool initialized = false;
  if (initialized) return;
  initialized = true;

  profileInit2End.TPSTART(QUDA_PROFILE_TOTAL);
  profileInit.TPSTART(QUDA_PROFILE_TOTAL);
  profileInit.TPSTART(QUDA_PROFILE_INIT);

  if (getVerbosity() >= QUDA_SUMMARIZE) {
#ifdef GITVERSION
    printfQuda("QUDA %s (git %s)\n",quda_version.c_str(),gitversion);
#else
    printfQuda("QUDA %s\n",quda_version.c_str());
#endif
  }

  int driver_version;
  cudaDriverGetVersion(&driver_version);
  printfQuda("CUDA Driver version = %d\n", driver_version);

  int runtime_version;
  cudaRuntimeGetVersion(&runtime_version);
  printfQuda("CUDA Runtime version = %d\n", runtime_version);

#ifdef QUDA_NVML
  nvmlReturn_t result = nvmlInit();
  if (NVML_SUCCESS != result) errorQuda("NVML Init failed with error %d", result);
  const int length = 80;
  char graphics_version[length];
  result = nvmlSystemGetDriverVersion(graphics_version, length);
  if (NVML_SUCCESS != result) errorQuda("nvmlSystemGetDriverVersion failed with error %d", result);
  printfQuda("Graphic driver version = %s\n", graphics_version);
  result = nvmlShutdown();
  if (NVML_SUCCESS != result) errorQuda("NVML Shutdown failed with error %d", result);
#endif

#if defined(MULTI_GPU) && (CUDA_VERSION == 4000)
  //check if CUDA_NIC_INTEROP is set to 1 in the enviroment
  // not needed for CUDA >= 4.1
  char* cni_str = getenv("CUDA_NIC_INTEROP");
  if(cni_str == nullptr){
    errorQuda("Environment variable CUDA_NIC_INTEROP is not set");
  }
  int cni_int = atoi(cni_str);
  if (cni_int != 1){
    errorQuda("Environment variable CUDA_NIC_INTEROP is not set to 1");
  }
#endif

  int deviceCount;
  cudaGetDeviceCount(&deviceCount);
  if (deviceCount == 0) {
    errorQuda("No CUDA devices found");
  }

  for(int i=0; i<deviceCount; i++) {
    cudaGetDeviceProperties(&deviceProp, i);
    checkCudaErrorNoSync(); // "NoSync" for correctness in HOST_DEBUG mode
    if (getVerbosity() >= QUDA_SUMMARIZE) {
      printfQuda("Found device %d: %s\n", i, deviceProp.name);
    }
  }

#ifdef MULTI_GPU
  if (dev < 0) {
    if (!comms_initialized) {
      errorQuda("initDeviceQuda() called with a negative device ordinal, but comms have not been initialized");
    }
    dev = comm_gpuid();
  }
#else
  if (dev < 0 || dev >= 16) errorQuda("Invalid device number %d", dev);
#endif

  cudaGetDeviceProperties(&deviceProp, dev);
  checkCudaErrorNoSync(); // "NoSync" for correctness in HOST_DEBUG mode
  if (deviceProp.major < 1) {
    errorQuda("Device %d does not support CUDA", dev);
  }


// Check GPU and QUDA build compatibiliy
// 4 cases:
// a) QUDA and GPU match: great
// b) QUDA built for higher compute capability: error
// c) QUDA built for lower major compute capability: warn if QUDA_ALLOW_JIT, else error
// d) QUDA built for same major compute capability but lower minor: warn

  const int my_major = __COMPUTE_CAPABILITY__ / 100;
  const int my_minor = (__COMPUTE_CAPABILITY__  - my_major * 100) / 10;
// b) UDA was compiled for a higher compute capability
  if (deviceProp.major * 100 + deviceProp.minor * 10 < __COMPUTE_CAPABILITY__)
    errorQuda("** Running on a device with compute capability %i.%i but QUDA was compiled for %i.%i. ** \n --- Please set the correct QUDA_GPU_ARCH when running cmake.\n", deviceProp.major, deviceProp.minor, my_major, my_minor);


// c) QUDA was compiled for a lower compute capability
  if (deviceProp.major < my_major) {
    char *allow_jit_env = getenv("QUDA_ALLOW_JIT");
    if (allow_jit_env && strcmp(allow_jit_env, "1") == 0) {
      if (getVerbosity() > QUDA_SILENT) warningQuda("** Running on a device with compute capability %i.%i but QUDA was compiled for %i.%i. **\n -- Jitting the PTX since QUDA_ALLOW_JIT=1 was set. Note that this will take some time.\n", deviceProp.major, deviceProp.minor, my_major, my_minor);
    } else {
      errorQuda("** Running on a device with compute capability %i.%i but QUDA was compiled for %i.%i. **\n --- Please set the correct QUDA_GPU_ARCH when running cmake.\n If you want the PTX to be jitted for your current GPU arch please set the enviroment variable QUDA_ALLOW_JIT=1.", deviceProp.major, deviceProp.minor, my_major, my_minor);
    }
  }
// d) QUDA built for same major compute capability but lower minor
  if (deviceProp.major == my_major and deviceProp.minor > my_minor) {
    warningQuda("** Running on a device with compute capability %i.%i but QUDA was compiled for %i.%i. **\n -- This might result in a lower performance. Please consider adjusting QUDA_GPU_ARCH when running cmake.\n", deviceProp.major, deviceProp.minor, my_major, my_minor);
  }

  if (getVerbosity() >= QUDA_SUMMARIZE) {
    printfQuda("Using device %d: %s\n", dev, deviceProp.name);
  }
#ifndef USE_QDPJIT
  cudaSetDevice(dev);
  checkCudaErrorNoSync(); // "NoSync" for correctness in HOST_DEBUG mode
#endif


#if ((CUDA_VERSION >= 6000) && defined NUMA_NVML)
  char *enable_numa_env = getenv("QUDA_ENABLE_NUMA");
  if (enable_numa_env && strcmp(enable_numa_env, "0") == 0) {
    if (getVerbosity() > QUDA_SILENT) printfQuda("Disabling numa_affinity\n");
  }
  else{
    setNumaAffinityNVML(dev);
  }
#endif



  cudaDeviceSetCacheConfig(cudaFuncCachePreferL1);
  //cudaDeviceSetSharedMemConfig(cudaSharedMemBankSizeEightByte);
  // cudaGetDeviceProperties(&deviceProp, dev);

  { // determine if we will do CPU or GPU data reordering (default is GPU)
    char *reorder_str = getenv("QUDA_REORDER_LOCATION");

    if (!reorder_str || (strcmp(reorder_str,"CPU") && strcmp(reorder_str,"cpu")) ) {
      warningQuda("Data reordering done on GPU (set with QUDA_REORDER_LOCATION=GPU/CPU)");
      reorder_location_set(QUDA_CUDA_FIELD_LOCATION);
    } else {
      warningQuda("Data reordering done on CPU (set with QUDA_REORDER_LOCATION=GPU/CPU)");
      reorder_location_set(QUDA_CPU_FIELD_LOCATION);
    }
  }

  profileInit.TPSTOP(QUDA_PROFILE_INIT);
  profileInit.TPSTOP(QUDA_PROFILE_TOTAL);
}

/*
 * Any persistent memory allocations that QUDA uses are done here.
 */
void initQudaMemory()
{
  profileInit.TPSTART(QUDA_PROFILE_TOTAL);
  profileInit.TPSTART(QUDA_PROFILE_INIT);

  if (!comms_initialized) init_default_comms();

  streams = new cudaStream_t[Nstream];

  int greatestPriority;
  int leastPriority;
  cudaDeviceGetStreamPriorityRange(&leastPriority, &greatestPriority);
  for (int i=0; i<Nstream-1; i++) {
    cudaStreamCreateWithPriority(&streams[i], cudaStreamDefault, greatestPriority);
  }
  cudaStreamCreateWithPriority(&streams[Nstream-1], cudaStreamDefault, leastPriority);

  checkCudaError();
  createDslashEvents();
  blas::init();
  cublas::init();

  // initalize the memory pool allocators
  pool::init();

  num_failures_h = static_cast<int*>(mapped_malloc(sizeof(int)));
  cudaHostGetDevicePointer(&num_failures_d, num_failures_h, 0);

  loadTuneCache();

  for (int d=0; d<4; d++) R[d] = 2 * (redundant_comms || commDimPartitioned(d));

  profileInit.TPSTOP(QUDA_PROFILE_INIT);
  profileInit.TPSTOP(QUDA_PROFILE_TOTAL);
}

void updateR()
{
  for (int d=0; d<4; d++) R[d] = 2 * (redundant_comms || commDimPartitioned(d));
}

void initQuda(int dev)
{
  // initialize communications topology, if not already done explicitly via initCommsGridQuda()
  if (!comms_initialized) init_default_comms();

  // set the device that QUDA uses
  initQudaDevice(dev);

  // set the persistant memory allocations that QUDA uses (Blas, streams, etc.)
  initQudaMemory();
}

// helper for creating extended gauge fields
static cudaGaugeField* createExtendedGauge(cudaGaugeField &in, const int *R, TimeProfile &profile,
					   bool redundant_comms=false, QudaReconstructType recon=QUDA_RECONSTRUCT_INVALID)
{
  profile.TPSTART(QUDA_PROFILE_INIT);
  int y[4];
  for (int dir=0; dir<4; ++dir) y[dir] = in.X()[dir] + 2*R[dir];
  int pad = 0;

  GaugeFieldParam gParamEx(y, in.Precision(), recon != QUDA_RECONSTRUCT_INVALID ? recon : in.Reconstruct(), pad,
			   in.Geometry(), QUDA_GHOST_EXCHANGE_EXTENDED);
  gParamEx.create = QUDA_ZERO_FIELD_CREATE;
  gParamEx.order = in.Order();
  gParamEx.siteSubset = QUDA_FULL_SITE_SUBSET;
  gParamEx.t_boundary = in.TBoundary();
  gParamEx.nFace = 1;
  gParamEx.tadpole = in.Tadpole();
  for (int d=0; d<4; d++) gParamEx.r[d] = R[d];

  auto *out = new cudaGaugeField(gParamEx);

  // copy input field into the extended device gauge field
  copyExtendedGauge(*out, in, QUDA_CUDA_FIELD_LOCATION);

  profile.TPSTOP(QUDA_PROFILE_INIT);

  // now fill up the halos
  out->exchangeExtendedGhost(R,profile,redundant_comms);

  return out;
}

// This is a flag used to signal when we have downloaded new gauge
// field.  Set by loadGaugeQuda and consumed by loadCloverQuda as one
// possible flag to indicate we need to recompute the clover field
static bool invalidate_clover = true;

void loadGaugeQuda(void *h_gauge, QudaGaugeParam *param)
{
  profileGauge.TPSTART(QUDA_PROFILE_TOTAL);

  if (!initialized) errorQuda("QUDA not initialized");
  if (getVerbosity() == QUDA_DEBUG_VERBOSE) printQudaGaugeParam(param);

  checkGaugeParam(param);

  profileGauge.TPSTART(QUDA_PROFILE_INIT);
  // Set the specific input parameters and create the cpu gauge field
  GaugeFieldParam gauge_param(h_gauge, *param);

  // if we are using half precision then we need to compute the fat
  // link maximum while still on the cpu
  // FIXME get a kernel for this
  if (param->type == QUDA_ASQTAD_FAT_LINKS)
    gauge_param.compute_fat_link_max = true;

  if (gauge_param.order <= 4) gauge_param.ghostExchange = QUDA_GHOST_EXCHANGE_NO;
  GaugeField *in = (param->location == QUDA_CPU_FIELD_LOCATION) ?
    static_cast<GaugeField*>(new cpuGaugeField(gauge_param)) :
    static_cast<GaugeField*>(new cudaGaugeField(gauge_param));

  if (in->Order() == QUDA_BQCD_GAUGE_ORDER) {
    static size_t checksum = SIZE_MAX;
    size_t in_checksum = in->checksum(true);
    if (in_checksum == checksum) {
      if (getVerbosity() >= QUDA_VERBOSE) printfQuda("Gauge field unchanged - using cached gauge field %lu\n", checksum);
      profileGauge.TPSTOP(QUDA_PROFILE_INIT);
      profileGauge.TPSTOP(QUDA_PROFILE_TOTAL);
      delete in;
      invalidate_clover = false;
      return;
    }
    checksum = in_checksum;
    invalidate_clover = true;
  }

  // free any current gauge field before new allocations to reduce memory overhead
  switch (param->type) {
    case QUDA_WILSON_LINKS:
      if (gaugeRefinement != gaugeSloppy && gaugeRefinement) delete gaugeRefinement;
      if (gaugeSloppy != gaugePrecondition && gaugePrecondition) delete gaugePrecondition;
      if (gaugePrecise != gaugeSloppy && gaugeSloppy) delete gaugeSloppy;
      if (gaugePrecise && !param->use_resident_gauge) delete gaugePrecise;
      break;
    case QUDA_ASQTAD_FAT_LINKS:
      if (gaugeFatRefinement != gaugeFatSloppy && gaugeFatRefinement) delete gaugeFatRefinement;
      if (gaugeFatSloppy != gaugeFatPrecondition && gaugeFatPrecondition) delete gaugeFatPrecondition;
      if (gaugeFatPrecise != gaugeFatSloppy && gaugeFatSloppy) delete gaugeFatSloppy;
      if (gaugeFatPrecise && !param->use_resident_gauge) delete gaugeFatPrecise;
      break;
    case QUDA_ASQTAD_LONG_LINKS:
      if (gaugeLongRefinement != gaugeLongSloppy && gaugeLongRefinement) delete gaugeLongRefinement;
      if (gaugeLongSloppy != gaugeLongPrecondition && gaugeLongPrecondition) delete gaugeLongPrecondition;
      if (gaugeLongPrecise != gaugeLongSloppy && gaugeLongSloppy) delete gaugeLongSloppy;
      if (gaugeLongPrecise) delete gaugeLongPrecise;
      break;
    case QUDA_SMEARED_LINKS:
      if (gaugeSmeared) delete gaugeSmeared;
      break;
    default:
      errorQuda("Invalid gauge type %d", param->type);
  }

  // if not preserving then copy the gauge field passed in
  cudaGaugeField *precise = nullptr;

  // switch the parameters for creating the mirror precise cuda gauge field
  gauge_param.create = QUDA_NULL_FIELD_CREATE;
  gauge_param.reconstruct = param->reconstruct;
  gauge_param.setPrecision(param->cuda_prec, true);
  gauge_param.ghostExchange = QUDA_GHOST_EXCHANGE_PAD;
  gauge_param.pad = param->ga_pad;

  precise = new cudaGaugeField(gauge_param);

  if (param->use_resident_gauge) {
    if(gaugePrecise == nullptr) errorQuda("No resident gauge field");
    // copy rather than point at to ensure that the padded region is filled in
    precise->copy(*gaugePrecise);
    precise->exchangeGhost();
    delete gaugePrecise;
    gaugePrecise = nullptr;
    profileGauge.TPSTOP(QUDA_PROFILE_INIT);
  } else {
    profileGauge.TPSTOP(QUDA_PROFILE_INIT);
    profileGauge.TPSTART(QUDA_PROFILE_H2D);
    precise->copy(*in);
    profileGauge.TPSTOP(QUDA_PROFILE_H2D);
  }

  // for gaugeSmeared we are interested only in the precise version
  if (param->type == QUDA_SMEARED_LINKS) {
    gaugeSmeared = createExtendedGauge(*precise, R, profileGauge);

    profileGauge.TPSTART(QUDA_PROFILE_FREE);
    delete precise;
    delete in;
    profileGauge.TPSTOP(QUDA_PROFILE_FREE);

    profileGauge.TPSTOP(QUDA_PROFILE_TOTAL);
    return;
  }

  // creating sloppy fields isn't really compute, but it is work done on the gpu
  profileGauge.TPSTART(QUDA_PROFILE_COMPUTE);

  // switch the parameters for creating the mirror sloppy cuda gauge field
  gauge_param.reconstruct = param->reconstruct_sloppy;
  gauge_param.setPrecision(param->cuda_prec_sloppy, true);
  cudaGaugeField *sloppy = nullptr;
  if (param->cuda_prec != param->cuda_prec_sloppy ||
      param->reconstruct != param->reconstruct_sloppy) {
    sloppy = new cudaGaugeField(gauge_param);
    sloppy->copy(*precise);
  } else {
    sloppy = precise;
  }

  // switch the parameters for creating the mirror preconditioner cuda gauge field
  gauge_param.reconstruct = param->reconstruct_precondition;
  gauge_param.setPrecision(param->cuda_prec_precondition, true);
  cudaGaugeField *precondition = nullptr;
  if (param->cuda_prec_sloppy != param->cuda_prec_precondition ||
      param->reconstruct_sloppy != param->reconstruct_precondition) {
    precondition = new cudaGaugeField(gauge_param);
    precondition->copy(*sloppy);
  } else {
    precondition = sloppy;
  }

  // switch the parameters for creating the refinement cuda gauge field
  gauge_param.reconstruct = param->reconstruct_refinement_sloppy;
  gauge_param.setPrecision(param->cuda_prec_refinement_sloppy, true);
  cudaGaugeField *refinement = nullptr;
  if (param->cuda_prec_sloppy != param->cuda_prec_refinement_sloppy
      || param->reconstruct_sloppy != param->reconstruct_refinement_sloppy) {
    refinement = new cudaGaugeField(gauge_param);
    refinement->copy(*sloppy);
  } else {
    refinement = sloppy;
  }

  profileGauge.TPSTOP(QUDA_PROFILE_COMPUTE);

  // create an extended preconditioning field
  cudaGaugeField* extended = nullptr;
  if (param->overlap){
    int R[4]; // domain-overlap widths in different directions
    for (int i=0; i<4; ++i) R[i] = param->overlap*commDimPartitioned(i);
    extended = createExtendedGauge(*precondition, R, profileGauge);
  }

  switch (param->type) {
    case QUDA_WILSON_LINKS:
      gaugePrecise = precise;
      gaugeSloppy = sloppy;
      gaugePrecondition = precondition;
      gaugeRefinement = refinement;

      if(param->overlap) gaugeExtended = extended;
      break;
    case QUDA_ASQTAD_FAT_LINKS:
      gaugeFatPrecise = precise;
      gaugeFatSloppy = sloppy;
      gaugeFatPrecondition = precondition;
      gaugeFatRefinement = refinement;

      if(param->overlap){
        if(gaugeFatExtended) errorQuda("Extended gauge fat field already allocated");
	gaugeFatExtended = extended;
      }
      break;
    case QUDA_ASQTAD_LONG_LINKS:
      gaugeLongPrecise = precise;
      gaugeLongSloppy = sloppy;
      gaugeLongPrecondition = precondition;
      gaugeLongRefinement = refinement;

      if(param->overlap){
        if(gaugeLongExtended) errorQuda("Extended gauge long field already allocated");
   	gaugeLongExtended = extended;
      }
      break;
    default:
      errorQuda("Invalid gauge type %d", param->type);
  }

  profileGauge.TPSTART(QUDA_PROFILE_FREE);
  delete in;
  profileGauge.TPSTOP(QUDA_PROFILE_FREE);

  if (extendedGaugeResident) {
    // updated the resident gauge field if needed
    const int *R_ = extendedGaugeResident->R();
    const int R[] = { R_[0], R_[1], R_[2], R_[3] };
    QudaReconstructType recon = extendedGaugeResident->Reconstruct();
    delete extendedGaugeResident;

    extendedGaugeResident = createExtendedGauge(*gaugePrecise, R, profileGauge, false, recon);
  }

  profileGauge.TPSTOP(QUDA_PROFILE_TOTAL);
}

void saveGaugeQuda(void *h_gauge, QudaGaugeParam *param)
{
  profileGauge.TPSTART(QUDA_PROFILE_TOTAL);

  if (param->location != QUDA_CPU_FIELD_LOCATION)
    errorQuda("Non-cpu output location not yet supported");

  if (!initialized) errorQuda("QUDA not initialized");
  checkGaugeParam(param);

  // Set the specific cpu parameters and create the cpu gauge field
  GaugeFieldParam gauge_param(h_gauge, *param);
  cpuGaugeField cpuGauge(gauge_param);
  cudaGaugeField *cudaGauge = nullptr;
  switch (param->type) {
    case QUDA_WILSON_LINKS:
      cudaGauge = gaugePrecise;
      break;
    case QUDA_ASQTAD_FAT_LINKS:
      cudaGauge = gaugeFatPrecise;
      break;
    case QUDA_ASQTAD_LONG_LINKS:
      cudaGauge = gaugeLongPrecise;
      break;
    case QUDA_SMEARED_LINKS:
      gauge_param.create = QUDA_NULL_FIELD_CREATE;
      gauge_param.reconstruct = param->reconstruct;
      gauge_param.setPrecision(param->cuda_prec, true);
      gauge_param.ghostExchange = QUDA_GHOST_EXCHANGE_PAD;
      gauge_param.pad = param->ga_pad;
      cudaGauge = new cudaGaugeField(gauge_param);
      copyExtendedGauge(*cudaGauge, *gaugeSmeared, QUDA_CUDA_FIELD_LOCATION);
      break;
    default:
      errorQuda("Invalid gauge type");
  }

  profileGauge.TPSTART(QUDA_PROFILE_D2H);
  cudaGauge->saveCPUField(cpuGauge);
  profileGauge.TPSTOP(QUDA_PROFILE_D2H);

  if (param->type == QUDA_SMEARED_LINKS) { delete cudaGauge; }

  profileGauge.TPSTOP(QUDA_PROFILE_TOTAL);
}

void loadSloppyCloverQuda(const QudaPrecision prec[]);
void freeSloppyCloverQuda();

void loadCloverQuda(void *h_clover, void *h_clovinv, QudaInvertParam *inv_param)
{
  profileClover.TPSTART(QUDA_PROFILE_TOTAL);
  profileClover.TPSTART(QUDA_PROFILE_INIT);

  checkCloverParam(inv_param);
  bool device_calc = false; // calculate clover and inverse on the device?

  pushVerbosity(inv_param->verbosity);
  if (getVerbosity() >= QUDA_DEBUG_VERBOSE) printQudaInvertParam(inv_param);

  if (!initialized) errorQuda("QUDA not initialized");

  if ( (!h_clover && !h_clovinv) || inv_param->compute_clover ) {
    device_calc = true;
    if (inv_param->clover_coeff == 0.0) errorQuda("called with neither clover term nor inverse and clover coefficient not set");
    if (gaugePrecise->Anisotropy() != 1.0) errorQuda("cannot compute anisotropic clover field");
  }

  if (inv_param->clover_cpu_prec == QUDA_HALF_PRECISION)  errorQuda("Half precision not supported on CPU");
  if (gaugePrecise == nullptr) errorQuda("Gauge field must be loaded before clover");
  if ((inv_param->dslash_type != QUDA_CLOVER_WILSON_DSLASH) && (inv_param->dslash_type != QUDA_TWISTED_CLOVER_DSLASH)
      && (inv_param->dslash_type != QUDA_CLOVER_HASENBUSCH_TWIST_DSLASH)) {
    errorQuda("Wrong dslash_type %d in loadCloverQuda()", inv_param->dslash_type);
  }

  // determines whether operator is preconditioned when calling invertQuda()
  bool pc_solve = (inv_param->solve_type == QUDA_DIRECT_PC_SOLVE ||
      inv_param->solve_type == QUDA_NORMOP_PC_SOLVE ||
      inv_param->solve_type == QUDA_NORMERR_PC_SOLVE );

  // determines whether operator is preconditioned when calling MatQuda() or MatDagMatQuda()
  bool pc_solution = (inv_param->solution_type == QUDA_MATPC_SOLUTION ||
      inv_param->solution_type == QUDA_MATPCDAG_MATPC_SOLUTION);

  bool asymmetric = (inv_param->matpc_type == QUDA_MATPC_EVEN_EVEN_ASYMMETRIC ||
      inv_param->matpc_type == QUDA_MATPC_ODD_ODD_ASYMMETRIC);

  // uninverted clover term is required when applying unpreconditioned operator,
  // but note that dslashQuda() is always preconditioned
  if (!h_clover && !pc_solve && !pc_solution) {
    //warningQuda("Uninverted clover term not loaded");
  }

  // uninverted clover term is also required for "asymmetric" preconditioning
  if (!h_clover && pc_solve && pc_solution && asymmetric && !device_calc) {
    warningQuda("Uninverted clover term not loaded");
  }

  bool twisted = inv_param->dslash_type == QUDA_TWISTED_CLOVER_DSLASH ? true : false;

  CloverFieldParam clover_param;
  clover_param.nDim = 4;
  clover_param.csw = inv_param->clover_coeff;
  clover_param.twisted = twisted;
  clover_param.mu2 = twisted ? 4.*inv_param->kappa*inv_param->kappa*inv_param->mu*inv_param->mu : 0.0;
  clover_param.siteSubset = QUDA_FULL_SITE_SUBSET;
  for (int i=0; i<4; i++) clover_param.x[i] = gaugePrecise->X()[i];
  clover_param.pad = inv_param->cl_pad;
  clover_param.create = QUDA_NULL_FIELD_CREATE;
  clover_param.norm = nullptr;
  clover_param.invNorm = nullptr;
  clover_param.setPrecision(inv_param->clover_cuda_prec);
  clover_param.direct = h_clover || device_calc ? true : false;
  clover_param.inverse = (h_clovinv || pc_solve) && !dynamic_clover_inverse() ? true : false;
  CloverField *in = nullptr;
  profileClover.TPSTOP(QUDA_PROFILE_INIT);

  // FIXME do we need to make this more robust to changing other meta data (compare cloverPrecise against clover_param)
  bool clover_update = false;
  double csw_old = cloverPrecise ? cloverPrecise->Csw() : 0.0;
  if (!cloverPrecise || invalidate_clover || inv_param->clover_coeff != csw_old) clover_update = true;

  // compute or download clover field only if gauge field has been updated or clover field doesn't exist
  if (clover_update) {
    if (getVerbosity() >= QUDA_VERBOSE) printfQuda("Creating new clover field\n");
    freeSloppyCloverQuda();
    if (cloverPrecise) delete cloverPrecise;

    profileClover.TPSTART(QUDA_PROFILE_INIT);
    cloverPrecise = new cudaCloverField(clover_param);

    if (!device_calc || inv_param->return_clover || inv_param->return_clover_inverse) {
      // create a param for the cpu clover field
      CloverFieldParam inParam(clover_param);
      inParam.setPrecision(inv_param->clover_cpu_prec);
      inParam.order = inv_param->clover_order;
      inParam.direct = h_clover ? true : false;
      inParam.inverse = h_clovinv ? true : false;
      inParam.clover = h_clover;
      inParam.cloverInv = h_clovinv;
      inParam.create = QUDA_REFERENCE_FIELD_CREATE;
      in = (inv_param->clover_location == QUDA_CPU_FIELD_LOCATION) ?
	static_cast<CloverField*>(new cpuCloverField(inParam)) :
	static_cast<CloverField*>(new cudaCloverField(inParam));
    }
    profileClover.TPSTOP(QUDA_PROFILE_INIT);

    if (!device_calc) {
      profileClover.TPSTART(QUDA_PROFILE_H2D);
      bool inverse = (h_clovinv && !inv_param->compute_clover_inverse && !dynamic_clover_inverse());
      cloverPrecise->copy(*in, inverse);
      profileClover.TPSTOP(QUDA_PROFILE_H2D);
    } else {
      profileClover.TPSTOP(QUDA_PROFILE_TOTAL);
      createCloverQuda(inv_param);
      profileClover.TPSTART(QUDA_PROFILE_TOTAL);
    }

    // inverted clover term is required when applying preconditioned operator
    if ((!h_clovinv || inv_param->compute_clover_inverse) && pc_solve) {
      profileClover.TPSTART(QUDA_PROFILE_COMPUTE);
      if (!dynamic_clover_inverse()) {
	cloverInvert(*cloverPrecise, inv_param->compute_clover_trlog);
	if (inv_param->compute_clover_trlog) {
	  inv_param->trlogA[0] = cloverPrecise->TrLog()[0];
	  inv_param->trlogA[1] = cloverPrecise->TrLog()[1];
	}
      }
      profileClover.TPSTOP(QUDA_PROFILE_COMPUTE);
    }
  } else {
    if (getVerbosity() >= QUDA_VERBOSE) printfQuda("Gauge field unchanged - using cached clover field\n");
  }

  clover_param.direct = true;
  clover_param.inverse = dynamic_clover_inverse() ? false : true;

  cloverPrecise->setRho(inv_param->clover_rho);

  QudaPrecision prec[] = {inv_param->clover_cuda_prec_sloppy, inv_param->clover_cuda_prec_precondition,
                          inv_param->clover_cuda_prec_refinement_sloppy};
  loadSloppyCloverQuda(prec);

  // if requested, copy back the clover / inverse field
  if (inv_param->return_clover || inv_param->return_clover_inverse) {
    if (!h_clover && !h_clovinv) errorQuda("Requested clover field return but no clover host pointers set");

    // copy the inverted clover term into host application order on the device
    clover_param.setPrecision(inv_param->clover_cpu_prec);
    clover_param.direct = (h_clover && inv_param->return_clover);
    clover_param.inverse = (h_clovinv && inv_param->return_clover_inverse);

    // this isn't really "epilogue" but this label suffices
    profileClover.TPSTART(QUDA_PROFILE_EPILOGUE);
    cudaCloverField *hack = nullptr;
    if (!dynamic_clover_inverse()) {
      clover_param.order = inv_param->clover_order;
      hack = new cudaCloverField(clover_param);
      hack->copy(*cloverPrecise); // FIXME this can lead to an redundant copies if we're not copying back direct + inverse
    } else {
      auto *hackOfTheHack = new cudaCloverField(clover_param);	// Hack of the hack
      hackOfTheHack->copy(*cloverPrecise, false);
      cloverInvert(*hackOfTheHack, inv_param->compute_clover_trlog);
      if (inv_param->compute_clover_trlog) {
	inv_param->trlogA[0] = cloverPrecise->TrLog()[0];
	inv_param->trlogA[1] = cloverPrecise->TrLog()[1];
      }
      clover_param.order = inv_param->clover_order;
      hack = new cudaCloverField(clover_param);
      hack->copy(*hackOfTheHack); // FIXME this can lead to an redundant copies if we're not copying back direct + inverse
      delete hackOfTheHack;
    }
    profileClover.TPSTOP(QUDA_PROFILE_EPILOGUE);

    // copy the field into the host application's clover field
    profileClover.TPSTART(QUDA_PROFILE_D2H);
    if (inv_param->return_clover) {
      qudaMemcpy((char*)(in->V(false)), (char*)(hack->V(false)), in->Bytes(), cudaMemcpyDeviceToHost);
    }
    if (inv_param->return_clover_inverse) {
      qudaMemcpy((char*)(in->V(true)), (char*)(hack->V(true)), in->Bytes(), cudaMemcpyDeviceToHost);
    }

    profileClover.TPSTOP(QUDA_PROFILE_D2H);

    delete hack;
    checkCudaError();
  }

  profileClover.TPSTART(QUDA_PROFILE_FREE);
  if (in) delete in; // delete object referencing input field
  profileClover.TPSTOP(QUDA_PROFILE_FREE);

  popVerbosity();

  profileClover.TPSTOP(QUDA_PROFILE_TOTAL);
}

void freeSloppyCloverQuda();

void loadSloppyCloverQuda(const QudaPrecision *prec)
{
  freeSloppyCloverQuda();

  if (cloverPrecise) {
    // create the mirror sloppy clover field
    CloverFieldParam clover_param(*cloverPrecise);

    clover_param.setPrecision(prec[0]);

    if (cloverPrecise->V(false) != cloverPrecise->V(true)) {
      clover_param.direct = true;
      clover_param.inverse = true;
    } else {
      clover_param.direct = false;
      clover_param.inverse = true;
    }

    if (clover_param.Precision() != cloverPrecise->Precision()) {
      cloverSloppy = new cudaCloverField(clover_param);
      cloverSloppy->copy(*cloverPrecise, clover_param.inverse);
    } else {
      cloverSloppy = cloverPrecise;
    }

    // switch the parameters for creating the mirror preconditioner clover field
    clover_param.setPrecision(prec[1]);

    // create the mirror preconditioner clover field
    if (clover_param.Precision() != cloverSloppy->Precision()) {
      cloverPrecondition = new cudaCloverField(clover_param);
      cloverPrecondition->copy(*cloverSloppy, clover_param.inverse);
    } else {
      cloverPrecondition = cloverSloppy;
    }

    // switch the parameters for creating the mirror preconditioner clover field
    clover_param.setPrecision(prec[2]);

    // create the mirror preconditioner clover field
    if (clover_param.Precision() != cloverSloppy->Precision()) {
      cloverRefinement = new cudaCloverField(clover_param);
      cloverRefinement->copy(*cloverSloppy, clover_param.inverse);
    } else {
      cloverRefinement = cloverSloppy;
    }
  }

}

// just free the sloppy fields used in mixed-precision solvers
void freeSloppyGaugeQuda()
{
  if (!initialized) errorQuda("QUDA not initialized");
  if (gaugeSloppy != gaugeRefinement && gaugeRefinement) delete gaugeRefinement;
  if (gaugeSloppy != gaugePrecondition && gaugePrecondition) delete gaugePrecondition;
  if (gaugePrecise != gaugeSloppy && gaugeSloppy) delete gaugeSloppy;

  gaugeRefinement = nullptr;
  gaugePrecondition = nullptr;
  gaugeSloppy = nullptr;

  if (gaugeLongSloppy != gaugeLongRefinement && gaugeLongRefinement) delete gaugeLongRefinement;
  if (gaugeLongSloppy != gaugeLongPrecondition && gaugeLongPrecondition) delete gaugeLongPrecondition;
  if (gaugeLongPrecise != gaugeLongSloppy && gaugeLongSloppy) delete gaugeLongSloppy;

  gaugeLongRefinement = nullptr;
  gaugeLongPrecondition = nullptr;
  gaugeLongSloppy = nullptr;

  if (gaugeFatSloppy != gaugeFatRefinement && gaugeFatRefinement) delete gaugeFatRefinement;
  if (gaugeFatSloppy != gaugeFatPrecondition && gaugeFatPrecondition) delete gaugeFatPrecondition;
  if (gaugeFatPrecise != gaugeFatSloppy && gaugeFatSloppy) delete gaugeFatSloppy;

  gaugeFatRefinement = nullptr;
  gaugeFatPrecondition = nullptr;
  gaugeFatSloppy = nullptr;
}

void freeGaugeQuda(void)
{
  if (!initialized) errorQuda("QUDA not initialized");

  freeSloppyGaugeQuda();

  if (gaugePrecise) delete gaugePrecise;
  if (gaugeExtended) delete gaugeExtended;

  gaugePrecise = nullptr;
  gaugeExtended = nullptr;

  if (gaugeLongPrecise) delete gaugeLongPrecise;
  if (gaugeLongExtended) delete gaugeLongExtended;

  gaugeLongPrecise = nullptr;
  gaugeLongExtended = nullptr;

  if (gaugeFatPrecise) delete gaugeFatPrecise;

  gaugeFatPrecise = nullptr;
  gaugeFatExtended = nullptr;

  if (gaugeSmeared) delete gaugeSmeared;

  gaugeSmeared = nullptr;
  // Need to merge extendedGaugeResident and gaugeFatPrecise/gaugePrecise
  if (extendedGaugeResident) {
    delete extendedGaugeResident;
    extendedGaugeResident = nullptr;
  }
}

void loadSloppyGaugeQuda(const QudaPrecision *prec, const QudaReconstructType *recon)
{
  // first do SU3 links (if they exist)
  if (gaugePrecise) {
    GaugeFieldParam gauge_param(*gaugePrecise);
    // switch the parameters for creating the mirror sloppy cuda gauge field

    gauge_param.reconstruct = recon[0];
    gauge_param.setPrecision(prec[0], true);

    if (gaugeSloppy) errorQuda("gaugeSloppy already exists");

    if (gauge_param.Precision() != gaugePrecise->Precision() || gauge_param.reconstruct != gaugePrecise->Reconstruct()) {
      gaugeSloppy = new cudaGaugeField(gauge_param);
      gaugeSloppy->copy(*gaugePrecise);
    } else {
      gaugeSloppy = gaugePrecise;
    }

    // switch the parameters for creating the mirror preconditioner cuda gauge field
    gauge_param.reconstruct = recon[1];
    gauge_param.setPrecision(prec[1], true);

    if (gaugePrecondition) errorQuda("gaugePrecondition already exists");

    if (gauge_param.Precision() != gaugeSloppy->Precision() || gauge_param.reconstruct != gaugeSloppy->Reconstruct()) {
      gaugePrecondition = new cudaGaugeField(gauge_param);
      gaugePrecondition->copy(*gaugeSloppy);
    } else {
      gaugePrecondition = gaugeSloppy;
    }

    // switch the parameters for creating the mirror refinement cuda gauge field
    gauge_param.reconstruct = recon[2];
    gauge_param.setPrecision(prec[2], true);

    if (gaugeRefinement) errorQuda("gaugeRefinement already exists");

    if (gauge_param.Precision() != gaugeSloppy->Precision() || gauge_param.reconstruct != gaugeSloppy->Reconstruct()) {
      gaugeRefinement = new cudaGaugeField(gauge_param);
      gaugeRefinement->copy(*gaugeSloppy);
    } else {
      gaugeRefinement = gaugeSloppy;
    }
  }

  // fat links (if they exist)
  if (gaugeFatPrecise) {
    GaugeFieldParam gauge_param(*gaugeFatPrecise);

    gauge_param.setPrecision(prec[0], true);

    if (gaugeFatSloppy) errorQuda("gaugeFatSloppy already exists");

    if (gauge_param.Precision() != gaugeFatPrecise->Precision()
        || gauge_param.reconstruct != gaugeFatPrecise->Reconstruct()) {
      gaugeFatSloppy = new cudaGaugeField(gauge_param);
      gaugeFatSloppy->copy(*gaugeFatPrecise);
    } else {
      gaugeFatSloppy = gaugeFatPrecise;
    }

    // switch the parameters for creating the mirror preconditioner cuda gauge field
    gauge_param.setPrecision(prec[1], true);

    if (gaugeFatPrecondition) errorQuda("gaugeFatPrecondition already exists\n");

    if (gauge_param.Precision() != gaugeFatSloppy->Precision()
        || gauge_param.reconstruct != gaugeFatSloppy->Reconstruct()) {
      gaugeFatPrecondition = new cudaGaugeField(gauge_param);
      gaugeFatPrecondition->copy(*gaugeFatSloppy);
    } else {
      gaugeFatPrecondition = gaugeFatSloppy;
    }

    // switch the parameters for creating the mirror refinement cuda gauge field
    gauge_param.setPrecision(prec[2], true);

    if (gaugeFatRefinement) errorQuda("gaugeFatRefinement already exists\n");

    if (gauge_param.Precision() != gaugeFatSloppy->Precision()
        || gauge_param.reconstruct != gaugeFatSloppy->Reconstruct()) {
      gaugeFatRefinement = new cudaGaugeField(gauge_param);
      gaugeFatRefinement->copy(*gaugeFatSloppy);
    } else {
      gaugeFatRefinement = gaugeFatSloppy;
    }
  }

  // long links (if they exist)
  if (gaugeLongPrecise) {
    GaugeFieldParam gauge_param(*gaugeLongPrecise);

    gauge_param.reconstruct = recon[0];
    gauge_param.setPrecision(prec[0], true);

    if (gaugeLongSloppy) errorQuda("gaugeLongSloppy already exists");

    if (gauge_param.Precision() != gaugeLongPrecise->Precision()
        || gauge_param.reconstruct != gaugeLongPrecise->Reconstruct()) {
      gaugeLongSloppy = new cudaGaugeField(gauge_param);
      gaugeLongSloppy->copy(*gaugeLongPrecise);
    } else {
      gaugeLongSloppy = gaugeLongPrecise;
    }

    // switch the parameters for creating the mirror preconditioner cuda gauge field
    gauge_param.reconstruct = recon[1];
    gauge_param.setPrecision(prec[1], true);

    if (gaugeLongPrecondition) errorQuda("gaugeLongPrecondition already exists\n");

    if (gauge_param.Precision() != gaugeLongSloppy->Precision()
        || gauge_param.reconstruct != gaugeLongSloppy->Reconstruct()) {
      gaugeLongPrecondition = new cudaGaugeField(gauge_param);
      gaugeLongPrecondition->copy(*gaugeLongSloppy);
    } else {
      gaugeLongPrecondition = gaugeLongSloppy;
    }

    // switch the parameters for creating the mirror refinement cuda gauge field
    gauge_param.reconstruct = recon[2];
    gauge_param.setPrecision(prec[2], true);

    if (gaugeLongRefinement) errorQuda("gaugeLongRefinement already exists\n");

    if (gauge_param.Precision() != gaugeLongSloppy->Precision()
        || gauge_param.reconstruct != gaugeLongSloppy->Reconstruct()) {
      gaugeLongRefinement = new cudaGaugeField(gauge_param);
      gaugeLongRefinement->copy(*gaugeLongSloppy);
    } else {
      gaugeLongRefinement = gaugeLongSloppy;
    }
  }
}

void freeSloppyCloverQuda()
{
  if (!initialized) errorQuda("QUDA not initialized");
  if (cloverRefinement != cloverSloppy && cloverRefinement) delete cloverRefinement;
  if (cloverPrecondition != cloverSloppy && cloverPrecondition) delete cloverPrecondition;
  if (cloverSloppy != cloverPrecise && cloverSloppy) delete cloverSloppy;

  cloverRefinement = nullptr;
  cloverPrecondition = nullptr;
  cloverSloppy = nullptr;
}

void freeCloverQuda(void)
{
  if (!initialized) errorQuda("QUDA not initialized");
  freeSloppyCloverQuda();
  if (cloverPrecise) delete cloverPrecise;
  cloverPrecise = nullptr;
}

void flushChronoQuda(int i)
{
  if (i >= QUDA_MAX_CHRONO)
    errorQuda("Requested chrono index %d is outside of max %d\n", i, QUDA_MAX_CHRONO);

  auto &basis = chronoResident[i];

  for (auto v : basis) {
    if (v)  delete v;
  }
  basis.clear();
}

void endQuda(void)
{
  profileEnd.TPSTART(QUDA_PROFILE_TOTAL);

  if (!initialized) return;

  freeGaugeQuda();
  freeCloverQuda();

  for (int i=0; i<QUDA_MAX_CHRONO; i++) flushChronoQuda(i);

  for (auto v : solutionResident) if (v) delete v;
  solutionResident.clear();

  if(momResident) delete momResident;

  LatticeField::freeGhostBuffer();
  cpuColorSpinorField::freeGhostBuffer();

  cublas::destroy();
  blas::end();

  pool::flush_pinned();
  pool::flush_device();

  host_free(num_failures_h);
  num_failures_h = nullptr;
  num_failures_d = nullptr;

  if (streams) {
    for (int i=0; i<Nstream; i++) cudaStreamDestroy(streams[i]);
    delete []streams;
    streams = nullptr;
  }
  destroyDslashEvents();

  saveTuneCache();
  saveProfile();

  // flush any outstanding force monitoring (if enabled)
  flushForceMonitor();

  initialized = false;

  comm_finalize();
  comms_initialized = false;

  profileEnd.TPSTOP(QUDA_PROFILE_TOTAL);
  profileInit2End.TPSTOP(QUDA_PROFILE_TOTAL);

  // print out the profile information of the lifetime of the library
  if (getVerbosity() >= QUDA_SUMMARIZE) {
    profileInit.Print();
    profileGauge.Print();
    profileClover.Print();
    profileDslash.Print();
    profileInvert.Print();
    profileMulti.Print();
    profileEigensolve.Print();
    profileFatLink.Print();
    profileGaugeForce.Print();
    profileGaugeUpdate.Print();
    profileExtendedGauge.Print();
    profileCloverForce.Print();
    profileStaggeredForce.Print();
    profileHISQForce.Print();
    profileContract.Print();
    profileCovDev.Print();
    profilePlaq.Print();
    profileQCharge.Print();
    profileAPE.Print();
    profileSTOUT.Print();
    profileProject.Print();
    profilePhase.Print();
    profileMomAction.Print();
    profileEnd.Print();

    profileInit2End.Print();
    TimeProfile::PrintGlobal();

    printLaunchTimer();
    printAPIProfile();

    printfQuda("\n");
    printPeakMemUsage();
    printfQuda("\n");
  }

  assertAllMemFree();

  char *device_reset_env = getenv("QUDA_DEVICE_RESET");
  if (device_reset_env && strcmp(device_reset_env,"1") == 0) {
    // end this CUDA context
    cudaDeviceReset();
  }

}


namespace quda {

  void setDiracParam(DiracParam &diracParam, QudaInvertParam *inv_param, const bool pc)
  {
    double kappa = inv_param->kappa;
    if (inv_param->dirac_order == QUDA_CPS_WILSON_DIRAC_ORDER) {
      kappa *= gaugePrecise->Anisotropy();
    }

    switch (inv_param->dslash_type) {
    case QUDA_WILSON_DSLASH:
      diracParam.type = pc ? QUDA_WILSONPC_DIRAC : QUDA_WILSON_DIRAC;
      break;
    case QUDA_CLOVER_WILSON_DSLASH:
      diracParam.type = pc ? QUDA_CLOVERPC_DIRAC : QUDA_CLOVER_DIRAC;
      break;
    case QUDA_CLOVER_HASENBUSCH_TWIST_DSLASH:
      diracParam.type = pc ? QUDA_CLOVER_HASENBUSCH_TWISTPC_DIRAC : QUDA_CLOVER_HASENBUSCH_TWIST_DIRAC;
      break;
    case QUDA_DOMAIN_WALL_DSLASH:
      diracParam.type = pc ? QUDA_DOMAIN_WALLPC_DIRAC : QUDA_DOMAIN_WALL_DIRAC;
      diracParam.Ls = inv_param->Ls;
      break;
    case QUDA_DOMAIN_WALL_4D_DSLASH:
      diracParam.type = pc ? QUDA_DOMAIN_WALL_4DPC_DIRAC : QUDA_DOMAIN_WALL_4D_DIRAC;
      diracParam.Ls = inv_param->Ls;
      break;
    case QUDA_MOBIUS_DWF_DSLASH:
      if (inv_param->Ls > QUDA_MAX_DWF_LS)
	errorQuda("Length of Ls dimension %d greater than QUDA_MAX_DWF_LS %d", inv_param->Ls, QUDA_MAX_DWF_LS);
      diracParam.type = pc ? QUDA_MOBIUS_DOMAIN_WALLPC_DIRAC : QUDA_MOBIUS_DOMAIN_WALL_DIRAC;
      diracParam.Ls = inv_param->Ls;
      if (sizeof(Complex) != sizeof(double _Complex)) {
        errorQuda("Irreconcilable difference between interface and internal complex number conventions");
      }
      memcpy(diracParam.b_5, inv_param->b_5, sizeof(Complex) * inv_param->Ls);
      memcpy(diracParam.c_5, inv_param->c_5, sizeof(Complex) * inv_param->Ls);
      if (getVerbosity() >= QUDA_DEBUG_VERBOSE) {
        printfQuda("Printing b_5 and c_5 values\n");
        for (int i = 0; i < diracParam.Ls; i++) {
          printfQuda("fromQUDA diracParam: b5[%d] = %f + i%f, c5[%d] = %f + i%f\n", i, diracParam.b_5[i].real(),
              diracParam.b_5[i].imag(), i, diracParam.c_5[i].real(), diracParam.c_5[i].imag());
          // printfQuda("fromQUDA inv_param: b5[%d] = %f %f c5[%d] = %f %f\n", i, inv_param->b_5[i], i,
          // inv_param->c_5[i] ); printfQuda("fromQUDA creal: b5[%d] = %f %f c5[%d] = %f %f \n", i,
          // creal(inv_param->b_5[i]), cimag(inv_param->b_5[i]), i, creal(inv_param->c_5[i]), cimag(inv_param->c_5[i]) );
        }
      }
      break;
    case QUDA_STAGGERED_DSLASH:
      diracParam.type = pc ? QUDA_STAGGEREDPC_DIRAC : QUDA_STAGGERED_DIRAC;
      break;
    case QUDA_ASQTAD_DSLASH:
      diracParam.type = pc ? QUDA_ASQTADPC_DIRAC : QUDA_ASQTAD_DIRAC;
      break;
    case QUDA_TWISTED_MASS_DSLASH:
      diracParam.type = pc ? QUDA_TWISTED_MASSPC_DIRAC : QUDA_TWISTED_MASS_DIRAC;
      if (inv_param->twist_flavor == QUDA_TWIST_SINGLET) {
	diracParam.Ls = 1;
	diracParam.epsilon = 0.0;
      } else {
	diracParam.Ls = 2;
	diracParam.epsilon = inv_param->twist_flavor == QUDA_TWIST_NONDEG_DOUBLET ? inv_param->epsilon : 0.0;
      }
      break;
    case QUDA_TWISTED_CLOVER_DSLASH:
      diracParam.type = pc ? QUDA_TWISTED_CLOVERPC_DIRAC : QUDA_TWISTED_CLOVER_DIRAC;
      if (inv_param->twist_flavor == QUDA_TWIST_SINGLET)  {
	diracParam.Ls = 1;
	diracParam.epsilon = 0.0;
      } else {
	diracParam.Ls = 2;
	diracParam.epsilon = inv_param->twist_flavor == QUDA_TWIST_NONDEG_DOUBLET ? inv_param->epsilon : 0.0;
      }
      break;
    case QUDA_LAPLACE_DSLASH:
      diracParam.type = pc ? QUDA_GAUGE_LAPLACEPC_DIRAC : QUDA_GAUGE_LAPLACE_DIRAC;
      diracParam.laplace3D = inv_param->laplace3D;
      break;
    case QUDA_COVDEV_DSLASH:
      diracParam.type = QUDA_GAUGE_COVDEV_DIRAC;
      break;
    default:
      errorQuda("Unsupported dslash_type %d", inv_param->dslash_type);
    }

    diracParam.matpcType = inv_param->matpc_type;
    diracParam.dagger = inv_param->dagger;
    diracParam.gauge = inv_param->dslash_type == QUDA_ASQTAD_DSLASH ? gaugeFatPrecise : gaugePrecise;
    diracParam.fatGauge = gaugeFatPrecise;
    diracParam.longGauge = gaugeLongPrecise;
    diracParam.clover = cloverPrecise;
    diracParam.kappa = kappa;
    diracParam.mass = inv_param->mass;
    diracParam.m5 = inv_param->m5;
    diracParam.mu = inv_param->mu;

    for (int i=0; i<4; i++) diracParam.commDim[i] = 1;   // comms are always on

    if (diracParam.gauge->Precision() != inv_param->cuda_prec)
      errorQuda("Gauge precision %d does not match requested precision %d\n", diracParam.gauge->Precision(),
                inv_param->cuda_prec);
  }


  void setDiracSloppyParam(DiracParam &diracParam, QudaInvertParam *inv_param, const bool pc)
  {
    setDiracParam(diracParam, inv_param, pc);

    diracParam.gauge = inv_param->dslash_type == QUDA_ASQTAD_DSLASH ? gaugeFatSloppy : gaugeSloppy;
    diracParam.fatGauge = gaugeFatSloppy;
    diracParam.longGauge = gaugeLongSloppy;
    diracParam.clover = cloverSloppy;

    for (int i=0; i<4; i++) {
      diracParam.commDim[i] = 1;   // comms are always on
    }

    if (diracParam.gauge->Precision() != inv_param->cuda_prec_sloppy)
      errorQuda("Gauge precision %d does not match requested precision %d\n", diracParam.gauge->Precision(),
                inv_param->cuda_prec_sloppy);
  }

  void setDiracRefineParam(DiracParam &diracParam, QudaInvertParam *inv_param, const bool pc)
  {
    setDiracParam(diracParam, inv_param, pc);

    diracParam.gauge = inv_param->dslash_type == QUDA_ASQTAD_DSLASH ? gaugeFatRefinement : gaugeRefinement;
    diracParam.fatGauge = gaugeFatRefinement;
    diracParam.longGauge = gaugeLongRefinement;
    diracParam.clover = cloverRefinement;

    for (int i=0; i<4; i++) {
      diracParam.commDim[i] = 1;   // comms are always on
    }

    if (diracParam.gauge->Precision() != inv_param->cuda_prec_refinement_sloppy)
      errorQuda("Gauge precision %d does not match requested precision %d\n", diracParam.gauge->Precision(),
                inv_param->cuda_prec_refinement_sloppy);
  }

  // The preconditioner currently mimicks the sloppy operator with no comms
  void setDiracPreParam(DiracParam &diracParam, QudaInvertParam *inv_param, const bool pc, bool comms)
  {
    setDiracParam(diracParam, inv_param, pc);

    if (inv_param->overlap) {
      diracParam.gauge = inv_param->dslash_type == QUDA_ASQTAD_DSLASH ? gaugeFatExtended : gaugeExtended;
      diracParam.fatGauge = gaugeFatExtended;
      diracParam.longGauge = gaugeLongExtended;
    } else {
      diracParam.gauge = inv_param->dslash_type == QUDA_ASQTAD_DSLASH ? gaugeFatPrecondition : gaugePrecondition;
      diracParam.fatGauge = gaugeFatPrecondition;
      diracParam.longGauge = gaugeLongPrecondition;
    }
    diracParam.clover = cloverPrecondition;

    for (int i=0; i<4; i++) {
      diracParam.commDim[i] = comms ? 1 : 0;
    }

    // In the preconditioned staggered CG allow a different dslash type in the preconditioning
    if(inv_param->inv_type == QUDA_PCG_INVERTER && inv_param->dslash_type == QUDA_ASQTAD_DSLASH
       && inv_param->dslash_type_precondition == QUDA_STAGGERED_DSLASH) {
       diracParam.type = pc ? QUDA_STAGGEREDPC_DIRAC : QUDA_STAGGERED_DIRAC;
       diracParam.gauge = gaugeFatPrecondition;
    }

    if (diracParam.gauge->Precision() != inv_param->cuda_prec_precondition)
      errorQuda("Gauge precision %d does not match requested precision %d\n", diracParam.gauge->Precision(),
                inv_param->cuda_prec_precondition);
  }


  void createDirac(Dirac *&d, Dirac *&dSloppy, Dirac *&dPre, QudaInvertParam &param, const bool pc_solve)
  {
    DiracParam diracParam;
    DiracParam diracSloppyParam;
    DiracParam diracPreParam;

    setDiracParam(diracParam, &param, pc_solve);
    setDiracSloppyParam(diracSloppyParam, &param, pc_solve);
    bool comms_flag = (param.inv_type != QUDA_INC_EIGCG_INVERTER) ?  false : true ;//inc eigCG needs 2 sloppy precisions.
    setDiracPreParam(diracPreParam, &param, pc_solve, comms_flag);


    d = Dirac::create(diracParam); // create the Dirac operator
    dSloppy = Dirac::create(diracSloppyParam);
    dPre = Dirac::create(diracPreParam);
  }

  void createDirac(Dirac *&d, Dirac *&dSloppy, Dirac *&dPre, Dirac *&dRef, QudaInvertParam &param, const bool pc_solve)
  {
    DiracParam diracParam;
    DiracParam diracSloppyParam;
    DiracParam diracPreParam;
    DiracParam diracRefParam;

    setDiracParam(diracParam, &param, pc_solve);
    setDiracSloppyParam(diracSloppyParam, &param, pc_solve);
    setDiracRefineParam(diracRefParam, &param, pc_solve);
    bool comms_flag = (param.inv_type != QUDA_INC_EIGCG_INVERTER) ?  false : true ;//inc eigCG needs 2 sloppy precisions.
    setDiracPreParam(diracPreParam, &param, pc_solve, comms_flag);


    d = Dirac::create(diracParam); // create the Dirac operator
    dSloppy = Dirac::create(diracSloppyParam);
    dPre = Dirac::create(diracPreParam);
    dRef = Dirac::create(diracRefParam);
  }

  static double unscaled_shifts[QUDA_MAX_MULTI_SHIFT];

  void massRescale(cudaColorSpinorField &b, QudaInvertParam &param) {

    double kappa5 = (0.5/(5.0 + param.m5));
    double kappa = (param.dslash_type == QUDA_DOMAIN_WALL_DSLASH ||
		    param.dslash_type == QUDA_DOMAIN_WALL_4D_DSLASH ||
		    param.dslash_type == QUDA_MOBIUS_DWF_DSLASH) ? kappa5 : param.kappa;

    if (getVerbosity() >= QUDA_DEBUG_VERBOSE) {
      printfQuda("Mass rescale: Kappa is: %g\n", kappa);
      printfQuda("Mass rescale: mass normalization: %d\n", param.mass_normalization);
      double nin = blas::norm2(b);
      printfQuda("Mass rescale: norm of source in = %g\n", nin);
    }

    // staggered dslash uses mass normalization internally
    if (param.dslash_type == QUDA_ASQTAD_DSLASH || param.dslash_type == QUDA_STAGGERED_DSLASH) {
      switch (param.solution_type) {
        case QUDA_MAT_SOLUTION:
        case QUDA_MATPC_SOLUTION:
          if (param.mass_normalization == QUDA_KAPPA_NORMALIZATION) blas::ax(2.0*param.mass, b);
          break;
        case QUDA_MATDAG_MAT_SOLUTION:
        case QUDA_MATPCDAG_MATPC_SOLUTION:
          if (param.mass_normalization == QUDA_KAPPA_NORMALIZATION) blas::ax(4.0*param.mass*param.mass, b);
          break;
        default:
          errorQuda("Not implemented");
      }
      return;
    }

    for(int i=0; i<param.num_offset; i++) {
      unscaled_shifts[i] = param.offset[i];
    }

    // multiply the source to compensate for normalization of the Dirac operator, if necessary
    switch (param.solution_type) {
      case QUDA_MAT_SOLUTION:
        if (param.mass_normalization == QUDA_MASS_NORMALIZATION ||
            param.mass_normalization == QUDA_ASYMMETRIC_MASS_NORMALIZATION) {
	  blas::ax(2.0*kappa, b);
	  for(int i=0; i<param.num_offset; i++)  param.offset[i] *= 2.0*kappa;
        }
        break;
      case QUDA_MATDAG_MAT_SOLUTION:
        if (param.mass_normalization == QUDA_MASS_NORMALIZATION ||
            param.mass_normalization == QUDA_ASYMMETRIC_MASS_NORMALIZATION) {
	  blas::ax(4.0*kappa*kappa, b);
	  for(int i=0; i<param.num_offset; i++)  param.offset[i] *= 4.0*kappa*kappa;
        }
        break;
      case QUDA_MATPC_SOLUTION:
        if (param.mass_normalization == QUDA_MASS_NORMALIZATION) {
	  blas::ax(4.0*kappa*kappa, b);
	  for(int i=0; i<param.num_offset; i++)  param.offset[i] *= 4.0*kappa*kappa;
        } else if (param.mass_normalization == QUDA_ASYMMETRIC_MASS_NORMALIZATION) {
	  blas::ax(2.0*kappa, b);
	  for(int i=0; i<param.num_offset; i++)  param.offset[i] *= 2.0*kappa;
        }
        break;
      case QUDA_MATPCDAG_MATPC_SOLUTION:
        if (param.mass_normalization == QUDA_MASS_NORMALIZATION) {
	  blas::ax(16.0*std::pow(kappa,4), b);
	  for(int i=0; i<param.num_offset; i++)  param.offset[i] *= 16.0*std::pow(kappa,4);
        } else if (param.mass_normalization == QUDA_ASYMMETRIC_MASS_NORMALIZATION) {
	  blas::ax(4.0*kappa*kappa, b);
	  for(int i=0; i<param.num_offset; i++)  param.offset[i] *= 4.0*kappa*kappa;
        }
        break;
      default:
        errorQuda("Solution type %d not supported", param.solution_type);
    }

    if (getVerbosity() >= QUDA_DEBUG_VERBOSE) printfQuda("Mass rescale done\n");
    if (getVerbosity() >= QUDA_DEBUG_VERBOSE) {
      printfQuda("Mass rescale: Kappa is: %g\n", kappa);
      printfQuda("Mass rescale: mass normalization: %d\n", param.mass_normalization);
      double nin = blas::norm2(b);
      printfQuda("Mass rescale: norm of source out = %g\n", nin);
    }

  }
}

void dslashQuda(void *h_out, void *h_in, QudaInvertParam *inv_param, QudaParity parity)
{
  profileDslash.TPSTART(QUDA_PROFILE_TOTAL);
  profileDslash.TPSTART(QUDA_PROFILE_INIT);

  const auto &gauge = (inv_param->dslash_type != QUDA_ASQTAD_DSLASH) ? *gaugePrecise : *gaugeFatPrecise;

  if ((!gaugePrecise && inv_param->dslash_type != QUDA_ASQTAD_DSLASH)
      || ((!gaugeFatPrecise || !gaugeLongPrecise) && inv_param->dslash_type == QUDA_ASQTAD_DSLASH))
    errorQuda("Gauge field not allocated");
  if (cloverPrecise == nullptr && ((inv_param->dslash_type == QUDA_CLOVER_WILSON_DSLASH) || (inv_param->dslash_type == QUDA_TWISTED_CLOVER_DSLASH)))
    errorQuda("Clover field not allocated");

  pushVerbosity(inv_param->verbosity);
  if (getVerbosity() >= QUDA_DEBUG_VERBOSE) printQudaInvertParam(inv_param);

  ColorSpinorParam cpuParam(h_in, *inv_param, gauge.X(), true, inv_param->input_location);
  ColorSpinorField *in_h = ColorSpinorField::Create(cpuParam);
  ColorSpinorParam cudaParam(cpuParam, *inv_param);

  cpuParam.v = h_out;
  cpuParam.location = inv_param->output_location;
  ColorSpinorField *out_h = ColorSpinorField::Create(cpuParam);

  cudaParam.create = QUDA_NULL_FIELD_CREATE;
  cudaColorSpinorField in(*in_h, cudaParam);
  cudaColorSpinorField out(in, cudaParam);

  bool pc = true;
  DiracParam diracParam;
  setDiracParam(diracParam, inv_param, pc);

  profileDslash.TPSTOP(QUDA_PROFILE_INIT);

  profileDslash.TPSTART(QUDA_PROFILE_H2D);
  in = *in_h;
  profileDslash.TPSTOP(QUDA_PROFILE_H2D);

  profileDslash.TPSTART(QUDA_PROFILE_COMPUTE);

  if (getVerbosity() >= QUDA_DEBUG_VERBOSE) {
    double cpu = blas::norm2(*in_h);
    double gpu = blas::norm2(in);
    printfQuda("In CPU %e CUDA %e\n", cpu, gpu);
  }

  if (inv_param->mass_normalization == QUDA_KAPPA_NORMALIZATION &&
      (inv_param->dslash_type == QUDA_STAGGERED_DSLASH ||
       inv_param->dslash_type == QUDA_ASQTAD_DSLASH) )
    blas::ax(1.0/(2.0*inv_param->mass), in);

  if (inv_param->dirac_order == QUDA_CPS_WILSON_DIRAC_ORDER) {
    if (parity == QUDA_EVEN_PARITY) {
      parity = QUDA_ODD_PARITY;
    } else {
      parity = QUDA_EVEN_PARITY;
    }
    blas::ax(gauge.Anisotropy(), in);
  }

  Dirac *dirac = Dirac::create(diracParam); // create the Dirac operator
  if (inv_param->dslash_type == QUDA_TWISTED_CLOVER_DSLASH && inv_param->dagger) {
    cudaParam.create = QUDA_NULL_FIELD_CREATE;
    cudaColorSpinorField tmp1(in, cudaParam);
    ((DiracTwistedCloverPC*) dirac)->TwistCloverInv(tmp1, in, (parity+1)%2); // apply the clover-twist
    dirac->Dslash(out, tmp1, parity); // apply the operator
  } else {
    dirac->Dslash(out, in, parity); // apply the operator
  }
  profileDslash.TPSTOP(QUDA_PROFILE_COMPUTE);

  profileDslash.TPSTART(QUDA_PROFILE_D2H);
  *out_h = out;
  profileDslash.TPSTOP(QUDA_PROFILE_D2H);

  if (getVerbosity() >= QUDA_DEBUG_VERBOSE) {
    double cpu = blas::norm2(*out_h);
    double gpu = blas::norm2(out);
    printfQuda("Out CPU %e CUDA %e\n", cpu, gpu);
  }

  profileDslash.TPSTART(QUDA_PROFILE_FREE);
  delete dirac; // clean up

  delete out_h;
  delete in_h;
  profileDslash.TPSTOP(QUDA_PROFILE_FREE);

  popVerbosity();
  profileDslash.TPSTOP(QUDA_PROFILE_TOTAL);
}

void dslashQuda_4dpc(void *h_out, void *h_in, QudaInvertParam *inv_param, QudaParity parity, int test_type)
{
  const auto &gauge = (inv_param->dslash_type != QUDA_ASQTAD_DSLASH) ? *gaugePrecise : *gaugeFatPrecise;

  if ((!gaugePrecise && inv_param->dslash_type != QUDA_ASQTAD_DSLASH)
      || ((!gaugeFatPrecise || !gaugeLongPrecise) && inv_param->dslash_type == QUDA_ASQTAD_DSLASH))
    errorQuda("Gauge field not allocated");

  pushVerbosity(inv_param->verbosity);
  if (getVerbosity() >= QUDA_DEBUG_VERBOSE) printQudaInvertParam(inv_param);

  ColorSpinorParam cpuParam(h_in, *inv_param, gauge.X(), true, inv_param->input_location);
  ColorSpinorField *in_h = ColorSpinorField::Create(cpuParam);

  ColorSpinorParam cudaParam(cpuParam, *inv_param);
  cudaColorSpinorField in(*in_h, cudaParam);

  if (getVerbosity() >= QUDA_DEBUG_VERBOSE) {
    double cpu = blas::norm2(*in_h);
    double gpu = blas::norm2(in);
    printfQuda("In CPU %e CUDA %e\n", cpu, gpu);
  }

  cudaParam.create = QUDA_NULL_FIELD_CREATE;
  cudaColorSpinorField out(in, cudaParam);

  if (inv_param->dirac_order == QUDA_CPS_WILSON_DIRAC_ORDER) {
    if (parity == QUDA_EVEN_PARITY) {
      parity = QUDA_ODD_PARITY;
    } else {
      parity = QUDA_EVEN_PARITY;
    }
    blas::ax(gauge.Anisotropy(), in);
  }
  bool pc = true;

  DiracParam diracParam;
  setDiracParam(diracParam, inv_param, pc);

  DiracDomainWall4DPC dirac(diracParam); // create the Dirac operator
  printfQuda("kappa for QUDA input : %e\n",inv_param->kappa);
  switch (test_type) {
    case 0:
      dirac.Dslash4(out, in, parity);
      break;
    case 1:
      dirac.Dslash5(out, in, parity);
      break;
    case 2:
      dirac.Dslash5inv(out, in, parity, inv_param->kappa);
      break;
  }

  cpuParam.v = h_out;
  cpuParam.location = inv_param->output_location;
  ColorSpinorField *out_h = ColorSpinorField::Create(cpuParam);
  *out_h = out;

  if (getVerbosity() >= QUDA_DEBUG_VERBOSE) {
    double cpu = blas::norm2(*out_h);
    double gpu = blas::norm2(out);
    printfQuda("Out CPU %e CUDA %e\n", cpu, gpu);
  }

  delete out_h;
  delete in_h;

  popVerbosity();
}

void dslashQuda_mdwf(void *h_out, void *h_in, QudaInvertParam *inv_param, QudaParity parity, int test_type)
{
  const auto &gauge = (inv_param->dslash_type != QUDA_ASQTAD_DSLASH) ? *gaugePrecise : *gaugeFatPrecise;

  if ((!gaugePrecise && inv_param->dslash_type != QUDA_ASQTAD_DSLASH)
      || ((!gaugeFatPrecise || !gaugeLongPrecise) && inv_param->dslash_type == QUDA_ASQTAD_DSLASH))
    errorQuda("Gauge field not allocated");

  pushVerbosity(inv_param->verbosity);
  if (getVerbosity() >= QUDA_DEBUG_VERBOSE) printQudaInvertParam(inv_param);

  ColorSpinorParam cpuParam(h_in, *inv_param, gauge.X(), true, inv_param->input_location);
  ColorSpinorField *in_h = ColorSpinorField::Create(cpuParam);

  ColorSpinorParam cudaParam(cpuParam, *inv_param);
  cudaColorSpinorField in(*in_h, cudaParam);

  if (getVerbosity() >= QUDA_DEBUG_VERBOSE) {
    double cpu = blas::norm2(*in_h);
    double gpu = blas::norm2(in);
    printfQuda("In CPU %e CUDA %e\n", cpu, gpu);
  }

  cudaParam.create = QUDA_NULL_FIELD_CREATE;
  cudaColorSpinorField out(in, cudaParam);

  if (inv_param->dirac_order == QUDA_CPS_WILSON_DIRAC_ORDER) {
    if (parity == QUDA_EVEN_PARITY) {
      parity = QUDA_ODD_PARITY;
    } else {
      parity = QUDA_EVEN_PARITY;
    }
    blas::ax(gauge.Anisotropy(), in);
  }
  bool pc = true;

  DiracParam diracParam;
  setDiracParam(diracParam, inv_param, pc);

  DiracMobiusPC dirac(diracParam); // create the Dirac operator
  switch (test_type) {
    case 0:
      dirac.Dslash4(out, in, parity);
      break;
    case 1:
      dirac.Dslash5(out, in, parity);
      break;
    case 2:
      dirac.Dslash4pre(out, in, parity);
      break;
    case 3:
      dirac.Dslash5inv(out, in, parity);
      break;
  }

  cpuParam.v = h_out;
  cpuParam.location = inv_param->output_location;
  ColorSpinorField *out_h = ColorSpinorField::Create(cpuParam);
  *out_h = out;

  if (getVerbosity() >= QUDA_DEBUG_VERBOSE) {
    double cpu = blas::norm2(*out_h);
    double gpu = blas::norm2(out);
    printfQuda("Out CPU %e CUDA %e\n", cpu, gpu);
  }

  delete out_h;
  delete in_h;

  popVerbosity();
}


void MatQuda(void *h_out, void *h_in, QudaInvertParam *inv_param)
{
  pushVerbosity(inv_param->verbosity);

  const auto &gauge = (inv_param->dslash_type != QUDA_ASQTAD_DSLASH) ? *gaugePrecise : *gaugeFatPrecise;

  if ((!gaugePrecise && inv_param->dslash_type != QUDA_ASQTAD_DSLASH)
      || ((!gaugeFatPrecise || !gaugeLongPrecise) && inv_param->dslash_type == QUDA_ASQTAD_DSLASH))
    errorQuda("Gauge field not allocated");
  if (cloverPrecise == nullptr && ((inv_param->dslash_type == QUDA_CLOVER_WILSON_DSLASH) || (inv_param->dslash_type == QUDA_TWISTED_CLOVER_DSLASH)))
    errorQuda("Clover field not allocated");
  if (getVerbosity() >= QUDA_DEBUG_VERBOSE) printQudaInvertParam(inv_param);

  bool pc = (inv_param->solution_type == QUDA_MATPC_SOLUTION ||
      inv_param->solution_type == QUDA_MATPCDAG_MATPC_SOLUTION);

  ColorSpinorParam cpuParam(h_in, *inv_param, gauge.X(), pc, inv_param->input_location);
  ColorSpinorField *in_h = ColorSpinorField::Create(cpuParam);

  ColorSpinorParam cudaParam(cpuParam, *inv_param);
  cudaColorSpinorField in(*in_h, cudaParam);

  if (getVerbosity() >= QUDA_DEBUG_VERBOSE) {
    double cpu = blas::norm2(*in_h);
    double gpu = blas::norm2(in);
    printfQuda("In CPU %e CUDA %e\n", cpu, gpu);
  }

  cudaParam.create = QUDA_NULL_FIELD_CREATE;
  cudaColorSpinorField out(in, cudaParam);

  DiracParam diracParam;
  setDiracParam(diracParam, inv_param, pc);

  Dirac *dirac = Dirac::create(diracParam); // create the Dirac operator
  dirac->M(out, in); // apply the operator
  delete dirac; // clean up

  double kappa = inv_param->kappa;
  if (pc) {
    if (inv_param->mass_normalization == QUDA_MASS_NORMALIZATION) {
      blas::ax(0.25/(kappa*kappa), out);
    } else if (inv_param->mass_normalization == QUDA_ASYMMETRIC_MASS_NORMALIZATION) {
      blas::ax(0.5/kappa, out);
    }
  } else {
    if (inv_param->mass_normalization == QUDA_MASS_NORMALIZATION ||
        inv_param->mass_normalization == QUDA_ASYMMETRIC_MASS_NORMALIZATION) {
      blas::ax(0.5/kappa, out);
    }
  }

  cpuParam.v = h_out;
  cpuParam.location = inv_param->output_location;
  ColorSpinorField *out_h = ColorSpinorField::Create(cpuParam);
  *out_h = out;

  if (getVerbosity() >= QUDA_DEBUG_VERBOSE) {
    double cpu = blas::norm2(*out_h);
    double gpu = blas::norm2(out);
    printfQuda("Out CPU %e CUDA %e\n", cpu, gpu);
  }

  delete out_h;
  delete in_h;

  popVerbosity();
}


void MatDagMatQuda(void *h_out, void *h_in, QudaInvertParam *inv_param)
{
  pushVerbosity(inv_param->verbosity);

  const auto &gauge = (inv_param->dslash_type != QUDA_ASQTAD_DSLASH) ? *gaugePrecise : *gaugeFatPrecise;

  if ((!gaugePrecise && inv_param->dslash_type != QUDA_ASQTAD_DSLASH)
      || ((!gaugeFatPrecise || !gaugeLongPrecise) && inv_param->dslash_type == QUDA_ASQTAD_DSLASH))
    errorQuda("Gauge field not allocated");
  if (cloverPrecise == nullptr && ((inv_param->dslash_type == QUDA_CLOVER_WILSON_DSLASH) || (inv_param->dslash_type == QUDA_TWISTED_CLOVER_DSLASH)))
    errorQuda("Clover field not allocated");
  if (getVerbosity() >= QUDA_DEBUG_VERBOSE) printQudaInvertParam(inv_param);

  bool pc = (inv_param->solution_type == QUDA_MATPC_SOLUTION ||
      inv_param->solution_type == QUDA_MATPCDAG_MATPC_SOLUTION);

  ColorSpinorParam cpuParam(h_in, *inv_param, gauge.X(), pc, inv_param->input_location);
  ColorSpinorField *in_h = ColorSpinorField::Create(cpuParam);

  ColorSpinorParam cudaParam(cpuParam, *inv_param);
  cudaColorSpinorField in(*in_h, cudaParam);

  if (getVerbosity() >= QUDA_DEBUG_VERBOSE){
    double cpu = blas::norm2(*in_h);
    double gpu = blas::norm2(in);
    printfQuda("In CPU %e CUDA %e\n", cpu, gpu);
  }

  cudaParam.create = QUDA_NULL_FIELD_CREATE;
  cudaColorSpinorField out(in, cudaParam);

  //  double kappa = inv_param->kappa;
  //  if (inv_param->dirac_order == QUDA_CPS_WILSON_DIRAC_ORDER) kappa *= gaugePrecise->anisotropy;

  DiracParam diracParam;
  setDiracParam(diracParam, inv_param, pc);

  Dirac *dirac = Dirac::create(diracParam); // create the Dirac operator
  dirac->MdagM(out, in); // apply the operator
  delete dirac; // clean up

  double kappa = inv_param->kappa;
  if (pc) {
    if (inv_param->mass_normalization == QUDA_MASS_NORMALIZATION) {
      blas::ax(1.0/std::pow(2.0*kappa,4), out);
    } else if (inv_param->mass_normalization == QUDA_ASYMMETRIC_MASS_NORMALIZATION) {
      blas::ax(0.25/(kappa*kappa), out);
    }
  } else {
    if (inv_param->mass_normalization == QUDA_MASS_NORMALIZATION ||
        inv_param->mass_normalization == QUDA_ASYMMETRIC_MASS_NORMALIZATION) {
      blas::ax(0.25/(kappa*kappa), out);
    }
  }

  cpuParam.v = h_out;
  cpuParam.location = inv_param->output_location;
  ColorSpinorField *out_h = ColorSpinorField::Create(cpuParam);
  *out_h = out;

  if (getVerbosity() >= QUDA_DEBUG_VERBOSE){
    double cpu = blas::norm2(*out_h);
    double gpu = blas::norm2(out);
    printfQuda("Out CPU %e CUDA %e\n", cpu, gpu);
  }

  delete out_h;
  delete in_h;

  popVerbosity();
}

namespace quda
{
  bool canReuseResidentGauge(QudaInvertParam *param)
  {
    if (param->dslash_type != QUDA_ASQTAD_DSLASH) {
      return (gaugePrecise != nullptr) and param->cuda_prec == gaugePrecise->Precision();
    } else {
      return (gaugeFatPrecise != nullptr) and param->cuda_prec == gaugeFatPrecise->Precision();
    }
  }
} // namespace quda

void checkClover(QudaInvertParam *param) {

  if (param->dslash_type != QUDA_CLOVER_WILSON_DSLASH && param->dslash_type != QUDA_TWISTED_CLOVER_DSLASH) {
    return;
  }

  if (param->cuda_prec != cloverPrecise->Precision()) {
    errorQuda("Solve precision %d doesn't match clover precision %d", param->cuda_prec, cloverPrecise->Precision());
  }

  if ( (!cloverSloppy || param->cuda_prec_sloppy != cloverSloppy->Precision()) ||
       (!cloverPrecondition || param->cuda_prec_precondition != cloverPrecondition->Precision()) ||
       (!cloverRefinement || param->cuda_prec_refinement_sloppy != cloverRefinement->Precision()) ) {
    freeSloppyCloverQuda();
    QudaPrecision prec[] = {param->cuda_prec_sloppy, param->cuda_prec_precondition, param->cuda_prec_refinement_sloppy};
    loadSloppyCloverQuda(prec);
  }

  if (cloverPrecise == nullptr) errorQuda("Precise clover field doesn't exist");
  if (cloverSloppy == nullptr) errorQuda("Sloppy clover field doesn't exist");
  if (cloverPrecondition == nullptr) errorQuda("Precondition clover field doesn't exist");
  if (cloverRefinement == nullptr) errorQuda("Refinement clover field doesn't exist");
}

quda::cudaGaugeField *checkGauge(QudaInvertParam *param)
{
  quda::cudaGaugeField *cudaGauge = nullptr;
  if (param->dslash_type != QUDA_ASQTAD_DSLASH) {
    if (gaugePrecise == nullptr) errorQuda("Precise gauge field doesn't exist");

    if (param->cuda_prec != gaugePrecise->Precision()) {
      errorQuda("Solve precision %d doesn't match gauge precision %d", param->cuda_prec, gaugePrecise->Precision());
    }

    if (param->cuda_prec_sloppy != gaugeSloppy->Precision()
        || param->cuda_prec_precondition != gaugePrecondition->Precision()
        || param->cuda_prec_refinement_sloppy != gaugeRefinement->Precision()) {
      QudaPrecision precision[3]
          = {param->cuda_prec_sloppy, param->cuda_prec_precondition, param->cuda_prec_refinement_sloppy};
      QudaReconstructType recon[3]
          = {gaugeSloppy->Reconstruct(), gaugePrecondition->Reconstruct(), gaugeRefinement->Reconstruct()};
      freeSloppyGaugeQuda();
      loadSloppyGaugeQuda(precision, recon);
    }

    if (gaugeSloppy == nullptr) errorQuda("Sloppy gauge field doesn't exist");
    if (gaugePrecondition == nullptr) errorQuda("Precondition gauge field doesn't exist");
    if (gaugeRefinement == nullptr) errorQuda("Refinement gauge field doesn't exist");
    if (param->overlap) {
      if (gaugeExtended == nullptr) errorQuda("Extended gauge field doesn't exist");
    }
    cudaGauge = gaugePrecise;
  } else {
    if (gaugeFatPrecise == nullptr) errorQuda("Precise gauge fat field doesn't exist");
    if (gaugeLongPrecise == nullptr) errorQuda("Precise gauge long field doesn't exist");

    if (param->cuda_prec != gaugeFatPrecise->Precision()) {
      errorQuda("Solve precision %d doesn't match gauge precision %d", param->cuda_prec, gaugeFatPrecise->Precision());
    }

    if (param->cuda_prec_sloppy != gaugeFatSloppy->Precision()
        || param->cuda_prec_precondition != gaugeFatPrecondition->Precision()
        || param->cuda_prec_refinement_sloppy != gaugeFatRefinement->Precision()
        || param->cuda_prec_sloppy != gaugeLongSloppy->Precision()
        || param->cuda_prec_precondition != gaugeLongPrecondition->Precision()
        || param->cuda_prec_refinement_sloppy != gaugeLongRefinement->Precision()) {

      QudaPrecision precision[3]
        = {param->cuda_prec_sloppy, param->cuda_prec_precondition, param->cuda_prec_refinement_sloppy};
      // recon is always no for fat links, so just use long reconstructs here
      QudaReconstructType recon[3]
        = {gaugeLongSloppy->Reconstruct(), gaugeLongPrecondition->Reconstruct(), gaugeLongRefinement->Reconstruct()};
      freeSloppyGaugeQuda();
      loadSloppyGaugeQuda(precision, recon);
    }

    if (gaugeFatSloppy == nullptr) errorQuda("Sloppy gauge fat field doesn't exist");
    if (gaugeFatPrecondition == nullptr) errorQuda("Precondition gauge fat field doesn't exist");
    if (gaugeFatRefinement == nullptr) errorQuda("Refinement gauge fat field doesn't exist");
    if (param->overlap) {
      if (gaugeFatExtended == nullptr) errorQuda("Extended gauge fat field doesn't exist");
    }

    if (gaugeLongSloppy == nullptr) errorQuda("Sloppy gauge long field doesn't exist");
    if (gaugeLongPrecondition == nullptr) errorQuda("Precondition gauge long field doesn't exist");
    if (gaugeLongRefinement == nullptr) errorQuda("Refinement gauge long field doesn't exist");
    if (param->overlap) {
      if (gaugeLongExtended == nullptr) errorQuda("Extended gauge long field doesn't exist");
    }
    cudaGauge = gaugeFatPrecise;
  }

  checkClover(param);

  return cudaGauge;
}

void cloverQuda(void *h_out, void *h_in, QudaInvertParam *inv_param, QudaParity parity, int inverse)
{
  pushVerbosity(inv_param->verbosity);

  if (!initialized) errorQuda("QUDA not initialized");
  if (gaugePrecise == nullptr) errorQuda("Gauge field not allocated");
  if (cloverPrecise == nullptr) errorQuda("Clover field not allocated");

  if (getVerbosity() >= QUDA_DEBUG_VERBOSE) printQudaInvertParam(inv_param);

  if ((inv_param->dslash_type != QUDA_CLOVER_WILSON_DSLASH) && (inv_param->dslash_type != QUDA_TWISTED_CLOVER_DSLASH))
    errorQuda("Cannot apply the clover term for a non Wilson-clover or Twisted-mass-clover dslash");

  ColorSpinorParam cpuParam(h_in, *inv_param, gaugePrecise->X(), true);

  ColorSpinorField *in_h = (inv_param->input_location == QUDA_CPU_FIELD_LOCATION) ?
    static_cast<ColorSpinorField*>(new cpuColorSpinorField(cpuParam)) :
    static_cast<ColorSpinorField*>(new cudaColorSpinorField(cpuParam));

  ColorSpinorParam cudaParam(cpuParam, *inv_param);
  cudaColorSpinorField in(*in_h, cudaParam);

  if (getVerbosity() >= QUDA_DEBUG_VERBOSE) {
    double cpu = blas::norm2(*in_h);
    double gpu = blas::norm2(in);
    printfQuda("In CPU %e CUDA %e\n", cpu, gpu);
  }

  cudaParam.create = QUDA_NULL_FIELD_CREATE;
  cudaColorSpinorField out(in, cudaParam);

  if (inv_param->dirac_order == QUDA_CPS_WILSON_DIRAC_ORDER) {
    if (parity == QUDA_EVEN_PARITY) {
      parity = QUDA_ODD_PARITY;
    } else {
      parity = QUDA_EVEN_PARITY;
    }
    blas::ax(gaugePrecise->Anisotropy(), in);
  }
  bool pc = true;

  DiracParam diracParam;
  setDiracParam(diracParam, inv_param, pc);
	//FIXME: Do we need this for twisted clover???
  DiracCloverPC dirac(diracParam); // create the Dirac operator
  if (!inverse) dirac.Clover(out, in, parity); // apply the clover operator
  else dirac.CloverInv(out, in, parity);

  cpuParam.v = h_out;
  cpuParam.location = inv_param->output_location;
  ColorSpinorField *out_h = ColorSpinorField::Create(cpuParam);
  *out_h = out;

  if (getVerbosity() >= QUDA_DEBUG_VERBOSE) {
    double cpu = blas::norm2(*out_h);
    double gpu = blas::norm2(out);
    printfQuda("Out CPU %e CUDA %e\n", cpu, gpu);
  }

  /*for (int i=0; i<in_h->Volume(); i++) {
    ((cpuColorSpinorField*)out_h)->PrintVector(i);
    }*/

  delete out_h;
  delete in_h;

  popVerbosity();
}

void eigensolveQuda(void **host_evecs, double _Complex *host_evals, QudaEigParam *eig_param)
{
  profileEigensolve.TPSTART(QUDA_PROFILE_TOTAL);
  profileEigensolve.TPSTART(QUDA_PROFILE_INIT);

  // Transfer the inv param structure contained in eig_param
  QudaInvertParam *inv_param = eig_param->invert_param;

  if (inv_param->dslash_type == QUDA_DOMAIN_WALL_DSLASH || inv_param->dslash_type == QUDA_DOMAIN_WALL_4D_DSLASH
      || inv_param->dslash_type == QUDA_MOBIUS_DWF_DSLASH)
    setKernelPackT(true);

  if (!initialized) errorQuda("QUDA not initialized");

  pushVerbosity(inv_param->verbosity);
  if (getVerbosity() >= QUDA_DEBUG_VERBOSE) {
    printQudaInvertParam(inv_param);
    printQudaEigParam(eig_param);
  }

  checkInvertParam(inv_param);
  checkEigParam(eig_param);
  cudaGaugeField *cudaGauge = checkGauge(inv_param);

  bool pc_solve = (inv_param->solve_type == QUDA_DIRECT_PC_SOLVE) || (inv_param->solve_type == QUDA_NORMOP_PC_SOLVE)
    || (inv_param->solve_type == QUDA_NORMERR_PC_SOLVE);

  inv_param->secs = 0;
  inv_param->gflops = 0;
  inv_param->iter = 0;

  // Define problem matrix
  //------------------------------------------------------
  Dirac *d = nullptr;
  Dirac *dSloppy = nullptr;
  Dirac *dPre = nullptr;

  // create the dirac operator
  createDirac(d, dSloppy, dPre, *inv_param, pc_solve);
  Dirac &dirac = *d;

  // Create device side ColorSpinorField vector space and to pass to the
  // compute function.
  const int *X = cudaGauge->X();
  ColorSpinorParam cpuParam(host_evecs[0], *inv_param, X, inv_param->solution_type, inv_param->input_location);

  // create wrappers around application vector set
  std::vector<ColorSpinorField *> host_evecs_;
  for (int i = 0; i < eig_param->nConv; i++) {
    cpuParam.v = host_evecs[i];
    host_evecs_.push_back(ColorSpinorField::Create(cpuParam));
  }

  ColorSpinorParam cudaParam(cpuParam);
  cudaParam.location = QUDA_CUDA_FIELD_LOCATION;
  cudaParam.create = QUDA_ZERO_FIELD_CREATE;
  cudaParam.setPrecision(eig_param->cuda_prec_ritz, eig_param->cuda_prec_ritz, true);

  std::vector<Complex> evals(eig_param->nConv, 0.0);
  std::vector<ColorSpinorField *> kSpace;
  for (int i = 0; i < eig_param->nConv; i++) { kSpace.push_back(ColorSpinorField::Create(cudaParam)); }

  // If you use polynomial acceleration on a non-symmetric matrix,
  // the solver will fail.
  if (eig_param->use_poly_acc && !eig_param->use_norm_op && !(inv_param->dslash_type == QUDA_LAPLACE_DSLASH)) {
    // Breaking up the boolean check a little bit. If it's a staggered dslash type and a PC type, we can use poly accel.
    if (!((inv_param->dslash_type == QUDA_STAGGERED_DSLASH || inv_param->dslash_type == QUDA_ASQTAD_DSLASH) && inv_param->solve_type == QUDA_DIRECT_PC_SOLVE)) {
      errorQuda("Polynomial acceleration with non-symmetric matrices not supported");
    }
  }

  profileEigensolve.TPSTOP(QUDA_PROFILE_INIT);

  if (!eig_param->use_norm_op && !eig_param->use_dagger) {
    DiracM m(dirac);
    if (eig_param->arpack_check) {
      arpack_solve(host_evecs_, evals, m, eig_param, profileEigensolve);
    } else {
      EigenSolver *eig_solve = EigenSolver::create(eig_param, m, profileEigensolve);
      (*eig_solve)(kSpace, evals);
      delete eig_solve;
    }
  } else if (!eig_param->use_norm_op && eig_param->use_dagger) {
    DiracMdag m(dirac);
    if (eig_param->arpack_check) {
      arpack_solve(host_evecs_, evals, m, eig_param, profileEigensolve);
    } else {
      EigenSolver *eig_solve = EigenSolver::create(eig_param, m, profileEigensolve);
      (*eig_solve)(kSpace, evals);
      delete eig_solve;
    }
  } else if (eig_param->use_norm_op && !eig_param->use_dagger) {
    DiracMdagM m(dirac);
    if (eig_param->arpack_check) {
      arpack_solve(host_evecs_, evals, m, eig_param, profileEigensolve);
    } else {
      EigenSolver *eig_solve = EigenSolver::create(eig_param, m, profileEigensolve);
      (*eig_solve)(kSpace, evals);
      delete eig_solve;
    }
  } else if (eig_param->use_norm_op && eig_param->use_dagger) {
    DiracMMdag m(dirac);
    if (eig_param->arpack_check) {
      arpack_solve(host_evecs_, evals, m, eig_param, profileEigensolve);
    } else {
      EigenSolver *eig_solve = EigenSolver::create(eig_param, m, profileEigensolve);
      (*eig_solve)(kSpace, evals);
      delete eig_solve;
    }
  } else {
    errorQuda("Invalid use_norm_op and dagger combination");
  }

  // Copy eigen values back
  for (int i = 0; i < eig_param->nConv; i++) { host_evals[i] = real(evals[i]) + imag(evals[i]) * _Complex_I; }

  // Transfer Eigenpairs back to host if using GPU eigensolver
  if (!(eig_param->arpack_check)) {
    profileEigensolve.TPSTART(QUDA_PROFILE_D2H);
    for (int i = 0; i < eig_param->nConv; i++) *host_evecs_[i] = *kSpace[i];
    profileEigensolve.TPSTOP(QUDA_PROFILE_D2H);
  }

  profileEigensolve.TPSTART(QUDA_PROFILE_FREE);
  for (int i = 0; i < eig_param->nConv; i++) delete host_evecs_[i];
  delete d;
  delete dSloppy;
  delete dPre;
  for (int i = 0; i < eig_param->nConv; i++) delete kSpace[i];
  profileEigensolve.TPSTOP(QUDA_PROFILE_FREE);

  popVerbosity();

  // cache is written out even if a long benchmarking job gets interrupted
  saveTuneCache();

  profileEigensolve.TPSTOP(QUDA_PROFILE_TOTAL);
}

multigrid_solver::multigrid_solver(QudaMultigridParam &mg_param, TimeProfile &profile)
  : profile(profile) {
  profile.TPSTART(QUDA_PROFILE_INIT);
  QudaInvertParam *param = mg_param.invert_param;

  checkMultigridParam(&mg_param);
  cudaGaugeField *cudaGauge = checkGauge(param);

  // check MG params (needs to go somewhere else)
  if (mg_param.n_level > QUDA_MAX_MG_LEVEL)
    errorQuda("Requested MG levels %d greater than allowed maximum %d", mg_param.n_level, QUDA_MAX_MG_LEVEL);
  for (int i=0; i<mg_param.n_level; i++) {
    if (mg_param.smoother_solve_type[i] != QUDA_DIRECT_SOLVE && mg_param.smoother_solve_type[i] != QUDA_DIRECT_PC_SOLVE)
      errorQuda("Unsupported smoother solve type %d on level %d", mg_param.smoother_solve_type[i], i);
  }
  if (param->solve_type != QUDA_DIRECT_SOLVE)
    errorQuda("Outer MG solver can only use QUDA_DIRECT_SOLVE at present");

  if (getVerbosity() >= QUDA_DEBUG_VERBOSE) printQudaMultigridParam(&mg_param);
  mg_param.secs = 0;
  mg_param.gflops = 0;

  bool pc_solution = (param->solution_type == QUDA_MATPC_SOLUTION) ||
    (param->solution_type == QUDA_MATPCDAG_MATPC_SOLUTION);

  bool outer_pc_solve = (param->solve_type == QUDA_DIRECT_PC_SOLVE) ||
    (param->solve_type == QUDA_NORMOP_PC_SOLVE);

  // create the dirac operators for the fine grid

  // this is the Dirac operator we use for inter-grid residual computation
  DiracParam diracParam;
  setDiracSloppyParam(diracParam, param, outer_pc_solve);
  d = Dirac::create(diracParam);
  m = new DiracM(*d);

  // this is the Dirac operator we use for smoothing
  DiracParam diracSmoothParam;
  bool fine_grid_pc_solve = (mg_param.smoother_solve_type[0] == QUDA_DIRECT_PC_SOLVE) ||
    (mg_param.smoother_solve_type[0] == QUDA_NORMOP_PC_SOLVE);
  setDiracSloppyParam(diracSmoothParam, param, fine_grid_pc_solve);
  diracSmoothParam.halo_precision = mg_param.smoother_halo_precision[0];
  dSmooth = Dirac::create(diracSmoothParam);
  mSmooth = new DiracM(*dSmooth);

  // this is the Dirac operator we use for sloppy smoothing (we use the preconditioner fields for this)
  DiracParam diracSmoothSloppyParam;
  setDiracPreParam(diracSmoothSloppyParam, param, fine_grid_pc_solve,
		   mg_param.smoother_schwarz_type[0] == QUDA_INVALID_SCHWARZ ? true : false);
  diracSmoothSloppyParam.halo_precision = mg_param.smoother_halo_precision[0];

  dSmoothSloppy = Dirac::create(diracSmoothSloppyParam);
  mSmoothSloppy = new DiracM(*dSmoothSloppy);

  if (getVerbosity() >= QUDA_VERBOSE) printfQuda("Creating vector of nullptr space fields of length %d\n", mg_param.n_vec[0]);

  ColorSpinorParam csParam(nullptr, *param, cudaGauge->X(), pc_solution, mg_param.setup_location[0]);
  csParam.create = QUDA_NULL_FIELD_CREATE;
  QudaPrecision Bprec = mg_param.precision_null[0];
  Bprec = (mg_param.setup_location[0] == QUDA_CPU_FIELD_LOCATION && Bprec < QUDA_SINGLE_PRECISION ? QUDA_SINGLE_PRECISION : Bprec);
  csParam.setPrecision(Bprec);
  csParam.fieldOrder = mg_param.setup_location[0] == QUDA_CUDA_FIELD_LOCATION ? QUDA_FLOAT2_FIELD_ORDER : QUDA_SPACE_SPIN_COLOR_FIELD_ORDER;
  csParam.mem_type = mg_param.setup_minimize_memory == QUDA_BOOLEAN_YES ? QUDA_MEMORY_MAPPED : QUDA_MEMORY_DEVICE;
  B.resize(mg_param.n_vec[0]);
  for (int i = 0; i < mg_param.n_vec[0]; i++) { B[i] = ColorSpinorField::Create(csParam); }

  // fill out the MG parameters for the fine level
  mgParam = new MGParam(mg_param, B, m, mSmooth, mSmoothSloppy);

  mg = new MG(*mgParam, profile);
  mgParam->updateInvertParam(*param);

  // cache is written out even if a long benchmarking job gets interrupted
  saveTuneCache();
  profile.TPSTOP(QUDA_PROFILE_INIT);
}

void* newMultigridQuda(QudaMultigridParam *mg_param) {
  profilerStart(__func__);

  pushVerbosity(mg_param->invert_param->verbosity);

  profileInvert.TPSTART(QUDA_PROFILE_TOTAL);
  auto *mg = new multigrid_solver(*mg_param, profileInvert);
  profileInvert.TPSTOP(QUDA_PROFILE_TOTAL);

  saveTuneCache();

  popVerbosity();

  profilerStop(__func__);
  return static_cast<void*>(mg);
}

void destroyMultigridQuda(void *mg) {
  delete static_cast<multigrid_solver*>(mg);
}

void updateMultigridQuda(void *mg_, QudaMultigridParam *mg_param)
{
  profilerStart(__func__);

  pushVerbosity(mg_param->invert_param->verbosity);

  profileInvert.TPSTART(QUDA_PROFILE_TOTAL);
  profileInvert.TPSTART(QUDA_PROFILE_PREAMBLE);

  auto *mg = static_cast<multigrid_solver*>(mg_);
  checkMultigridParam(mg_param);

  QudaInvertParam *param = mg_param->invert_param;
  // check the gauge fields have been created and set the precision as needed
  checkGauge(param);

  // for reporting level 1 is the fine level but internally use level 0 for indexing
  // sprintf(mg->prefix,"MG level 1 (%s): ", param.location == QUDA_CUDA_FIELD_LOCATION ? "GPU" : "CPU" );
  // setOutputPrefix(prefix);
  setOutputPrefix("MG level 1 (GPU): "); //fix me

  if (getVerbosity() >= QUDA_SUMMARIZE) printfQuda("Updating operator on level 1 of %d levels\n", mg->mgParam->Nlevel);

  bool outer_pc_solve = (param->solve_type == QUDA_DIRECT_PC_SOLVE) ||
    (param->solve_type == QUDA_NORMOP_PC_SOLVE);

  // free the previous dirac operators
  if (mg->m) delete mg->m;
  if (mg->mSmooth) delete mg->mSmooth;
  if (mg->mSmoothSloppy) delete mg->mSmoothSloppy;

  if (mg->d) delete mg->d;
  if (mg->dSmooth) delete mg->dSmooth;
  if (mg->dSmoothSloppy && mg->dSmoothSloppy != mg->dSmooth) delete mg->dSmoothSloppy;

  // create new fine dirac operators

  // this is the Dirac operator we use for inter-grid residual computation
  DiracParam diracParam;
  setDiracSloppyParam(diracParam, param, outer_pc_solve);
  mg->d = Dirac::create(diracParam);
  mg->m = new DiracM(*(mg->d));

  // this is the Dirac operator we use for smoothing
  DiracParam diracSmoothParam;
  bool fine_grid_pc_solve = (mg_param->smoother_solve_type[0] == QUDA_DIRECT_PC_SOLVE) ||
    (mg_param->smoother_solve_type[0] == QUDA_NORMOP_PC_SOLVE);
  setDiracSloppyParam(diracSmoothParam, param, fine_grid_pc_solve);
  mg->dSmooth = Dirac::create(diracSmoothParam);
  mg->mSmooth = new DiracM(*(mg->dSmooth));

  // this is the Dirac operator we use for sloppy smoothing (we use the preconditioner fields for this)
  DiracParam diracSmoothSloppyParam;
  setDiracPreParam(diracSmoothSloppyParam, param, fine_grid_pc_solve, true);
  mg->dSmoothSloppy = Dirac::create(diracSmoothSloppyParam);;
  mg->mSmoothSloppy = new DiracM(*(mg->dSmoothSloppy));

  mg->mgParam->matResidual = mg->m;
  mg->mgParam->matSmooth = mg->mSmooth;
  mg->mgParam->matSmoothSloppy = mg->mSmoothSloppy;

  mg->mgParam->updateInvertParam(*param);
  if(mg->mgParam->mg_global.invert_param != param)
    mg->mgParam->mg_global.invert_param = param;

  bool refresh = true;
  mg->mg->reset(refresh);

  setOutputPrefix("");

  // cache is written out even if a long benchmarking job gets interrupted
  saveTuneCache();

  profileInvert.TPSTOP(QUDA_PROFILE_PREAMBLE);
  profileInvert.TPSTOP(QUDA_PROFILE_TOTAL);

  popVerbosity();

  profilerStop(__func__);
}

void dumpMultigridQuda(void *mg_, QudaMultigridParam *mg_param)
{
  profilerStart(__func__);
  pushVerbosity(mg_param->invert_param->verbosity);
  profileInvert.TPSTART(QUDA_PROFILE_TOTAL);

  auto *mg = static_cast<multigrid_solver*>(mg_);
  checkMultigridParam(mg_param);
  checkGauge(mg_param->invert_param);

  mg->mg->dumpNullVectors();

  profileInvert.TPSTOP(QUDA_PROFILE_TOTAL);
  popVerbosity();
  profilerStop(__func__);
}

deflated_solver::deflated_solver(QudaEigParam &eig_param, TimeProfile &profile)
  : d(nullptr), m(nullptr), RV(nullptr), deflParam(nullptr), defl(nullptr),  profile(profile) {

  QudaInvertParam *param = eig_param.invert_param;

  if (param->inv_type != QUDA_EIGCG_INVERTER && param->inv_type != QUDA_INC_EIGCG_INVERTER) return;

  profile.TPSTART(QUDA_PROFILE_INIT);

  cudaGaugeField *cudaGauge = checkGauge(param);
  eig_param.secs   = 0;
  eig_param.gflops = 0;

  DiracParam diracParam;
  if(eig_param.cuda_prec_ritz == param->cuda_prec)
  {
    setDiracParam(diracParam, param, (param->solve_type == QUDA_DIRECT_PC_SOLVE) || (param->solve_type == QUDA_NORMOP_PC_SOLVE));
  } else {
    setDiracSloppyParam(diracParam, param, (param->solve_type == QUDA_DIRECT_PC_SOLVE) || (param->solve_type == QUDA_NORMOP_PC_SOLVE));
  }

  const bool pc_solve = (param->solve_type == QUDA_NORMOP_PC_SOLVE);

  d = Dirac::create(diracParam);
  m = pc_solve ? static_cast<DiracMatrix*>( new DiracMdagM(*d) ) : static_cast<DiracMatrix*>( new DiracM(*d));

  ColorSpinorParam ritzParam(nullptr, *param, cudaGauge->X(), pc_solve, eig_param.location);

  ritzParam.create        = QUDA_ZERO_FIELD_CREATE;
  ritzParam.is_composite  = true;
  ritzParam.is_component  = false;
  ritzParam.composite_dim = param->nev*param->deflation_grid;
  ritzParam.setPrecision(param->cuda_prec_ritz);

  if (ritzParam.location==QUDA_CUDA_FIELD_LOCATION) {
    ritzParam.setPrecision(param->cuda_prec_ritz, param->cuda_prec_ritz, true); // set native field order
    if (ritzParam.nSpin != 1) ritzParam.gammaBasis = QUDA_UKQCD_GAMMA_BASIS;

    //select memory location here, by default ritz vectors will be allocated on the device
    //but if not sufficient device memory, then the user may choose mapped type of memory
    ritzParam.mem_type = eig_param.mem_type_ritz;
  } else { //host location
    ritzParam.mem_type = QUDA_MEMORY_PINNED;
  }

  int ritzVolume = 1;
  for(int d = 0; d < ritzParam.nDim; d++) ritzVolume *= ritzParam.x[d];

  if (getVerbosity() == QUDA_DEBUG_VERBOSE) {

    size_t byte_estimate = (size_t)ritzParam.composite_dim*(size_t)ritzVolume*(ritzParam.nColor*ritzParam.nSpin*ritzParam.Precision());
    printfQuda("allocating bytes: %lu (lattice volume %d, prec %d)", byte_estimate, ritzVolume, ritzParam.Precision());
    if(ritzParam.mem_type == QUDA_MEMORY_DEVICE) printfQuda("Using device memory type.\n");
    else if (ritzParam.mem_type == QUDA_MEMORY_MAPPED)
      printfQuda("Using mapped memory type.\n");
  }

  RV = ColorSpinorField::Create(ritzParam);

  deflParam = new DeflationParam(eig_param, RV, *m);

  defl = new Deflation(*deflParam, profile);

  profile.TPSTOP(QUDA_PROFILE_INIT);
}

void* newDeflationQuda(QudaEigParam *eig_param) {
  profileInvert.TPSTART(QUDA_PROFILE_TOTAL);
#ifdef MAGMA_LIB
  openMagma();
#endif
  auto *defl = new deflated_solver(*eig_param, profileInvert);

  profileInvert.TPSTOP(QUDA_PROFILE_TOTAL);

  saveProfile(__func__);
  flushProfile();
  return static_cast<void*>(defl);
}

void destroyDeflationQuda(void *df) {
#ifdef MAGMA_LIB
  closeMagma();
#endif
  delete static_cast<deflated_solver*>(df);
}

void invertQuda(void *hp_x, void *hp_b, QudaInvertParam *param)
{
  profilerStart(__func__);

  profileInvert.TPSTART(QUDA_PROFILE_TOTAL);

  if (!initialized) errorQuda("QUDA not initialized");

  pushVerbosity(param->verbosity);
  if (getVerbosity() >= QUDA_DEBUG_VERBOSE) printQudaInvertParam(param);

  checkInvertParam(param, hp_x, hp_b);

  // check the gauge fields have been created
  cudaGaugeField *cudaGauge = checkGauge(param);

  // It was probably a bad design decision to encode whether the system is even/odd preconditioned (PC) in
  // solve_type and solution_type, rather than in separate members of QudaInvertParam.  We're stuck with it
  // for now, though, so here we factorize everything for convenience.

  bool pc_solution = (param->solution_type == QUDA_MATPC_SOLUTION) ||
    (param->solution_type == QUDA_MATPCDAG_MATPC_SOLUTION);
  bool pc_solve = (param->solve_type == QUDA_DIRECT_PC_SOLVE) ||
    (param->solve_type == QUDA_NORMOP_PC_SOLVE) || (param->solve_type == QUDA_NORMERR_PC_SOLVE);
  bool mat_solution = (param->solution_type == QUDA_MAT_SOLUTION) ||
    (param->solution_type ==  QUDA_MATPC_SOLUTION);
  bool direct_solve = (param->solve_type == QUDA_DIRECT_SOLVE) ||
    (param->solve_type == QUDA_DIRECT_PC_SOLVE);
  bool norm_error_solve = (param->solve_type == QUDA_NORMERR_SOLVE) ||
    (param->solve_type == QUDA_NORMERR_PC_SOLVE);

  param->secs = 0;
  param->gflops = 0;
  param->iter = 0;

  Dirac *d = nullptr;
  Dirac *dSloppy = nullptr;
  Dirac *dPre = nullptr;

  // create the dirac operator
  createDirac(d, dSloppy, dPre, *param, pc_solve);

  Dirac &dirac = *d;
  Dirac &diracSloppy = *dSloppy;
  Dirac &diracPre = *dPre;

  profileInvert.TPSTART(QUDA_PROFILE_H2D);

  ColorSpinorField *b = nullptr;
  ColorSpinorField *x = nullptr;
  ColorSpinorField *in = nullptr;
  ColorSpinorField *out = nullptr;

  const int *X = cudaGauge->X();

  // wrap CPU host side pointers
  ColorSpinorParam cpuParam(hp_b, *param, X, pc_solution, param->input_location);
  ColorSpinorField *h_b = ColorSpinorField::Create(cpuParam);

  cpuParam.v = hp_x;
  cpuParam.location = param->output_location;
  ColorSpinorField *h_x = ColorSpinorField::Create(cpuParam);

  // download source
  ColorSpinorParam cudaParam(cpuParam, *param);
  cudaParam.create = QUDA_COPY_FIELD_CREATE;
  b = new cudaColorSpinorField(*h_b, cudaParam);

  // now check if we need to invalidate the solutionResident vectors
  bool invalidate = false;
  if (param->use_resident_solution == 1) {
    for (auto v : solutionResident)
      if (b->Precision() != v->Precision() || b->SiteSubset() != v->SiteSubset()) { invalidate = true; break; }

    if (invalidate) {
      for (auto v : solutionResident) if (v) delete v;
      solutionResident.clear();
    }

    if (!solutionResident.size()) {
      cudaParam.create = QUDA_NULL_FIELD_CREATE;
      solutionResident.push_back(new cudaColorSpinorField(cudaParam)); // solution
    }
    x = solutionResident[0];
  } else {
    cudaParam.create = QUDA_NULL_FIELD_CREATE;
    x = new cudaColorSpinorField(cudaParam);
  }

  if (param->use_init_guess == QUDA_USE_INIT_GUESS_YES) { // download initial guess
    // initial guess only supported for single-pass solvers
    if ((param->solution_type == QUDA_MATDAG_MAT_SOLUTION || param->solution_type == QUDA_MATPCDAG_MATPC_SOLUTION) &&
        (param->solve_type == QUDA_DIRECT_SOLVE || param->solve_type == QUDA_DIRECT_PC_SOLVE)) {
      errorQuda("Initial guess not supported for two-pass solver");
    }

    *x = *h_x; // solution
  } else { // zero initial guess
    blas::zero(*x);
  }

  profileInvert.TPSTOP(QUDA_PROFILE_H2D);
  profileInvert.TPSTART(QUDA_PROFILE_PREAMBLE);

  double nb = blas::norm2(*b);
  if (nb==0.0) errorQuda("Source has zero norm");

  if (getVerbosity() >= QUDA_VERBOSE) {
    double nh_b = blas::norm2(*h_b);
    printfQuda("Source: CPU = %g, CUDA copy = %g\n", nh_b, nb);
    if (param->use_init_guess == QUDA_USE_INIT_GUESS_YES) {
      double nh_x = blas::norm2(*h_x);
      double nx = blas::norm2(*x);
      printfQuda("Solution: CPU = %g, CUDA copy = %g\n", nh_x, nx);
    }
  }

  // rescale the source and solution vectors to help prevent the onset of underflow
  if (param->solver_normalization == QUDA_SOURCE_NORMALIZATION) {
    blas::ax(1.0/sqrt(nb), *b);
    blas::ax(1.0/sqrt(nb), *x);
  }

  massRescale(*static_cast<cudaColorSpinorField*>(b), *param);

  dirac.prepare(in, out, *x, *b, param->solution_type);

  if (getVerbosity() >= QUDA_VERBOSE) {
    double nin = blas::norm2(*in);
    double nout = blas::norm2(*out);
    printfQuda("Prepared source = %g\n", nin);
    printfQuda("Prepared solution = %g\n", nout);
  }

  if (getVerbosity() >= QUDA_VERBOSE) {
    double nin = blas::norm2(*in);
    printfQuda("Prepared source post mass rescale = %g\n", nin);
  }

  // solution_type specifies *what* system is to be solved.
  // solve_type specifies *how* the system is to be solved.
  //
  // We have the following four cases (plus preconditioned variants):
  //
  // solution_type    solve_type    Effect
  // -------------    ----------    ------
  // MAT              DIRECT        Solve Ax=b
  // MATDAG_MAT       DIRECT        Solve A^dag y = b, followed by Ax=y
  // MAT              NORMOP        Solve (A^dag A) x = (A^dag b)
  // MATDAG_MAT       NORMOP        Solve (A^dag A) x = b
  // MAT              NORMERR       Solve (A A^dag) y = b, then x = A^dag y
  //
  // We generally require that the solution_type and solve_type
  // preconditioning match.  As an exception, the unpreconditioned MAT
  // solution_type may be used with any solve_type, including
  // DIRECT_PC and NORMOP_PC.  In these cases, preparation of the
  // preconditioned source and reconstruction of the full solution are
  // taken care of by Dirac::prepare() and Dirac::reconstruct(),
  // respectively.

  if (pc_solution && !pc_solve) {
    errorQuda("Preconditioned (PC) solution_type requires a PC solve_type");
  }

  if (!mat_solution && !pc_solution && pc_solve) {
    errorQuda("Unpreconditioned MATDAG_MAT solution_type requires an unpreconditioned solve_type");
  }

  if (!mat_solution && norm_error_solve) {
    errorQuda("Normal-error solve requires Mat solution");
  }

  if (param->inv_type_precondition == QUDA_MG_INVERTER && (!direct_solve || !mat_solution)) {
    errorQuda("Multigrid preconditioning only supported for direct solves");
  }

  if (param->chrono_use_resident && ( norm_error_solve) ){
    errorQuda("Chronological forcasting only presently supported for M^dagger M solver");
  }

  profileInvert.TPSTOP(QUDA_PROFILE_PREAMBLE);

  if (mat_solution && !direct_solve && !norm_error_solve) { // prepare source: b' = A^dag b
    cudaColorSpinorField tmp(*in);
    dirac.Mdag(*in, tmp);
  } else if (!mat_solution && direct_solve) { // perform the first of two solves: A^dag y = b
    DiracMdag m(dirac), mSloppy(diracSloppy), mPre(diracPre);
    SolverParam solverParam(*param);
    Solver *solve = Solver::create(solverParam, m, mSloppy, mPre, profileInvert);
    (*solve)(*out, *in);
    blas::copy(*in, *out);
    solverParam.updateInvertParam(*param);
    delete solve;
  }

  if (direct_solve) {
    DiracM m(dirac), mSloppy(diracSloppy), mPre(diracPre);
    SolverParam solverParam(*param);
    // chronological forecasting
    if (param->chrono_use_resident && chronoResident[param->chrono_index].size() > 0) {
      profileInvert.TPSTART(QUDA_PROFILE_CHRONO);

      auto &basis = chronoResident[param->chrono_index];

      ColorSpinorParam cs_param(*basis[0]);
      ColorSpinorField *tmp = ColorSpinorField::Create(cs_param);
      ColorSpinorField *tmp2 = (param->chrono_precision == out->Precision()) ? out : ColorSpinorField::Create(cs_param);
      std::vector<ColorSpinorField*> Ap;
      for (unsigned int k=0; k < basis.size(); k++) {
        Ap.emplace_back((ColorSpinorField::Create(cs_param)));
      }

      if (param->chrono_precision == param->cuda_prec) {
        for (unsigned int j=0; j<basis.size(); j++) m(*Ap[j], *basis[j], *tmp, *tmp2);
      } else if (param->chrono_precision == param->cuda_prec_sloppy) {
        for (unsigned int j=0; j<basis.size(); j++) mSloppy(*Ap[j], *basis[j], *tmp, *tmp2);
      } else {
        errorQuda("Unexpected precision %d for chrono vectors (doesn't match outer %d or sloppy precision %d)",
                  param->chrono_precision, param->cuda_prec, param->cuda_prec_sloppy);
      }

      bool orthogonal = true;
      bool apply_mat = false;
      bool hermitian = false;
      MinResExt mre(m, orthogonal, apply_mat, hermitian, profileInvert);

      blas::copy(*tmp, *in);
      mre(*out, *tmp, basis, Ap);

      for (auto ap: Ap) {
        if (ap) delete (ap);
      }
      delete tmp;
      if (tmp2 != out) delete tmp2;

      profileInvert.TPSTOP(QUDA_PROFILE_CHRONO);
    }

    Solver *solve = Solver::create(solverParam, m, mSloppy, mPre, profileInvert);
    (*solve)(*out, *in);
    solverParam.updateInvertParam(*param);
    delete solve;
  } else if (!norm_error_solve) {
    DiracMdagM m(dirac), mSloppy(diracSloppy), mPre(diracPre);
    SolverParam solverParam(*param);

    // chronological forecasting
    if (param->chrono_use_resident && chronoResident[param->chrono_index].size() > 0) {
      profileInvert.TPSTART(QUDA_PROFILE_CHRONO);

      auto &basis = chronoResident[param->chrono_index];

      ColorSpinorParam cs_param(*basis[0]);
      std::vector<ColorSpinorField*> Ap;
      ColorSpinorField *tmp = ColorSpinorField::Create(cs_param);
      ColorSpinorField *tmp2 = (param->chrono_precision == out->Precision()) ? out : ColorSpinorField::Create(cs_param);
      for (unsigned int k=0; k < basis.size(); k++) {
        Ap.emplace_back((ColorSpinorField::Create(cs_param)));
      }

      if (param->chrono_precision == param->cuda_prec) {
        for (unsigned int j=0; j<basis.size(); j++) m(*Ap[j], *basis[j], *tmp, *tmp2);
      } else if (param->chrono_precision == param->cuda_prec_sloppy) {
        for (unsigned int j=0; j<basis.size(); j++) mSloppy(*Ap[j], *basis[j], *tmp, *tmp2);
      } else {
        errorQuda("Unexpected precision %d for chrono vectors (doesn't match outer %d or sloppy precision %d)",
                  param->chrono_precision, param->cuda_prec, param->cuda_prec_sloppy);
      }

      bool orthogonal = true;
      bool apply_mat = false;
      bool hermitian = true;
      MinResExt mre(m, orthogonal, apply_mat, hermitian, profileInvert);

      blas::copy(*tmp, *in);
      mre(*out, *tmp, basis, Ap);

      for (auto ap: Ap) {
        if (ap) delete(ap);
      }
      delete tmp;
      if (tmp2 != out) delete tmp2;

      profileInvert.TPSTOP(QUDA_PROFILE_CHRONO);
    }

    Solver *solve = Solver::create(solverParam, m, mSloppy, mPre, profileInvert);
    (*solve)(*out, *in);
    solverParam.updateInvertParam(*param);
    delete solve;
  } else { // norm_error_solve
    DiracMMdag m(dirac), mSloppy(diracSloppy), mPre(diracPre);
    cudaColorSpinorField tmp(*out);
    SolverParam solverParam(*param);
    Solver *solve = Solver::create(solverParam, m, mSloppy, mPre, profileInvert);
    (*solve)(tmp, *in); // y = (M M^\dag) b
    dirac.Mdag(*out, tmp);  // x = M^dag y
    solverParam.updateInvertParam(*param);
    delete solve;
  }

  if (getVerbosity() >= QUDA_VERBOSE){
    double nx = blas::norm2(*x);
    printfQuda("Solution = %g\n",nx);
  }

  profileInvert.TPSTART(QUDA_PROFILE_EPILOGUE);
  if (param->chrono_make_resident) {
    if(param->chrono_max_dim < 1){
      errorQuda("Cannot chrono_make_resident with chrono_max_dim %i",param->chrono_max_dim);
    }

    const int i = param->chrono_index;
    if (i >= QUDA_MAX_CHRONO)
      errorQuda("Requested chrono index %d is outside of max %d\n", i, QUDA_MAX_CHRONO);

    auto &basis = chronoResident[i];

    if(param->chrono_max_dim < (int)basis.size()){
      errorQuda("Requested chrono_max_dim %i is smaller than already existing chroology %i",param->chrono_max_dim,(int)basis.size());
    }

    if(not param->chrono_replace_last){
      // if we have not filled the space yet just augment
      if ((int)basis.size() < param->chrono_max_dim) {
        ColorSpinorParam cs_param(*out);
        cs_param.setPrecision(param->chrono_precision);
        basis.emplace_back(ColorSpinorField::Create(cs_param));
      }

      // shuffle every entry down one and bring the last to the front
      ColorSpinorField *tmp = basis[basis.size()-1];
      for (unsigned int j=basis.size()-1; j>0; j--) basis[j] = basis[j-1];
        basis[0] = tmp;
    }
    *(basis[0]) = *out; // set first entry to new solution
  }
  dirac.reconstruct(*x, *b, param->solution_type);

  if (param->solver_normalization == QUDA_SOURCE_NORMALIZATION) {
    // rescale the solution
    blas::ax(sqrt(nb), *x);
  }
  profileInvert.TPSTOP(QUDA_PROFILE_EPILOGUE);

  if (!param->make_resident_solution) {
    profileInvert.TPSTART(QUDA_PROFILE_D2H);
    *h_x = *x;
    profileInvert.TPSTOP(QUDA_PROFILE_D2H);
  }

  profileInvert.TPSTART(QUDA_PROFILE_EPILOGUE);

  if (param->compute_action) {
    Complex action = blas::cDotProduct(*b, *x);
    param->action[0] = action.real();
    param->action[1] = action.imag();
  }

  if (getVerbosity() >= QUDA_VERBOSE){
    double nx = blas::norm2(*x);
    double nh_x = blas::norm2(*h_x);
    printfQuda("Reconstructed: CUDA solution = %g, CPU copy = %g\n", nx, nh_x);
  }
  profileInvert.TPSTOP(QUDA_PROFILE_EPILOGUE);

  profileInvert.TPSTART(QUDA_PROFILE_FREE);

  delete h_b;
  delete h_x;
  delete b;

  if (param->use_resident_solution && !param->make_resident_solution) {
    for (auto v: solutionResident) if (v) delete v;
    solutionResident.clear();
  } else if (!param->make_resident_solution) {
    delete x;
  }

  delete d;
  delete dSloppy;
  delete dPre;

  profileInvert.TPSTOP(QUDA_PROFILE_FREE);

  popVerbosity();

  // cache is written out even if a long benchmarking job gets interrupted
  saveTuneCache();

  profileInvert.TPSTOP(QUDA_PROFILE_TOTAL);

  profilerStop(__func__);
}


/*!
 * Generic version of the multi-shift solver. Should work for
 * most fermions. Note that offset[0] is not folded into the mass parameter.
 *
 * At present, the solution_type must be MATDAG_MAT or MATPCDAG_MATPC,
 * and solve_type must be NORMOP or NORMOP_PC.  The solution and solve
 * preconditioning have to match.
 */
void invertMultiSrcQuda(void **_hp_x, void **_hp_b, QudaInvertParam *param)
{
<<<<<<< HEAD
=======
  bool kernel_pack_old = getKernelPackT();
  setKernelPackT(true);

>>>>>>> be6c8d6f
  // currently that code is just a copy of invertQuda and cannot work
  profileInvert.TPSTART(QUDA_PROFILE_TOTAL);

  if (!initialized) errorQuda("QUDA not initialized");

  pushVerbosity(param->verbosity);
  if (getVerbosity() >= QUDA_DEBUG_VERBOSE) printQudaInvertParam(param);

  checkInvertParam(param, _hp_x[0], _hp_b[0]);

  // check the gauge fields have been created
  cudaGaugeField *cudaGauge = checkGauge(param);

  // It was probably a bad design decision to encode whether the system is even/odd preconditioned (PC) in
  // solve_type and solution_type, rather than in separate members of QudaInvertParam.  We're stuck with it
  // for now, though, so here we factorize everything for convenience.

  bool pc_solution = (param->solution_type == QUDA_MATPC_SOLUTION) ||
    (param->solution_type == QUDA_MATPCDAG_MATPC_SOLUTION);
  bool pc_solve = (param->solve_type == QUDA_DIRECT_PC_SOLVE) ||
    (param->solve_type == QUDA_NORMOP_PC_SOLVE) || (param->solve_type == QUDA_NORMERR_PC_SOLVE);
  bool mat_solution = (param->solution_type == QUDA_MAT_SOLUTION) ||
    (param->solution_type ==  QUDA_MATPC_SOLUTION);
  bool direct_solve = (param->solve_type == QUDA_DIRECT_SOLVE) ||
    (param->solve_type == QUDA_DIRECT_PC_SOLVE);
  bool norm_error_solve = (param->solve_type == QUDA_NORMERR_SOLVE) ||
    (param->solve_type == QUDA_NORMERR_PC_SOLVE);

  param->secs = 0;
  param->gflops = 0;
  param->iter = 0;

  Dirac *d = nullptr;
  Dirac *dSloppy = nullptr;
  Dirac *dPre = nullptr;

  // create the dirac operator
  createDirac(d, dSloppy, dPre, *param, pc_solve);

  Dirac &dirac = *d;
  Dirac &diracSloppy = *dSloppy;
  Dirac &diracPre = *dPre;

  profileInvert.TPSTART(QUDA_PROFILE_H2D);

  // std::vector<ColorSpinorField*> b;  // Cuda Solutions
  // b.resize(param->num_src);
  // std::vector<ColorSpinorField*> x;  // Cuda Solutions
  // x.resize(param->num_src);
  ColorSpinorField* in;  // = nullptr;
  //in.resize(param->num_src);
  ColorSpinorField* out;  // = nullptr;
  //out.resize(param->num_src);

  // for(int i=0;i < param->num_src;i++){
  //   in[i] = nullptr;
  //   out[i] = nullptr;
  // }

  const int *X = cudaGauge->X();


  // Host pointers for x, take a copy of the input host pointers
  void** hp_x;
  hp_x = new void* [ param->num_src ];

  void** hp_b;
  hp_b = new void* [param->num_src];

  for(int i=0;i < param->num_src;i++){
    hp_x[i] = _hp_x[i];
    hp_b[i] = _hp_b[i];
  }

  // wrap CPU host side pointers
  ColorSpinorParam cpuParam(hp_b[0], *param, X, pc_solution, param->input_location);
  std::vector<ColorSpinorField*> h_b;
  h_b.resize(param->num_src);
  for(int i=0; i < param->num_src; i++) {
    cpuParam.v = hp_b[i]; //MW seems wird in the loop
    h_b[i] = ColorSpinorField::Create(cpuParam);
  }

 // cpuParam.v = hp_x;
  cpuParam.location = param->output_location;
  std::vector<ColorSpinorField*> h_x;
  h_x.resize(param->num_src);
//
  for(int i=0; i < param->num_src; i++) {
    cpuParam.v = hp_x[i]; //MW seems wird in the loop
    h_x[i] = ColorSpinorField::Create(cpuParam);
  }


  // MW currently checked until here

  // download source
  printfQuda("Setup b\n");
  ColorSpinorParam cudaParam(cpuParam, *param);
  cudaParam.nDim = 5;//just to be sure
  cudaParam.x[4] = 1;//set 1, then this will be converted to param->num_src 
  cudaParam.create = QUDA_ZERO_FIELD_CREATE;

  cudaParam.is_composite = true;
  cudaParam.composite_dim = param->num_src;

  printfQuda("Create b \n");
  ColorSpinorField *b = ColorSpinorField::Create(cudaParam);

  for(int i=0; i < param->num_src; i++) {
    b->Component(i) = *h_b[i];
  }

  b->ExtendLastDimension();//ok, now cudaParam.x[4] = cudaParam.composite_dim, so we have correct 5-d field

  printfQuda("Done b \n");

  ColorSpinorField *x = nullptr;
  if (param->use_init_guess == QUDA_USE_INIT_GUESS_YES) { // download initial guess
    // initial guess only supported for single-pass solvers
    if ((param->solution_type == QUDA_MATDAG_MAT_SOLUTION || param->solution_type == QUDA_MATPCDAG_MATPC_SOLUTION) &&
        (param->solve_type == QUDA_DIRECT_SOLVE || param->solve_type == QUDA_DIRECT_PC_SOLVE)) {
      errorQuda("Initial guess not supported for two-pass solver");
    }
    cudaParam.is_composite = true;
    cudaParam.is_component = false;
    cudaParam.composite_dim = param->num_src;

    x = ColorSpinorField::Create(cudaParam);
    for(int i=0; i < param->num_src; i++) {
      x->Component(i) = *h_x[i];
    }

  } else { // zero initial guess
    // Create the solution fields filled with zero
    cudaParam.create = QUDA_ZERO_FIELD_CREATE;
      printfQuda("Create x \n");
    x = ColorSpinorField::Create(cudaParam);
      printfQuda("Done x \n");
 // solution
  }

  x->ExtendLastDimension();//ok, now cudaParam.x[4] = cudaParam.composite_dim, so we have correct 5-d field

  profileInvert.TPSTOP(QUDA_PROFILE_H2D);

  auto * nb = new double[param->num_src];
  for(int i=0; i < param->num_src; i++) {
    nb[i] = blas::norm2(b->Component(i));
    printfQuda("Source %i: CPU = %g, CUDA copy = %g\n", i, nb[i], nb[i]);
    if (nb[i]==0.0) errorQuda("Source has zero norm");

    if (getVerbosity() >= QUDA_VERBOSE) {
      double nh_b = blas::norm2(*h_b[i]);
      double nh_x = blas::norm2(*h_x[i]);
      double nx = blas::norm2(x->Component(i));
      printfQuda("Source %i: CPU = %g, CUDA copy = %g\n", i, nh_b, nb[i]);
      printfQuda("Solution %i: CPU = %g, CUDA copy = %g\n", i, nh_x, nx);
    }
  }

  // MW checked until here do far

  // rescale the source and solution vectors to help prevent the onset of underflow
  if (param->solver_normalization == QUDA_SOURCE_NORMALIZATION) {
    for(int i=0; i < param->num_src; i++) {
      blas::ax(1.0/sqrt(nb[i]), b->Component(i));
      blas::ax(1.0/sqrt(nb[i]), x->Component(i));
    }
  }

  for(int i=0; i < param->num_src; i++) {
    massRescale(dynamic_cast<cudaColorSpinorField&>( b->Component(i) ), *param);
  }

  // MW: need to check what dirac.prepare does
  // for now let's just try looping of num_rhs already here???
  // for(int i=0; i < param->num_src; i++) {
    dirac.prepare(in, out, *x, *b, param->solution_type);
for(int i=0; i < param->num_src; i++) {
    if (getVerbosity() >= QUDA_VERBOSE) {
      double nin = blas::norm2((in->Component(i)));
      double nout = blas::norm2((out->Component(i)));
      printfQuda("Prepared source %i = %g\n", i, nin);
      printfQuda("Prepared solution %i = %g\n", i, nout);
    }

    if (getVerbosity() >= QUDA_VERBOSE) {
      double nin = blas::norm2(in->Component(i));
      printfQuda("Prepared source %i post mass rescale = %g\n", i, nin);
    }
  }

    // solution_type specifies *what* system is to be solved.
    // solve_type specifies *how* the system is to be solved.
    //
    // We have the following four cases (plus preconditioned variants):
    //
    // solution_type    solve_type    Effect
    // -------------    ----------    ------
    // MAT              DIRECT        Solve Ax=b
    // MATDAG_MAT       DIRECT        Solve A^dag y = b, followed by Ax=y
    // MAT              NORMOP        Solve (A^dag A) x = (A^dag b)
    // MATDAG_MAT       NORMOP        Solve (A^dag A) x = b
    // MAT              NORMERR       Solve (A A^dag) y = b, then x = A^dag y
    //
    // We generally require that the solution_type and solve_type
    // preconditioning match.  As an exception, the unpreconditioned MAT
    // solution_type may be used with any solve_type, including
    // DIRECT_PC and NORMOP_PC.  In these cases, preparation of the
    // preconditioned source and reconstruction of the full solution are
    // taken care of by Dirac::prepare() and Dirac::reconstruct(),
    // respectively.

    if (pc_solution && !pc_solve) {
      errorQuda("Preconditioned (PC) solution_type requires a PC solve_type");
    }

    if (!mat_solution && !pc_solution && pc_solve) {
      errorQuda("Unpreconditioned MATDAG_MAT solution_type requires an unpreconditioned solve_type");
    }

    if (!mat_solution && norm_error_solve) {
      errorQuda("Normal-error solve requires Mat solution");
    }

    if (param->inv_type_precondition == QUDA_MG_INVERTER && (pc_solve || pc_solution || !direct_solve || !mat_solution))
      errorQuda("Multigrid preconditioning only supported for direct non-red-black solve");

    if (mat_solution && !direct_solve && !norm_error_solve) { // prepare source: b' = A^dag b
      errorQuda("norm_error_solve not supported in multi source solve");

      // for(int i=0; i < param->num_src; i++) {
      //   cudaColorSpinorField tmp((in->Component(i)));
      //   dirac.Mdag(in->Component(i), tmp);
      // }
    } else if (!mat_solution && direct_solve) { // perform the first of two solves: A^dag y = b
<<<<<<< HEAD
      DiracMdag m(dirac), mSloppy(diracSloppy), mPre(diracPre);
      SolverParam solverParam(*param);
      Solver *solve = Solver::create(solverParam, m, mSloppy, mPre, profileInvert);
      solve->blocksolve(*out,*in);
      for(int i=0; i < param->num_src; i++) {
        blas::copy(in->Component(i), out->Component(i));
      }
      solverParam.updateInvertParam(*param);
      delete solve;
=======
      errorQuda("norm_error_solve not supported in multi source solve");

      // DiracMdag m(dirac), mSloppy(diracSloppy), mPre(diracPre);
      // SolverParam solverParam(*param);
      // Solver *solve = Solver::create(solverParam, m, mSloppy, mPre, profileInvert);
      // solve->solve(*out,*in);
      // for(int i=0; i < param->num_src; i++) {
      //   blas::copy(in->Component(i), out->Component(i));
      // }
      // solverParam.updateInvertParam(*param);
      // delete solve;
>>>>>>> be6c8d6f
    }

    if (direct_solve) {
      DiracM m(dirac), mSloppy(diracSloppy), mPre(diracPre);
      SolverParam solverParam(*param);
<<<<<<< HEAD
      Solver *solve = Solver::create(solverParam, m, mSloppy, mPre, profileInvert);
      solve->blocksolve(*out,*in);
=======
      // Solver *solve = Solver::create(solverParam, m, mSloppy, mPre, profileInvert);
      // solve->solve(*out,*in);
      BlockCG bcg(m, mSloppy, solverParam, profileMulti);
      bcg(*out, *in);
>>>>>>> be6c8d6f
      solverParam.updateInvertParam(*param);
      // delete solve;
    } else if (!norm_error_solve) {
      DiracMdagM m(dirac), mSloppy(diracSloppy), mPre(diracPre);
      SolverParam solverParam(*param);
<<<<<<< HEAD
      Solver *solve = Solver::create(solverParam, m, mSloppy, mPre, profileInvert);
      solve->blocksolve(*out,*in);
=======
      BlockCG bcg(m, mSloppy, solverParam, profileMulti);
      bcg(*out, *in);
>>>>>>> be6c8d6f
      solverParam.updateInvertParam(*param);
      // delete solve;
    } else { // norm_error_solve
      // DiracMMdag m(dirac), mSloppy(diracSloppy), mPre(diracPre);
      errorQuda("norm_error_solve not supported in multi source solve");
      //cudaColorSpinorField tmp(*out);
      // SolverParam solverParam(*param);
      //Solver *solve = Solver::create(solverParam, m, mSloppy, mPre, profileInvert);
      //(*solve)(tmp, *in); // y = (M M^\dag) b
      //dirac.Mdag(*out, tmp);  // x = M^dag y
      //solverParam.updateInvertParam(*param,i,i);
      // delete solve;
    }

    if (getVerbosity() >= QUDA_VERBOSE){
      for(int i=0; i < param->num_src; i++) {
        double nx = blas::norm2(x->Component(i));
        printfQuda("Solution %i = %g\n",i, nx);
      }
    }


  profileInvert.TPSTART(QUDA_PROFILE_EPILOGUE);
  for(int i=0; i< param->num_src; i++){
    dirac.reconstruct(x->Component(i), b->Component(i), param->solution_type);
  }
  profileInvert.TPSTOP(QUDA_PROFILE_EPILOGUE);

  if (param->solver_normalization == QUDA_SOURCE_NORMALIZATION) {
    for(int i=0; i< param->num_src; i++){
      // rescale the solution
      blas::ax(sqrt(nb[i]), x->Component(i));
    }
  }

  // MW -- not sure how to handle that here
  if (!param->make_resident_solution) {
    profileInvert.TPSTART(QUDA_PROFILE_D2H);
    for(int i=0; i< param->num_src; i++){
      *h_x[i] = x->Component(i);
    }
    profileInvert.TPSTOP(QUDA_PROFILE_D2H);
  }

  if (getVerbosity() >= QUDA_VERBOSE){
    for(int i=0; i< param->num_src; i++){
      double nx = blas::norm2(x->Component(i));
      double nh_x = blas::norm2(*h_x[i]);
      printfQuda("Reconstructed: CUDA solution = %g, CPU copy = %g\n", nx, nh_x);
    }
  }

  //FIX need to make sure all deletes are correct again
  for(int i=0; i < param->num_src; i++){
    delete h_x[i];
    // delete x[i];
    delete h_b[i];
    // delete b[i];
  }
   delete [] hp_b;
   delete [] hp_x;
//   delete [] b;
//  if (!param->make_resident_solution) delete x; // FIXME make this cleaner

  delete d;
  delete dSloppy;
  delete dPre;
  delete x;
  delete b;

  popVerbosity();

  // FIXME: added temporarily so that the cache is written out even if a long benchmarking job gets interrupted
  saveTuneCache();

  profileInvert.TPSTOP(QUDA_PROFILE_TOTAL);

  setKernelPackT(kernel_pack_old);
}

/*!
 * Generic version of the multi-shift solver. Should work for
 * most fermions. Note that offset[0] is not folded into the mass parameter.
 *
 * For Wilson-type fermions, the solution_type must be MATDAG_MAT or MATPCDAG_MATPC,
 * and solve_type must be NORMOP or NORMOP_PC. The solution and solve
 * preconditioning have to match.
 *
 * For Staggered-type fermions, the solution_type must be MATPC, and the
 * solve type must be DIRECT_PC. This difference in convention is because
 * preconditioned staggered operator is normal, unlike with Wilson-type fermions.
 */
void invertMultiShiftQuda(void **_hp_x, void *_hp_b, QudaInvertParam *param)
{
  profilerStart(__func__);

  profileMulti.TPSTART(QUDA_PROFILE_TOTAL);
  profileMulti.TPSTART(QUDA_PROFILE_INIT);

  if (!initialized) errorQuda("QUDA not initialized");

  checkInvertParam(param, _hp_x[0], _hp_b);

  // check the gauge fields have been created
  checkGauge(param);

  if (param->num_offset > QUDA_MAX_MULTI_SHIFT)
    errorQuda("Number of shifts %d requested greater than QUDA_MAX_MULTI_SHIFT %d",
        param->num_offset, QUDA_MAX_MULTI_SHIFT);

  pushVerbosity(param->verbosity);

  bool pc_solution = (param->solution_type == QUDA_MATPC_SOLUTION) || (param->solution_type == QUDA_MATPCDAG_MATPC_SOLUTION);
  bool pc_solve = (param->solve_type == QUDA_DIRECT_PC_SOLVE) || (param->solve_type == QUDA_NORMOP_PC_SOLVE);
  bool mat_solution = (param->solution_type == QUDA_MAT_SOLUTION) || (param->solution_type ==  QUDA_MATPC_SOLUTION);
  bool direct_solve = (param->solve_type == QUDA_DIRECT_SOLVE) || (param->solve_type == QUDA_DIRECT_PC_SOLVE);


  if (param->dslash_type == QUDA_ASQTAD_DSLASH ||
      param->dslash_type == QUDA_STAGGERED_DSLASH) {

    if (param->solution_type != QUDA_MATPC_SOLUTION) {
      errorQuda("For Staggered-type fermions, multi-shift solver only suports MATPC solution type");
    }

    if (param->solve_type != QUDA_DIRECT_PC_SOLVE) {
      errorQuda("For Staggered-type fermions, multi-shift solver only supports DIRECT_PC solve types");
    }

  } else { // Wilson type

    if (mat_solution) {
      errorQuda("For Wilson-type fermions, multi-shift solver does not support MAT or MATPC solution types");
    }
    if (direct_solve) {
      errorQuda("For Wilson-type fermions, multi-shift solver does not support DIRECT or DIRECT_PC solve types");
    }
    if (pc_solution & !pc_solve) {
      errorQuda("For Wilson-type fermions, preconditioned (PC) solution_type requires a PC solve_type");
    }
    if (!pc_solution & pc_solve) {
      errorQuda("For Wilson-type fermions, in multi-shift solver, a preconditioned (PC) solve_type requires a PC solution_type");
    }
  }

  // Timing and FLOP counters
  param->secs = 0;
  param->gflops = 0;
  param->iter = 0;

  for (int i=0; i<param->num_offset-1; i++) {
    for (int j=i+1; j<param->num_offset; j++) {
      if (param->offset[i] > param->offset[j])
        errorQuda("Offsets must be ordered from smallest to largest");
    }
  }

  // Host pointers for x, take a copy of the input host pointers
  void** hp_x;
  hp_x = new void* [ param->num_offset ];

  void* hp_b = _hp_b;
  for(int i=0;i < param->num_offset;i++){
    hp_x[i] = _hp_x[i];
  }

  // Create the matrix.
  // The way this works is that createDirac will create 'd' and 'dSloppy'
  // which are global. We then grab these with references...
  //
  // Balint: Isn't there a nice construction pattern we could use here? This is
  // expedient but yucky.
  //  DiracParam diracParam;
  if (param->dslash_type == QUDA_ASQTAD_DSLASH ||
      param->dslash_type == QUDA_STAGGERED_DSLASH){
    param->mass = sqrt(param->offset[0]/4);
  }

  Dirac *d = nullptr;
  Dirac *dSloppy = nullptr;
  Dirac *dPre = nullptr;
  Dirac *dRefine = nullptr;

  // create the dirac operator
  createDirac(d, dSloppy, dPre, dRefine, *param, pc_solve);
  Dirac &dirac = *d;
  Dirac &diracSloppy = *dSloppy;


  cudaColorSpinorField *b = nullptr;   // Cuda RHS
  std::vector<ColorSpinorField*> x;  // Cuda Solutions
  x.resize(param->num_offset);
  std::vector<ColorSpinorField*> p;
  std::unique_ptr<double[]> r2_old(new double[param->num_offset]);

  // Grab the dimension array of the input gauge field.
  const int *X = ( param->dslash_type == QUDA_ASQTAD_DSLASH ) ?
    gaugeFatPrecise->X() : gaugePrecise->X();

  // This creates a ColorSpinorParam struct, from the host data
  // pointer, the definitions in param, the dimensions X, and whether
  // the solution is on a checkerboard instruction or not. These can
  // then be used as 'instructions' to create the actual
  // ColorSpinorField
  ColorSpinorParam cpuParam(hp_b, *param, X, pc_solution, param->input_location);
  ColorSpinorField *h_b = ColorSpinorField::Create(cpuParam);

  std::vector<ColorSpinorField*> h_x;
  h_x.resize(param->num_offset);

  cpuParam.location = param->output_location;
  for(int i=0; i < param->num_offset; i++) {
    cpuParam.v = hp_x[i];
    h_x[i] = ColorSpinorField::Create(cpuParam);
  }

  profileMulti.TPSTOP(QUDA_PROFILE_INIT);
  profileMulti.TPSTART(QUDA_PROFILE_H2D);
  // Now I need a colorSpinorParam for the device
  ColorSpinorParam cudaParam(cpuParam, *param);
  // This setting will download a host vector
  cudaParam.create = QUDA_COPY_FIELD_CREATE;
  b = new cudaColorSpinorField(*h_b, cudaParam); // Creates b and downloads h_b to it
  profileMulti.TPSTOP(QUDA_PROFILE_H2D);

  profileMulti.TPSTART(QUDA_PROFILE_INIT);
  // Create the solution fields filled with zero
  cudaParam.create = QUDA_ZERO_FIELD_CREATE;

  // now check if we need to invalidate the solutionResident vectors
  bool invalidate = false;
  for (auto v : solutionResident)
    if (cudaParam.Precision() != v->Precision()) { invalidate = true; break; }

  if (invalidate) {
    for (auto v : solutionResident) delete v;
    solutionResident.clear();
  }

  // grow resident solutions to be big enough
  for (int i=solutionResident.size(); i < param->num_offset; i++) {
    solutionResident.push_back(new cudaColorSpinorField(cudaParam));
  }
  for (int i=0; i < param->num_offset; i++) x[i] = solutionResident[i];

  profileMulti.TPSTOP(QUDA_PROFILE_INIT);


  profileMulti.TPSTART(QUDA_PROFILE_PREAMBLE);

  // Check source norms
  double nb = blas::norm2(*b);
  if (nb==0.0) errorQuda("Source has zero norm");

  if(getVerbosity() >= QUDA_VERBOSE ) {
    double nh_b = blas::norm2(*h_b);
    printfQuda("Source: CPU = %g, CUDA copy = %g\n", nh_b, nb);
  }

  // rescale the source vector to help prevent the onset of underflow
  if (param->solver_normalization == QUDA_SOURCE_NORMALIZATION) {
    blas::ax(1.0/sqrt(nb), *b);
  }

  massRescale(*b, *param);
  profileMulti.TPSTOP(QUDA_PROFILE_PREAMBLE);

  DiracMatrix *m, *mSloppy;

  if (param->dslash_type == QUDA_ASQTAD_DSLASH ||
      param->dslash_type == QUDA_STAGGERED_DSLASH) {
    m = new DiracM(dirac);
    mSloppy = new DiracM(diracSloppy);
  } else {
    m = new DiracMdagM(dirac);
    mSloppy = new DiracMdagM(diracSloppy);
  }

  SolverParam solverParam(*param);
  MultiShiftCG cg_m(*m, *mSloppy, solverParam, profileMulti);
  cg_m(x, *b, p, r2_old.get());
  solverParam.updateInvertParam(*param);

  delete m;
  delete mSloppy;

  if (param->compute_true_res) {
    // check each shift has the desired tolerance and use sequential CG to refine
    profileMulti.TPSTART(QUDA_PROFILE_INIT);
    cudaParam.create = QUDA_ZERO_FIELD_CREATE;
    cudaColorSpinorField r(*b, cudaParam);
    profileMulti.TPSTOP(QUDA_PROFILE_INIT);
    QudaInvertParam refineparam = *param;
    refineparam.cuda_prec_sloppy = param->cuda_prec_refinement_sloppy;
    Dirac &dirac = *d;
    Dirac &diracSloppy = *dRefine;

#define REFINE_INCREASING_MASS
#ifdef REFINE_INCREASING_MASS
    for(int i=0; i < param->num_offset; i++) {
#else
    for(int i=param->num_offset-1; i >= 0; i--) {
#endif
      double rsd_hq = param->residual_type & QUDA_HEAVY_QUARK_RESIDUAL ?
	param->true_res_hq_offset[i] : 0;
      double tol_hq = param->residual_type & QUDA_HEAVY_QUARK_RESIDUAL ?
	param->tol_hq_offset[i] : 0;

      /*
	In the case where the shifted systems have zero tolerance
	specified, we refine these systems until either the limit of
	precision is reached (prec_tol) or until the tolerance reaches
	the iterated residual tolerance of the previous multi-shift
	solver (iter_res_offset[i]), which ever is greater.
      */
      const double prec_tol = std::pow(10.,(-2*(int)param->cuda_prec+4)); // implicit refinment limit of 1e-12
      const double iter_tol = (param->iter_res_offset[i] < prec_tol ? prec_tol : (param->iter_res_offset[i] *1.1));
      const double refine_tol = (param->tol_offset[i] == 0.0 ? iter_tol : param->tol_offset[i]);
      // refine if either L2 or heavy quark residual tolerances have not been met, only if desired residual is > 0
      if (param->true_res_offset[i] > refine_tol || rsd_hq > tol_hq) {
	if (getVerbosity() >= QUDA_SUMMARIZE)
	  printfQuda("Refining shift %d: L2 residual %e / %e, heavy quark %e / %e (actual / requested)\n",
		     i, param->true_res_offset[i], param->tol_offset[i], rsd_hq, tol_hq);

        // for staggered the shift is just a change in mass term (FIXME: for twisted mass also)
        if (param->dslash_type == QUDA_ASQTAD_DSLASH ||
            param->dslash_type == QUDA_STAGGERED_DSLASH) {
          dirac.setMass(sqrt(param->offset[i]/4));
          diracSloppy.setMass(sqrt(param->offset[i]/4));
        }

        DiracMatrix *m, *mSloppy;

        if (param->dslash_type == QUDA_ASQTAD_DSLASH ||
            param->dslash_type == QUDA_STAGGERED_DSLASH) {
          m = new DiracM(dirac);
          mSloppy = new DiracM(diracSloppy);
        } else {
          m = new DiracMdagM(dirac);
          mSloppy = new DiracMdagM(diracSloppy);
        }

	// need to curry in the shift if we are not doing staggered
	if (param->dslash_type != QUDA_ASQTAD_DSLASH &&
	    param->dslash_type != QUDA_STAGGERED_DSLASH) {
	  m->shift = param->offset[i];
	  mSloppy->shift = param->offset[i];
	}

	if (false) { // experimenting with Minimum residual extrapolation
	  // only perform MRE using current and previously refined solutions
#ifdef REFINE_INCREASING_MASS
	  const int nRefine = i+1;
#else
	  const int nRefine = param->num_offset - i + 1;
#endif

	  std::vector<ColorSpinorField*> q;
	  q.resize(nRefine);
	  std::vector<ColorSpinorField*> z;
	  z.resize(nRefine);
	  cudaParam.create = QUDA_NULL_FIELD_CREATE;
	  cudaColorSpinorField tmp(cudaParam);

	  for(int j=0; j < nRefine; j++) {
	    q[j] = new cudaColorSpinorField(cudaParam);
	    z[j] = new cudaColorSpinorField(cudaParam);
	  }

	  *z[0] = *x[0]; // zero solution already solved
#ifdef REFINE_INCREASING_MASS
	  for (int j=1; j<nRefine; j++) *z[j] = *x[j];
#else
	  for (int j=1; j<nRefine; j++) *z[j] = *x[param->num_offset-j];
#endif

	  bool orthogonal = true;
	  bool apply_mat = true;
          bool hermitian = true;
	  MinResExt mre(*m, orthogonal, apply_mat, hermitian, profileMulti);
	  blas::copy(tmp, *b);
	  mre(*x[i], tmp, z, q);

	  for(int j=0; j < nRefine; j++) {
	    delete q[j];
	    delete z[j];
	  }
	}

	SolverParam solverParam(refineparam);
	solverParam.iter = 0;
	solverParam.use_init_guess = QUDA_USE_INIT_GUESS_YES;
	solverParam.tol = (param->tol_offset[i] > 0.0 ?  param->tol_offset[i] : iter_tol); // set L2 tolerance
	solverParam.tol_hq = param->tol_hq_offset[i]; // set heavy quark tolerance
        solverParam.delta = param->reliable_delta_refinement;

        {
          CG cg(*m, *mSloppy, solverParam, profileMulti);
          if (i==0)
            cg(*x[i], *b, p[i], r2_old[i]);
          else
            cg(*x[i], *b);
        }

        solverParam.true_res_offset[i] = solverParam.true_res;
        solverParam.true_res_hq_offset[i] = solverParam.true_res_hq;
        solverParam.updateInvertParam(*param,i);

        if (param->dslash_type == QUDA_ASQTAD_DSLASH ||
            param->dslash_type == QUDA_STAGGERED_DSLASH) {
          dirac.setMass(sqrt(param->offset[0]/4)); // restore just in case
          diracSloppy.setMass(sqrt(param->offset[0]/4)); // restore just in case
        }

        delete m;
        delete mSloppy;

      }
    }
  }

  // restore shifts -- avoid side effects
  for(int i=0; i < param->num_offset; i++) {
    param->offset[i] = unscaled_shifts[i];
  }

  profileMulti.TPSTART(QUDA_PROFILE_D2H);

  if (param->compute_action) {
    Complex action(0);
    for (int i=0; i<param->num_offset; i++) action += param->residue[i] * blas::cDotProduct(*b, *x[i]);
    param->action[0] = action.real();
    param->action[1] = action.imag();
  }

  for(int i=0; i < param->num_offset; i++) {
    if (param->solver_normalization == QUDA_SOURCE_NORMALIZATION) { // rescale the solution
      blas::ax(sqrt(nb), *x[i]);
    }

    if (getVerbosity() >= QUDA_VERBOSE){
      double nx = blas::norm2(*x[i]);
      printfQuda("Solution %d = %g\n", i, nx);
    }

    if (!param->make_resident_solution) *h_x[i] = *x[i];
  }
  profileMulti.TPSTOP(QUDA_PROFILE_D2H);

  profileMulti.TPSTART(QUDA_PROFILE_EPILOGUE);

  if (!param->make_resident_solution) {
    for (auto v: solutionResident) if (v) delete v;
    solutionResident.clear();
  }

  profileMulti.TPSTOP(QUDA_PROFILE_EPILOGUE);

  profileMulti.TPSTART(QUDA_PROFILE_FREE);
  for(int i=0; i < param->num_offset; i++){
    delete h_x[i];
    //if (!param->make_resident_solution) delete x[i];
  }

  delete h_b;
  delete b;

  delete [] hp_x;

  delete d;
  delete dSloppy;
  delete dPre;
  delete dRefine;
  for (auto& pp : p) delete pp;

  profileMulti.TPSTOP(QUDA_PROFILE_FREE);

  popVerbosity();

  // cache is written out even if a long benchmarking job gets interrupted
  saveTuneCache();

  profileMulti.TPSTOP(QUDA_PROFILE_TOTAL);

  profilerStop(__func__);
}

void computeKSLinkQuda(void* fatlink, void* longlink, void* ulink, void* inlink, double *path_coeff, QudaGaugeParam *param) {

#ifdef GPU_FATLINK
  profileFatLink.TPSTART(QUDA_PROFILE_TOTAL);
  profileFatLink.TPSTART(QUDA_PROFILE_INIT);

  checkGaugeParam(param);

  if (ulink) {
    const double unitarize_eps = 1e-14;
    const double max_error = 1e-10;
    const int reunit_allow_svd = 1;
    const int reunit_svd_only  = 0;
    const double svd_rel_error = 1e-6;
    const double svd_abs_error = 1e-6;
    quda::setUnitarizeLinksConstants(unitarize_eps, max_error, reunit_allow_svd, reunit_svd_only,
				     svd_rel_error, svd_abs_error);
  }

  GaugeFieldParam gParam(fatlink, *param, QUDA_GENERAL_LINKS);
  cpuGaugeField cpuFatLink(gParam);   // create the host fatlink
  gParam.gauge = longlink;
  cpuGaugeField cpuLongLink(gParam);  // create the host longlink
  gParam.gauge = ulink;
  cpuGaugeField cpuUnitarizedLink(gParam);
  gParam.link_type = param->type;
  gParam.gauge     = inlink;
  cpuGaugeField cpuInLink(gParam);    // create the host sitelink

  // create the device fields
  gParam.reconstruct = param->reconstruct;
  gParam.setPrecision(param->cuda_prec, true);
  gParam.create      = QUDA_NULL_FIELD_CREATE;
  cudaGaugeField *cudaInLink = new cudaGaugeField(gParam);

  profileFatLink.TPSTOP(QUDA_PROFILE_INIT);

  profileFatLink.TPSTART(QUDA_PROFILE_H2D);
  cudaInLink->loadCPUField(cpuInLink);
  profileFatLink.TPSTOP(QUDA_PROFILE_H2D);

  cudaGaugeField *cudaInLinkEx = createExtendedGauge(*cudaInLink, R, profileFatLink);

  profileFatLink.TPSTART(QUDA_PROFILE_FREE);
  delete cudaInLink;
  profileFatLink.TPSTOP(QUDA_PROFILE_FREE);

  gParam.create = QUDA_ZERO_FIELD_CREATE;
  gParam.link_type = QUDA_GENERAL_LINKS;
  gParam.reconstruct = QUDA_RECONSTRUCT_NO;
  gParam.setPrecision(param->cuda_prec, true);
  gParam.ghostExchange = QUDA_GHOST_EXCHANGE_NO;
  cudaGaugeField *cudaFatLink = new cudaGaugeField(gParam);
  cudaGaugeField *cudaUnitarizedLink = ulink ? new cudaGaugeField(gParam) : nullptr;
  cudaGaugeField *cudaLongLink = longlink ? new cudaGaugeField(gParam) : nullptr;

  profileFatLink.TPSTART(QUDA_PROFILE_COMPUTE);
  fatLongKSLink(cudaFatLink, cudaLongLink, *cudaInLinkEx, path_coeff);
  profileFatLink.TPSTOP(QUDA_PROFILE_COMPUTE);

  if (ulink) {
    profileFatLink.TPSTART(QUDA_PROFILE_COMPUTE);
    *num_failures_h = 0;
    quda::unitarizeLinks(*cudaUnitarizedLink, *cudaFatLink, num_failures_d); // unitarize on the gpu
    if (*num_failures_h>0) errorQuda("Error in unitarization component of the hisq fattening: %d failures\n", *num_failures_h);
    profileFatLink.TPSTOP(QUDA_PROFILE_COMPUTE);
  }

  profileFatLink.TPSTART(QUDA_PROFILE_D2H);
  if (ulink) cudaUnitarizedLink->saveCPUField(cpuUnitarizedLink);
  if (fatlink) cudaFatLink->saveCPUField(cpuFatLink);
  if (longlink) cudaLongLink->saveCPUField(cpuLongLink);
  profileFatLink.TPSTOP(QUDA_PROFILE_D2H);

  profileFatLink.TPSTART(QUDA_PROFILE_FREE);
  delete cudaFatLink;
  if (longlink) delete cudaLongLink;
  if (ulink) delete cudaUnitarizedLink;
  delete cudaInLinkEx;
  profileFatLink.TPSTOP(QUDA_PROFILE_FREE);

  profileFatLink.TPSTOP(QUDA_PROFILE_TOTAL);
#else
  errorQuda("Fat-link has not been built");
#endif // GPU_FATLINK

  return;
}

int getGaugePadding(GaugeFieldParam& param){
  int pad = 0;
#ifdef MULTI_GPU
  int volume = param.x[0]*param.x[1]*param.x[2]*param.x[3];
  int face_size[4];
  for(int dir=0; dir<4; ++dir) face_size[dir] = (volume/param.x[dir])/2;
  pad = *std::max_element(face_size, face_size+4);
#endif

  return pad;
}

int computeGaugeForceQuda(void* mom, void* siteLink,  int*** input_path_buf, int* path_length,
			  double* loop_coeff, int num_paths, int max_length, double eb3, QudaGaugeParam* qudaGaugeParam)
{
#ifdef GPU_GAUGE_FORCE
  profileGaugeForce.TPSTART(QUDA_PROFILE_TOTAL);
  profileGaugeForce.TPSTART(QUDA_PROFILE_INIT);

  checkGaugeParam(qudaGaugeParam);

  GaugeFieldParam gParam(siteLink, *qudaGaugeParam);
  gParam.site_offset = qudaGaugeParam->gauge_offset;
  gParam.site_size = qudaGaugeParam->site_size;
  cpuGaugeField *cpuSiteLink = (!qudaGaugeParam->use_resident_gauge) ? new cpuGaugeField(gParam) : nullptr;

  cudaGaugeField* cudaSiteLink = nullptr;

  if (qudaGaugeParam->use_resident_gauge) {
    if (!gaugePrecise) errorQuda("No resident gauge field to use");
    cudaSiteLink = gaugePrecise;
  } else {
    gParam.create = QUDA_NULL_FIELD_CREATE;
    gParam.reconstruct = qudaGaugeParam->reconstruct;
    gParam.order = (qudaGaugeParam->reconstruct == QUDA_RECONSTRUCT_NO ||
        qudaGaugeParam->cuda_prec == QUDA_DOUBLE_PRECISION) ?
      QUDA_FLOAT2_GAUGE_ORDER : QUDA_FLOAT4_GAUGE_ORDER;

    cudaSiteLink = new cudaGaugeField(gParam);
    profileGaugeForce.TPSTOP(QUDA_PROFILE_INIT);

    profileGaugeForce.TPSTART(QUDA_PROFILE_H2D);
    cudaSiteLink->loadCPUField(*cpuSiteLink);
    profileGaugeForce.TPSTOP(QUDA_PROFILE_H2D);

    profileGaugeForce.TPSTART(QUDA_PROFILE_INIT);
  }

  GaugeFieldParam gParamMom(mom, *qudaGaugeParam, QUDA_ASQTAD_MOM_LINKS);
  // FIXME - test program always uses MILC for mom but can use QDP for gauge
  if (gParamMom.order == QUDA_QDP_GAUGE_ORDER) gParamMom.order = QUDA_MILC_GAUGE_ORDER;
  if (gParamMom.order == QUDA_TIFR_GAUGE_ORDER || gParamMom.order == QUDA_TIFR_PADDED_GAUGE_ORDER) gParamMom.reconstruct = QUDA_RECONSTRUCT_NO;
  else gParamMom.reconstruct = QUDA_RECONSTRUCT_10;

  gParamMom.site_offset = qudaGaugeParam->mom_offset;
  gParamMom.site_size = qudaGaugeParam->site_size;
  cpuGaugeField* cpuMom = (!qudaGaugeParam->use_resident_mom) ? new cpuGaugeField(gParamMom) : nullptr;

  cudaGaugeField* cudaMom = nullptr;
  if (qudaGaugeParam->use_resident_mom) {
    if (!momResident) errorQuda("No resident momentum field to use");
    cudaMom = momResident;
    if (qudaGaugeParam->overwrite_mom) cudaMom->zero();
    profileGaugeForce.TPSTOP(QUDA_PROFILE_INIT);
  } else {
    gParamMom.create = qudaGaugeParam->overwrite_mom ? QUDA_ZERO_FIELD_CREATE : QUDA_NULL_FIELD_CREATE;
    gParamMom.reconstruct = QUDA_RECONSTRUCT_10;
    gParamMom.link_type = QUDA_ASQTAD_MOM_LINKS;
    gParamMom.setPrecision(qudaGaugeParam->cuda_prec, true);
    gParamMom.create = QUDA_ZERO_FIELD_CREATE;
    cudaMom = new cudaGaugeField(gParamMom);
    profileGaugeForce.TPSTOP(QUDA_PROFILE_INIT);
    if (!qudaGaugeParam->overwrite_mom) {
      profileGaugeForce.TPSTART(QUDA_PROFILE_H2D);
      cudaMom->loadCPUField(*cpuMom);
      profileGaugeForce.TPSTOP(QUDA_PROFILE_H2D);
    }
  }

  cudaGaugeField *cudaGauge = createExtendedGauge(*cudaSiteLink, R, profileGaugeForce);

  // actually do the computation
  profileGaugeForce.TPSTART(QUDA_PROFILE_COMPUTE);
  if (!forceMonitor()) {
    gaugeForce(*cudaMom, *cudaGauge, eb3, input_path_buf,  path_length, loop_coeff, num_paths, max_length);
  } else {
    // if we are monitoring the force, separate the force computation from the momentum update
    GaugeFieldParam gParam(*cudaMom);
    gParam.create = QUDA_ZERO_FIELD_CREATE;
    GaugeField *force = GaugeField::Create(gParam);
    gaugeForce(*force, *cudaGauge, 1.0, input_path_buf,  path_length, loop_coeff, num_paths, max_length);
    updateMomentum(*cudaMom, eb3, *force, "gauge");
    delete force;
  }
  profileGaugeForce.TPSTOP(QUDA_PROFILE_COMPUTE);

  if (qudaGaugeParam->return_result_mom) {
    profileGaugeForce.TPSTART(QUDA_PROFILE_D2H);
    cudaMom->saveCPUField(*cpuMom);
    profileGaugeForce.TPSTOP(QUDA_PROFILE_D2H);
  }

  profileGaugeForce.TPSTART(QUDA_PROFILE_FREE);
  if (qudaGaugeParam->make_resident_gauge) {
    if (gaugePrecise && gaugePrecise != cudaSiteLink) delete gaugePrecise;
    gaugePrecise = cudaSiteLink;
  } else {
    delete cudaSiteLink;
  }

  if (qudaGaugeParam->make_resident_mom) {
    if (momResident && momResident != cudaMom) delete momResident;
    momResident = cudaMom;
  } else {
    delete cudaMom;
  }

  if (cpuSiteLink) delete cpuSiteLink;
  if (cpuMom) delete cpuMom;

  if (qudaGaugeParam->make_resident_gauge) {
    if (extendedGaugeResident) delete extendedGaugeResident;
    extendedGaugeResident = cudaGauge;
  } else {
    delete cudaGauge;
  }
  profileGaugeForce.TPSTOP(QUDA_PROFILE_FREE);

  profileGaugeForce.TPSTOP(QUDA_PROFILE_TOTAL);

  checkCudaError();
#else
  errorQuda("Gauge force has not been built");
#endif // GPU_GAUGE_FORCE
  return 0;
}

void createCloverQuda(QudaInvertParam* invertParam)
{
  profileClover.TPSTART(QUDA_PROFILE_TOTAL);
  if (!cloverPrecise) errorQuda("Clover field not allocated");

  QudaReconstructType recon = (gaugePrecise->Reconstruct() == QUDA_RECONSTRUCT_8) ? QUDA_RECONSTRUCT_12 : gaugePrecise->Reconstruct();
  // for clover we optimize to only send depth 1 halos in y/z/t (FIXME - make work for x, make robust in general)
  int R[4];
  for (int d=0; d<4; d++) R[d] = (d==0 ? 2 : 1) * (redundant_comms || commDimPartitioned(d));
  cudaGaugeField *gauge = extendedGaugeResident ? extendedGaugeResident : createExtendedGauge(*gaugePrecise, R, profileClover, false, recon);

  profileClover.TPSTART(QUDA_PROFILE_INIT);
  // create the Fmunu field
  GaugeFieldParam tensorParam(gaugePrecise->X(), gauge->Precision(), QUDA_RECONSTRUCT_NO, 0, QUDA_TENSOR_GEOMETRY);
  tensorParam.siteSubset = QUDA_FULL_SITE_SUBSET;
  tensorParam.order = QUDA_FLOAT2_GAUGE_ORDER;
  tensorParam.ghostExchange = QUDA_GHOST_EXCHANGE_NO;
  cudaGaugeField Fmunu(tensorParam);
  profileClover.TPSTOP(QUDA_PROFILE_INIT);

  profileClover.TPSTART(QUDA_PROFILE_COMPUTE);
  computeFmunu(Fmunu, *gauge);
  computeClover(*cloverPrecise, Fmunu, invertParam->clover_coeff, QUDA_CUDA_FIELD_LOCATION);
  profileClover.TPSTOP(QUDA_PROFILE_COMPUTE);

  profileClover.TPSTOP(QUDA_PROFILE_TOTAL);

  // FIXME always preserve the extended gauge
  extendedGaugeResident = gauge;

  return;
}

void* createGaugeFieldQuda(void* gauge, int geometry, QudaGaugeParam* param)
{
  GaugeFieldParam gParam(gauge, *param, QUDA_GENERAL_LINKS);
  gParam.geometry = static_cast<QudaFieldGeometry>(geometry);
  if (geometry != QUDA_SCALAR_GEOMETRY && geometry != QUDA_VECTOR_GEOMETRY)
    errorQuda("Only scalar and vector geometries are supported\n");

  cpuGaugeField *cpuGauge = nullptr;
  if (gauge) cpuGauge = new cpuGaugeField(gParam);

  gParam.order = QUDA_FLOAT2_GAUGE_ORDER;
  gParam.create = QUDA_ZERO_FIELD_CREATE;
  auto* cudaGauge = new cudaGaugeField(gParam);

  if (gauge) {
    cudaGauge->loadCPUField(*cpuGauge);
    delete cpuGauge;
  }

  return cudaGauge;
}


void saveGaugeFieldQuda(void* gauge, void* inGauge, QudaGaugeParam* param){

  auto* cudaGauge = reinterpret_cast<cudaGaugeField*>(inGauge);

  GaugeFieldParam gParam(gauge, *param, QUDA_GENERAL_LINKS);
  gParam.geometry = cudaGauge->Geometry();

  cpuGaugeField cpuGauge(gParam);
  cudaGauge->saveCPUField(cpuGauge);

}


void destroyGaugeFieldQuda(void* gauge){
  auto* g = reinterpret_cast<cudaGaugeField*>(gauge);
  delete g;
}


void computeStaggeredForceQuda(void* h_mom, double dt, double delta, void *h_force, void **x,
			       QudaGaugeParam *gauge_param, QudaInvertParam *inv_param)
{
  profileStaggeredForce.TPSTART(QUDA_PROFILE_TOTAL);
  profileStaggeredForce.TPSTART(QUDA_PROFILE_INIT);

  GaugeFieldParam gParam(h_mom, *gauge_param, QUDA_ASQTAD_MOM_LINKS);

  // create the host momentum field
  gParam.reconstruct = gauge_param->reconstruct;
  gParam.t_boundary = QUDA_PERIODIC_T;
  cpuGaugeField cpuMom(gParam);

  // create the host momentum field
  gParam.link_type = QUDA_GENERAL_LINKS;
  gParam.gauge = h_force;
  cpuGaugeField cpuForce(gParam);

  // create the device momentum field
  gParam.link_type = QUDA_ASQTAD_MOM_LINKS;
  gParam.create = QUDA_ZERO_FIELD_CREATE; // FIXME
  gParam.order = QUDA_FLOAT2_GAUGE_ORDER;
  gParam.reconstruct = QUDA_RECONSTRUCT_10;
  cudaGaugeField *cudaMom = !gauge_param->use_resident_mom ? new cudaGaugeField(gParam) : nullptr;

  // create temporary field for quark-field outer product
  gParam.reconstruct = QUDA_RECONSTRUCT_NO;
  gParam.link_type = QUDA_GENERAL_LINKS;
  gParam.create = QUDA_ZERO_FIELD_CREATE;
  cudaGaugeField cudaForce(gParam);
  GaugeField *cudaForce_[2] = {&cudaForce};

  ColorSpinorParam qParam;
  qParam.location = QUDA_CUDA_FIELD_LOCATION;
  qParam.nColor = 3;
  qParam.nSpin = 1;
  qParam.siteSubset = QUDA_FULL_SITE_SUBSET;
  qParam.siteOrder = QUDA_EVEN_ODD_SITE_ORDER;
  qParam.nDim = 5; // 5 since staggered mrhs
  qParam.setPrecision(gParam.Precision());
  qParam.pad = 0;
  for(int dir=0; dir<4; ++dir) qParam.x[dir] = gParam.x[dir];
  qParam.x[4] = 1;
  qParam.create = QUDA_NULL_FIELD_CREATE;
  qParam.fieldOrder = QUDA_FLOAT2_FIELD_ORDER;
  qParam.gammaBasis = QUDA_DEGRAND_ROSSI_GAMMA_BASIS;

  profileStaggeredForce.TPSTOP(QUDA_PROFILE_INIT);
  profileStaggeredForce.TPSTART(QUDA_PROFILE_H2D);

  if (gauge_param->use_resident_mom) {
    if (!momResident) errorQuda("Cannot use resident momentum field since none appears resident");
    cudaMom = momResident;
  } else {
    // download the initial momentum (FIXME make an option just to return?)
    cudaMom->loadCPUField(cpuMom);
  }

  // resident gauge field is required
  if (!gauge_param->use_resident_gauge || !gaugePrecise)
    errorQuda("Resident gauge field is required");

  if (!gaugePrecise->StaggeredPhaseApplied()) {
    errorQuda("Gauge field requires the staggered phase factors to be applied");
  }

  // check if staggered phase is the desired one
  if (gauge_param->staggered_phase_type != gaugePrecise->StaggeredPhase()) {
    errorQuda("Requested staggered phase %d, but found %d\n",
              gauge_param->staggered_phase_type, gaugePrecise->StaggeredPhase());
  }

  profileStaggeredForce.TPSTOP(QUDA_PROFILE_H2D);
  profileStaggeredForce.TPSTART(QUDA_PROFILE_INIT);

  const int nvector = inv_param->num_offset;
  std::vector<ColorSpinorField*> X(nvector);
  for ( int i=0; i<nvector; i++) X[i] = ColorSpinorField::Create(qParam);

  if (inv_param->use_resident_solution) {
    if (solutionResident.size() < (unsigned int)nvector)
      errorQuda("solutionResident.size() %lu does not match number of shifts %d",
		solutionResident.size(), nvector);
  }

  // create the staggered operator
  DiracParam diracParam;
  bool pc_solve = (inv_param->solve_type == QUDA_DIRECT_PC_SOLVE) ||
    (inv_param->solve_type == QUDA_NORMOP_PC_SOLVE);
  if (!pc_solve)
    errorQuda("Preconditioned solve type required not %d\n", inv_param->solve_type);
  setDiracParam(diracParam, inv_param, pc_solve);
  Dirac *dirac = Dirac::create(diracParam);

  profileStaggeredForce.TPSTOP(QUDA_PROFILE_INIT);
  profileStaggeredForce.TPSTART(QUDA_PROFILE_PREAMBLE);

  for (int i=0; i<nvector; i++) {
    ColorSpinorField &x = *(X[i]);

    if (inv_param->use_resident_solution) x.Even() = *(solutionResident[i]);
    else errorQuda("%s requires resident solution", __func__);

    // set the odd solution component
    dirac->Dslash(x.Odd(), x.Even(), QUDA_ODD_PARITY);
  }

  profileStaggeredForce.TPSTOP(QUDA_PROFILE_PREAMBLE);
  profileStaggeredForce.TPSTART(QUDA_PROFILE_FREE);

#if 0
  if (inv_param->use_resident_solution) {
    for (auto v : solutionResident) if (v) delete solutionResident[i];
    solutionResident.clear();
  }
#endif
  delete dirac;

  profileStaggeredForce.TPSTOP(QUDA_PROFILE_FREE);
  profileStaggeredForce.TPSTART(QUDA_PROFILE_COMPUTE);

  // compute quark-field outer product
  for (int i=0; i<nvector; i++) {
    ColorSpinorField &x = *(X[i]);
    // second component is zero since we have no three hop term
    double coeff[2] = {inv_param->residue[i], 0.0};

    // Operate on even-parity sites
    computeStaggeredOprod(cudaForce_, x, coeff, 1);
  }

  // mom += delta * [U * force]TA
  applyU(cudaForce, *gaugePrecise);
  updateMomentum(*cudaMom, dt * delta, cudaForce, "staggered");
  qudaDeviceSynchronize();

  profileStaggeredForce.TPSTOP(QUDA_PROFILE_COMPUTE);
  profileStaggeredForce.TPSTART(QUDA_PROFILE_D2H);

  if (gauge_param->return_result_mom) {
    // copy the momentum field back to the host
    cudaMom->saveCPUField(cpuMom);
  }

  if (gauge_param->make_resident_mom) {
    // make the momentum field resident
    momResident = cudaMom;
  } else {
    delete cudaMom;
  }

  profileStaggeredForce.TPSTOP(QUDA_PROFILE_D2H);
  profileStaggeredForce.TPSTART(QUDA_PROFILE_FREE);

  for (int i=0; i<nvector; i++) delete X[i];

  profileStaggeredForce.TPSTOP(QUDA_PROFILE_FREE);
  profileStaggeredForce.TPSTOP(QUDA_PROFILE_TOTAL);

  checkCudaError();
  return;
}

void computeHISQForceQuda(void* const milc_momentum,
                          double dt,
                          const double level2_coeff[6],
                          const double fat7_coeff[6],
                          const void* const w_link,
                          const void* const v_link,
                          const void* const u_link,
                          void **fermion,
                          int num_terms,
                          int num_naik_terms,
                          double **coeff,
                          QudaGaugeParam* gParam)
{
#ifdef  GPU_STAGGERED_OPROD
  using namespace quda;
  using namespace quda::fermion_force;
  profileHISQForce.TPSTART(QUDA_PROFILE_TOTAL);
  if (gParam->gauge_order != QUDA_MILC_GAUGE_ORDER) errorQuda("Unsupported input field order %d", gParam->gauge_order);

  checkGaugeParam(gParam);

  profileHISQForce.TPSTART(QUDA_PROFILE_INIT);

  // create the device outer-product field
  GaugeFieldParam oParam(0, *gParam, QUDA_GENERAL_LINKS);
  oParam.nFace = 0;
  oParam.create = QUDA_ZERO_FIELD_CREATE;
  oParam.order = QUDA_FLOAT2_GAUGE_ORDER;
  cudaGaugeField *stapleOprod = new cudaGaugeField(oParam);
  cudaGaugeField *oneLinkOprod = new cudaGaugeField(oParam);
  cudaGaugeField *naikOprod = new cudaGaugeField(oParam);

  {
    // default settings for the unitarization
    const double unitarize_eps = 1e-14;
    const double hisq_force_filter = 5e-5;
    const double max_det_error = 1e-10;
    const bool   allow_svd = true;
    const bool   svd_only = false;
    const double svd_rel_err = 1e-8;
    const double svd_abs_err = 1e-8;

    setUnitarizeForceConstants(unitarize_eps, hisq_force_filter, max_det_error, allow_svd, svd_only, svd_rel_err, svd_abs_err);
  }

  double act_path_coeff[6] = {0,1,level2_coeff[2],level2_coeff[3],level2_coeff[4],level2_coeff[5]};
  // You have to look at the MILC routine to understand the following
  // Basically, I have already absorbed the one-link coefficient

  GaugeFieldParam param(milc_momentum, *gParam, QUDA_ASQTAD_MOM_LINKS);
  //param.nFace = 0;
  param.order  = QUDA_MILC_GAUGE_ORDER;
  param.reconstruct = QUDA_RECONSTRUCT_10;
  param.ghostExchange =  QUDA_GHOST_EXCHANGE_NO;
  cpuGaugeField* cpuMom = (!gParam->use_resident_mom) ? new cpuGaugeField(param) : nullptr;

  param.link_type = QUDA_GENERAL_LINKS;
  param.reconstruct = QUDA_RECONSTRUCT_NO;
  param.gauge = (void*)w_link;
  cpuGaugeField cpuWLink(param);
  param.gauge = (void*)v_link;
  cpuGaugeField cpuVLink(param);
  param.gauge = (void*)u_link;
  cpuGaugeField cpuULink(param);

  param.create = QUDA_ZERO_FIELD_CREATE;
  param.order  = QUDA_FLOAT2_GAUGE_ORDER;
  param.link_type = QUDA_ASQTAD_MOM_LINKS;
  param.reconstruct = QUDA_RECONSTRUCT_10;
  GaugeFieldParam momParam(param);

  param.create = QUDA_ZERO_FIELD_CREATE;
  param.link_type = QUDA_GENERAL_LINKS;
  param.setPrecision(gParam->cpu_prec, true);

  int R[4] = { 2*comm_dim_partitioned(0), 2*comm_dim_partitioned(1), 2*comm_dim_partitioned(2), 2*comm_dim_partitioned(3) };
  for (int dir=0; dir<4; ++dir) {
    param.x[dir] += 2*R[dir];
    param.r[dir] = R[dir];
  }

  param.reconstruct = QUDA_RECONSTRUCT_NO;
  param.create = QUDA_ZERO_FIELD_CREATE;
  param.setPrecision(gParam->cpu_prec);
  param.ghostExchange = QUDA_GHOST_EXCHANGE_EXTENDED;

  profileHISQForce.TPSTOP(QUDA_PROFILE_INIT);

  { // do outer-product computation
    ColorSpinorParam qParam;
    qParam.nColor = 3;
    qParam.nSpin = 1;
    qParam.siteSubset = QUDA_FULL_SITE_SUBSET;
    qParam.siteOrder = QUDA_EVEN_ODD_SITE_ORDER;
    qParam.nDim = 4;
    qParam.setPrecision(oParam.Precision());
    qParam.pad = 0;
    for (int dir=0; dir<4; ++dir) qParam.x[dir] = oParam.x[dir];

    // create the device quark field
    qParam.create = QUDA_NULL_FIELD_CREATE;
    qParam.fieldOrder = QUDA_FLOAT2_FIELD_ORDER;
    cudaColorSpinorField cudaQuark(qParam);

    // create the host quark field
    qParam.create = QUDA_REFERENCE_FIELD_CREATE;
    qParam.fieldOrder = QUDA_SPACE_COLOR_SPIN_FIELD_ORDER;
    qParam.v = fermion[0];

    { // regular terms
      GaugeField *oprod[2] = {stapleOprod, naikOprod};

      // loop over different quark fields
      for(int i=0; i<num_terms; ++i){

        // Wrap the MILC quark field
        profileHISQForce.TPSTART(QUDA_PROFILE_INIT);
        qParam.v = fermion[i];
        cpuColorSpinorField cpuQuark(qParam); // create host quark field
        profileHISQForce.TPSTOP(QUDA_PROFILE_INIT);

        profileHISQForce.TPSTART(QUDA_PROFILE_H2D);
        cudaQuark = cpuQuark;
        profileHISQForce.TPSTOP(QUDA_PROFILE_H2D);

        profileHISQForce.TPSTART(QUDA_PROFILE_COMPUTE);
        computeStaggeredOprod(oprod, cudaQuark, coeff[i], 3);
        profileHISQForce.TPSTOP(QUDA_PROFILE_COMPUTE);
      }
    }

    { // naik terms
      oneLinkOprod->copy(*stapleOprod);
      ax(level2_coeff[0], *oneLinkOprod);
      GaugeField *oprod[2] = {oneLinkOprod, naikOprod};

      // loop over different quark fields
      for(int i=0; i<num_naik_terms; ++i){

        // Wrap the MILC quark field
        profileHISQForce.TPSTART(QUDA_PROFILE_INIT);
        qParam.v = fermion[i + num_terms - num_naik_terms];
        cpuColorSpinorField cpuQuark(qParam); // create host quark field
        profileHISQForce.TPSTOP(QUDA_PROFILE_INIT);

        profileHISQForce.TPSTART(QUDA_PROFILE_H2D);
        cudaQuark = cpuQuark;
        profileHISQForce.TPSTOP(QUDA_PROFILE_H2D);

        profileHISQForce.TPSTART(QUDA_PROFILE_COMPUTE);
        computeStaggeredOprod(oprod, cudaQuark, coeff[i + num_terms], 3);
        profileHISQForce.TPSTOP(QUDA_PROFILE_COMPUTE);
      }
    }
  }

  profileHISQForce.TPSTART(QUDA_PROFILE_INIT);
  cudaGaugeField* cudaInForce = new cudaGaugeField(param);
  copyExtendedGauge(*cudaInForce, *stapleOprod, QUDA_CUDA_FIELD_LOCATION);
  delete stapleOprod;

  cudaGaugeField* cudaOutForce = new cudaGaugeField(param);
  copyExtendedGauge(*cudaOutForce, *oneLinkOprod, QUDA_CUDA_FIELD_LOCATION);
  delete oneLinkOprod;

  cudaGaugeField* cudaGauge = new cudaGaugeField(param);
  profileHISQForce.TPSTOP(QUDA_PROFILE_INIT);

  cudaGauge->loadCPUField(cpuWLink, profileHISQForce);

  cudaInForce->exchangeExtendedGhost(R,profileHISQForce,true);
  cudaGauge->exchangeExtendedGhost(R,profileHISQForce,true);
  cudaOutForce->exchangeExtendedGhost(R,profileHISQForce,true);

  profileHISQForce.TPSTART(QUDA_PROFILE_COMPUTE);
  hisqStaplesForce(*cudaOutForce, *cudaInForce, *cudaGauge, act_path_coeff);
  profileHISQForce.TPSTOP(QUDA_PROFILE_COMPUTE);

  // Load naik outer product
  copyExtendedGauge(*cudaInForce, *naikOprod, QUDA_CUDA_FIELD_LOCATION);
  cudaInForce->exchangeExtendedGhost(R,profileHISQForce,true);
  delete naikOprod;

  // Compute Naik three-link term
  profileHISQForce.TPSTART(QUDA_PROFILE_COMPUTE);
  hisqLongLinkForce(*cudaOutForce, *cudaInForce, *cudaGauge, act_path_coeff[1]);
  profileHISQForce.TPSTOP(QUDA_PROFILE_COMPUTE);

  cudaOutForce->exchangeExtendedGhost(R,profileHISQForce,true);

  // load v-link
  cudaGauge->loadCPUField(cpuVLink, profileHISQForce);
  cudaGauge->exchangeExtendedGhost(R,profileHISQForce,true);

  profileHISQForce.TPSTART(QUDA_PROFILE_COMPUTE);
  *num_failures_h = 0;
  unitarizeForce(*cudaInForce, *cudaOutForce, *cudaGauge, num_failures_d);
  profileHISQForce.TPSTOP(QUDA_PROFILE_COMPUTE);

  if (*num_failures_h>0) errorQuda("Error in the unitarization component of the hisq fermion force: %d failures\n", *num_failures_h);

  cudaMemset((void**)(cudaOutForce->Gauge_p()), 0, cudaOutForce->Bytes());

  // read in u-link
  cudaGauge->loadCPUField(cpuULink, profileHISQForce);
  cudaGauge->exchangeExtendedGhost(R,profileHISQForce,true);

  // Compute Fat7-staple term
  profileHISQForce.TPSTART(QUDA_PROFILE_COMPUTE);
  hisqStaplesForce(*cudaOutForce, *cudaInForce, *cudaGauge, fat7_coeff);
  profileHISQForce.TPSTOP(QUDA_PROFILE_COMPUTE);

  delete cudaInForce;
  cudaGaugeField* cudaMom = new cudaGaugeField(momParam);

  profileHISQForce.TPSTART(QUDA_PROFILE_COMPUTE);
  hisqCompleteForce(*cudaOutForce, *cudaGauge);
  profileHISQForce.TPSTOP(QUDA_PROFILE_COMPUTE);

  if (gParam->use_resident_mom) {
    if (!momResident) errorQuda("No resident momentum field to use");
    updateMomentum(*momResident, dt, *cudaOutForce, "hisq");
  } else {
    updateMomentum(*cudaMom, dt, *cudaOutForce, "hisq");
  }

  if (gParam->return_result_mom) {
    // Close the paths, make anti-hermitian, and store in compressed format
    if (gParam->return_result_mom) cudaMom->saveCPUField(*cpuMom, profileHISQForce);
  }

  profileHISQForce.TPSTART(QUDA_PROFILE_FREE);

  if (cpuMom) delete cpuMom;

  if (!gParam->make_resident_mom) {
    delete momResident;
    momResident = nullptr;
  }
  if (cudaMom) delete cudaMom;
  delete cudaOutForce;
  delete cudaGauge;
  profileHISQForce.TPSTOP(QUDA_PROFILE_FREE);

  profileHISQForce.TPSTOP(QUDA_PROFILE_TOTAL);

  return;
#else
  errorQuda("HISQ force has not been built");
#endif
}

void computeCloverForceQuda(void *h_mom, double dt, void **h_x, void **h_p,
			    double *coeff, double kappa2, double ck,
			    int nvector, double multiplicity, void *gauge,
			    QudaGaugeParam *gauge_param, QudaInvertParam *inv_param) {

  using namespace quda;
  profileCloverForce.TPSTART(QUDA_PROFILE_TOTAL);
  profileCloverForce.TPSTART(QUDA_PROFILE_INIT);

  checkGaugeParam(gauge_param);
  if (!gaugePrecise) errorQuda("No resident gauge field");

  GaugeFieldParam fParam(h_mom, *gauge_param, QUDA_ASQTAD_MOM_LINKS);
  // create the host momentum field
  fParam.reconstruct = QUDA_RECONSTRUCT_10;
  fParam.order = gauge_param->gauge_order;
  cpuGaugeField cpuMom(fParam);

  // create the device momentum field
  fParam.create = QUDA_ZERO_FIELD_CREATE;
  fParam.order = QUDA_FLOAT2_GAUGE_ORDER;
  cudaGaugeField cudaMom(fParam);

  // create the device force field
  fParam.link_type = QUDA_GENERAL_LINKS;
  fParam.create = QUDA_ZERO_FIELD_CREATE;
  fParam.order = QUDA_FLOAT2_GAUGE_ORDER;
  fParam.reconstruct = QUDA_RECONSTRUCT_NO;
  cudaGaugeField cudaForce(fParam);

  ColorSpinorParam qParam;
  qParam.location = QUDA_CUDA_FIELD_LOCATION;
  qParam.nColor = 3;
  qParam.nSpin = 4;
  qParam.siteSubset = QUDA_FULL_SITE_SUBSET;
  qParam.siteOrder = QUDA_EVEN_ODD_SITE_ORDER;
  qParam.nDim = 4;
  qParam.setPrecision(fParam.Precision());
  qParam.pad = 0;
  for(int dir=0; dir<4; ++dir) qParam.x[dir] = fParam.x[dir];

  // create the device quark field
  qParam.create = QUDA_NULL_FIELD_CREATE;
  qParam.fieldOrder = QUDA_FLOAT2_FIELD_ORDER;
  qParam.gammaBasis = QUDA_UKQCD_GAMMA_BASIS;

  std::vector<ColorSpinorField*> quarkX, quarkP;
  for (int i=0; i<nvector; i++) {
    quarkX.push_back(ColorSpinorField::Create(qParam));
    quarkP.push_back(ColorSpinorField::Create(qParam));
  }

  qParam.siteSubset = QUDA_PARITY_SITE_SUBSET;
  qParam.x[0] /= 2;
  cudaColorSpinorField tmp(qParam);

  // create the host quark field
  qParam.create = QUDA_REFERENCE_FIELD_CREATE;
  qParam.fieldOrder = QUDA_SPACE_SPIN_COLOR_FIELD_ORDER;
  qParam.gammaBasis = QUDA_DEGRAND_ROSSI_GAMMA_BASIS; // need expose this to interface

  bool pc_solve = (inv_param->solve_type == QUDA_DIRECT_PC_SOLVE) ||
    (inv_param->solve_type == QUDA_NORMOP_PC_SOLVE);
  DiracParam diracParam;
  setDiracParam(diracParam, inv_param, pc_solve);
  diracParam.tmp1 = &tmp; // use as temporary for dirac->M
  Dirac *dirac = Dirac::create(diracParam);

  if (inv_param->use_resident_solution) {
    if (solutionResident.size() < (unsigned int)nvector)
      errorQuda("solutionResident.size() %lu does not match number of shifts %d",
		solutionResident.size(), nvector);
  }

  cudaGaugeField &gaugeEx = *extendedGaugeResident;

  // create oprod and trace fields
  fParam.geometry = QUDA_TENSOR_GEOMETRY;
  cudaGaugeField oprod(fParam);

  profileCloverForce.TPSTOP(QUDA_PROFILE_INIT);
  profileCloverForce.TPSTART(QUDA_PROFILE_COMPUTE);

  std::vector<double> force_coeff(nvector);
  // loop over different quark fields
  for(int i=0; i<nvector; i++){
    ColorSpinorField &x = *(quarkX[i]);
    ColorSpinorField &p = *(quarkP[i]);

    if (!inv_param->use_resident_solution) {
      // for downloading x_e
      qParam.siteSubset = QUDA_PARITY_SITE_SUBSET;
      qParam.x[0] /= 2;

      // Wrap the even-parity MILC quark field
      profileCloverForce.TPSTOP(QUDA_PROFILE_COMPUTE);
      profileCloverForce.TPSTART(QUDA_PROFILE_INIT);
      qParam.v = h_x[i];
      cpuColorSpinorField cpuQuarkX(qParam); // create host quark field
      profileCloverForce.TPSTOP(QUDA_PROFILE_INIT);

      profileCloverForce.TPSTART(QUDA_PROFILE_H2D);
      x.Even() = cpuQuarkX;
      profileCloverForce.TPSTOP(QUDA_PROFILE_H2D);

      profileCloverForce.TPSTART(QUDA_PROFILE_COMPUTE);
      gamma5(x.Even(), x.Even());
    } else {
      x.Even() = *(solutionResident[i]);
    }

    dirac->Dslash(x.Odd(), x.Even(), QUDA_ODD_PARITY);
    dirac->M(p.Even(), x.Even());
    dirac->Dagger(QUDA_DAG_YES);
    dirac->Dslash(p.Odd(), p.Even(), QUDA_ODD_PARITY);
    dirac->Dagger(QUDA_DAG_NO);

    gamma5(x, x);
    gamma5(p, p);

    force_coeff[i] = 2.0*dt*coeff[i]*kappa2;
  }

  computeCloverForce(cudaForce, *gaugePrecise, quarkX, quarkP, force_coeff);

  // In double precision the clover derivative is faster with no reconstruct
  cudaGaugeField *u = &gaugeEx;
  if (gaugeEx.Reconstruct() == QUDA_RECONSTRUCT_12 && gaugeEx.Precision() == QUDA_DOUBLE_PRECISION) {
    GaugeFieldParam param(gaugeEx);
    param.reconstruct = QUDA_RECONSTRUCT_NO;
    u = new cudaGaugeField(param);
    u -> copy(gaugeEx);
  }

  computeCloverSigmaTrace(oprod, *cloverPrecise, 2.0*ck*multiplicity*dt);

  /* Now the U dA/dU terms */
  std::vector< std::vector<double> > ferm_epsilon(nvector);
  for (int shift = 0; shift < nvector; shift++) {
    ferm_epsilon[shift].reserve(2);
    ferm_epsilon[shift][0] = 2.0*ck*coeff[shift]*dt;
    ferm_epsilon[shift][1] = -kappa2 * 2.0*ck*coeff[shift]*dt;
  }

  computeCloverSigmaOprod(oprod, quarkX, quarkP, ferm_epsilon);

  cudaGaugeField *oprodEx = createExtendedGauge(oprod, R, profileCloverForce);

  profileCloverForce.TPSTART(QUDA_PROFILE_COMPUTE);

  cloverDerivative(cudaForce, *u, *oprodEx, 1.0, QUDA_ODD_PARITY);
  cloverDerivative(cudaForce, *u, *oprodEx, 1.0, QUDA_EVEN_PARITY);

  if (u != &gaugeEx) delete u;

  updateMomentum(cudaMom, -1.0, cudaForce, "clover");
  profileCloverForce.TPSTOP(QUDA_PROFILE_COMPUTE);

  // copy the outer product field back to the host
  profileCloverForce.TPSTART(QUDA_PROFILE_D2H);
  cudaMom.saveCPUField(cpuMom);
  profileCloverForce.TPSTOP(QUDA_PROFILE_D2H);

  profileCloverForce.TPSTART(QUDA_PROFILE_FREE);

  for (int i=0; i<nvector; i++) {
    delete quarkX[i];
    delete quarkP[i];
  }

#if 0
  if (inv_param->use_resident_solution) {
    for (auto v : solutionResident) if (v) delete v;
    solutionResident.clear();
  }
#endif
  delete dirac;
  profileCloverForce.TPSTOP(QUDA_PROFILE_FREE);

  checkCudaError();
  profileCloverForce.TPSTOP(QUDA_PROFILE_TOTAL);
  return;
}



void updateGaugeFieldQuda(void* gauge,
			  void* momentum,
			  double dt,
			  int conj_mom,
			  int exact,
			  QudaGaugeParam* param)
{
  profileGaugeUpdate.TPSTART(QUDA_PROFILE_TOTAL);

  checkGaugeParam(param);

  profileGaugeUpdate.TPSTART(QUDA_PROFILE_INIT);

  // create the host fields
  GaugeFieldParam gParam(gauge, *param, QUDA_SU3_LINKS);
  gParam.site_offset = param->gauge_offset;
  gParam.site_size = param->site_size;
  bool need_cpu = !param->use_resident_gauge || param->return_result_gauge;
  cpuGaugeField *cpuGauge = need_cpu ? new cpuGaugeField(gParam) : nullptr;

  GaugeFieldParam gParamMom(momentum, *param);
  gParamMom.reconstruct = (gParamMom.order == QUDA_TIFR_GAUGE_ORDER || gParamMom.order == QUDA_TIFR_PADDED_GAUGE_ORDER) ?
   QUDA_RECONSTRUCT_NO : QUDA_RECONSTRUCT_10;
  gParamMom.link_type = QUDA_ASQTAD_MOM_LINKS;
  gParamMom.site_offset = param->mom_offset;
  gParamMom.site_size = param->site_size;
  cpuGaugeField *cpuMom = !param->use_resident_mom ? new cpuGaugeField(gParamMom) : nullptr;

  // create the device fields
  gParam.create = QUDA_NULL_FIELD_CREATE;
  gParam.order = QUDA_FLOAT2_GAUGE_ORDER;
  gParam.link_type = QUDA_ASQTAD_MOM_LINKS;
  gParam.reconstruct = QUDA_RECONSTRUCT_10;
  gParam.ghostExchange = QUDA_GHOST_EXCHANGE_NO;
  gParam.pad = 0;
  cudaGaugeField *cudaMom = !param->use_resident_mom ? new cudaGaugeField(gParam) : nullptr;

  gParam.link_type = QUDA_SU3_LINKS;
  gParam.reconstruct = param->reconstruct;
  cudaGaugeField *cudaInGauge = !param->use_resident_gauge ? new cudaGaugeField(gParam) : nullptr;
  auto *cudaOutGauge = new cudaGaugeField(gParam);

  profileGaugeUpdate.TPSTOP(QUDA_PROFILE_INIT);

  profileGaugeUpdate.TPSTART(QUDA_PROFILE_H2D);

  if (!param->use_resident_gauge) {   // load fields onto the device
    cudaInGauge->loadCPUField(*cpuGauge);
  } else { // or use resident fields already present
    if (!gaugePrecise) errorQuda("No resident gauge field allocated");
    cudaInGauge = gaugePrecise;
    gaugePrecise = nullptr;
  }

  if (!param->use_resident_mom) {
    cudaMom->loadCPUField(*cpuMom);
  } else {
    if (!momResident) errorQuda("No resident mom field allocated");
    cudaMom = momResident;
    momResident = nullptr;
  }

  profileGaugeUpdate.TPSTOP(QUDA_PROFILE_H2D);

  // perform the update
  profileGaugeUpdate.TPSTART(QUDA_PROFILE_COMPUTE);
  updateGaugeField(*cudaOutGauge, dt, *cudaInGauge, *cudaMom,
      (bool)conj_mom, (bool)exact);
  profileGaugeUpdate.TPSTOP(QUDA_PROFILE_COMPUTE);

  if (param->return_result_gauge) {
    // copy the gauge field back to the host
    profileGaugeUpdate.TPSTART(QUDA_PROFILE_D2H);
    cudaOutGauge->saveCPUField(*cpuGauge);
    profileGaugeUpdate.TPSTOP(QUDA_PROFILE_D2H);
  }

  profileGaugeUpdate.TPSTART(QUDA_PROFILE_FREE);
  if (param->make_resident_gauge) {
    if (gaugePrecise != nullptr) delete gaugePrecise;
    gaugePrecise = cudaOutGauge;
  } else {
    delete cudaOutGauge;
  }

  if (param->make_resident_mom) {
    if (momResident != nullptr && momResident != cudaMom) delete momResident;
    momResident = cudaMom;
  } else {
    delete cudaMom;
  }

  delete cudaInGauge;
  if (cpuMom) delete cpuMom;
  if (cpuGauge) delete cpuGauge;
  profileGaugeUpdate.TPSTOP(QUDA_PROFILE_FREE);

  checkCudaError();

  profileGaugeUpdate.TPSTOP(QUDA_PROFILE_TOTAL);
  return;
}

 void projectSU3Quda(void *gauge_h, double tol, QudaGaugeParam *param) {
   profileProject.TPSTART(QUDA_PROFILE_TOTAL);

   profileProject.TPSTART(QUDA_PROFILE_INIT);
   checkGaugeParam(param);

   // create the gauge field
   GaugeFieldParam gParam(gauge_h, *param, QUDA_GENERAL_LINKS);
   gParam.site_offset = param->gauge_offset;
   gParam.site_size = param->site_size;
   bool need_cpu = !param->use_resident_gauge || param->return_result_gauge;
   cpuGaugeField *cpuGauge = need_cpu ? new cpuGaugeField(gParam) : nullptr;

   // create the device fields
   gParam.create = QUDA_NULL_FIELD_CREATE;
   gParam.order = QUDA_FLOAT2_GAUGE_ORDER;
   gParam.reconstruct = param->reconstruct;
   cudaGaugeField *cudaGauge = !param->use_resident_gauge ? new cudaGaugeField(gParam) : nullptr;
   profileProject.TPSTOP(QUDA_PROFILE_INIT);

   if (param->use_resident_gauge) {
     if (!gaugePrecise) errorQuda("No resident gauge field to use");
     cudaGauge = gaugePrecise;
   } else {
     profileProject.TPSTART(QUDA_PROFILE_H2D);
     cudaGauge->loadCPUField(*cpuGauge);
     profileProject.TPSTOP(QUDA_PROFILE_H2D);
   }

   profileProject.TPSTART(QUDA_PROFILE_COMPUTE);
   *num_failures_h = 0;

   // project onto SU(3)
   projectSU3(*cudaGauge, tol, num_failures_d);

   profileProject.TPSTOP(QUDA_PROFILE_COMPUTE);

   if(*num_failures_h>0)
     errorQuda("Error in the SU(3) unitarization: %d failures\n", *num_failures_h);

   profileProject.TPSTART(QUDA_PROFILE_D2H);
   if (param->return_result_gauge) cudaGauge->saveCPUField(*cpuGauge);
   profileProject.TPSTOP(QUDA_PROFILE_D2H);

   if (param->make_resident_gauge) {
     if (gaugePrecise != nullptr && cudaGauge != gaugePrecise) delete gaugePrecise;
     gaugePrecise = cudaGauge;
   } else {
     delete cudaGauge;
   }

   profileProject.TPSTART(QUDA_PROFILE_FREE);
   if (cpuGauge) delete cpuGauge;
   profileProject.TPSTOP(QUDA_PROFILE_FREE);

   profileProject.TPSTOP(QUDA_PROFILE_TOTAL);
 }

 void staggeredPhaseQuda(void *gauge_h, QudaGaugeParam *param) {
   profilePhase.TPSTART(QUDA_PROFILE_TOTAL);

   profilePhase.TPSTART(QUDA_PROFILE_INIT);
   checkGaugeParam(param);

   // create the gauge field
   GaugeFieldParam gParam(gauge_h, *param, QUDA_GENERAL_LINKS);
   bool need_cpu = !param->use_resident_gauge || param->return_result_gauge;
   cpuGaugeField *cpuGauge = need_cpu ? new cpuGaugeField(gParam) : nullptr;

   // create the device fields
   gParam.create = QUDA_NULL_FIELD_CREATE;
   gParam.order = QUDA_FLOAT2_GAUGE_ORDER;
   gParam.reconstruct = param->reconstruct;
   cudaGaugeField *cudaGauge = !param->use_resident_gauge ? new cudaGaugeField(gParam) : nullptr;
   profilePhase.TPSTOP(QUDA_PROFILE_INIT);

   if (param->use_resident_gauge) {
     if (!gaugePrecise) errorQuda("No resident gauge field to use");
     cudaGauge = gaugePrecise;
   } else {
     profilePhase.TPSTART(QUDA_PROFILE_H2D);
     cudaGauge->loadCPUField(*cpuGauge);
     profilePhase.TPSTOP(QUDA_PROFILE_H2D);
   }

   profilePhase.TPSTART(QUDA_PROFILE_COMPUTE);
   *num_failures_h = 0;

   // apply / remove phase as appropriate
   if (!cudaGauge->StaggeredPhaseApplied()) cudaGauge->applyStaggeredPhase();
   else cudaGauge->removeStaggeredPhase();

   profilePhase.TPSTOP(QUDA_PROFILE_COMPUTE);

   profilePhase.TPSTART(QUDA_PROFILE_D2H);
   if (param->return_result_gauge) cudaGauge->saveCPUField(*cpuGauge);
   profilePhase.TPSTOP(QUDA_PROFILE_D2H);

   if (param->make_resident_gauge) {
     if (gaugePrecise != nullptr && cudaGauge != gaugePrecise) delete gaugePrecise;
     gaugePrecise = cudaGauge;
   } else {
     delete cudaGauge;
   }

   profilePhase.TPSTART(QUDA_PROFILE_FREE);
   if (cpuGauge) delete cpuGauge;
   profilePhase.TPSTOP(QUDA_PROFILE_FREE);

   profilePhase.TPSTOP(QUDA_PROFILE_TOTAL);
 }

// evaluate the momentum action
double momActionQuda(void* momentum, QudaGaugeParam* param)
{
  profileMomAction.TPSTART(QUDA_PROFILE_TOTAL);

  profileMomAction.TPSTART(QUDA_PROFILE_INIT);
  checkGaugeParam(param);

  // create the momentum fields
  GaugeFieldParam gParam(momentum, *param, QUDA_ASQTAD_MOM_LINKS);
  gParam.reconstruct = (gParam.order == QUDA_TIFR_GAUGE_ORDER || gParam.order == QUDA_TIFR_PADDED_GAUGE_ORDER) ?
    QUDA_RECONSTRUCT_NO : QUDA_RECONSTRUCT_10;

  cpuGaugeField *cpuMom = !param->use_resident_mom ? new cpuGaugeField(gParam) : nullptr;

  // create the device fields
  gParam.create = QUDA_NULL_FIELD_CREATE;
  gParam.order = QUDA_FLOAT2_GAUGE_ORDER;
  gParam.reconstruct = QUDA_RECONSTRUCT_10;

  cudaGaugeField *cudaMom = !param->use_resident_mom ? new cudaGaugeField(gParam) : nullptr;

  profileMomAction.TPSTOP(QUDA_PROFILE_INIT);

  profileMomAction.TPSTART(QUDA_PROFILE_H2D);
  if (!param->use_resident_mom) {
    cudaMom->loadCPUField(*cpuMom);
  } else {
    if (!momResident) errorQuda("No resident mom field allocated");
    cudaMom = momResident;
  }
  profileMomAction.TPSTOP(QUDA_PROFILE_H2D);

  // perform the update
  profileMomAction.TPSTART(QUDA_PROFILE_COMPUTE);
  double action = computeMomAction(*cudaMom);
  profileMomAction.TPSTOP(QUDA_PROFILE_COMPUTE);

  profileMomAction.TPSTART(QUDA_PROFILE_FREE);
  if (param->make_resident_mom) {
    if (momResident != nullptr && momResident != cudaMom) delete momResident;
    momResident = cudaMom;
  } else {
    delete cudaMom;
    momResident = nullptr;
  }
  if (cpuMom) {
    delete cpuMom;
  }

  profileMomAction.TPSTOP(QUDA_PROFILE_FREE);

  checkCudaError();

  profileMomAction.TPSTOP(QUDA_PROFILE_TOTAL);
  return action;
}

/*
  The following functions are for the Fortran interface.
*/

void init_quda_(int *dev) { initQuda(*dev); }
void init_quda_device_(int *dev) { initQudaDevice(*dev); }
void init_quda_memory_() { initQudaMemory(); }
void end_quda_() { endQuda(); }
void load_gauge_quda_(void *h_gauge, QudaGaugeParam *param) { loadGaugeQuda(h_gauge, param); }
void free_gauge_quda_() { freeGaugeQuda(); }
void free_sloppy_gauge_quda_() { freeSloppyGaugeQuda(); }
void load_clover_quda_(void *h_clover, void *h_clovinv, QudaInvertParam *inv_param)
{ loadCloverQuda(h_clover, h_clovinv, inv_param); }
void free_clover_quda_(void) { freeCloverQuda(); }
void dslash_quda_(void *h_out, void *h_in, QudaInvertParam *inv_param,
    QudaParity *parity) { dslashQuda(h_out, h_in, inv_param, *parity); }
void clover_quda_(void *h_out, void *h_in, QudaInvertParam *inv_param,
    QudaParity *parity, int *inverse) { cloverQuda(h_out, h_in, inv_param, *parity, *inverse); }
void mat_quda_(void *h_out, void *h_in, QudaInvertParam *inv_param)
{ MatQuda(h_out, h_in, inv_param); }
void mat_dag_mat_quda_(void *h_out, void *h_in, QudaInvertParam *inv_param)
{ MatDagMatQuda(h_out, h_in, inv_param); }
void invert_quda_(void *hp_x, void *hp_b, QudaInvertParam *param) {
  fflush(stdout);
  // ensure that fifth dimension is set to 1
  if (param->dslash_type == QUDA_ASQTAD_DSLASH || param->dslash_type == QUDA_STAGGERED_DSLASH) param->Ls = 1;
  invertQuda(hp_x, hp_b, param);
  fflush(stdout);
}

void invert_multishift_quda_(void *h_x, void *hp_b, QudaInvertParam *param) {
  // ensure that fifth dimension is set to 1
  if (param->dslash_type == QUDA_ASQTAD_DSLASH || param->dslash_type == QUDA_STAGGERED_DSLASH) param->Ls = 1;

  if (!gaugePrecise) errorQuda("Resident gauge field not allocated");

  // get data into array of pointers
  int nSpin = (param->dslash_type == QUDA_STAGGERED_DSLASH || param->dslash_type == QUDA_ASQTAD_DSLASH) ? 1 : 4;

  // compute offset assuming TIFR padded ordering (FIXME)
  if (param->dirac_order != QUDA_TIFR_PADDED_DIRAC_ORDER)
    errorQuda("Fortran multi-shift solver presently only supports QUDA_TIFR_PADDED_DIRAC_ORDER");

  const int *X = gaugePrecise->X();
  size_t cb_offset = (X[0]/2) * X[1] * (X[2] + 4) * X[3] * gaugePrecise->Ncolor() * nSpin * 2 * param->cpu_prec;
  void *hp_x[QUDA_MAX_MULTI_SHIFT];
  for (int i=0; i<param->num_offset; i++) hp_x[i] = static_cast<char*>(h_x) + i*cb_offset;

  invertMultiShiftQuda(hp_x, hp_b, param);
}

void flush_chrono_quda_(int *index) { flushChronoQuda(*index); }

void register_pinned_quda_(void *ptr, size_t *bytes) {
  cudaHostRegister(ptr, *bytes, cudaHostRegisterDefault);
  checkCudaError();
}

void unregister_pinned_quda_(void *ptr) {
  cudaHostUnregister(ptr);
  checkCudaError();
}

void new_quda_gauge_param_(QudaGaugeParam *param) {
  *param = newQudaGaugeParam();
}
void new_quda_invert_param_(QudaInvertParam *param) {
  *param = newQudaInvertParam();
}

void update_gauge_field_quda_(void *gauge, void *momentum, double *dt,
    bool *conj_mom, bool *exact,
    QudaGaugeParam *param) {
  updateGaugeFieldQuda(gauge, momentum, *dt, (int)*conj_mom, (int)*exact, param);
}

static inline int opp(int dir) { return 7-dir; }

static void createGaugeForcePaths(int **paths, int dir, int num_loop_types){

  int index=0;
  // Plaquette paths
  if (num_loop_types >= 1)
    for(int i=0; i<4; ++i){
      if(i==dir) continue;
      paths[index][0] = i;        paths[index][1] = opp(dir);   paths[index++][2] = opp(i);
      paths[index][0] = opp(i);   paths[index][1] = opp(dir);   paths[index++][2] = i;
    }

  // Rectangle Paths
  if (num_loop_types >= 2)
    for(int i=0; i<4; ++i){
      if(i==dir) continue;
      paths[index][0] = paths[index][1] = i;       paths[index][2] = opp(dir); paths[index][3] = paths[index][4] = opp(i);
      index++;
      paths[index][0] = paths[index][1] = opp(i);  paths[index][2] = opp(dir); paths[index][3] = paths[index][4] = i;
      index++;
      paths[index][0] = dir; paths[index][1] = i; paths[index][2] = paths[index][3] = opp(dir); paths[index][4] = opp(i);
      index++;
      paths[index][0] = dir; paths[index][1] = opp(i); paths[index][2] = paths[index][3] = opp(dir); paths[index][4] = i;
      index++;
      paths[index][0] = i;  paths[index][1] = paths[index][2] = opp(dir); paths[index][3] = opp(i); paths[index][4] = dir;
      index++;
      paths[index][0] = opp(i);  paths[index][1] = paths[index][2] = opp(dir); paths[index][3] = i; paths[index][4] = dir;
      index++;
    }

  if (num_loop_types >= 3) {
    // Staple paths
    for(int i=0; i<4; ++i){
      for(int j=0; j<4; ++j){
	if(i==dir || j==dir || i==j) continue;
	paths[index][0] = i; paths[index][1] = j; paths[index][2] = opp(dir); paths[index][3] = opp(i), paths[index][4] = opp(j);
	index++;
	paths[index][0] = i; paths[index][1] = opp(j); paths[index][2] = opp(dir); paths[index][3] = opp(i), paths[index][4] = j;
	index++;
	paths[index][0] = opp(i); paths[index][1] = j; paths[index][2] = opp(dir); paths[index][3] = i, paths[index][4] = opp(j);
	index++;
	paths[index][0] = opp(i); paths[index][1] = opp(j); paths[index][2] = opp(dir); paths[index][3] = i, paths[index][4] = j;
	index++;
     }
    }
  }

}

void compute_gauge_force_quda_(void *mom, void *gauge, int *num_loop_types, double *coeff, double *dt,
			       QudaGaugeParam *param) {

  int numPaths = 0;
  switch (*num_loop_types) {
  case 1:
    numPaths = 6;
    break;
  case 2:
    numPaths = 24;
    break;
  case 3:
    numPaths = 48;
    break;
  default:
    errorQuda("Invalid num_loop_types = %d\n", *num_loop_types);
  }

  auto *loop_coeff = static_cast<double*>(safe_malloc(numPaths*sizeof(double)));
  int *path_length = static_cast<int*>(safe_malloc(numPaths*sizeof(int)));

  if (*num_loop_types >= 1) for(int i= 0; i< 6; ++i) {
      loop_coeff[i] = coeff[0];
      path_length[i] = 3;
    }
  if (*num_loop_types >= 2) for(int i= 6; i<24; ++i) {
      loop_coeff[i] = coeff[1];
      path_length[i] = 5;
    }
  if (*num_loop_types >= 3) for(int i=24; i<48; ++i) {
      loop_coeff[i] = coeff[2];
      path_length[i] = 5;
    }

  int** input_path_buf[4];
  for(int dir=0; dir<4; ++dir){
    input_path_buf[dir] = static_cast<int**>(safe_malloc(numPaths*sizeof(int*)));
    for(int i=0; i<numPaths; ++i){
      input_path_buf[dir][i] = static_cast<int*>(safe_malloc(path_length[i]*sizeof(int)));
    }
    createGaugeForcePaths(input_path_buf[dir], dir, *num_loop_types);
  }

  int max_length = 6;

  computeGaugeForceQuda(mom, gauge, input_path_buf, path_length, loop_coeff, numPaths, max_length, *dt, param);

  for(auto & dir : input_path_buf){
    for(int i=0; i<numPaths; ++i) host_free(dir[i]);
    host_free(dir);
  }

  host_free(path_length);
  host_free(loop_coeff);
}

void compute_staggered_force_quda_(void* h_mom, double *dt, double *delta, void *gauge, void *x, QudaGaugeParam *gauge_param, QudaInvertParam *inv_param) {
  computeStaggeredForceQuda(h_mom, *dt, *delta, gauge, (void**)x, gauge_param, inv_param);
}

// apply the staggered phases
void apply_staggered_phase_quda_() {
  if (getVerbosity() >= QUDA_VERBOSE) printfQuda("applying staggered phase\n");
  if (gaugePrecise) {
    gaugePrecise->applyStaggeredPhase();
  } else {
    errorQuda("No persistent gauge field");
  }
}

// remove the staggered phases
void remove_staggered_phase_quda_() {
  if (getVerbosity() >= QUDA_VERBOSE) printfQuda("removing staggered phase\n");
  if (gaugePrecise) {
    gaugePrecise->removeStaggeredPhase();
  } else {
    errorQuda("No persistent gauge field");
  }
  qudaDeviceSynchronize();
}

// evaluate the kinetic term
void kinetic_quda_(double *kin, void* momentum, QudaGaugeParam* param) {
  *kin = momActionQuda(momentum, param);
}


/**
 * BQCD wants a node mapping with x varying fastest.
 */
#ifdef MULTI_GPU
static int bqcd_rank_from_coords(const int *coords, void *fdata)
{
  int *dims = static_cast<int *>(fdata);

  int rank = coords[3];
  for (int i = 2; i >= 0; i--) {
    rank = dims[i] * rank + coords[i];
  }
  return rank;
}
#endif

void comm_set_gridsize_(int *grid)
{
#ifdef MULTI_GPU
  initCommsGridQuda(4, grid, bqcd_rank_from_coords, static_cast<void *>(grid));
#endif
}

/**
 * Exposed due to poor derived MPI datatype performance with GPUDirect RDMA
 */
void set_kernel_pack_t_(int* pack)
{
  bool pack_ = *pack ? true : false;
  setKernelPackT(pack_);
}

void gaussGaugeQuda(unsigned long long seed, double sigma)
{
  profileGauss.TPSTART(QUDA_PROFILE_TOTAL);

  if (!gaugePrecise) errorQuda("Cannot generate Gauss GaugeField as there is no resident gauge field");

  cudaGaugeField *data = gaugePrecise;

  GaugeFieldParam param(*data);
  param.reconstruct = QUDA_RECONSTRUCT_12;
  param.ghostExchange = QUDA_GHOST_EXCHANGE_NO;
  cudaGaugeField u(param);

  profileGauss.TPSTART(QUDA_PROFILE_COMPUTE);
  quda::gaugeGauss(*data, seed, sigma);
  profileGauss.TPSTOP(QUDA_PROFILE_COMPUTE);

  if (extendedGaugeResident) {
    *extendedGaugeResident = *gaugePrecise;
    extendedGaugeResident->exchangeExtendedGhost(R, profileGauss, redundant_comms);
  }

  profileGauss.TPSTOP(QUDA_PROFILE_TOTAL);
}


/*
 * Computes the total, spatial and temporal plaquette averages of the loaded gauge configuration.
 */
void plaq_quda_(double plaq[3]) {
  plaqQuda(plaq);
}

void plaqQuda(double plaq[3])
{

  profilePlaq.TPSTART(QUDA_PROFILE_TOTAL);

  if (!gaugePrecise) errorQuda("Cannot compute plaquette as there is no resident gauge field");

  cudaGaugeField *data = extendedGaugeResident ? extendedGaugeResident : createExtendedGauge(*gaugePrecise, R, profilePlaq);
  extendedGaugeResident = data;

  profilePlaq.TPSTART(QUDA_PROFILE_COMPUTE);
  double3 plaq3 = quda::plaquette(*data);
  plaq[0] = plaq3.x;
  plaq[1] = plaq3.y;
  plaq[2] = plaq3.z;
  profilePlaq.TPSTOP(QUDA_PROFILE_COMPUTE);

  profilePlaq.TPSTOP(QUDA_PROFILE_TOTAL);
  return;
}

/*
 * Performs a deep copy from the internal extendedGaugeResident field.
 */
void copyExtendedResidentGaugeQuda(void* resident_gauge, QudaFieldLocation loc)
{
  //profilePlaq.TPSTART(QUDA_PROFILE_TOTAL);

  if (!gaugePrecise) errorQuda("Cannot perform deep copy of resident gauge field as there is no resident gauge field");

  cudaGaugeField *data = extendedGaugeResident ? extendedGaugeResident : createExtendedGauge(*gaugePrecise, R, profilePlaq);
  extendedGaugeResident = data;

  auto* io_gauge = (cudaGaugeField*)resident_gauge;

  copyExtendedGauge(*io_gauge, *extendedGaugeResident, loc);

  //profilePlaq.TPSTOP(QUDA_PROFILE_TOTAL);
  return;
}

void performWuppertalnStep(void *h_out, void *h_in, QudaInvertParam *inv_param, unsigned int nSteps, double alpha)
{
  profileWuppertal.TPSTART(QUDA_PROFILE_TOTAL);

  if (gaugePrecise == nullptr) errorQuda("Gauge field must be loaded");

  pushVerbosity(inv_param->verbosity);
  if (getVerbosity() >= QUDA_DEBUG_VERBOSE) printQudaInvertParam(inv_param);

  cudaGaugeField *precise = nullptr;

  if (gaugeSmeared != nullptr) {
    if (getVerbosity() >= QUDA_VERBOSE) printfQuda("Wuppertal smearing done with gaugeSmeared\n");
    GaugeFieldParam gParam(*gaugePrecise);
    gParam.create = QUDA_NULL_FIELD_CREATE;
    precise = new cudaGaugeField(gParam);
    copyExtendedGauge(*precise, *gaugeSmeared, QUDA_CUDA_FIELD_LOCATION);
    precise->exchangeGhost();
  } else {
    if (getVerbosity() >= QUDA_VERBOSE)
      printfQuda("Wuppertal smearing done with gaugePrecise\n");
    precise = gaugePrecise;
  }

  ColorSpinorParam cpuParam(h_in, *inv_param, precise->X(), false, inv_param->input_location);
  ColorSpinorField *in_h = ColorSpinorField::Create(cpuParam);

  ColorSpinorParam cudaParam(cpuParam, *inv_param);
  cudaColorSpinorField in(*in_h, cudaParam);

  if (getVerbosity() >= QUDA_DEBUG_VERBOSE) {
    double cpu = blas::norm2(*in_h);
    double gpu = blas::norm2(in);
    printfQuda("In CPU %e CUDA %e\n", cpu, gpu);
  }

  cudaParam.create = QUDA_NULL_FIELD_CREATE;
  cudaColorSpinorField out(in, cudaParam);
  int parity = 0;

  for (unsigned int i=0; i<nSteps; i++) {
    if(i) in = out;
    wuppertalStep(out, in, parity, *precise, alpha);
    if (getVerbosity() >= QUDA_DEBUG_VERBOSE) {
      double norm = blas::norm2(out);
      printfQuda("Step %d, vector norm %e\n", i, norm);
    }
  }

  cpuParam.v = h_out;
  cpuParam.location = inv_param->output_location;
  ColorSpinorField *out_h = ColorSpinorField::Create(cpuParam);
  *out_h = out;

  if (getVerbosity() >= QUDA_DEBUG_VERBOSE) {
    double cpu = blas::norm2(*out_h);
    double gpu = blas::norm2(out);
    printfQuda("Out CPU %e CUDA %e\n", cpu, gpu);
  }

  if (gaugeSmeared != nullptr)
    delete precise;

  delete out_h;
  delete in_h;

  popVerbosity();

  profileWuppertal.TPSTOP(QUDA_PROFILE_TOTAL);
}

void performAPEnStep(unsigned int nSteps, double alpha)
{
  profileAPE.TPSTART(QUDA_PROFILE_TOTAL);

  if (gaugePrecise == nullptr) errorQuda("Gauge field must be loaded");

  if (gaugeSmeared != nullptr) delete gaugeSmeared;
  gaugeSmeared = createExtendedGauge(*gaugePrecise, R, profileAPE);

  GaugeFieldParam gParam(*gaugeSmeared);
  auto *cudaGaugeTemp = new cudaGaugeField(gParam);

  double3 plaq = plaquette(*gaugeSmeared);
  if (getVerbosity() >= QUDA_SUMMARIZE) {
    printfQuda("Plaquette after 0 APE steps: %le %le %le\n", plaq.x, plaq.y, plaq.z);
  }

  for (unsigned int i=0; i<nSteps; i++) {
    cudaGaugeTemp->copy(*gaugeSmeared);
    cudaGaugeTemp->exchangeExtendedGhost(R,profileAPE,redundant_comms);
    APEStep(*gaugeSmeared, *cudaGaugeTemp, alpha);
  }

  delete cudaGaugeTemp;

  gaugeSmeared->exchangeExtendedGhost(R,profileAPE,redundant_comms);

  plaq = plaquette(*gaugeSmeared);
  if (getVerbosity() >= QUDA_SUMMARIZE) {
    printfQuda("Plaquette after %d APE steps: %le %le %le\n", nSteps, plaq.x, plaq.y, plaq.z);
  }

  profileAPE.TPSTOP(QUDA_PROFILE_TOTAL);
}

void performSTOUTnStep(unsigned int nSteps, double rho)
{
  profileSTOUT.TPSTART(QUDA_PROFILE_TOTAL);

  if (gaugePrecise == nullptr) errorQuda("Gauge field must be loaded");

  if (gaugeSmeared != nullptr) delete gaugeSmeared;
  gaugeSmeared = createExtendedGauge(*gaugePrecise, R, profileSTOUT);

  GaugeFieldParam gParam(*gaugeSmeared);
  auto *cudaGaugeTemp = new cudaGaugeField(gParam);

  double3 plaq = plaquette(*gaugeSmeared);
  if (getVerbosity() >= QUDA_SUMMARIZE) {
    printfQuda("Plaquette after 0 STOUT steps: %le %le %le\n", plaq.x, plaq.y, plaq.z);
  }

  for (unsigned int i=0; i<nSteps; i++) {
    cudaGaugeTemp->copy(*gaugeSmeared);
    cudaGaugeTemp->exchangeExtendedGhost(R,profileSTOUT,redundant_comms);
    STOUTStep(*gaugeSmeared, *cudaGaugeTemp, rho);
  }

  delete cudaGaugeTemp;

  gaugeSmeared->exchangeExtendedGhost(R,redundant_comms);

  plaq = plaquette(*gaugeSmeared);
  if (getVerbosity() >= QUDA_SUMMARIZE) {
    printfQuda("Plaquette after %d STOUT steps: %le %le %le\n", nSteps, plaq.x, plaq.y, plaq.z);
  }

  profileSTOUT.TPSTOP(QUDA_PROFILE_TOTAL);
}

void performOvrImpSTOUTnStep(unsigned int nSteps, double rho, double epsilon)
{
  profileOvrImpSTOUT.TPSTART(QUDA_PROFILE_TOTAL);

  if (gaugePrecise == nullptr) errorQuda("Gauge field must be loaded");

  if (gaugeSmeared != nullptr) delete gaugeSmeared;
  gaugeSmeared = createExtendedGauge(*gaugePrecise, R, profileSTOUT);

  GaugeFieldParam gParam(*gaugeSmeared);
  auto *cudaGaugeTemp = new cudaGaugeField(gParam);

  double3 plaq = plaquette(*gaugeSmeared);
  if (getVerbosity() >= QUDA_SUMMARIZE) {
    printfQuda("Plaquette after 0 OvrImpSTOUT steps: %le %le %le\n", plaq.x, plaq.y, plaq.z);
  }

  for (unsigned int i=0; i<nSteps; i++) {
    cudaGaugeTemp->copy(*gaugeSmeared);
    cudaGaugeTemp->exchangeExtendedGhost(R,profileOvrImpSTOUT,redundant_comms);
    OvrImpSTOUTStep(*gaugeSmeared, *cudaGaugeTemp, rho, epsilon);
  }

  delete cudaGaugeTemp;

  gaugeSmeared->exchangeExtendedGhost(R,profileOvrImpSTOUT,redundant_comms);

  plaq = plaquette(*gaugeSmeared);
  if (getVerbosity() >= QUDA_SUMMARIZE) {
    printfQuda("Plaquette after %d OvrImpSTOUT steps: %le %le %le\n", nSteps, plaq.x, plaq.y, plaq.z);
  }

  profileOvrImpSTOUT.TPSTOP(QUDA_PROFILE_TOTAL);
}


int computeGaugeFixingOVRQuda(void* gauge, const unsigned int gauge_dir,  const unsigned int Nsteps, \
  const unsigned int verbose_interval, const double relax_boost, const double tolerance, const unsigned int reunit_interval, \
  const unsigned int  stopWtheta, QudaGaugeParam* param , double* timeinfo)
{

  GaugeFixOVRQuda.TPSTART(QUDA_PROFILE_TOTAL);

  checkGaugeParam(param);

  GaugeFixOVRQuda.TPSTART(QUDA_PROFILE_INIT);
  GaugeFieldParam gParam(gauge, *param);
  auto *cpuGauge = new cpuGaugeField(gParam);

  //gParam.pad = getFatLinkPadding(param->X);
  gParam.create      = QUDA_NULL_FIELD_CREATE;
  gParam.link_type   = param->type;
  gParam.reconstruct = param->reconstruct;
  gParam.order       = (gParam.Precision() == QUDA_DOUBLE_PRECISION || gParam.reconstruct == QUDA_RECONSTRUCT_NO ) ?
    QUDA_FLOAT2_GAUGE_ORDER : QUDA_FLOAT4_GAUGE_ORDER;
  auto *cudaInGauge = new cudaGaugeField(gParam);

  GaugeFixOVRQuda.TPSTOP(QUDA_PROFILE_INIT);

  GaugeFixOVRQuda.TPSTART(QUDA_PROFILE_H2D);


  ///if (!param->use_resident_gauge) {   // load fields onto the device
  cudaInGauge->loadCPUField(*cpuGauge);
 /* } else { // or use resident fields already present
    if (!gaugePrecise) errorQuda("No resident gauge field allocated");
    cudaInGauge = gaugePrecise;
    gaugePrecise = nullptr;
  } */

  GaugeFixOVRQuda.TPSTOP(QUDA_PROFILE_H2D);

  checkCudaError();

  if (comm_size() == 1) {
    // perform the update
    GaugeFixOVRQuda.TPSTART(QUDA_PROFILE_COMPUTE);
    gaugefixingOVR(*cudaInGauge, gauge_dir, Nsteps, verbose_interval, relax_boost, tolerance, \
      reunit_interval, stopWtheta);
    GaugeFixOVRQuda.TPSTOP(QUDA_PROFILE_COMPUTE);
  } else {
    cudaGaugeField *cudaInGaugeEx = createExtendedGauge(*cudaInGauge, R, GaugeFixOVRQuda);

    // perform the update
    GaugeFixOVRQuda.TPSTART(QUDA_PROFILE_COMPUTE);
    gaugefixingOVR(*cudaInGaugeEx, gauge_dir, Nsteps, verbose_interval, relax_boost, tolerance, \
      reunit_interval, stopWtheta);
    GaugeFixOVRQuda.TPSTOP(QUDA_PROFILE_COMPUTE);

    //HOW TO COPY BACK TO CPU: cudaInGaugeEx->cpuGauge
    copyExtendedGauge(*cudaInGauge, *cudaInGaugeEx, QUDA_CUDA_FIELD_LOCATION);
  }

  checkCudaError();
  // copy the gauge field back to the host
  GaugeFixOVRQuda.TPSTART(QUDA_PROFILE_D2H);
  cudaInGauge->saveCPUField(*cpuGauge);
  GaugeFixOVRQuda.TPSTOP(QUDA_PROFILE_D2H);

  GaugeFixOVRQuda.TPSTOP(QUDA_PROFILE_TOTAL);

  if (param->make_resident_gauge) {
    if (gaugePrecise != nullptr) delete gaugePrecise;
    gaugePrecise = cudaInGauge;
  } else {
    delete cudaInGauge;
  }

  if(timeinfo){
    timeinfo[0] = GaugeFixOVRQuda.Last(QUDA_PROFILE_H2D);
    timeinfo[1] = GaugeFixOVRQuda.Last(QUDA_PROFILE_COMPUTE);
    timeinfo[2] = GaugeFixOVRQuda.Last(QUDA_PROFILE_D2H);
  }

  checkCudaError();
  return 0;
}

int computeGaugeFixingFFTQuda(void* gauge, const unsigned int gauge_dir,  const unsigned int Nsteps, \
  const unsigned int verbose_interval, const double alpha, const unsigned int autotune, const double tolerance, \
  const unsigned int  stopWtheta, QudaGaugeParam* param , double* timeinfo)
{

  GaugeFixFFTQuda.TPSTART(QUDA_PROFILE_TOTAL);

  checkGaugeParam(param);

  GaugeFixFFTQuda.TPSTART(QUDA_PROFILE_INIT);

  GaugeFieldParam gParam(gauge, *param);
  auto *cpuGauge = new cpuGaugeField(gParam);

  //gParam.pad = getFatLinkPadding(param->X);
  gParam.create      = QUDA_NULL_FIELD_CREATE;
  gParam.link_type   = param->type;
  gParam.reconstruct = param->reconstruct;
  gParam.order       = (gParam.Precision() == QUDA_DOUBLE_PRECISION || gParam.reconstruct == QUDA_RECONSTRUCT_NO ) ?
    QUDA_FLOAT2_GAUGE_ORDER : QUDA_FLOAT4_GAUGE_ORDER;

  auto *cudaInGauge = new cudaGaugeField(gParam);


  GaugeFixFFTQuda.TPSTOP(QUDA_PROFILE_INIT);

  GaugeFixFFTQuda.TPSTART(QUDA_PROFILE_H2D);

  //if (!param->use_resident_gauge) {   // load fields onto the device
  cudaInGauge->loadCPUField(*cpuGauge);
  /*} else { // or use resident fields already present
    if (!gaugePrecise) errorQuda("No resident gauge field allocated");
    cudaInGauge = gaugePrecise;
    gaugePrecise = nullptr;
  } */


  GaugeFixFFTQuda.TPSTOP(QUDA_PROFILE_H2D);

  // perform the update
  GaugeFixFFTQuda.TPSTART(QUDA_PROFILE_COMPUTE);
  checkCudaError();

  gaugefixingFFT(*cudaInGauge, gauge_dir, Nsteps, verbose_interval, alpha, autotune, tolerance, stopWtheta);

  GaugeFixFFTQuda.TPSTOP(QUDA_PROFILE_COMPUTE);

  checkCudaError();
  // copy the gauge field back to the host
  GaugeFixFFTQuda.TPSTART(QUDA_PROFILE_D2H);
  checkCudaError();
  cudaInGauge->saveCPUField(*cpuGauge);
  GaugeFixFFTQuda.TPSTOP(QUDA_PROFILE_D2H);
  checkCudaError();

  GaugeFixFFTQuda.TPSTOP(QUDA_PROFILE_TOTAL);

  if (param->make_resident_gauge) {
    if (gaugePrecise != nullptr) delete gaugePrecise;
    gaugePrecise = cudaInGauge;
  } else {
    delete cudaInGauge;
  }

  if(timeinfo){
    timeinfo[0] = GaugeFixFFTQuda.Last(QUDA_PROFILE_H2D);
    timeinfo[1] = GaugeFixFFTQuda.Last(QUDA_PROFILE_COMPUTE);
    timeinfo[2] = GaugeFixFFTQuda.Last(QUDA_PROFILE_D2H);
  }

  checkCudaError();
  return 0;
}

void contractQuda(const void *hp_x, const void *hp_y, void *h_result, const QudaContractType cType,
                  QudaInvertParam *param, const int *X)
{
  // DMH: Easiest way to construct ColorSpinorField? Do we require the user
  //     to declare and fill and invert_param, or can it just be hacked?.

  profileContract.TPSTART(QUDA_PROFILE_TOTAL);
  profileContract.TPSTART(QUDA_PROFILE_INIT);
  // wrap CPU host side pointers
  ColorSpinorParam cpuParam((void *)hp_x, *param, X, false, param->input_location);
  ColorSpinorField *h_x = ColorSpinorField::Create(cpuParam);

  cpuParam.v = (void *)hp_y;
  ColorSpinorField *h_y = ColorSpinorField::Create(cpuParam);

  // Create device parameter
  ColorSpinorParam cudaParam(cpuParam);
  cudaParam.location = QUDA_CUDA_FIELD_LOCATION;
  cudaParam.create = QUDA_NULL_FIELD_CREATE;
  // Quda uses Degrand-Rossi gamma basis for contractions and will
  // automatically reorder data if necessary.
  cudaParam.gammaBasis = QUDA_DEGRAND_ROSSI_GAMMA_BASIS;
  cudaParam.setPrecision(cpuParam.Precision(), cpuParam.Precision(), true);

  std::vector<ColorSpinorField *> x, y;
  x.push_back(ColorSpinorField::Create(cudaParam));
  y.push_back(ColorSpinorField::Create(cudaParam));

  size_t data_bytes = x[0]->Volume() * x[0]->Nspin() * x[0]->Nspin() * 2 * x[0]->Precision();
  void *d_result = pool_device_malloc(data_bytes);
  profileContract.TPSTOP(QUDA_PROFILE_INIT);

  profileContract.TPSTART(QUDA_PROFILE_H2D);
  *x[0] = *h_x;
  *y[0] = *h_y;
  profileContract.TPSTOP(QUDA_PROFILE_H2D);

  profileContract.TPSTART(QUDA_PROFILE_COMPUTE);
  contractQuda(*x[0], *y[0], d_result, cType);
  profileContract.TPSTOP(QUDA_PROFILE_COMPUTE);

  profileContract.TPSTART(QUDA_PROFILE_D2H);
  qudaMemcpy(h_result, d_result, data_bytes, cudaMemcpyDeviceToHost);
  profileContract.TPSTOP(QUDA_PROFILE_D2H);

  profileContract.TPSTART(QUDA_PROFILE_FREE);
  pool_device_free(d_result);
  delete x[0];
  delete y[0];
  delete h_y;
  delete h_x;
  profileContract.TPSTOP(QUDA_PROFILE_FREE);

  profileContract.TPSTOP(QUDA_PROFILE_TOTAL);
}

double qChargeQuda()
{
  profileQCharge.TPSTART(QUDA_PROFILE_TOTAL);

  cudaGaugeField *gauge = nullptr;
  if (!gaugeSmeared) {
    if (!extendedGaugeResident) extendedGaugeResident = createExtendedGauge(*gaugePrecise, R, profileQCharge);
    gauge = extendedGaugeResident;
  } else {
    gauge = gaugeSmeared;
  }
  // Do we keep the smeared extended field on memory, or the unsmeared one?

  profileQCharge.TPSTART(QUDA_PROFILE_INIT);
  // create the Fmunu field

  GaugeFieldParam tensorParam(gaugePrecise->X(), gauge->Precision(), QUDA_RECONSTRUCT_NO, 0, QUDA_TENSOR_GEOMETRY);
  tensorParam.siteSubset = QUDA_FULL_SITE_SUBSET;
  tensorParam.order = QUDA_FLOAT2_GAUGE_ORDER;
  tensorParam.ghostExchange = QUDA_GHOST_EXCHANGE_NO;
  cudaGaugeField Fmunu(tensorParam);

  profileQCharge.TPSTOP(QUDA_PROFILE_INIT);
  profileQCharge.TPSTART(QUDA_PROFILE_COMPUTE);

  computeFmunu(Fmunu, *gauge);
  double charge = quda::computeQCharge(Fmunu);

  profileQCharge.TPSTOP(QUDA_PROFILE_COMPUTE);
  profileQCharge.TPSTOP(QUDA_PROFILE_TOTAL);

  return charge;
}

double qChargeDensityQuda(void *h_qDensity)
{
  profileQCharge.TPSTART(QUDA_PROFILE_TOTAL);

  cudaGaugeField *gauge = nullptr;
  if (!gaugeSmeared) {
    if (!extendedGaugeResident) extendedGaugeResident = createExtendedGauge(*gaugePrecise, R, profileQCharge);
    gauge = extendedGaugeResident;
  } else {
    gauge = gaugeSmeared;
  }
  // Do we keep the smeared extended field on memory, or the unsmeared one?
  profileQCharge.TPSTART(QUDA_PROFILE_INIT);
  // create the Fmunu field
  GaugeFieldParam tensorParam(gaugePrecise->X(), gauge->Precision(), QUDA_RECONSTRUCT_NO, 0, QUDA_TENSOR_GEOMETRY);
  tensorParam.siteSubset = QUDA_FULL_SITE_SUBSET;
  tensorParam.order = QUDA_FLOAT2_GAUGE_ORDER;
  tensorParam.ghostExchange = QUDA_GHOST_EXCHANGE_NO;
  cudaGaugeField Fmunu(tensorParam);

  size_t size = Fmunu.Volume() * Fmunu.Precision();
  void *d_qDensity = device_malloc(size);
  profileQCharge.TPSTOP(QUDA_PROFILE_INIT);

  profileQCharge.TPSTART(QUDA_PROFILE_COMPUTE);
  computeFmunu(Fmunu, *gauge);
  double charge = quda::computeQChargeDensity(Fmunu, d_qDensity);
  profileQCharge.TPSTOP(QUDA_PROFILE_COMPUTE);

  profileQCharge.TPSTART(QUDA_PROFILE_D2H);
  qudaMemcpy(h_qDensity, d_qDensity, size, cudaMemcpyDeviceToHost);
  profileQCharge.TPSTOP(QUDA_PROFILE_D2H);

  profileQCharge.TPSTART(QUDA_PROFILE_FREE);
  device_free(d_qDensity);
  profileQCharge.TPSTOP(QUDA_PROFILE_FREE);

  profileQCharge.TPSTOP(QUDA_PROFILE_TOTAL);

  return charge;
}<|MERGE_RESOLUTION|>--- conflicted
+++ resolved
@@ -3232,12 +3232,6 @@
  */
 void invertMultiSrcQuda(void **_hp_x, void **_hp_b, QudaInvertParam *param)
 {
-<<<<<<< HEAD
-=======
-  bool kernel_pack_old = getKernelPackT();
-  setKernelPackT(true);
-
->>>>>>> be6c8d6f
   // currently that code is just a copy of invertQuda and cannot work
   profileInvert.TPSTART(QUDA_PROFILE_TOTAL);
 
@@ -3337,10 +3331,7 @@
   // download source
   printfQuda("Setup b\n");
   ColorSpinorParam cudaParam(cpuParam, *param);
-  cudaParam.nDim = 5;//just to be sure
-  cudaParam.x[4] = 1;//set 1, then this will be converted to param->num_src 
-  cudaParam.create = QUDA_ZERO_FIELD_CREATE;
-
+  cudaParam.create = QUDA_NULL_FIELD_CREATE;
   cudaParam.is_composite = true;
   cudaParam.composite_dim = param->num_src;
 
@@ -3468,14 +3459,11 @@
       errorQuda("Multigrid preconditioning only supported for direct non-red-black solve");
 
     if (mat_solution && !direct_solve && !norm_error_solve) { // prepare source: b' = A^dag b
-      errorQuda("norm_error_solve not supported in multi source solve");
-
-      // for(int i=0; i < param->num_src; i++) {
-      //   cudaColorSpinorField tmp((in->Component(i)));
-      //   dirac.Mdag(in->Component(i), tmp);
-      // }
+      for(int i=0; i < param->num_src; i++) {
+        cudaColorSpinorField tmp((in->Component(i)));
+        dirac.Mdag(in->Component(i), tmp);
+      }
     } else if (!mat_solution && direct_solve) { // perform the first of two solves: A^dag y = b
-<<<<<<< HEAD
       DiracMdag m(dirac), mSloppy(diracSloppy), mPre(diracPre);
       SolverParam solverParam(*param);
       Solver *solve = Solver::create(solverParam, m, mSloppy, mPre, profileInvert);
@@ -3485,49 +3473,26 @@
       }
       solverParam.updateInvertParam(*param);
       delete solve;
-=======
-      errorQuda("norm_error_solve not supported in multi source solve");
-
-      // DiracMdag m(dirac), mSloppy(diracSloppy), mPre(diracPre);
-      // SolverParam solverParam(*param);
-      // Solver *solve = Solver::create(solverParam, m, mSloppy, mPre, profileInvert);
-      // solve->solve(*out,*in);
-      // for(int i=0; i < param->num_src; i++) {
-      //   blas::copy(in->Component(i), out->Component(i));
-      // }
-      // solverParam.updateInvertParam(*param);
-      // delete solve;
->>>>>>> be6c8d6f
     }
 
     if (direct_solve) {
       DiracM m(dirac), mSloppy(diracSloppy), mPre(diracPre);
       SolverParam solverParam(*param);
-<<<<<<< HEAD
-      Solver *solve = Solver::create(solverParam, m, mSloppy, mPre, profileInvert);
-      solve->blocksolve(*out,*in);
-=======
       // Solver *solve = Solver::create(solverParam, m, mSloppy, mPre, profileInvert);
       // solve->solve(*out,*in);
       BlockCG bcg(m, mSloppy, solverParam, profileMulti);
       bcg(*out, *in);
->>>>>>> be6c8d6f
       solverParam.updateInvertParam(*param);
-      // delete solve;
+      delete solve;
     } else if (!norm_error_solve) {
       DiracMdagM m(dirac), mSloppy(diracSloppy), mPre(diracPre);
       SolverParam solverParam(*param);
-<<<<<<< HEAD
-      Solver *solve = Solver::create(solverParam, m, mSloppy, mPre, profileInvert);
-      solve->blocksolve(*out,*in);
-=======
       BlockCG bcg(m, mSloppy, solverParam, profileMulti);
       bcg(*out, *in);
->>>>>>> be6c8d6f
       solverParam.updateInvertParam(*param);
       // delete solve;
     } else { // norm_error_solve
-      // DiracMMdag m(dirac), mSloppy(diracSloppy), mPre(diracPre);
+      DiracMMdag m(dirac), mSloppy(diracSloppy), mPre(diracPre);
       errorQuda("norm_error_solve not supported in multi source solve");
       //cudaColorSpinorField tmp(*out);
       // SolverParam solverParam(*param);
@@ -3600,8 +3565,6 @@
   saveTuneCache();
 
   profileInvert.TPSTOP(QUDA_PROFILE_TOTAL);
-
-  setKernelPackT(kernel_pack_old);
 }
 
 /*!
