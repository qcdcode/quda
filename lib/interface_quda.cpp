--- conflicted
+++ resolved
@@ -1124,11 +1124,8 @@
     profileHISQForce.Print();
     profileContract.Print();
     profileCovDev.Print();
-<<<<<<< HEAD
     profilePlaq.Print();
-=======
     profileAPE.Print();
->>>>>>> 30ce6fe0
     profileEnd.Print();
 
     printLaunchTimer();
@@ -5374,14 +5371,9 @@
   cudaGaugeField *cudaGaugeTemp = NULL;
   cudaGaugeTemp = new cudaGaugeField(gParam);
 
-<<<<<<< HEAD
-  if (getVerbosity() == QUDA_DEBUG_VERBOSE) {
+  if (getVerbosity() == QUDA_VERBOSE) {
     double3 plq = plaquette(*gaugeSmeared, QUDA_CUDA_FIELD_LOCATION);
     printfQuda("Plaquette after 0 APE steps: %le\n", plq.x);
-=======
-  if (getVerbosity() >= QUDA_VERBOSE) {
-    printfQuda("Plaquette after 0 APE steps: %le\n", plaquette(*gaugeSmeared, QUDA_CUDA_FIELD_LOCATION));
->>>>>>> 30ce6fe0
   }
 
   for (unsigned int i=0; i<nSteps; i++) {
@@ -5402,24 +5394,13 @@
     gaugeSmeared->exchangeExtendedGhost(R,true);
   #endif
 
-<<<<<<< HEAD
-  if (getVerbosity() == QUDA_DEBUG_VERBOSE) {
+  if (getVerbosity() == QUDA_VERBOSE) {
     double3 plq = plaquette(*gaugeSmeared, QUDA_CUDA_FIELD_LOCATION);
     printfQuda("Plaquette after %d APE steps: %le\n", nSteps, plq.x);
-=======
-  if (getVerbosity() >= QUDA_VERBOSE) {
-    printfQuda("Plaquette after %d APE steps: %le\n", nSteps, plaquette(*gaugeSmeared, QUDA_CUDA_FIELD_LOCATION));
->>>>>>> 30ce6fe0
   }
 
   profileAPE.Stop(QUDA_PROFILE_TOTAL);
 }
-
-<<<<<<< HEAD
-
-
-
-
 
 
 int computeGaugeFixingOVRQuda(void* gauge, const unsigned int gauge_dir,  const unsigned int Nsteps, \
@@ -5449,8 +5430,6 @@
   gParam.order       = (gParam.precision == QUDA_DOUBLE_PRECISION || gParam.reconstruct == QUDA_RECONSTRUCT_NO ) ?
     QUDA_FLOAT2_GAUGE_ORDER : QUDA_FLOAT4_GAUGE_ORDER;
   cudaGaugeField *cudaInGauge = new cudaGaugeField(gParam);
-
-
 
   profileGaugeFix.Stop(QUDA_PROFILE_INIT);  
 
@@ -5540,9 +5519,6 @@
     timeinfo[2] = profileGaugeFix.Last(QUDA_PROFILE_D2H);
   }
 
-
-
-
   checkCudaError();
   return 0;
 }
@@ -5579,18 +5555,12 @@
   gParam.order       = (gParam.precision == QUDA_DOUBLE_PRECISION || gParam.reconstruct == QUDA_RECONSTRUCT_NO ) ?
     QUDA_FLOAT2_GAUGE_ORDER : QUDA_FLOAT4_GAUGE_ORDER;
 
-
-
-
-
   cudaGaugeField *cudaInGauge = new cudaGaugeField(gParam);
 
 
-
   profileGaugeFix.Stop(QUDA_PROFILE_INIT);  
 
   profileGaugeFix.Start(QUDA_PROFILE_H2D);
-
 
   //if (!param->use_resident_gauge) {   // load fields onto the device
     cudaInGauge->loadCPUField(*cpuGauge, QUDA_CPU_FIELD_LOCATION);
@@ -5634,23 +5604,18 @@
     timeinfo[2] = profileGaugeFix.Last(QUDA_PROFILE_D2H);
   }
 
-
   checkCudaError();
   return 0;
 }
 
-
-//#include"contractions.cpp"	Contraction interface, to be added soon
-=======
-  /**
-   * Compute a volume or time-slice contraction of two spinors.
-   * @param x     Spinor to contract. This is conjugated before contraction.
-   * @param y     Spinor to contract.
-   * @param ctrn  Contraction output. The size must be Volume*16
-   * @param cType Contraction type, allows for volume or time-slice contractions.
-   * @param tC    Time-slice to contract in case the contraction is in a single time-slice.
-   */
-
+/**
+ * Compute a volume or time-slice contraction of two spinors.
+ * @param x     Spinor to contract. This is conjugated before contraction.
+ * @param y     Spinor to contract.
+ * @param ctrn  Contraction output. The size must be Volume*16
+ * @param cType Contraction type, allows for volume or time-slice contractions.
+ * @param tC    Time-slice to contract in case the contraction is in a single time-slice.
+ */
 void contract(const cudaColorSpinorField x, const cudaColorSpinorField y, void *ctrn, const QudaContractType cType)
 {
   if (x.Precision() == QUDA_DOUBLE_PRECISION) {
@@ -5676,4 +5641,4 @@
     errorQuda("Precision not supported for contractions\n");
   }
 }
->>>>>>> 30ce6fe0
+
