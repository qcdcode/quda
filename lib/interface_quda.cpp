--- conflicted
+++ resolved
@@ -1003,14 +1003,8 @@
 
   if (inv_param->clover_cpu_prec == QUDA_HALF_PRECISION)  errorQuda("Half precision not supported on CPU");
   if (gaugePrecise == nullptr) errorQuda("Gauge field must be loaded before clover");
-<<<<<<< HEAD
-  if ((inv_param->dslash_type != QUDA_CLOVER_WILSON_DSLASH)
-		  && (inv_param->dslash_type != QUDA_TWISTED_CLOVER_DSLASH)
-		  && (inv_param->dslash_type != QUDA_CLOVER_HASENBUSCH_TWIST_DSLASH)) {
-=======
   if ((inv_param->dslash_type != QUDA_CLOVER_WILSON_DSLASH) && (inv_param->dslash_type != QUDA_TWISTED_CLOVER_DSLASH)
       && (inv_param->dslash_type != QUDA_CLOVER_HASENBUSCH_TWIST_DSLASH)) {
->>>>>>> d0391548
     errorQuda("Wrong dslash_type %d in loadCloverQuda()", inv_param->dslash_type);
   }
 
@@ -1576,11 +1570,7 @@
       diracParam.type = pc ? QUDA_CLOVERPC_DIRAC : QUDA_CLOVER_DIRAC;
       break;
     case QUDA_CLOVER_HASENBUSCH_TWIST_DSLASH:
-<<<<<<< HEAD
-	  diracParam.type = pc ?   QUDA_CLOVER_HASENBUSCH_TWISTPC_DIRAC   : QUDA_CLOVER_HASENBUSCH_TWIST_DIRAC;
-=======
       diracParam.type = pc ? QUDA_CLOVER_HASENBUSCH_TWISTPC_DIRAC : QUDA_CLOVER_HASENBUSCH_TWIST_DIRAC;
->>>>>>> d0391548
       break;
     case QUDA_DOMAIN_WALL_DSLASH:
       diracParam.type = pc ? QUDA_DOMAIN_WALLPC_DIRAC : QUDA_DOMAIN_WALL_DIRAC;
