--- conflicted
+++ resolved
@@ -1988,16 +1988,19 @@
 
   ColorSpinorParam cpuParam(h_in, inv_param, gauge.X(), false, inv_param.input_location);
   ColorSpinorField *in_h = ColorSpinorField::Create(cpuParam);
-  ColorSpinorParam cudaParam(cpuParam, inv_param);
+  ColorSpinorParam cudaParam(cpuParam, inv_param, QUDA_CUDA_FIELD_LOCATION);
 
   cpuParam.v = h_out;
   cpuParam.location = inv_param.output_location;
   ColorSpinorField *out_h = ColorSpinorField::Create(cpuParam);
 
   cudaParam.create = QUDA_NULL_FIELD_CREATE;
-  cudaColorSpinorField in(*in_h, cudaParam);
-  cudaColorSpinorField out(in, cudaParam);
-  cudaColorSpinorField tmp(in, cudaParam);
+  ColorSpinorField in(cudaParam); // cudaColorSpinorField
+  in = *in_h;
+  ColorSpinorField out(cudaParam); // cudaColorSpinorField
+  out = in;
+  ColorSpinorField tmp(cudaParam); // cudaColorSpinorField
+  tmp = in;
 
   profileCovDev.TPSTOP(QUDA_PROFILE_INIT);
 
@@ -2071,17 +2074,20 @@
 
   ColorSpinorParam cpuParam(h_in, inv_param, gauge.X(), false, inv_param.input_location);
   ColorSpinorField *in_h = ColorSpinorField::Create(cpuParam);
-  ColorSpinorParam cudaParam(cpuParam, inv_param);
+  ColorSpinorParam cudaParam(cpuParam, inv_param, QUDA_CUDA_FIELD_LOCATION);
 
   cpuParam.v = h_out;
   cpuParam.location = inv_param.output_location;
   ColorSpinorField *out_h = ColorSpinorField::Create(cpuParam);
 
   cudaParam.create = QUDA_NULL_FIELD_CREATE;
-  cudaColorSpinorField in(*in_h, cudaParam);
+  ColorSpinorField in(cudaParam); // cudaColorSpinorField
+  in = *in_h;
   cudaParam.create = QUDA_ZERO_FIELD_CREATE;
-  cudaColorSpinorField out(in, cudaParam);
-  cudaColorSpinorField tmp(in, cudaParam);
+  ColorSpinorField out(cudaParam); // cudaColorSpinorField
+  out = in;
+  ColorSpinorField tmp(cudaParam); // cudaColorSpinorField
+  tmp = in;
 
   profileCovDev.TPSTOP(QUDA_PROFILE_INIT);
 
@@ -2126,7 +2132,8 @@
 
       if (offset == 1) { cDir = 0; } else if (offset == 2) { cDir = 1; } else if (offset == 4) { cDir = 2; } else if (offset == 8) { cDir = 3; }
 
-      cudaColorSpinorField pr1(in, cudaParam);
+      ColorSpinorField pr1(cudaParam); // cudaColorSpinorField
+      pr1 = in;
       applySpinTaste(out, in,  spin);
       myCovDev->MCD (tmp, out, cDir);
       myCovDev->MCD (pr1, out, cDir+4);
@@ -2155,8 +2162,10 @@
         if (offset == 12) { dirs[0] = 2; dirs[1] = 3; }
       }
 
-      cudaColorSpinorField pr1(in, cudaParam);
-      cudaColorSpinorField acc(in, cudaParam);
+      ColorSpinorField pr1(cudaParam); // cudaColorSpinorField
+      pr1 = in;
+      ColorSpinorField acc(cudaParam); // cudaColorSpinorField
+      acc = in;
 
       applySpinTaste(out, in,  spin);
       // YX result in acc
@@ -2189,9 +2198,12 @@
     case 11: // three-link 5Z
     case 7:  // three-link 5T
     {
-      cudaColorSpinorField pr1(in, cudaParam);
-      cudaColorSpinorField pr2(in, cudaParam);
-      cudaColorSpinorField acc(in, cudaParam);
+      ColorSpinorField pr1(cudaParam); // cudaColorSpinorField
+      pr1 = in;
+      ColorSpinorField pr2(cudaParam); // cudaColorSpinorField
+      pr2 = in;
+      ColorSpinorField acc(cudaParam); // cudaColorSpinorField
+      acc = in;
 
       applySpinTaste(out, in,  spin);
 
@@ -2255,9 +2267,12 @@
                                  { 3, 1, 2, 0}, { 3, 2, 0, 1}, { 3, 0, 1, 2},
                                  { 1, 2, 3, 0}, { 2, 0, 3, 1}, { 0, 1, 3, 2} };
 
-      cudaColorSpinorField pr1(in, cudaParam);
-      cudaColorSpinorField pr2(in, cudaParam);
-      cudaColorSpinorField acc(in, cudaParam);
+      ColorSpinorField pr1(cudaParam); // cudaColorSpinorField
+      pr1 = in;
+      ColorSpinorField pr2(cudaParam); // cudaColorSpinorField
+      pr2 = in;
+      ColorSpinorField acc(cudaParam); // cudaColorSpinorField
+      acc = in;
 
       applySpinTaste(out, in,  spin);
 
@@ -2362,15 +2377,17 @@
 
   ColorSpinorParam cpuParam(h_in, inv_param, gauge.X(), false, inv_param.input_location);
   ColorSpinorField *in_h = ColorSpinorField::Create(cpuParam);
-  ColorSpinorParam cudaParam(cpuParam, inv_param);
+  ColorSpinorParam cudaParam(cpuParam, inv_param, QUDA_CUDA_FIELD_LOCATION);
 
   cpuParam.v = h_out;
   cpuParam.location = inv_param.output_location;
   ColorSpinorField *out_h = ColorSpinorField::Create(cpuParam);
 
   cudaParam.create = QUDA_NULL_FIELD_CREATE;
-  cudaColorSpinorField in(*in_h, cudaParam);
-  cudaColorSpinorField out(in, cudaParam);
+  ColorSpinorField in(cudaParam); // cudaColorSpinorField
+  in = *in_h;
+  ColorSpinorField out(cudaParam); // cudaColorSpinorField
+  out = in;
 
   profileCovDev.TPSTOP(QUDA_PROFILE_INIT);
 
@@ -5800,7 +5817,6 @@
     gauge_ptr = gaugePrecise;
   }
 
-<<<<<<< HEAD
   if (!initialized) errorQuda("QUDA not initialized");
 
   if (getVerbosity() >= QUDA_DEBUG_VERBOSE) { printQudaInvertParam(inv_param); }
@@ -5814,24 +5830,6 @@
   cpuParam.nSpin = 4;
   // QUDA style pointer for host data.
   ColorSpinorField *in_h = ColorSpinorField::Create(cpuParam);
-=======
-  ColorSpinorParam cpuParam(h_in, *inv_param, precise->X(), false, inv_param->input_location);
-  ColorSpinorField in_h(cpuParam);
-
-  ColorSpinorParam cudaParam(cpuParam, *inv_param, QUDA_CUDA_FIELD_LOCATION);
-  ColorSpinorField in(cudaParam);
-  in = in_h;
-
-  if (getVerbosity() >= QUDA_DEBUG_VERBOSE) {
-    double cpu = blas::norm2(in_h);
-    double gpu = blas::norm2(in);
-    printfQuda("In CPU %e CUDA %e\n", cpu, gpu);
-  }
-
-  cudaParam.create = QUDA_NULL_FIELD_CREATE;
-  ColorSpinorField out(cudaParam);
-  int parity = 0;
->>>>>>> 4d60a91b
 
   // Device side data.
   ColorSpinorParam cudaParam(cpuParam);
@@ -5879,7 +5877,6 @@
       printfQuda("Step %d, vector norm %e\n", i, norm);
     }
   }
-<<<<<<< HEAD
   
   // Normalise the source
   double nout = blas::norm2(*out);
@@ -5905,26 +5902,6 @@
   profileGaussianSmear.TPSTOP(QUDA_PROFILE_FREE);
   profileGaussianSmear.TPSTOP(QUDA_PROFILE_TOTAL);
   saveTuneCache();
-=======
-
-  cpuParam.v = h_out;
-  cpuParam.location = inv_param->output_location;
-  ColorSpinorField out_h(cpuParam);
-  out_h = out;
-
-  if (getVerbosity() >= QUDA_DEBUG_VERBOSE) {
-    double cpu = blas::norm2(out_h);
-    double gpu = blas::norm2(out);
-    printfQuda("Out CPU %e CUDA %e\n", cpu, gpu);
-  }
-
-  if (gaugeSmeared != nullptr)
-    delete precise;
-
-  popVerbosity();
-
-  profileWuppertal.TPSTOP(QUDA_PROFILE_TOTAL);
->>>>>>> 4d60a91b
 }
 
 void performAPEnStep(unsigned int n_steps, double alpha, int meas_interval)
@@ -6439,8 +6416,9 @@
   h_4D_point_source = ColorSpinorField::Create(cpuParam4D);
 
   //d_4Dpointsource
-  ColorSpinorParam cudaParam(cpuParam4D, *inv_param4D);
-  d_4D_point_source = ColorSpinorField::Create(*h_4D_point_source, cudaParam);
+  ColorSpinorParam cudaParam(cpuParam4D, *inv_param4D, QUDA_CUDA_FIELD_LOCATION);
+  d_4D_point_source = ColorSpinorField::Create(cudaParam);
+  *d_4D_point_source = *h_4D_point_source; // JNS: is copy needed?
 
   //d_4Dprojsource & d_4Dentryin5Dsource & d_4D_temp
   cudaParam.create = QUDA_ZERO_FIELD_CREATE; //! we want new memory which is zeroed out here
