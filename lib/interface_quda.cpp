#include <cmath>
#include <cstdio>
#include <cstdlib>
#include <cstring>
#include <iostream>
#include <sys/time.h>
#include <complex.h>

#include <quda.h>
#include <quda_fortran.h>
#include <quda_internal.h>
#include <comm_quda.h>
#include <tune_quda.h>
#include <blas_quda.h>
#include <gauge_field.h>
#include <dirac_quda.h>
#include <ritz_quda.h>
#include <dslash_quda.h>
#include <invert_quda.h>
#include <lanczos_quda.h>
#include <color_spinor_field.h>
#include <eig_variables.h>
#include <clover_field.h>
#include <llfat_quda.h>
#include <unitarization_links.h>
#include <algorithm>
#include <staggered_oprod.h>
#include <ks_improved_force.h>
#include <ks_force_quda.h>
#include <random_quda.h>
#include <mpi_comm_handle.h>

#include <multigrid.h>

#include <deflation.h>

#ifdef NUMA_NVML
#include <numa_affinity.h>
#endif

#ifdef QUDA_NVML
#include <nvml.h>
#endif

#include <cuda.h>

#include <ks_force_quda.h>

#ifdef GPU_GAUGE_FORCE
#include <gauge_force_quda.h>
#endif
#include <gauge_update_quda.h>

#define MAX(a,b) ((a)>(b)? (a):(b))
#define TDIFF(a,b) (b.tv_sec - a.tv_sec + 0.000001*(b.tv_usec - a.tv_usec))

#define spinorSiteSize 24 // real numbers per spinor

#define MAX_GPU_NUM_PER_NODE 16

// define newQudaGaugeParam() and newQudaInvertParam()
#define INIT_PARAM
#include "check_params.h"
#undef INIT_PARAM

// define (static) checkGaugeParam() and checkInvertParam()
#define CHECK_PARAM
#include "check_params.h"
#undef CHECK_PARAM

// define printQudaGaugeParam() and printQudaInvertParam()
#define PRINT_PARAM
#include "check_params.h"
#undef PRINT_PARAM

#include <gauge_tools.h>
#include <contractQuda.h>

#include <momentum.h>


#include <cuda_profiler_api.h>

using namespace quda;

static int R[4] = {0, 0, 0, 0};
// setting this to false prevents redundant halo exchange but isn't yet compatible with HISQ / ASQTAD kernels
static bool redundant_comms = false;

#include <blas_cublas.h>

//for MAGMA lib:
#include <blas_magma.h>

static bool InitMagma = false;

void openMagma() {

  if (!InitMagma) {
    OpenMagma();
    InitMagma = true;
  } else {
    printfQuda("\nMAGMA library was already initialized..\n");
  }

}

void closeMagma(){

  if (InitMagma) {
    CloseMagma();
    InitMagma = false;
  } else {
    printfQuda("\nMAGMA library was not initialized..\n");
  }

  return;
}

cudaGaugeField *gaugePrecise = nullptr;
cudaGaugeField *gaugeSloppy = nullptr;
cudaGaugeField *gaugePrecondition = nullptr;
cudaGaugeField *gaugeRefinement = nullptr;
cudaGaugeField *gaugeExtended = nullptr;

// It's important that these alias the above so that constants are set correctly in Dirac::Dirac()
cudaGaugeField *&gaugeFatPrecise = gaugePrecise;
cudaGaugeField *&gaugeFatSloppy = gaugeSloppy;
cudaGaugeField *&gaugeFatPrecondition = gaugePrecondition;
cudaGaugeField *&gaugeFatRefinement = gaugeRefinement;
cudaGaugeField *&gaugeFatExtended = gaugeExtended;


cudaGaugeField *gaugeLongExtended = nullptr;
cudaGaugeField *gaugeLongPrecise = nullptr;
cudaGaugeField *gaugeLongSloppy = nullptr;
cudaGaugeField *gaugeLongPrecondition = nullptr;
cudaGaugeField *gaugeLongRefinement = nullptr;

cudaGaugeField *gaugeSmeared = nullptr;

cudaCloverField *cloverPrecise = nullptr;
cudaCloverField *cloverSloppy = nullptr;
cudaCloverField *cloverPrecondition = nullptr;
cudaCloverField *cloverRefinement = nullptr;

cudaGaugeField *momResident = nullptr;
cudaGaugeField *extendedGaugeResident = nullptr;

std::vector<cudaColorSpinorField*> solutionResident;

// vector of spinors used for forecasting solutions in HMC
#define QUDA_MAX_CHRONO 12
// each entry is one p
std::vector< std::vector<ColorSpinorField*> > chronoResident(QUDA_MAX_CHRONO);

// Mapped memory buffer used to hold unitarization failures
static int *num_failures_h = nullptr;
static int *num_failures_d = nullptr;

cudaDeviceProp deviceProp;
cudaStream_t *streams;

static bool initialized = false;

//!< Profiler for initQuda
static TimeProfile profileInit("initQuda");

//!< Profile for loadGaugeQuda / saveGaugeQuda
static TimeProfile profileGauge("loadGaugeQuda");

//!< Profile for loadCloverQuda
static TimeProfile profileClover("loadCloverQuda");

//!< Profiler for dslashQuda
static TimeProfile profileDslash("dslashQuda");

//!< Profiler for invertQuda
static TimeProfile profileInvert("invertQuda");

//!< Profiler for invertMultiShiftQuda
static TimeProfile profileMulti("invertMultiShiftQuda");

//!< Profiler for computeFatLinkQuda
static TimeProfile profileFatLink("computeKSLinkQuda");

//!< Profiler for computeGaugeForceQuda
static TimeProfile profileGaugeForce("computeGaugeForceQuda");

//!<Profiler for updateGaugeFieldQuda
static TimeProfile profileGaugeUpdate("updateGaugeFieldQuda");

//!<Profiler for createExtendedGaugeField
static TimeProfile profileExtendedGauge("createExtendedGaugeField");

//!<Profiler for computeCloverForceQuda
static TimeProfile profileCloverForce("computeCloverForceQuda");

//!<Profiler for computeStaggeredForceQuda
static TimeProfile profileStaggeredForce("computeStaggeredForceQuda");

//!<Profiler for computeHISQForceQuda
static TimeProfile profileHISQForce("computeHISQForceQuda");

//!<Profiler for plaqQuda
static TimeProfile profilePlaq("plaqQuda");

//!< Profiler for wuppertalQuda
static TimeProfile profileWuppertal("wuppertalQuda");

//!<Profiler for gaussQuda
static TimeProfile profileGauss("gaussQuda");

//!<Profiler for plaqQuda
static TimeProfile profileQCharge("qChargeQuda");

//!< Profiler for APEQuda
static TimeProfile profileAPE("APEQuda");

//!< Profiler for STOUTQuda
static TimeProfile profileSTOUT("STOUTQuda");

//!< Profiler for OvrImpSTOUTQuda
static TimeProfile profileOvrImpSTOUT("OvrImpSTOUTQuda");

//!< Profiler for projectSU3Quda
static TimeProfile profileProject("projectSU3Quda");

//!< Profiler for staggeredPhaseQuda
static TimeProfile profilePhase("staggeredPhaseQuda");

//!< Profiler for contractions
static TimeProfile profileContract("contractQuda");

//!< Profiler for contractions
static TimeProfile profileCovDev("covDevQuda");

//!< Profiler for contractions
static TimeProfile profileMomAction("momActionQuda");

//!< Profiler for endQuda
static TimeProfile profileEnd("endQuda");

//!< Profiler for GaugeFixing
static TimeProfile GaugeFixFFTQuda("GaugeFixFFTQuda");
static TimeProfile GaugeFixOVRQuda("GaugeFixOVRQuda");

//!< Profiler for toal time spend between init and end
static TimeProfile profileInit2End("initQuda-endQuda",false);

static bool enable_profiler = false;
static bool do_not_profile_quda = false;

static void profilerStart(const char *f) {



  static std::vector<int> target_list;
  static bool enable = false;
  static bool init = false;
  if (!init) {
    char *profile_target_env = getenv("QUDA_ENABLE_TARGET_PROFILE"); // selectively enable profiling for a given solve

    if ( profile_target_env ) {
      std::stringstream target_stream(profile_target_env);

      int target;
      while(target_stream >> target) {
       target_list.push_back(target);
       if (target_stream.peek() == ',') target_stream.ignore();
     }

     if (target_list.size() > 0) {
       std::sort(target_list.begin(), target_list.end());
       target_list.erase( unique( target_list.begin(), target_list.end() ), target_list.end() );
       warningQuda("Targeted profiling enabled for %lu functions\n", target_list.size());
       enable = true;
     }
   }


    char* donotprofile_env = getenv("QUDA_DO_NOT_PROFILE"); // disable profiling of QUDA parts
    if (donotprofile_env && (!(strcmp(donotprofile_env, "0") == 0)))  {
      do_not_profile_quda=true;
      printfQuda("Disabling profiling in QUDA\n");
    }
    init = true;
  }

  static int target_count = 0;
  static unsigned int i = 0;
  if (do_not_profile_quda){
    cudaProfilerStop();
    printfQuda("Stopping profiling in QUDA\n");
  } else {
    if (enable) {
      if (i < target_list.size() && target_count++ == target_list[i]) {
        enable_profiler = true;
        printfQuda("Starting profiling for %s\n", f);
        cudaProfilerStart();
      i++; // advance to next target
    }
  }
}
}

static void profilerStop(const char *f) {
  if(do_not_profile_quda){
    cudaProfilerStart();
  } else {

    if (enable_profiler) {
      printfQuda("Stopping profiling for %s\n", f);
      cudaProfilerStop();
      enable_profiler = false;
    }
  }
}


namespace quda {
  void printLaunchTimer();
}

void setVerbosityQuda(QudaVerbosity verbosity, const char prefix[], FILE *outfile)
{
  setVerbosity(verbosity);
  setOutputPrefix(prefix);
  setOutputFile(outfile);
}


typedef struct {
  int ndim;
  int dims[QUDA_MAX_DIM];
} LexMapData;

/**
 * For MPI, the default node mapping is lexicographical with t varying fastest.
 */
static int lex_rank_from_coords(const int *coords, void *fdata)
{
  auto *md = static_cast<LexMapData *>(fdata);

  int rank = coords[0];
  for (int i = 1; i < md->ndim; i++) {
    rank = md->dims[i] * rank + coords[i];
  }
  return rank;
}

#ifdef QMP_COMMS
/**
 * For QMP, we use the existing logical topology if already declared.
 */
static int qmp_rank_from_coords(const int *coords, void *fdata)
{
  return QMP_get_node_number_from(coords);
}
#endif


// Provision for user control over MPI comm handle
// Assumes an MPI implementation of QMP

#if defined(QMP_COMMS) || defined(MPI_COMMS)
MPI_Comm MPI_COMM_HANDLE;
static int user_set_comm_handle = 0;

void setMPICommHandleQuda(void *mycomm){
  MPI_COMM_HANDLE = *((MPI_Comm *)mycomm);
  user_set_comm_handle = 1;
}
#endif

#ifdef QMP_COMMS
static void initQMPComms(void){
  // Default comm handle is taken from QMP
  // WARNING: Assumes an MPI implementation of QMP
  if(!user_set_comm_handle){
    void *mycomm;
    QMP_get_mpi_comm(QMP_comm_get_default(), &mycomm);
    setMPICommHandleQuda(mycomm);
  }
}
<<<<<<< HEAD
#else
=======
#elif defined(MPI_COMMS)
>>>>>>> ab129950
static void initMPIComms(void){
  // Default comm handle is MPI_COMM_WORLD
  if(!user_set_comm_handle){
    static MPI_Comm mycomm;
    MPI_Comm_dup(MPI_COMM_WORLD, &mycomm);
    setMPICommHandleQuda((void *)&mycomm);
  }
}
#endif


static bool comms_initialized = false;

void initCommsGridQuda(int nDim, const int *dims, QudaCommsMap func, void *fdata)
{
  if (comms_initialized) return;


#if QMP_COMMS
  initQMPComms();
<<<<<<< HEAD
#else
=======
#elif defined(MPI_COMMS)
>>>>>>> ab129950
  initMPIComms();
#endif

  if (nDim != 4) {
    errorQuda("Number of communication grid dimensions must be 4");
  }

  LexMapData map_data;
  if (!func) {

#if QMP_COMMS
    if (QMP_logical_topology_is_declared()) {
      if (QMP_get_logical_number_of_dimensions() != 4) {
        errorQuda("QMP logical topology must have 4 dimensions");
      }
      for (int i=0; i<nDim; i++) {
        int qdim = QMP_get_logical_dimensions()[i];
        if(qdim != dims[i]) {
          errorQuda("QMP logical dims[%d]=%d does not match dims[%d]=%d argument", i, qdim, i, dims[i]);
        }
      }
      fdata = nullptr;
      func = qmp_rank_from_coords;
    } else {
      warningQuda("QMP logical topology is undeclared; using default lexicographical ordering");
#endif

      map_data.ndim = nDim;
      for (int i=0; i<nDim; i++) {
        map_data.dims[i] = dims[i];
      }
      fdata = (void *) &map_data;
      func = lex_rank_from_coords;

#if QMP_COMMS
    }
#endif

  }
  comm_init(nDim, dims, func, fdata);
  comms_initialized = true;
}


static void init_default_comms()
{
#if defined(QMP_COMMS)
  if (QMP_logical_topology_is_declared()) {
    int ndim = QMP_get_logical_number_of_dimensions();
    const int *dims = QMP_get_logical_dimensions();
    initCommsGridQuda(ndim, dims, nullptr, nullptr);
  } else {
    errorQuda("initQuda() called without prior call to initCommsGridQuda(),"
        " and QMP logical topology has not been declared");
  }
#elif defined(MPI_COMMS)
  errorQuda("When using MPI for communications, initCommsGridQuda() must be called before initQuda()");
#else // single-GPU
  const int dims[4] = {1, 1, 1, 1};
  initCommsGridQuda(4, dims, nullptr, nullptr);
#endif
}


#define STR_(x) #x
#define STR(x) STR_(x)
  static const std::string quda_version = STR(QUDA_VERSION_MAJOR) "." STR(QUDA_VERSION_MINOR) "." STR(QUDA_VERSION_SUBMINOR);
#undef STR
#undef STR_

extern char* gitversion;

/*
 * Set the device that QUDA uses.
 */
void initQudaDevice(int dev) {

  //static bool initialized = false;
  if (initialized) return;
  initialized = true;

  profileInit2End.TPSTART(QUDA_PROFILE_TOTAL);
  profileInit.TPSTART(QUDA_PROFILE_TOTAL);
  profileInit.TPSTART(QUDA_PROFILE_INIT);

  if (getVerbosity() >= QUDA_SUMMARIZE) {
#ifdef GITVERSION
    printfQuda("QUDA %s (git %s)\n",quda_version.c_str(),gitversion);
#else
    printfQuda("QUDA %s\n",quda_version.c_str());
#endif
  }

  int driver_version;
  cudaDriverGetVersion(&driver_version);
  printfQuda("CUDA Driver version = %d\n", driver_version);

  int runtime_version;
  cudaRuntimeGetVersion(&runtime_version);
  printfQuda("CUDA Runtime version = %d\n", runtime_version);

#ifdef QUDA_NVML
  nvmlReturn_t result = nvmlInit();
  if (NVML_SUCCESS != result) errorQuda("NVML Init failed with error %d", result);
  const int length = 80;
  char graphics_version[length];
  result = nvmlSystemGetDriverVersion(graphics_version, length);
  if (NVML_SUCCESS != result) errorQuda("nvmlSystemGetDriverVersion failed with error %d", result);
  printfQuda("Graphic driver version = %s\n", graphics_version);
  result = nvmlShutdown();
  if (NVML_SUCCESS != result) errorQuda("NVML Shutdown failed with error %d", result);
#endif

#if defined(MULTI_GPU) && (CUDA_VERSION == 4000)
  //check if CUDA_NIC_INTEROP is set to 1 in the enviroment
  // not needed for CUDA >= 4.1
  char* cni_str = getenv("CUDA_NIC_INTEROP");
  if(cni_str == nullptr){
    errorQuda("Environment variable CUDA_NIC_INTEROP is not set");
  }
  int cni_int = atoi(cni_str);
  if (cni_int != 1){
    errorQuda("Environment variable CUDA_NIC_INTEROP is not set to 1");
  }
#endif

  int deviceCount;
  cudaGetDeviceCount(&deviceCount);
  if (deviceCount == 0) {
    errorQuda("No CUDA devices found");
  }

  for(int i=0; i<deviceCount; i++) {
    cudaGetDeviceProperties(&deviceProp, i);
    checkCudaErrorNoSync(); // "NoSync" for correctness in HOST_DEBUG mode
    if (getVerbosity() >= QUDA_SUMMARIZE) {
      printfQuda("Found device %d: %s\n", i, deviceProp.name);
    }
  }

#ifdef MULTI_GPU
  if (dev < 0) {
    if (!comms_initialized) {
      errorQuda("initDeviceQuda() called with a negative device ordinal, but comms have not been initialized");
    }
    dev = comm_gpuid();
  }
#else
  if (dev < 0 || dev >= 16) errorQuda("Invalid device number %d", dev);
#endif

  cudaGetDeviceProperties(&deviceProp, dev);
  checkCudaErrorNoSync(); // "NoSync" for correctness in HOST_DEBUG mode
  if (deviceProp.major < 1) {
    errorQuda("Device %d does not support CUDA", dev);
  }


// Check GPU and QUDA build compatibiliy
// 4 cases:
// a) QUDA and GPU match: great
// b) QUDA built for higher compute capability: error
// c) QUDA built for lower major compute capability: warn if QUDA_ALLOW_JIT, else error
// d) QUDA built for same major compute capability but lower minor: warn

  const int my_major = __COMPUTE_CAPABILITY__ / 100;
  const int my_minor = (__COMPUTE_CAPABILITY__  - my_major * 100) / 10;
// b) UDA was compiled for a higher compute capability
  if (deviceProp.major * 100 + deviceProp.minor * 10 < __COMPUTE_CAPABILITY__)
    errorQuda("** Running on a device with compute capability %i.%i but QUDA was compiled for %i.%i. ** \n --- Please set the correct QUDA_GPU_ARCH when running cmake.\n", deviceProp.major, deviceProp.minor, my_major, my_minor);


// c) QUDA was compiled for a lower compute capability
  if (deviceProp.major < my_major) {
    char *allow_jit_env = getenv("QUDA_ALLOW_JIT");
    if (allow_jit_env && strcmp(allow_jit_env, "1") == 0) {
      if (getVerbosity() > QUDA_SILENT) warningQuda("** Running on a device with compute capability %i.%i but QUDA was compiled for %i.%i. **\n -- Jitting the PTX since QUDA_ALLOW_JIT=1 was set. Note that this will take some time.\n", deviceProp.major, deviceProp.minor, my_major, my_minor);
    } else {
      errorQuda("** Running on a device with compute capability %i.%i but QUDA was compiled for %i.%i. **\n --- Please set the correct QUDA_GPU_ARCH when running cmake.\n If you want the PTX to be jitted for your current GPU arch please set the enviroment variable QUDA_ALLOW_JIT=1.", deviceProp.major, deviceProp.minor, my_major, my_minor);
    }
  }
// d) QUDA built for same major compute capability but lower minor
  if (deviceProp.major == my_major and deviceProp.minor > my_minor) {
    warningQuda("** Running on a device with compute capability %i.%i but QUDA was compiled for %i.%i. **\n -- This might result in a lower performance. Please consider adjusting QUDA_GPU_ARCH when running cmake.\n", deviceProp.major, deviceProp.minor, my_major, my_minor);
  }

  if (getVerbosity() >= QUDA_SUMMARIZE) {
    printfQuda("Using device %d: %s\n", dev, deviceProp.name);
  }
#ifndef USE_QDPJIT
  cudaSetDevice(dev);
  checkCudaErrorNoSync(); // "NoSync" for correctness in HOST_DEBUG mode
#endif


#if ((CUDA_VERSION >= 6000) && defined NUMA_NVML)
  char *enable_numa_env = getenv("QUDA_ENABLE_NUMA");
  if (enable_numa_env && strcmp(enable_numa_env, "0") == 0) {
    if (getVerbosity() > QUDA_SILENT) printfQuda("Disabling numa_affinity\n");
  }
  else{
    setNumaAffinityNVML(dev);
  }
#endif



  cudaDeviceSetCacheConfig(cudaFuncCachePreferL1);
  //cudaDeviceSetSharedMemConfig(cudaSharedMemBankSizeEightByte);
  // cudaGetDeviceProperties(&deviceProp, dev);

  { // determine if we will do CPU or GPU data reordering (default is GPU)
    char *reorder_str = getenv("QUDA_REORDER_LOCATION");

    if (!reorder_str || (strcmp(reorder_str,"CPU") && strcmp(reorder_str,"cpu")) ) {
      warningQuda("Data reordering done on GPU (set with QUDA_REORDER_LOCATION=GPU/CPU)");
      reorder_location_set(QUDA_CUDA_FIELD_LOCATION);
    } else {
      warningQuda("Data reordering done on CPU (set with QUDA_REORDER_LOCATION=GPU/CPU)");
      reorder_location_set(QUDA_CPU_FIELD_LOCATION);
    }
  }

  profileInit.TPSTOP(QUDA_PROFILE_INIT);
  profileInit.TPSTOP(QUDA_PROFILE_TOTAL);
}

/*
 * Any persistent memory allocations that QUDA uses are done here.
 */
void initQudaMemory()
{
  profileInit.TPSTART(QUDA_PROFILE_TOTAL);
  profileInit.TPSTART(QUDA_PROFILE_INIT);

  if (!comms_initialized) init_default_comms();

  streams = new cudaStream_t[Nstream];

#if (CUDA_VERSION >= 5050)
  int greatestPriority;
  int leastPriority;
  cudaDeviceGetStreamPriorityRange(&leastPriority, &greatestPriority);
  for (int i=0; i<Nstream-1; i++) {
    cudaStreamCreateWithPriority(&streams[i], cudaStreamDefault, greatestPriority);
  }
  cudaStreamCreateWithPriority(&streams[Nstream-1], cudaStreamDefault, leastPriority);
#else
  for (int i=0; i<Nstream; i++) {
    cudaStreamCreate(&streams[i]);
  }
#endif

  checkCudaError();
  createDslashEvents();
  blas::init();
  cublas::init();

  // initalize the memory pool allocators
  pool::init();

  num_failures_h = static_cast<int*>(mapped_malloc(sizeof(int)));
  cudaHostGetDevicePointer(&num_failures_d, num_failures_h, 0);

  loadTuneCache();

  for (int d=0; d<4; d++) R[d] = 2 * (redundant_comms || commDimPartitioned(d));

  profileInit.TPSTOP(QUDA_PROFILE_INIT);
  profileInit.TPSTOP(QUDA_PROFILE_TOTAL);
}

void updateR()
{
  for (int d=0; d<4; d++) R[d] = 2 * (redundant_comms || commDimPartitioned(d));
}

void initQuda(int dev)
{
  // initialize communications topology, if not already done explicitly via initCommsGridQuda()
  if (!comms_initialized) init_default_comms();

  // set the device that QUDA uses
  initQudaDevice(dev);

  // set the persistant memory allocations that QUDA uses (Blas, streams, etc.)
  initQudaMemory();
}

// helper for creating extended gauge fields
static cudaGaugeField* createExtendedGauge(cudaGaugeField &in, const int *R, TimeProfile &profile,
					   bool redundant_comms=false, QudaReconstructType recon=QUDA_RECONSTRUCT_INVALID)
{
  profile.TPSTART(QUDA_PROFILE_INIT);
  int y[4];
  for (int dir=0; dir<4; ++dir) y[dir] = in.X()[dir] + 2*R[dir];
  int pad = 0;

  GaugeFieldParam gParamEx(y, in.Precision(), recon != QUDA_RECONSTRUCT_INVALID ? recon : in.Reconstruct(), pad,
			   in.Geometry(), QUDA_GHOST_EXCHANGE_EXTENDED);
  gParamEx.create = QUDA_ZERO_FIELD_CREATE;
  gParamEx.order = in.Order();
  gParamEx.siteSubset = QUDA_FULL_SITE_SUBSET;
  gParamEx.t_boundary = in.TBoundary();
  gParamEx.nFace = 1;
  gParamEx.tadpole = in.Tadpole();
  for (int d=0; d<4; d++) gParamEx.r[d] = R[d];

  auto *out = new cudaGaugeField(gParamEx);

  // copy input field into the extended device gauge field
  copyExtendedGauge(*out, in, QUDA_CUDA_FIELD_LOCATION);

  profile.TPSTOP(QUDA_PROFILE_INIT);

  // now fill up the halos
  out->exchangeExtendedGhost(R,profile,redundant_comms);

  return out;
}

// This is a flag used to signal when we have downloaded new gauge
// field.  Set by loadGaugeQuda and consumed by loadCloverQuda as one
// possible flag to indicate we need to recompute the clover field
static bool invalidate_clover = true;

void loadGaugeQuda(void *h_gauge, QudaGaugeParam *param)
{
  profileGauge.TPSTART(QUDA_PROFILE_TOTAL);

  if (!initialized) errorQuda("QUDA not initialized");
  if (getVerbosity() == QUDA_DEBUG_VERBOSE) printQudaGaugeParam(param);

  checkGaugeParam(param);

  profileGauge.TPSTART(QUDA_PROFILE_INIT);
  // Set the specific input parameters and create the cpu gauge field
  GaugeFieldParam gauge_param(h_gauge, *param);

  // if we are using half precision then we need to compute the fat
  // link maximum while still on the cpu
  // FIXME get a kernel for this
  if (param->type == QUDA_ASQTAD_FAT_LINKS)
    gauge_param.compute_fat_link_max = true;

  if (gauge_param.order <= 4) gauge_param.ghostExchange = QUDA_GHOST_EXCHANGE_NO;
  GaugeField *in = (param->location == QUDA_CPU_FIELD_LOCATION) ?
    static_cast<GaugeField*>(new cpuGaugeField(gauge_param)) :
    static_cast<GaugeField*>(new cudaGaugeField(gauge_param));

  if (in->Order() == QUDA_BQCD_GAUGE_ORDER) {
    static size_t checksum = SIZE_MAX;
    size_t in_checksum = in->checksum(true);
    if (in_checksum == checksum) {
      if (getVerbosity() >= QUDA_VERBOSE) printfQuda("Gauge field unchanged - using cached gauge field %lu\n", checksum);
      profileGauge.TPSTOP(QUDA_PROFILE_INIT);
      profileGauge.TPSTOP(QUDA_PROFILE_TOTAL);
      delete in;
      invalidate_clover = false;
      return;
    }
    checksum = in_checksum;
    invalidate_clover = true;
  }

  // free any current gauge field before new allocations to reduce memory overhead
  switch (param->type) {
    case QUDA_WILSON_LINKS:
      if (gaugeRefinement != gaugeSloppy && gaugeRefinement) delete gaugeRefinement;
      if (gaugeSloppy != gaugePrecondition && gaugePrecondition) delete gaugePrecondition;
      if (gaugePrecise != gaugeSloppy && gaugeSloppy) delete gaugeSloppy;
      if (gaugePrecise && !param->use_resident_gauge) delete gaugePrecise;
      break;
    case QUDA_ASQTAD_FAT_LINKS:
      if (gaugeFatRefinement != gaugeFatSloppy && gaugeFatRefinement) delete gaugeFatRefinement;
      if (gaugeFatSloppy != gaugeFatPrecondition && gaugeFatPrecondition) delete gaugeFatPrecondition;
      if (gaugeFatPrecise != gaugeFatSloppy && gaugeFatSloppy) delete gaugeFatSloppy;
      if (gaugeFatPrecise && !param->use_resident_gauge) delete gaugeFatPrecise;
      break;
    case QUDA_ASQTAD_LONG_LINKS:
      if (gaugeLongRefinement != gaugeLongSloppy && gaugeLongRefinement) delete gaugeLongRefinement;
      if (gaugeLongSloppy != gaugeLongPrecondition && gaugeLongPrecondition) delete gaugeLongPrecondition;
      if (gaugeLongPrecise != gaugeLongSloppy && gaugeLongSloppy) delete gaugeLongSloppy;
      if (gaugeLongPrecise) delete gaugeLongPrecise;
      break;
    case QUDA_SMEARED_LINKS:
      if (gaugeSmeared) delete gaugeSmeared;
      break;
    default:
      errorQuda("Invalid gauge type %d", param->type);
  }

  // if not preserving then copy the gauge field passed in
  cudaGaugeField *precise = nullptr;

  // switch the parameters for creating the mirror precise cuda gauge field
  gauge_param.create = QUDA_NULL_FIELD_CREATE;
  gauge_param.reconstruct = param->reconstruct;
  gauge_param.setPrecision(param->cuda_prec, true);
  gauge_param.ghostExchange = QUDA_GHOST_EXCHANGE_PAD;
  gauge_param.pad = param->ga_pad;

  precise = new cudaGaugeField(gauge_param);

  if (param->use_resident_gauge) {
    if(gaugePrecise == nullptr) errorQuda("No resident gauge field");
    // copy rather than point at to ensure that the padded region is filled in
    precise->copy(*gaugePrecise);
    precise->exchangeGhost();
    delete gaugePrecise;
    gaugePrecise = nullptr;
    profileGauge.TPSTOP(QUDA_PROFILE_INIT);
  } else {
    profileGauge.TPSTOP(QUDA_PROFILE_INIT);
    profileGauge.TPSTART(QUDA_PROFILE_H2D);
    precise->copy(*in);
    profileGauge.TPSTOP(QUDA_PROFILE_H2D);
  }

  // for gaugeSmeared we are interested only in the precise version
  if (param->type == QUDA_SMEARED_LINKS) {
    gaugeSmeared = createExtendedGauge(*precise, R, profileGauge);

    profileGauge.TPSTART(QUDA_PROFILE_FREE);
    delete precise;
    delete in;
    profileGauge.TPSTOP(QUDA_PROFILE_FREE);

    profileGauge.TPSTOP(QUDA_PROFILE_TOTAL);
    return;
  }

  // creating sloppy fields isn't really compute, but it is work done on the gpu
  profileGauge.TPSTART(QUDA_PROFILE_COMPUTE);

  // switch the parameters for creating the mirror sloppy cuda gauge field
  gauge_param.reconstruct = param->reconstruct_sloppy;
  gauge_param.setPrecision(param->cuda_prec_sloppy, true);
  cudaGaugeField *sloppy = nullptr;
  if (param->cuda_prec != param->cuda_prec_sloppy ||
      param->reconstruct != param->reconstruct_sloppy) {
    sloppy = new cudaGaugeField(gauge_param);
    sloppy->copy(*precise);
  } else {
    sloppy = precise;
  }

  // switch the parameters for creating the mirror preconditioner cuda gauge field
  gauge_param.reconstruct = param->reconstruct_precondition;
  gauge_param.setPrecision(param->cuda_prec_precondition, true);
  cudaGaugeField *precondition = nullptr;
  if (param->cuda_prec_sloppy != param->cuda_prec_precondition ||
      param->reconstruct_sloppy != param->reconstruct_precondition) {
    precondition = new cudaGaugeField(gauge_param);
    precondition->copy(*sloppy);
  } else {
    precondition = sloppy;
  }

  // switch the parameters for creating the refinement cuda gauge field
  gauge_param.reconstruct = param->reconstruct_refinement_sloppy;
  gauge_param.setPrecision(param->cuda_prec_refinement_sloppy, true);
  cudaGaugeField *refinement = nullptr;
  if (param->cuda_prec_sloppy != param->cuda_prec_refinement_sloppy ||
      param->reconstruct_sloppy != param->reconstruct_refinement_sloppy) {
    refinement = new cudaGaugeField(gauge_param);
    refinement->copy(*sloppy);
  } else {
    refinement = sloppy;
  }

  profileGauge.TPSTOP(QUDA_PROFILE_COMPUTE);

  // create an extended preconditioning field
  cudaGaugeField* extended = nullptr;
  if (param->overlap){
    int R[4]; // domain-overlap widths in different directions
    for (int i=0; i<4; ++i) R[i] = param->overlap*commDimPartitioned(i);
    extended = createExtendedGauge(*precondition, R, profileGauge);
  }

  switch (param->type) {
    case QUDA_WILSON_LINKS:
      gaugePrecise = precise;
      gaugeSloppy = sloppy;
      gaugePrecondition = precondition;
      gaugeRefinement = refinement;

      if(param->overlap) gaugeExtended = extended;
      break;
    case QUDA_ASQTAD_FAT_LINKS:
      gaugeFatPrecise = precise;
      gaugeFatSloppy = sloppy;
      gaugeFatPrecondition = precondition;
      gaugeFatRefinement = refinement;

      if(param->overlap){
        if(gaugeFatExtended) errorQuda("Extended gauge fat field already allocated");
	gaugeFatExtended = extended;
      }
      break;
    case QUDA_ASQTAD_LONG_LINKS:
      gaugeLongPrecise = precise;
      gaugeLongSloppy = sloppy;
      gaugeLongPrecondition = precondition;
      gaugeLongRefinement = refinement;

      if(param->overlap){
        if(gaugeLongExtended) errorQuda("Extended gauge long field already allocated");
   	gaugeLongExtended = extended;
      }
      break;
    default:
      errorQuda("Invalid gauge type %d", param->type);
  }

  profileGauge.TPSTART(QUDA_PROFILE_FREE);
  delete in;
  profileGauge.TPSTOP(QUDA_PROFILE_FREE);

  if (extendedGaugeResident) {
    // updated the resident gauge field if needed
    const int *R_ = extendedGaugeResident->R();
    const int R[] = { R_[0], R_[1], R_[2], R_[3] };
    QudaReconstructType recon = extendedGaugeResident->Reconstruct();
    delete extendedGaugeResident;

    extendedGaugeResident = createExtendedGauge(*gaugePrecise, R, profileGauge, false, recon);
  }

  profileGauge.TPSTOP(QUDA_PROFILE_TOTAL);
}

void saveGaugeQuda(void *h_gauge, QudaGaugeParam *param)
{
  profileGauge.TPSTART(QUDA_PROFILE_TOTAL);

  if (param->location != QUDA_CPU_FIELD_LOCATION)
    errorQuda("Non-cpu output location not yet supported");

  if (!initialized) errorQuda("QUDA not initialized");
  checkGaugeParam(param);

  // Set the specific cpu parameters and create the cpu gauge field
  GaugeFieldParam gauge_param(h_gauge, *param);
  cpuGaugeField cpuGauge(gauge_param);
  cudaGaugeField *cudaGauge = nullptr;
  switch (param->type) {
    case QUDA_WILSON_LINKS:
      cudaGauge = gaugePrecise;
      break;
    case QUDA_ASQTAD_FAT_LINKS:
      cudaGauge = gaugeFatPrecise;
      break;
    case QUDA_ASQTAD_LONG_LINKS:
      cudaGauge = gaugeLongPrecise;
      break;
    case QUDA_SMEARED_LINKS:
      gauge_param.create = QUDA_NULL_FIELD_CREATE;
      gauge_param.reconstruct = param->reconstruct;
      gauge_param.setPrecision(param->cuda_prec, true);
      gauge_param.ghostExchange = QUDA_GHOST_EXCHANGE_PAD;
      gauge_param.pad = param->ga_pad;
      cudaGauge = new cudaGaugeField(gauge_param);
      copyExtendedGauge(*cudaGauge, *gaugeSmeared, QUDA_CUDA_FIELD_LOCATION);
      break;
    default:
      errorQuda("Invalid gauge type");
  }

  profileGauge.TPSTART(QUDA_PROFILE_D2H);
  cudaGauge->saveCPUField(cpuGauge);
  profileGauge.TPSTOP(QUDA_PROFILE_D2H);

  if(param->type == QUDA_SMEARED_LINKS) {
    delete cudaGauge;
  }

  profileGauge.TPSTOP(QUDA_PROFILE_TOTAL);
}


void loadSloppyCloverQuda(const QudaPrecision prec[]);
void freeSloppyCloverQuda();

void loadCloverQuda(void *h_clover, void *h_clovinv, QudaInvertParam *inv_param)
{
  profileClover.TPSTART(QUDA_PROFILE_TOTAL);
  profileClover.TPSTART(QUDA_PROFILE_INIT);

  checkCloverParam(inv_param);
  bool device_calc = false; // calculate clover and inverse on the device?

  pushVerbosity(inv_param->verbosity);
  if (getVerbosity() >= QUDA_DEBUG_VERBOSE) printQudaInvertParam(inv_param);

  if (!initialized) errorQuda("QUDA not initialized");

  if ( (!h_clover && !h_clovinv) || inv_param->compute_clover ) {
    device_calc = true;
    if (inv_param->clover_coeff == 0.0) errorQuda("called with neither clover term nor inverse and clover coefficient not set");
    if (gaugePrecise->Anisotropy() != 1.0) errorQuda("cannot compute anisotropic clover field");
  }

  if (inv_param->clover_cpu_prec == QUDA_HALF_PRECISION)  errorQuda("Half precision not supported on CPU");
  if (gaugePrecise == nullptr) errorQuda("Gauge field must be loaded before clover");
  if ((inv_param->dslash_type != QUDA_CLOVER_WILSON_DSLASH) && (inv_param->dslash_type != QUDA_TWISTED_CLOVER_DSLASH)) {
    errorQuda("Wrong dslash_type %d in loadCloverQuda()", inv_param->dslash_type);
  }

  // determines whether operator is preconditioned when calling invertQuda()
  bool pc_solve = (inv_param->solve_type == QUDA_DIRECT_PC_SOLVE ||
      inv_param->solve_type == QUDA_NORMOP_PC_SOLVE ||
      inv_param->solve_type == QUDA_NORMERR_PC_SOLVE );

  // determines whether operator is preconditioned when calling MatQuda() or MatDagMatQuda()
  bool pc_solution = (inv_param->solution_type == QUDA_MATPC_SOLUTION ||
      inv_param->solution_type == QUDA_MATPCDAG_MATPC_SOLUTION);

  bool asymmetric = (inv_param->matpc_type == QUDA_MATPC_EVEN_EVEN_ASYMMETRIC ||
      inv_param->matpc_type == QUDA_MATPC_ODD_ODD_ASYMMETRIC);

  // uninverted clover term is required when applying unpreconditioned operator,
  // but note that dslashQuda() is always preconditioned
  if (!h_clover && !pc_solve && !pc_solution) {
    //warningQuda("Uninverted clover term not loaded");
  }

  // uninverted clover term is also required for "asymmetric" preconditioning
  if (!h_clover && pc_solve && pc_solution && asymmetric && !device_calc) {
    warningQuda("Uninverted clover term not loaded");
  }

  bool twisted = inv_param->dslash_type == QUDA_TWISTED_CLOVER_DSLASH ? true : false;
#ifdef DYNAMIC_CLOVER
  bool dynamic_clover = true;
#else
  bool dynamic_clover = false;
#endif

  CloverFieldParam clover_param;
  clover_param.nDim = 4;
  clover_param.csw = inv_param->clover_coeff;
  clover_param.twisted = twisted;
  clover_param.mu2 = twisted ? 4.*inv_param->kappa*inv_param->kappa*inv_param->mu*inv_param->mu : 0.0;
  clover_param.siteSubset = QUDA_FULL_SITE_SUBSET;
  for (int i=0; i<4; i++) clover_param.x[i] = gaugePrecise->X()[i];
  clover_param.pad = inv_param->cl_pad;
  clover_param.create = QUDA_NULL_FIELD_CREATE;
  clover_param.norm = nullptr;
  clover_param.invNorm = nullptr;
  clover_param.setPrecision(inv_param->clover_cuda_prec);
  clover_param.direct = h_clover || device_calc ? true : false;
  clover_param.inverse = (h_clovinv || pc_solve) && !dynamic_clover ? true : false;
  CloverField *in = nullptr;
  profileClover.TPSTOP(QUDA_PROFILE_INIT);

  // FIXME do we need to make this more robust to changing other meta data (compare cloverPrecise against clover_param)
  bool clover_update = false;
  double csw_old = cloverPrecise ? cloverPrecise->Csw() : 0.0;
  if (!cloverPrecise || invalidate_clover || inv_param->clover_coeff != csw_old) clover_update = true;

  // compute or download clover field only if gauge field has been updated or clover field doesn't exist
  if (clover_update) {
    if (getVerbosity() >= QUDA_VERBOSE) printfQuda("Creating new clover field\n");
    freeSloppyCloverQuda();
    if (cloverPrecise) delete cloverPrecise;

    profileClover.TPSTART(QUDA_PROFILE_INIT);
    cloverPrecise = new cudaCloverField(clover_param);

    if (!device_calc || inv_param->return_clover || inv_param->return_clover_inverse) {
      // create a param for the cpu clover field
      CloverFieldParam inParam(clover_param);
      inParam.setPrecision(inv_param->clover_cpu_prec);
      inParam.order = inv_param->clover_order;
      inParam.direct = h_clover ? true : false;
      inParam.inverse = h_clovinv ? true : false;
      inParam.clover = h_clover;
      inParam.cloverInv = h_clovinv;
      inParam.create = QUDA_REFERENCE_FIELD_CREATE;
      in = (inv_param->clover_location == QUDA_CPU_FIELD_LOCATION) ?
	static_cast<CloverField*>(new cpuCloverField(inParam)) :
	static_cast<CloverField*>(new cudaCloverField(inParam));
    }
    profileClover.TPSTOP(QUDA_PROFILE_INIT);

    if (!device_calc) {
      profileClover.TPSTART(QUDA_PROFILE_H2D);
      bool inverse = (h_clovinv && !inv_param->compute_clover_inverse && !dynamic_clover);
      cloverPrecise->copy(*in, inverse);
      profileClover.TPSTOP(QUDA_PROFILE_H2D);
    } else {
      profileClover.TPSTOP(QUDA_PROFILE_TOTAL);
      createCloverQuda(inv_param);
      profileClover.TPSTART(QUDA_PROFILE_TOTAL);
    }

    // inverted clover term is required when applying preconditioned operator
    if ((!h_clovinv || inv_param->compute_clover_inverse) && pc_solve) {
      profileClover.TPSTART(QUDA_PROFILE_COMPUTE);
      if (!dynamic_clover) {
	cloverInvert(*cloverPrecise, inv_param->compute_clover_trlog);
	if (inv_param->compute_clover_trlog) {
	  inv_param->trlogA[0] = cloverPrecise->TrLog()[0];
	  inv_param->trlogA[1] = cloverPrecise->TrLog()[1];
	}
      }
      profileClover.TPSTOP(QUDA_PROFILE_COMPUTE);
    }
  } else {
    if (getVerbosity() >= QUDA_VERBOSE) printfQuda("Gauge field unchanged - using cached clover field\n");
  }

  clover_param.direct = true;
  clover_param.inverse = dynamic_clover ? false : true;

  cloverPrecise->setRho(inv_param->clover_rho);

  QudaPrecision prec[] =
    {inv_param->clover_cuda_prec_sloppy, inv_param->clover_cuda_prec_precondition, inv_param->clover_cuda_prec_refinement_sloppy};
  loadSloppyCloverQuda(prec);

  // if requested, copy back the clover / inverse field
  if ( inv_param->return_clover || inv_param->return_clover_inverse ) {
    if (!h_clover && !h_clovinv) errorQuda("Requested clover field return but no clover host pointers set");

    // copy the inverted clover term into host application order on the device
    clover_param.setPrecision(inv_param->clover_cpu_prec);
    clover_param.direct = (h_clover && inv_param->return_clover);
    clover_param.inverse = (h_clovinv && inv_param->return_clover_inverse);

    // this isn't really "epilogue" but this label suffices
    profileClover.TPSTART(QUDA_PROFILE_EPILOGUE);
    cudaCloverField *hack = nullptr;
    if (!dynamic_clover) {
      clover_param.order = inv_param->clover_order;
      hack = new cudaCloverField(clover_param);
      hack->copy(*cloverPrecise); // FIXME this can lead to an redundant copies if we're not copying back direct + inverse
    } else {
      auto *hackOfTheHack = new cudaCloverField(clover_param);	// Hack of the hack
      hackOfTheHack->copy(*cloverPrecise, false);
      cloverInvert(*hackOfTheHack, inv_param->compute_clover_trlog);
      if (inv_param->compute_clover_trlog) {
	inv_param->trlogA[0] = cloverPrecise->TrLog()[0];
	inv_param->trlogA[1] = cloverPrecise->TrLog()[1];
      }
      clover_param.order = inv_param->clover_order;
      hack = new cudaCloverField(clover_param);
      hack->copy(*hackOfTheHack); // FIXME this can lead to an redundant copies if we're not copying back direct + inverse
      delete hackOfTheHack;
    }
    profileClover.TPSTOP(QUDA_PROFILE_EPILOGUE);

    // copy the field into the host application's clover field
    profileClover.TPSTART(QUDA_PROFILE_D2H);
    if (inv_param->return_clover) {
      qudaMemcpy((char*)(in->V(false)), (char*)(hack->V(false)), in->Bytes(), cudaMemcpyDeviceToHost);
    }
    if (inv_param->return_clover_inverse) {
      qudaMemcpy((char*)(in->V(true)), (char*)(hack->V(true)), in->Bytes(), cudaMemcpyDeviceToHost);
    }

    profileClover.TPSTOP(QUDA_PROFILE_D2H);

    delete hack;
    checkCudaError();
  }

  profileClover.TPSTART(QUDA_PROFILE_FREE);
  if (in) delete in; // delete object referencing input field
  profileClover.TPSTOP(QUDA_PROFILE_FREE);

  popVerbosity();

  profileClover.TPSTOP(QUDA_PROFILE_TOTAL);
}

void freeSloppyCloverQuda();

void loadSloppyCloverQuda(const QudaPrecision *prec)
{
  freeSloppyCloverQuda();

  if (cloverPrecise) {
    // create the mirror sloppy clover field
    CloverFieldParam clover_param(*cloverPrecise);

    clover_param.setPrecision(prec[0]);

    if (cloverPrecise->V(false) != cloverPrecise->V(true)) {
      clover_param.direct = true;
      clover_param.inverse = true;
    } else {
      clover_param.direct = false;
      clover_param.inverse = true;
    }

    if (clover_param.Precision() != cloverPrecise->Precision()) {
      cloverSloppy = new cudaCloverField(clover_param);
      cloverSloppy->copy(*cloverPrecise, clover_param.inverse);
    } else {
      cloverSloppy = cloverPrecise;
    }

    // switch the parameters for creating the mirror preconditioner clover field
    clover_param.setPrecision(prec[1]);

    // create the mirror preconditioner clover field
    if (clover_param.Precision() != cloverSloppy->Precision()) {
      cloverPrecondition = new cudaCloverField(clover_param);
      cloverPrecondition->copy(*cloverSloppy, clover_param.inverse);
    } else {
      cloverPrecondition = cloverSloppy;
    }

    // switch the parameters for creating the mirror preconditioner clover field
    clover_param.setPrecision(prec[2]);

    // create the mirror preconditioner clover field
    if (clover_param.Precision() != cloverSloppy->Precision()) {
      cloverRefinement = new cudaCloverField(clover_param);
      cloverRefinement->copy(*cloverSloppy, clover_param.inverse);
    } else {
      cloverRefinement = cloverSloppy;
    }
  }

}

// just free the sloppy fields used in mixed-precision solvers
void freeSloppyGaugeQuda()
{
  if (!initialized) errorQuda("QUDA not initialized");
  if (gaugeSloppy != gaugeRefinement && gaugeRefinement) delete gaugeRefinement;
  if (gaugeSloppy != gaugePrecondition && gaugePrecondition) delete gaugePrecondition;
  if (gaugePrecise != gaugeSloppy && gaugeSloppy) delete gaugeSloppy;

  gaugeRefinement = nullptr;
  gaugePrecondition = nullptr;
  gaugeSloppy = nullptr;

  if (gaugeLongSloppy != gaugeLongRefinement && gaugeLongRefinement) delete gaugeLongRefinement;
  if (gaugeLongSloppy != gaugeLongPrecondition && gaugeLongPrecondition) delete gaugeLongPrecondition;
  if (gaugeLongPrecise != gaugeLongSloppy && gaugeLongSloppy) delete gaugeLongSloppy;

  gaugeLongRefinement = nullptr;
  gaugeLongPrecondition = nullptr;
  gaugeLongSloppy = nullptr;

  if (gaugeFatSloppy != gaugeFatRefinement && gaugeFatRefinement) delete gaugeFatRefinement;
  if (gaugeFatSloppy != gaugeFatPrecondition && gaugeFatPrecondition) delete gaugeFatPrecondition;
  if (gaugeFatPrecise != gaugeFatSloppy && gaugeFatSloppy) delete gaugeFatSloppy;

  gaugeFatRefinement = nullptr;
  gaugeFatPrecondition = nullptr;
  gaugeFatSloppy = nullptr;
}

void freeGaugeQuda(void)
{
  if (!initialized) errorQuda("QUDA not initialized");

  freeSloppyGaugeQuda();

  if (gaugePrecise) delete gaugePrecise;
  if (gaugeExtended) delete gaugeExtended;

  gaugePrecise = nullptr;
  gaugeExtended = nullptr;

  if (gaugeLongPrecise) delete gaugeLongPrecise;
  if (gaugeLongExtended) delete gaugeLongExtended;

  gaugeLongPrecise = nullptr;
  gaugeLongExtended = nullptr;

  if (gaugeFatPrecise) delete gaugeFatPrecise;

  gaugeFatPrecise = nullptr;
  gaugeFatExtended = nullptr;

  if (gaugeSmeared) delete gaugeSmeared;

  gaugeSmeared = nullptr;
  // Need to merge extendedGaugeResident and gaugeFatPrecise/gaugePrecise
  if (extendedGaugeResident) {
    delete extendedGaugeResident;
    extendedGaugeResident = nullptr;
  }
}


void loadSloppyGaugeQuda(const QudaPrecision *prec, const QudaReconstructType *recon)
{
  // first do SU3 links (if they exist)
  if (gaugePrecise) {
    GaugeFieldParam gauge_param(*gaugePrecise);
    // switch the parameters for creating the mirror sloppy cuda gauge field

    gauge_param.reconstruct = recon[0];
    gauge_param.setPrecision(prec[0], true);

    if (gaugeSloppy) errorQuda("gaugeSloppy already exists");

    if (gauge_param.Precision() != gaugePrecise->Precision() ||
	gauge_param.reconstruct != gaugePrecise->Reconstruct()) {
      gaugeSloppy = new cudaGaugeField(gauge_param);
      gaugeSloppy->copy(*gaugePrecise);
    } else {
      gaugeSloppy = gaugePrecise;
    }

    // switch the parameters for creating the mirror preconditioner cuda gauge field
    gauge_param.reconstruct = recon[1];
    gauge_param.setPrecision(prec[1], true);

    if (gaugePrecondition) errorQuda("gaugePrecondition already exists");

    if (gauge_param.Precision() != gaugeSloppy->Precision() ||
	gauge_param.reconstruct != gaugeSloppy->Reconstruct()) {
      gaugePrecondition = new cudaGaugeField(gauge_param);
      gaugePrecondition->copy(*gaugeSloppy);
    } else {
      gaugePrecondition = gaugeSloppy;
    }

    // switch the parameters for creating the mirror refinement cuda gauge field
    gauge_param.reconstruct = recon[2];
    gauge_param.setPrecision(prec[2], true);

    if (gaugeRefinement) errorQuda("gaugeRefinement already exists");

    if (gauge_param.Precision() != gaugeSloppy->Precision() ||
	gauge_param.reconstruct != gaugeSloppy->Reconstruct()) {
      gaugeRefinement = new cudaGaugeField(gauge_param);
      gaugeRefinement->copy(*gaugeSloppy);
    } else {
      gaugeRefinement = gaugeSloppy;
    }
  }

  // fat links (if they exist)
  if (gaugeFatPrecise) {
    GaugeFieldParam gauge_param(*gaugeFatPrecise);

    if (gaugeFatSloppy != gaugeSloppy) {

      gauge_param.setPrecision(prec[0], true);

      if (gaugeFatSloppy) errorQuda("gaugeFatSloppy already exists");
      if (gaugeFatSloppy != gaugeFatPrecise) delete gaugeFatSloppy;

      if (gauge_param.Precision() != gaugeFatPrecise->Precision() ||
	  gauge_param.reconstruct != gaugeFatPrecise->Reconstruct()) {
	gaugeFatSloppy = new cudaGaugeField(gauge_param);
	gaugeFatSloppy->copy(*gaugeFatPrecise);
      } else {
	gaugeFatSloppy = gaugeFatPrecise;
      }
    }

    if (gaugeFatPrecondition != gaugePrecondition) {
      // switch the parameters for creating the mirror preconditioner cuda gauge field
      gauge_param.setPrecision(prec[1], true);

      if (gaugeFatPrecondition) errorQuda("gaugeFatPrecondition already exists\n");

      if (gauge_param.Precision() != gaugeFatSloppy->Precision() ||
	  gauge_param.reconstruct != gaugeFatSloppy->Reconstruct()) {
	gaugeFatPrecondition = new cudaGaugeField(gauge_param);
	gaugeFatPrecondition->copy(*gaugeFatSloppy);
      } else {
	gaugeFatPrecondition = gaugeFatSloppy;
      }
    }

    if (gaugeFatRefinement != gaugeRefinement) {
      // switch the parameters for creating the mirror refinement cuda gauge field
      gauge_param.setPrecision(prec[2], true);

      if (gaugeFatRefinement) errorQuda("gaugeFatRefinement already exists\n");

      if (gauge_param.Precision() != gaugeFatSloppy->Precision() ||
	  gauge_param.reconstruct != gaugeFatSloppy->Reconstruct()) {
	gaugeFatRefinement = new cudaGaugeField(gauge_param);
	gaugeFatRefinement->copy(*gaugeFatSloppy);
      } else {
	gaugeFatRefinement = gaugeFatSloppy;
      }
    }
  }

  // long links (if they exist)
  if (gaugeLongPrecise) {
    GaugeFieldParam gauge_param(*gaugeLongPrecise);

    gauge_param.reconstruct = recon[0];
    gauge_param.setPrecision(prec[0], true);

    if (gaugeLongSloppy) errorQuda("gaugeLongSloppy already exists");

    if (gauge_param.Precision() != gaugeLongPrecise->Precision() ||
	gauge_param.reconstruct != gaugeLongPrecise->Reconstruct()) {
      gaugeLongSloppy = new cudaGaugeField(gauge_param);
      gaugeLongSloppy->copy(*gaugeLongPrecise);
    } else {
      gaugeLongSloppy = gaugeLongPrecise;
    }

    // switch the parameters for creating the mirror preconditioner cuda gauge field
    gauge_param.reconstruct = recon[1];
    gauge_param.setPrecision(prec[1], true);

    if (gaugeLongPrecondition) errorQuda("gaugeLongPrecondition already exists\n");

    if (gauge_param.Precision() != gaugeLongSloppy->Precision() ||
	gauge_param.reconstruct != gaugeLongSloppy->Reconstruct()) {
      gaugeLongPrecondition = new cudaGaugeField(gauge_param);
      gaugeLongPrecondition->copy(*gaugeLongSloppy);
    } else {
      gaugeLongPrecondition = gaugeLongSloppy;
    }

    // switch the parameters for creating the mirror refinement cuda gauge field
    gauge_param.reconstruct = recon[2];
    gauge_param.setPrecision(prec[2], true);

    if (gaugeLongRefinement) errorQuda("gaugeLongRefinement already exists\n");

    if (gauge_param.Precision() != gaugeLongSloppy->Precision() ||
        gauge_param.reconstruct != gaugeLongSloppy->Reconstruct()) {
      gaugeLongRefinement = new cudaGaugeField(gauge_param);
      gaugeLongRefinement->copy(*gaugeLongSloppy);
    } else {
      gaugeLongRefinement = gaugeLongSloppy;
    }
  }
}

void freeSloppyCloverQuda()
{
  if (!initialized) errorQuda("QUDA not initialized");
  if (cloverRefinement != cloverSloppy && cloverRefinement) delete cloverRefinement;
  if (cloverPrecondition != cloverSloppy && cloverPrecondition) delete cloverPrecondition;
  if (cloverSloppy != cloverPrecise && cloverSloppy) delete cloverSloppy;

  cloverRefinement = nullptr;
  cloverPrecondition = nullptr;
  cloverSloppy = nullptr;
}

void freeCloverQuda(void)
{
  if (!initialized) errorQuda("QUDA not initialized");
  freeSloppyCloverQuda();
  if (cloverPrecise) delete cloverPrecise;
  cloverPrecise = nullptr;
}

void flushChronoQuda(int i)
{
  if (i >= QUDA_MAX_CHRONO)
    errorQuda("Requested chrono index %d is outside of max %d\n", i, QUDA_MAX_CHRONO);

  auto &basis = chronoResident[i];

  for (auto v : basis) {
    if (v)  delete v;
  }
  basis.clear();
}

void endQuda(void)
{
  profileEnd.TPSTART(QUDA_PROFILE_TOTAL);

  if (!initialized) return;

  freeGaugeQuda();
  freeCloverQuda();

  for (int i=0; i<QUDA_MAX_CHRONO; i++) flushChronoQuda(i);

  for (auto v : solutionResident) if (v) delete v;
  solutionResident.clear();

  if(momResident) delete momResident;

  LatticeField::freeGhostBuffer();
  cpuColorSpinorField::freeGhostBuffer();

  cublas::destroy();
  blas::end();

  pool::flush_pinned();
  pool::flush_device();

  host_free(num_failures_h);
  num_failures_h = nullptr;
  num_failures_d = nullptr;

  if (streams) {
    for (int i=0; i<Nstream; i++) cudaStreamDestroy(streams[i]);
    delete []streams;
    streams = nullptr;
  }
  destroyDslashEvents();

  saveTuneCache();
  saveProfile();

  // flush any outstanding force monitoring (if enabled)
  flushForceMonitor();

  initialized = false;

  comm_finalize();
  comms_initialized = false;

  profileEnd.TPSTOP(QUDA_PROFILE_TOTAL);
  profileInit2End.TPSTOP(QUDA_PROFILE_TOTAL);

  // print out the profile information of the lifetime of the library
  if (getVerbosity() >= QUDA_SUMMARIZE) {
    profileInit.Print();
    profileGauge.Print();
    profileClover.Print();
    profileDslash.Print();
    profileInvert.Print();
    profileMulti.Print();
    profileFatLink.Print();
    profileGaugeForce.Print();
    profileGaugeUpdate.Print();
    profileExtendedGauge.Print();
    profileCloverForce.Print();
    profileStaggeredForce.Print();
    profileHISQForce.Print();
    profileContract.Print();
    profileCovDev.Print();
    profilePlaq.Print();
    profileQCharge.Print();
    profileAPE.Print();
    profileSTOUT.Print();
    profileProject.Print();
    profilePhase.Print();
    profileMomAction.Print();
    profileEnd.Print();

    profileInit2End.Print();
    TimeProfile::PrintGlobal();

    printLaunchTimer();
    printAPIProfile();

    printfQuda("\n");
    printPeakMemUsage();
    printfQuda("\n");
  }

  assertAllMemFree();

  char *device_reset_env = getenv("QUDA_DEVICE_RESET");
  if (device_reset_env && strcmp(device_reset_env,"1") == 0) {
    // end this CUDA context
    cudaDeviceReset();
  }

}


namespace quda {

  void setDiracParam(DiracParam &diracParam, QudaInvertParam *inv_param, const bool pc)
  {
    double kappa = inv_param->kappa;
    if (inv_param->dirac_order == QUDA_CPS_WILSON_DIRAC_ORDER) {
      kappa *= gaugePrecise->Anisotropy();
    }

    switch (inv_param->dslash_type) {
    case QUDA_WILSON_DSLASH:
      diracParam.type = pc ? QUDA_WILSONPC_DIRAC : QUDA_WILSON_DIRAC;
      break;
    case QUDA_CLOVER_WILSON_DSLASH:
      diracParam.type = pc ? QUDA_CLOVERPC_DIRAC : QUDA_CLOVER_DIRAC;
      break;
    case QUDA_DOMAIN_WALL_DSLASH:
      diracParam.type = pc ? QUDA_DOMAIN_WALLPC_DIRAC : QUDA_DOMAIN_WALL_DIRAC;
      diracParam.Ls = inv_param->Ls;
      break;
    case QUDA_DOMAIN_WALL_4D_DSLASH:
      diracParam.type = pc ? QUDA_DOMAIN_WALL_4DPC_DIRAC : QUDA_DOMAIN_WALL_4D_DIRAC;
      diracParam.Ls = inv_param->Ls;
      break;
    case QUDA_MOBIUS_DWF_DSLASH:
      if (inv_param->Ls > QUDA_MAX_DWF_LS)
	errorQuda("Length of Ls dimension %d greater than QUDA_MAX_DWF_LS %d", inv_param->Ls, QUDA_MAX_DWF_LS);
      diracParam.type = pc ? QUDA_MOBIUS_DOMAIN_WALLPC_DIRAC : QUDA_MOBIUS_DOMAIN_WALL_DIRAC;
      diracParam.Ls = inv_param->Ls;
      if (sizeof(Complex) != sizeof(double _Complex)) {
        errorQuda("Irreconcilable difference between interface and internal complex number conventions");
      }
      memcpy(diracParam.b_5, inv_param->b_5, sizeof(Complex) * inv_param->Ls);
      memcpy(diracParam.c_5, inv_param->c_5, sizeof(Complex) * inv_param->Ls);
      if (getVerbosity() >= QUDA_DEBUG_VERBOSE) {
        printfQuda("Printing b_5 and c_5 values\n");
        for (int i = 0; i < diracParam.Ls; i++) {
          printfQuda("fromQUDA diracParam: b5[%d] = %f + i%f, c5[%d] = %f + i%f\n", i, diracParam.b_5[i].real(),
              diracParam.b_5[i].imag(), i, diracParam.c_5[i].real(), diracParam.c_5[i].imag());
          // printfQuda("fromQUDA inv_param: b5[%d] = %f %f c5[%d] = %f %f\n", i, inv_param->b_5[i], i,
          // inv_param->c_5[i] ); printfQuda("fromQUDA creal: b5[%d] = %f %f c5[%d] = %f %f \n", i,
          // creal(inv_param->b_5[i]), cimag(inv_param->b_5[i]), i, creal(inv_param->c_5[i]), cimag(inv_param->c_5[i]) );
        }
      }
      break;
    case QUDA_STAGGERED_DSLASH:
      diracParam.type = pc ? QUDA_STAGGEREDPC_DIRAC : QUDA_STAGGERED_DIRAC;
      break;
    case QUDA_ASQTAD_DSLASH:
      diracParam.type = pc ? QUDA_ASQTADPC_DIRAC : QUDA_ASQTAD_DIRAC;
      break;
    case QUDA_TWISTED_MASS_DSLASH:
      diracParam.type = pc ? QUDA_TWISTED_MASSPC_DIRAC : QUDA_TWISTED_MASS_DIRAC;
      if (inv_param->twist_flavor == QUDA_TWIST_SINGLET) {
	diracParam.Ls = 1;
	diracParam.epsilon = 0.0;
      } else {
	diracParam.Ls = 2;
	diracParam.epsilon = inv_param->twist_flavor == QUDA_TWIST_NONDEG_DOUBLET ? inv_param->epsilon : 0.0;
      }
      break;
    case QUDA_TWISTED_CLOVER_DSLASH:
      diracParam.type = pc ? QUDA_TWISTED_CLOVERPC_DIRAC : QUDA_TWISTED_CLOVER_DIRAC;
      if (inv_param->twist_flavor == QUDA_TWIST_SINGLET)  {
	diracParam.Ls = 1;
	diracParam.epsilon = 0.0;
      } else {
	diracParam.Ls = 2;
	diracParam.epsilon = inv_param->twist_flavor == QUDA_TWIST_NONDEG_DOUBLET ? inv_param->epsilon : 0.0;
      }
      break;
    case QUDA_LAPLACE_DSLASH:
      diracParam.type = pc ? QUDA_GAUGE_LAPLACEPC_DIRAC : QUDA_GAUGE_LAPLACE_DIRAC;
      break;
    case QUDA_COVDEV_DSLASH:
      diracParam.type = QUDA_GAUGE_COVDEV_DIRAC;
      break;
    default:
      errorQuda("Unsupported dslash_type %d", inv_param->dslash_type);
    }

    diracParam.matpcType = inv_param->matpc_type;
    diracParam.dagger = inv_param->dagger;
    diracParam.gauge = gaugePrecise;
    diracParam.fatGauge = gaugeFatPrecise;
    diracParam.longGauge = gaugeLongPrecise;
    diracParam.clover = cloverPrecise;
    diracParam.kappa = kappa;
    diracParam.mass = inv_param->mass;
    diracParam.m5 = inv_param->m5;
    diracParam.mu = inv_param->mu;

    for (int i=0; i<4; i++) diracParam.commDim[i] = 1;   // comms are always on

    if (gaugePrecise->Precision() != inv_param->cuda_prec)
      errorQuda("Gauge precision %d does not match requested precision %d\n", gaugePrecise->Precision(), inv_param->cuda_prec);

  }


  void setDiracSloppyParam(DiracParam &diracParam, QudaInvertParam *inv_param, const bool pc)
  {
    setDiracParam(diracParam, inv_param, pc);

    diracParam.gauge = gaugeSloppy;
    diracParam.fatGauge = gaugeFatSloppy;
    diracParam.longGauge = gaugeLongSloppy;
    diracParam.clover = cloverSloppy;

    for (int i=0; i<4; i++) {
      diracParam.commDim[i] = 1;   // comms are always on
    }

    if (gaugeSloppy->Precision() != inv_param->cuda_prec_sloppy)
      errorQuda("Gauge precision %d does not match requested precision %d\n", gaugeSloppy->Precision(), inv_param->cuda_prec_sloppy);
  }

  void setDiracRefineParam(DiracParam &diracParam, QudaInvertParam *inv_param, const bool pc)
  {
    setDiracParam(diracParam, inv_param, pc);

    diracParam.gauge = gaugeRefinement;
    diracParam.fatGauge = gaugeFatRefinement;
    diracParam.longGauge = gaugeLongRefinement;
    diracParam.clover = cloverRefinement;

    for (int i=0; i<4; i++) {
      diracParam.commDim[i] = 1;   // comms are always on
    }

    if (gaugeRefinement->Precision() != inv_param->cuda_prec_refinement_sloppy)
      errorQuda("Gauge precision %d does not match requested precision %d\n", gaugeRefinement->Precision(), inv_param->cuda_prec_refinement_sloppy);
  }

  // The preconditioner currently mimicks the sloppy operator with no comms
  void setDiracPreParam(DiracParam &diracParam, QudaInvertParam *inv_param, const bool pc, bool comms)
  {
    setDiracParam(diracParam, inv_param, pc);

    if(inv_param->overlap){
      diracParam.gauge = gaugeExtended;
      diracParam.fatGauge = gaugeFatExtended;
      diracParam.longGauge = gaugeLongExtended;
    }else{
      diracParam.gauge = gaugePrecondition;
      diracParam.fatGauge = gaugeFatPrecondition;
      diracParam.longGauge = gaugeLongPrecondition;
    }
    diracParam.clover = cloverPrecondition;

    for (int i=0; i<4; i++) {
      diracParam.commDim[i] = comms ? 1 : 0;
    }

    // In the preconditioned staggered CG allow a different dslash type in the preconditioning
    if(inv_param->inv_type == QUDA_PCG_INVERTER && inv_param->dslash_type == QUDA_ASQTAD_DSLASH
       && inv_param->dslash_type_precondition == QUDA_STAGGERED_DSLASH) {
       diracParam.type = pc ? QUDA_STAGGEREDPC_DIRAC : QUDA_STAGGERED_DIRAC;
       diracParam.gauge = gaugeFatPrecondition;
    }

    if (gaugePrecondition->Precision() != inv_param->cuda_prec_precondition)
      errorQuda("Gauge precision %d does not match requested precision %d\n",
		gaugePrecondition->Precision(), inv_param->cuda_prec_precondition);
  }


  void createDirac(Dirac *&d, Dirac *&dSloppy, Dirac *&dPre, QudaInvertParam &param, const bool pc_solve)
  {
    DiracParam diracParam;
    DiracParam diracSloppyParam;
    DiracParam diracPreParam;

    setDiracParam(diracParam, &param, pc_solve);
    setDiracSloppyParam(diracSloppyParam, &param, pc_solve);
    bool comms_flag = (param.inv_type != QUDA_INC_EIGCG_INVERTER) ?  false : true ;//inc eigCG needs 2 sloppy precisions.
    setDiracPreParam(diracPreParam, &param, pc_solve, comms_flag);


    d = Dirac::create(diracParam); // create the Dirac operator
    dSloppy = Dirac::create(diracSloppyParam);
    dPre = Dirac::create(diracPreParam);
  }

  void createDirac(Dirac *&d, Dirac *&dSloppy, Dirac *&dPre, Dirac *&dRef, QudaInvertParam &param, const bool pc_solve)
  {
    DiracParam diracParam;
    DiracParam diracSloppyParam;
    DiracParam diracPreParam;
    DiracParam diracRefParam;

    setDiracParam(diracParam, &param, pc_solve);
    setDiracSloppyParam(diracSloppyParam, &param, pc_solve);
    setDiracRefineParam(diracRefParam, &param, pc_solve);
    bool comms_flag = (param.inv_type != QUDA_INC_EIGCG_INVERTER) ?  false : true ;//inc eigCG needs 2 sloppy precisions.
    setDiracPreParam(diracPreParam, &param, pc_solve, comms_flag);


    d = Dirac::create(diracParam); // create the Dirac operator
    dSloppy = Dirac::create(diracSloppyParam);
    dPre = Dirac::create(diracPreParam);
    dRef = Dirac::create(diracRefParam);
  }

  static double unscaled_shifts[QUDA_MAX_MULTI_SHIFT];

  void massRescale(cudaColorSpinorField &b, QudaInvertParam &param) {

    double kappa5 = (0.5/(5.0 + param.m5));
    double kappa = (param.dslash_type == QUDA_DOMAIN_WALL_DSLASH ||
		    param.dslash_type == QUDA_DOMAIN_WALL_4D_DSLASH ||
		    param.dslash_type == QUDA_MOBIUS_DWF_DSLASH) ? kappa5 : param.kappa;

    if (getVerbosity() >= QUDA_DEBUG_VERBOSE) {
      printfQuda("Mass rescale: Kappa is: %g\n", kappa);
      printfQuda("Mass rescale: mass normalization: %d\n", param.mass_normalization);
      double nin = blas::norm2(b);
      printfQuda("Mass rescale: norm of source in = %g\n", nin);
    }

    // staggered dslash uses mass normalization internally
    if (param.dslash_type == QUDA_ASQTAD_DSLASH || param.dslash_type == QUDA_STAGGERED_DSLASH) {
      switch (param.solution_type) {
        case QUDA_MAT_SOLUTION:
        case QUDA_MATPC_SOLUTION:
          if (param.mass_normalization == QUDA_KAPPA_NORMALIZATION) blas::ax(2.0*param.mass, b);
          break;
        case QUDA_MATDAG_MAT_SOLUTION:
        case QUDA_MATPCDAG_MATPC_SOLUTION:
          if (param.mass_normalization == QUDA_KAPPA_NORMALIZATION) blas::ax(4.0*param.mass*param.mass, b);
          break;
        default:
          errorQuda("Not implemented");
      }
      return;
    }

    for(int i=0; i<param.num_offset; i++) {
      unscaled_shifts[i] = param.offset[i];
    }

    // multiply the source to compensate for normalization of the Dirac operator, if necessary
    switch (param.solution_type) {
      case QUDA_MAT_SOLUTION:
        if (param.mass_normalization == QUDA_MASS_NORMALIZATION ||
            param.mass_normalization == QUDA_ASYMMETRIC_MASS_NORMALIZATION) {
	  blas::ax(2.0*kappa, b);
	  for(int i=0; i<param.num_offset; i++)  param.offset[i] *= 2.0*kappa;
        }
        break;
      case QUDA_MATDAG_MAT_SOLUTION:
        if (param.mass_normalization == QUDA_MASS_NORMALIZATION ||
            param.mass_normalization == QUDA_ASYMMETRIC_MASS_NORMALIZATION) {
	  blas::ax(4.0*kappa*kappa, b);
	  for(int i=0; i<param.num_offset; i++)  param.offset[i] *= 4.0*kappa*kappa;
        }
        break;
      case QUDA_MATPC_SOLUTION:
        if (param.mass_normalization == QUDA_MASS_NORMALIZATION) {
	  blas::ax(4.0*kappa*kappa, b);
	  for(int i=0; i<param.num_offset; i++)  param.offset[i] *= 4.0*kappa*kappa;
        } else if (param.mass_normalization == QUDA_ASYMMETRIC_MASS_NORMALIZATION) {
	  blas::ax(2.0*kappa, b);
	  for(int i=0; i<param.num_offset; i++)  param.offset[i] *= 2.0*kappa;
        }
        break;
      case QUDA_MATPCDAG_MATPC_SOLUTION:
        if (param.mass_normalization == QUDA_MASS_NORMALIZATION) {
	  blas::ax(16.0*std::pow(kappa,4), b);
	  for(int i=0; i<param.num_offset; i++)  param.offset[i] *= 16.0*std::pow(kappa,4);
        } else if (param.mass_normalization == QUDA_ASYMMETRIC_MASS_NORMALIZATION) {
	  blas::ax(4.0*kappa*kappa, b);
	  for(int i=0; i<param.num_offset; i++)  param.offset[i] *= 4.0*kappa*kappa;
        }
        break;
      default:
        errorQuda("Solution type %d not supported", param.solution_type);
    }

    if (getVerbosity() >= QUDA_DEBUG_VERBOSE) printfQuda("Mass rescale done\n");
    if (getVerbosity() >= QUDA_DEBUG_VERBOSE) {
      printfQuda("Mass rescale: Kappa is: %g\n", kappa);
      printfQuda("Mass rescale: mass normalization: %d\n", param.mass_normalization);
      double nin = blas::norm2(b);
      printfQuda("Mass rescale: norm of source out = %g\n", nin);
    }

  }
}

void dslashQuda(void *h_out, void *h_in, QudaInvertParam *inv_param, QudaParity parity)
{
  profileDslash.TPSTART(QUDA_PROFILE_TOTAL);

  profileDslash.TPSTART(QUDA_PROFILE_INIT);

  if (gaugePrecise == nullptr) errorQuda("Gauge field not allocated");
  if (cloverPrecise == nullptr && ((inv_param->dslash_type == QUDA_CLOVER_WILSON_DSLASH) || (inv_param->dslash_type == QUDA_TWISTED_CLOVER_DSLASH)))
    errorQuda("Clover field not allocated");

  pushVerbosity(inv_param->verbosity);
  if (getVerbosity() >= QUDA_DEBUG_VERBOSE) printQudaInvertParam(inv_param);

  ColorSpinorParam cpuParam(h_in, *inv_param, gaugePrecise->X(), true, inv_param->input_location);
  ColorSpinorField *in_h = ColorSpinorField::Create(cpuParam);
  ColorSpinorParam cudaParam(cpuParam, *inv_param);

  cpuParam.v = h_out;
  cpuParam.location = inv_param->output_location;
  ColorSpinorField *out_h = ColorSpinorField::Create(cpuParam);

  cudaParam.create = QUDA_NULL_FIELD_CREATE;
  cudaColorSpinorField in(*in_h, cudaParam);
  cudaColorSpinorField out(in, cudaParam);

  bool pc = true;
  DiracParam diracParam;
  setDiracParam(diracParam, inv_param, pc);

  profileDslash.TPSTOP(QUDA_PROFILE_INIT);

  profileDslash.TPSTART(QUDA_PROFILE_H2D);
  in = *in_h;
  profileDslash.TPSTOP(QUDA_PROFILE_H2D);

  profileDslash.TPSTART(QUDA_PROFILE_COMPUTE);

  if (getVerbosity() >= QUDA_DEBUG_VERBOSE) {
    double cpu = blas::norm2(*in_h);
    double gpu = blas::norm2(in);
    printfQuda("In CPU %e CUDA %e\n", cpu, gpu);
  }

  if (inv_param->mass_normalization == QUDA_KAPPA_NORMALIZATION &&
      (inv_param->dslash_type == QUDA_STAGGERED_DSLASH ||
       inv_param->dslash_type == QUDA_ASQTAD_DSLASH) )
    blas::ax(1.0/(2.0*inv_param->mass), in);

  if (inv_param->dirac_order == QUDA_CPS_WILSON_DIRAC_ORDER) {
    if (parity == QUDA_EVEN_PARITY) {
      parity = QUDA_ODD_PARITY;
    } else {
      parity = QUDA_EVEN_PARITY;
    }
    blas::ax(gaugePrecise->Anisotropy(), in);
  }

  Dirac *dirac = Dirac::create(diracParam); // create the Dirac operator
  if (inv_param->dslash_type == QUDA_TWISTED_CLOVER_DSLASH && inv_param->dagger) {
    cudaParam.create = QUDA_NULL_FIELD_CREATE;
    cudaColorSpinorField tmp1(in, cudaParam);
    ((DiracTwistedCloverPC*) dirac)->TwistCloverInv(tmp1, in, (parity+1)%2); // apply the clover-twist
    dirac->Dslash(out, tmp1, parity); // apply the operator
  } else {
    dirac->Dslash(out, in, parity); // apply the operator
  }
  profileDslash.TPSTOP(QUDA_PROFILE_COMPUTE);

  profileDslash.TPSTART(QUDA_PROFILE_D2H);
  *out_h = out;
  profileDslash.TPSTOP(QUDA_PROFILE_D2H);

  if (getVerbosity() >= QUDA_DEBUG_VERBOSE) {
    double cpu = blas::norm2(*out_h);
    double gpu = blas::norm2(out);
    printfQuda("Out CPU %e CUDA %e\n", cpu, gpu);
  }

  profileDslash.TPSTART(QUDA_PROFILE_FREE);
  delete dirac; // clean up

  delete out_h;
  delete in_h;
  profileDslash.TPSTOP(QUDA_PROFILE_FREE);

  popVerbosity();
  profileDslash.TPSTOP(QUDA_PROFILE_TOTAL);
}

void dslashQuda_4dpc(void *h_out, void *h_in, QudaInvertParam *inv_param, QudaParity parity, int test_type)
{
  if (gaugePrecise == nullptr) errorQuda("Gauge field not allocated");

  pushVerbosity(inv_param->verbosity);
  if (getVerbosity() >= QUDA_DEBUG_VERBOSE) printQudaInvertParam(inv_param);

  ColorSpinorParam cpuParam(h_in, *inv_param, gaugePrecise->X(), true, inv_param->input_location);
  ColorSpinorField *in_h = ColorSpinorField::Create(cpuParam);

  ColorSpinorParam cudaParam(cpuParam, *inv_param);
  cudaColorSpinorField in(*in_h, cudaParam);

  if (getVerbosity() >= QUDA_DEBUG_VERBOSE) {
    double cpu = blas::norm2(*in_h);
    double gpu = blas::norm2(in);
    printfQuda("In CPU %e CUDA %e\n", cpu, gpu);
  }

  cudaParam.create = QUDA_NULL_FIELD_CREATE;
  cudaColorSpinorField out(in, cudaParam);

  if (inv_param->dirac_order == QUDA_CPS_WILSON_DIRAC_ORDER) {
    if (parity == QUDA_EVEN_PARITY) {
      parity = QUDA_ODD_PARITY;
    } else {
      parity = QUDA_EVEN_PARITY;
    }
    blas::ax(gaugePrecise->Anisotropy(), in);
  }
  bool pc = true;

  DiracParam diracParam;
  setDiracParam(diracParam, inv_param, pc);

  DiracDomainWall4DPC dirac(diracParam); // create the Dirac operator
  printfQuda("kappa for QUDA input : %e\n",inv_param->kappa);
  switch (test_type) {
    case 0:
      dirac.Dslash4(out, in, parity);
      break;
    case 1:
      dirac.Dslash5(out, in, parity);
      break;
    case 2:
      dirac.Dslash5inv(out, in, parity, inv_param->kappa);
      break;
  }

  cpuParam.v = h_out;
  cpuParam.location = inv_param->output_location;
  ColorSpinorField *out_h = ColorSpinorField::Create(cpuParam);
  *out_h = out;

  if (getVerbosity() >= QUDA_DEBUG_VERBOSE) {
    double cpu = blas::norm2(*out_h);
    double gpu = blas::norm2(out);
    printfQuda("Out CPU %e CUDA %e\n", cpu, gpu);
  }

  delete out_h;
  delete in_h;

  popVerbosity();
}

void dslashQuda_mdwf(void *h_out, void *h_in, QudaInvertParam *inv_param, QudaParity parity, int test_type)
{
  if (gaugePrecise == nullptr) errorQuda("Gauge field not allocated");

  pushVerbosity(inv_param->verbosity);
  if (getVerbosity() >= QUDA_DEBUG_VERBOSE) printQudaInvertParam(inv_param);

  ColorSpinorParam cpuParam(h_in, *inv_param, gaugePrecise->X(), true, inv_param->input_location);
  ColorSpinorField *in_h = ColorSpinorField::Create(cpuParam);

  ColorSpinorParam cudaParam(cpuParam, *inv_param);
  cudaColorSpinorField in(*in_h, cudaParam);

  if (getVerbosity() >= QUDA_DEBUG_VERBOSE) {
    double cpu = blas::norm2(*in_h);
    double gpu = blas::norm2(in);
    printfQuda("In CPU %e CUDA %e\n", cpu, gpu);
  }

  cudaParam.create = QUDA_NULL_FIELD_CREATE;
  cudaColorSpinorField out(in, cudaParam);

  if (inv_param->dirac_order == QUDA_CPS_WILSON_DIRAC_ORDER) {
    if (parity == QUDA_EVEN_PARITY) {
      parity = QUDA_ODD_PARITY;
    } else {
      parity = QUDA_EVEN_PARITY;
    }
    blas::ax(gaugePrecise->Anisotropy(), in);
  }
  bool pc = true;

  DiracParam diracParam;
  setDiracParam(diracParam, inv_param, pc);

  DiracMobiusPC dirac(diracParam); // create the Dirac operator
  switch (test_type) {
    case 0:
      dirac.Dslash4(out, in, parity);
      break;
    case 1:
      dirac.Dslash5(out, in, parity);
      break;
    case 2:
      dirac.Dslash4pre(out, in, parity);
      break;
    case 3:
      dirac.Dslash5inv(out, in, parity);
      break;
  }

  cpuParam.v = h_out;
  cpuParam.location = inv_param->output_location;
  ColorSpinorField *out_h = ColorSpinorField::Create(cpuParam);
  *out_h = out;

  if (getVerbosity() >= QUDA_DEBUG_VERBOSE) {
    double cpu = blas::norm2(*out_h);
    double gpu = blas::norm2(out);
    printfQuda("Out CPU %e CUDA %e\n", cpu, gpu);
  }

  delete out_h;
  delete in_h;

  popVerbosity();
}


void MatQuda(void *h_out, void *h_in, QudaInvertParam *inv_param)
{
  pushVerbosity(inv_param->verbosity);

  if (gaugePrecise == nullptr) errorQuda("Gauge field not allocated");
  if (cloverPrecise == nullptr && ((inv_param->dslash_type == QUDA_CLOVER_WILSON_DSLASH) || (inv_param->dslash_type == QUDA_TWISTED_CLOVER_DSLASH)))
    errorQuda("Clover field not allocated");
  if (getVerbosity() >= QUDA_DEBUG_VERBOSE) printQudaInvertParam(inv_param);

  bool pc = (inv_param->solution_type == QUDA_MATPC_SOLUTION ||
      inv_param->solution_type == QUDA_MATPCDAG_MATPC_SOLUTION);

  ColorSpinorParam cpuParam(h_in, *inv_param, gaugePrecise->X(), pc, inv_param->input_location);
  ColorSpinorField *in_h = ColorSpinorField::Create(cpuParam);

  ColorSpinorParam cudaParam(cpuParam, *inv_param);
  cudaColorSpinorField in(*in_h, cudaParam);

  if (getVerbosity() >= QUDA_DEBUG_VERBOSE) {
    double cpu = blas::norm2(*in_h);
    double gpu = blas::norm2(in);
    printfQuda("In CPU %e CUDA %e\n", cpu, gpu);
  }

  cudaParam.create = QUDA_NULL_FIELD_CREATE;
  cudaColorSpinorField out(in, cudaParam);

  DiracParam diracParam;
  setDiracParam(diracParam, inv_param, pc);

  Dirac *dirac = Dirac::create(diracParam); // create the Dirac operator
  dirac->M(out, in); // apply the operator
  delete dirac; // clean up

  double kappa = inv_param->kappa;
  if (pc) {
    if (inv_param->mass_normalization == QUDA_MASS_NORMALIZATION) {
      blas::ax(0.25/(kappa*kappa), out);
    } else if (inv_param->mass_normalization == QUDA_ASYMMETRIC_MASS_NORMALIZATION) {
      blas::ax(0.5/kappa, out);
    }
  } else {
    if (inv_param->mass_normalization == QUDA_MASS_NORMALIZATION ||
        inv_param->mass_normalization == QUDA_ASYMMETRIC_MASS_NORMALIZATION) {
      blas::ax(0.5/kappa, out);
    }
  }

  cpuParam.v = h_out;
  cpuParam.location = inv_param->output_location;
  ColorSpinorField *out_h = ColorSpinorField::Create(cpuParam);
  *out_h = out;

  if (getVerbosity() >= QUDA_DEBUG_VERBOSE) {
    double cpu = blas::norm2(*out_h);
    double gpu = blas::norm2(out);
    printfQuda("Out CPU %e CUDA %e\n", cpu, gpu);
  }

  delete out_h;
  delete in_h;

  popVerbosity();
}


void MatDagMatQuda(void *h_out, void *h_in, QudaInvertParam *inv_param)
{
  pushVerbosity(inv_param->verbosity);

  if (!initialized) errorQuda("QUDA not initialized");
  if (gaugePrecise == nullptr) errorQuda("Gauge field not allocated");
  if (cloverPrecise == nullptr && ((inv_param->dslash_type == QUDA_CLOVER_WILSON_DSLASH) || (inv_param->dslash_type == QUDA_TWISTED_CLOVER_DSLASH)))
    errorQuda("Clover field not allocated");
  if (getVerbosity() >= QUDA_DEBUG_VERBOSE) printQudaInvertParam(inv_param);

  bool pc = (inv_param->solution_type == QUDA_MATPC_SOLUTION ||
      inv_param->solution_type == QUDA_MATPCDAG_MATPC_SOLUTION);

  ColorSpinorParam cpuParam(h_in, *inv_param, gaugePrecise->X(), pc, inv_param->input_location);
  ColorSpinorField *in_h = ColorSpinorField::Create(cpuParam);

  ColorSpinorParam cudaParam(cpuParam, *inv_param);
  cudaColorSpinorField in(*in_h, cudaParam);

  if (getVerbosity() >= QUDA_DEBUG_VERBOSE){
    double cpu = blas::norm2(*in_h);
    double gpu = blas::norm2(in);
    printfQuda("In CPU %e CUDA %e\n", cpu, gpu);
  }

  cudaParam.create = QUDA_NULL_FIELD_CREATE;
  cudaColorSpinorField out(in, cudaParam);

  //  double kappa = inv_param->kappa;
  //  if (inv_param->dirac_order == QUDA_CPS_WILSON_DIRAC_ORDER) kappa *= gaugePrecise->anisotropy;

  DiracParam diracParam;
  setDiracParam(diracParam, inv_param, pc);

  Dirac *dirac = Dirac::create(diracParam); // create the Dirac operator
  dirac->MdagM(out, in); // apply the operator
  delete dirac; // clean up

  double kappa = inv_param->kappa;
  if (pc) {
    if (inv_param->mass_normalization == QUDA_MASS_NORMALIZATION) {
      blas::ax(1.0/std::pow(2.0*kappa,4), out);
    } else if (inv_param->mass_normalization == QUDA_ASYMMETRIC_MASS_NORMALIZATION) {
      blas::ax(0.25/(kappa*kappa), out);
    }
  } else {
    if (inv_param->mass_normalization == QUDA_MASS_NORMALIZATION ||
        inv_param->mass_normalization == QUDA_ASYMMETRIC_MASS_NORMALIZATION) {
      blas::ax(0.25/(kappa*kappa), out);
    }
  }

  cpuParam.v = h_out;
  cpuParam.location = inv_param->output_location;
  ColorSpinorField *out_h = ColorSpinorField::Create(cpuParam);
  *out_h = out;

  if (getVerbosity() >= QUDA_DEBUG_VERBOSE){
    double cpu = blas::norm2(*out_h);
    double gpu = blas::norm2(out);
    printfQuda("Out CPU %e CUDA %e\n", cpu, gpu);
  }

  delete out_h;
  delete in_h;

  popVerbosity();
}

namespace quda{
bool canReuseResidentGauge(QudaInvertParam *param){
  return (gaugePrecise != nullptr) and param->cuda_prec == gaugePrecise->Precision();
}
}

void checkClover(QudaInvertParam *param) {

  if (param->dslash_type != QUDA_CLOVER_WILSON_DSLASH && param->dslash_type != QUDA_TWISTED_CLOVER_DSLASH) {
    return;
  }

  if (param->cuda_prec != cloverPrecise->Precision()) {
    errorQuda("Solve precision %d doesn't match clover precision %d", param->cuda_prec, cloverPrecise->Precision());
  }

  if ( (!cloverSloppy || param->cuda_prec_sloppy != cloverSloppy->Precision()) ||
       (!cloverPrecondition || param->cuda_prec_precondition != cloverPrecondition->Precision()) ||
       (!cloverRefinement || param->cuda_prec_refinement_sloppy != cloverRefinement->Precision()) ) {
    freeSloppyCloverQuda();
    QudaPrecision prec[] = {param->cuda_prec_sloppy, param->cuda_prec_precondition, param->cuda_prec_refinement_sloppy};
    loadSloppyCloverQuda(prec);
  }

  if (cloverPrecise == nullptr) errorQuda("Precise clover field doesn't exist");
  if (cloverSloppy == nullptr) errorQuda("Sloppy clover field doesn't exist");
  if (cloverPrecondition == nullptr) errorQuda("Precondition clover field doesn't exist");
  if (cloverRefinement == nullptr) errorQuda("Refinement clover field doesn't exist");
}

quda::cudaGaugeField* checkGauge(QudaInvertParam *param)
{
  if (param->cuda_prec != gaugePrecise->Precision()) {
    errorQuda("Solve precision %d doesn't match gauge precision %d", param->cuda_prec, gaugePrecise->Precision());
  }

  quda::cudaGaugeField *cudaGauge = nullptr;
  if (param->dslash_type != QUDA_ASQTAD_DSLASH) {
    if (param->cuda_prec_sloppy != gaugeSloppy->Precision() ||
	param->cuda_prec_precondition != gaugePrecondition->Precision() ||
        param->cuda_prec_refinement_sloppy != gaugeRefinement->Precision()) {
      QudaPrecision precision[3] = {param->cuda_prec_sloppy, param->cuda_prec_precondition, param->cuda_prec_refinement_sloppy};
      QudaReconstructType recon[3] = {gaugeSloppy->Reconstruct(), gaugePrecondition->Reconstruct(), gaugeRefinement->Reconstruct()};
      freeSloppyGaugeQuda();
      loadSloppyGaugeQuda(precision, recon);
    }

    if (gaugePrecise == nullptr) errorQuda("Precise gauge field doesn't exist");
    if (gaugeSloppy == nullptr) errorQuda("Sloppy gauge field doesn't exist");
    if (gaugePrecondition == nullptr) errorQuda("Precondition gauge field doesn't exist");
    if (gaugeRefinement == nullptr) errorQuda("Refinement gauge field doesn't exist");
    if (param->overlap) {
      if (gaugeExtended == nullptr) errorQuda("Extended gauge field doesn't exist");
    }
    cudaGauge = gaugePrecise;
  } else {
    if (param->cuda_prec_sloppy != gaugeFatSloppy->Precision() ||
	param->cuda_prec_precondition != gaugeFatPrecondition->Precision() ||
        param->cuda_prec_refinement_sloppy != gaugeFatRefinement->Precision() ||
	param->cuda_prec_sloppy != gaugeLongSloppy->Precision() ||
	param->cuda_prec_precondition != gaugeLongPrecondition->Precision() ||
	param->cuda_prec_refinement_sloppy != gaugeLongRefinement->Precision()) {

      QudaPrecision precision[3] = {param->cuda_prec_sloppy, param->cuda_prec_precondition, param->cuda_prec_refinement_sloppy};
      // recon is always no for fat links, so just use long reconstructs here
      QudaReconstructType recon[3] = {gaugeLongSloppy->Reconstruct(), gaugeLongPrecondition->Reconstruct(), gaugeLongRefinement->Reconstruct()};
      freeSloppyGaugeQuda();
      loadSloppyGaugeQuda(precision, recon);
    }

    if (gaugeFatPrecise == nullptr) errorQuda("Precise gauge fat field doesn't exist");
    if (gaugeFatSloppy == nullptr) errorQuda("Sloppy gauge fat field doesn't exist");
    if (gaugeFatPrecondition == nullptr) errorQuda("Precondition gauge fat field doesn't exist");
    if (gaugeFatRefinement == nullptr) errorQuda("Refinement gauge fat field doesn't exist");
    if (param->overlap) {
      if (gaugeFatExtended == nullptr) errorQuda("Extended gauge fat field doesn't exist");
    }

    if (gaugeLongPrecise == nullptr) errorQuda("Precise gauge long field doesn't exist");
    if (gaugeLongSloppy == nullptr) errorQuda("Sloppy gauge long field doesn't exist");
    if (gaugeLongPrecondition == nullptr) errorQuda("Precondition gauge long field doesn't exist");
    if (gaugeLongRefinement == nullptr) errorQuda("Refinement gauge long field doesn't exist");
    if (param->overlap) {
      if (gaugeLongExtended == nullptr) errorQuda("Extended gauge long field doesn't exist");
    }
    cudaGauge = gaugeFatPrecise;
  }

  checkClover(param);

  return cudaGauge;
}

void cloverQuda(void *h_out, void *h_in, QudaInvertParam *inv_param, QudaParity parity, int inverse)
{
  pushVerbosity(inv_param->verbosity);

  if (!initialized) errorQuda("QUDA not initialized");
  if (gaugePrecise == nullptr) errorQuda("Gauge field not allocated");
  if (cloverPrecise == nullptr) errorQuda("Clover field not allocated");

  if (getVerbosity() >= QUDA_DEBUG_VERBOSE) printQudaInvertParam(inv_param);

  if ((inv_param->dslash_type != QUDA_CLOVER_WILSON_DSLASH) && (inv_param->dslash_type != QUDA_TWISTED_CLOVER_DSLASH))
    errorQuda("Cannot apply the clover term for a non Wilson-clover or Twisted-mass-clover dslash");

  ColorSpinorParam cpuParam(h_in, *inv_param, gaugePrecise->X(), true);

  ColorSpinorField *in_h = (inv_param->input_location == QUDA_CPU_FIELD_LOCATION) ?
    static_cast<ColorSpinorField*>(new cpuColorSpinorField(cpuParam)) :
    static_cast<ColorSpinorField*>(new cudaColorSpinorField(cpuParam));

  ColorSpinorParam cudaParam(cpuParam, *inv_param);
  cudaColorSpinorField in(*in_h, cudaParam);

  if (getVerbosity() >= QUDA_DEBUG_VERBOSE) {
    double cpu = blas::norm2(*in_h);
    double gpu = blas::norm2(in);
    printfQuda("In CPU %e CUDA %e\n", cpu, gpu);
  }

  cudaParam.create = QUDA_NULL_FIELD_CREATE;
  cudaColorSpinorField out(in, cudaParam);

  if (inv_param->dirac_order == QUDA_CPS_WILSON_DIRAC_ORDER) {
    if (parity == QUDA_EVEN_PARITY) {
      parity = QUDA_ODD_PARITY;
    } else {
      parity = QUDA_EVEN_PARITY;
    }
    blas::ax(gaugePrecise->Anisotropy(), in);
  }
  bool pc = true;

  DiracParam diracParam;
  setDiracParam(diracParam, inv_param, pc);
	//FIXME: Do we need this for twisted clover???
  DiracCloverPC dirac(diracParam); // create the Dirac operator
  if (!inverse) dirac.Clover(out, in, parity); // apply the clover operator
  else dirac.CloverInv(out, in, parity);

  cpuParam.v = h_out;
  cpuParam.location = inv_param->output_location;
  ColorSpinorField *out_h = ColorSpinorField::Create(cpuParam);
  *out_h = out;

  if (getVerbosity() >= QUDA_DEBUG_VERBOSE) {
    double cpu = blas::norm2(*out_h);
    double gpu = blas::norm2(out);
    printfQuda("Out CPU %e CUDA %e\n", cpu, gpu);
  }

  /*for (int i=0; i<in_h->Volume(); i++) {
    ((cpuColorSpinorField*)out_h)->PrintVector(i);
    }*/

  delete out_h;
  delete in_h;

  popVerbosity();
}


void lanczosQuda(int k0, int m, void *hp_Apsi, void *hp_r, void *hp_V,
                 void *hp_alpha, void *hp_beta, QudaEigParam *eig_param)
{
  QudaInvertParam *param;
  param = eig_param->invert_param;

  if (gaugePrecise == nullptr) errorQuda("Gauge field not allocated");

  profileInvert.TPSTART(QUDA_PROFILE_TOTAL);

  if (!initialized) errorQuda("QUDA not initialized");

  pushVerbosity(param->verbosity);
  if (getVerbosity() >= QUDA_DEBUG_VERBOSE) printQudaInvertParam(param);

  checkInvertParam(param);

  // check the gauge fields have been created
  cudaGaugeField *cudaGauge = checkGauge(param);

  checkEigParam(eig_param);

  bool pc_solution = (param->solution_type == QUDA_MATPC_DAG_SOLUTION) ||
                     (param->solution_type == QUDA_MATPCDAG_MATPC_SHIFT_SOLUTION);

  // create the dirac operator
  DiracParam diracParam;
  setDiracParam(diracParam, param, pc_solution);
  Dirac *d = Dirac::create(diracParam); // create the Dirac operator

  Dirac &dirac = *d;

  profileInvert.TPSTART(QUDA_PROFILE_H2D);

  cudaColorSpinorField *r = nullptr;
  cudaColorSpinorField *Apsi = nullptr;
  const int *X = cudaGauge->X();

  // wrap CPU host side pointers
  ColorSpinorParam cpuParam(hp_r, *param, X, pc_solution);
  ColorSpinorField *h_r = (param->input_location == QUDA_CPU_FIELD_LOCATION) ?
                          static_cast<ColorSpinorField*>(new cpuColorSpinorField(cpuParam)) :
                          static_cast<ColorSpinorField*>(new cudaColorSpinorField(cpuParam));

  cpuParam.v = hp_Apsi;
  ColorSpinorField *h_Apsi = (param->input_location == QUDA_CPU_FIELD_LOCATION) ?
                             static_cast<ColorSpinorField*>(new cpuColorSpinorField(cpuParam)) :
                             static_cast<ColorSpinorField*>(new cudaColorSpinorField(cpuParam));

  //Make Eigen vector data set
  cpuColorSpinorField **h_Eig_Vec;
  h_Eig_Vec =(cpuColorSpinorField **)safe_malloc( m*sizeof(cpuColorSpinorField*));
  for( int k = 0 ; k < m ; k++)
  {
    cpuParam.v = ((double**)hp_V)[k];
    h_Eig_Vec[k] = new cpuColorSpinorField(cpuParam);
  }

  // download source
  ColorSpinorParam cudaParam(cpuParam, *param);
  cudaParam.create = QUDA_COPY_FIELD_CREATE;
  r = new cudaColorSpinorField(*h_r, cudaParam);
  Apsi = new cudaColorSpinorField(*h_Apsi, cudaParam);

  double cpu;
  double gpu;

  if (getVerbosity() >= QUDA_VERBOSE) {
    cpu = blas::norm2(*h_r);
    gpu = blas::norm2(*r);
    printfQuda("r vector CPU %1.14e CUDA %1.14e\n", cpu, gpu);
    cpu = blas::norm2(*h_Apsi);
    gpu = blas::norm2(*Apsi);
    printfQuda("Apsi vector CPU %1.14e CUDA %1.14e\n", cpu, gpu);
  }

  // download Eigen vector set
  cudaColorSpinorField **Eig_Vec;
  Eig_Vec = (cudaColorSpinorField **)safe_malloc( m*sizeof(cudaColorSpinorField*));

  for( int k = 0 ; k < m ; k++)
  {
    Eig_Vec[k] = new cudaColorSpinorField(*h_Eig_Vec[k], cudaParam);
    if (getVerbosity() >= QUDA_VERBOSE) {
      cpu = blas::norm2(*h_Eig_Vec[k]);
      gpu = blas::norm2(*Eig_Vec[k]);
      printfQuda("Eig_Vec[%d] CPU %1.14e CUDA %1.14e\n", k, cpu, gpu);
    }
  }
  profileInvert.TPSTOP(QUDA_PROFILE_H2D);

  if(eig_param->RitzMat_lanczos == QUDA_MATPC_DAG_SOLUTION)
  {
    DiracMdag mat(dirac);
    RitzMat ritz_mat(mat,*eig_param);
    Eig_Solver *eig_solve = Eig_Solver::create(*eig_param, ritz_mat, profileInvert);
    (*eig_solve)((double*)hp_alpha, (double*)hp_beta, Eig_Vec, *r, *Apsi, k0, m);
    delete eig_solve;
  }
  else if(eig_param->RitzMat_lanczos == QUDA_MATPCDAG_MATPC_SOLUTION)
  {
    DiracMdagM mat(dirac);
    RitzMat ritz_mat(mat,*eig_param);
    Eig_Solver *eig_solve = Eig_Solver::create(*eig_param, ritz_mat, profileInvert);
    (*eig_solve)((double*)hp_alpha, (double*)hp_beta, Eig_Vec, *r, *Apsi, k0, m);
    delete eig_solve;
  }
  else if(eig_param->RitzMat_lanczos == QUDA_MATPCDAG_MATPC_SHIFT_SOLUTION)
  {
    DiracMdagM mat(dirac);
    RitzMat ritz_mat(mat,*eig_param);
    Eig_Solver *eig_solve = Eig_Solver::create(*eig_param, ritz_mat, profileInvert);
    (*eig_solve)((double*)hp_alpha, (double*)hp_beta, Eig_Vec, *r, *Apsi, k0, m);
    delete eig_solve;
  }
  else
  {
    errorQuda("invalid ritz matrix type\n");
    exit(0);
  }

  //Write back calculated eigen vector
  profileInvert.TPSTART(QUDA_PROFILE_D2H);
  for( int k = 0 ; k < m ; k++)
  {
    *h_Eig_Vec[k] = *Eig_Vec[k];
  }
  *h_r = *r;
  *h_Apsi = *Apsi;
  profileInvert.TPSTOP(QUDA_PROFILE_D2H);


  delete h_r;
  delete h_Apsi;
  for( int k = 0 ; k < m ; k++)
  {
    delete Eig_Vec[k];
    delete h_Eig_Vec[k];
  }
  host_free(Eig_Vec);
  host_free(h_Eig_Vec);

  delete d;

  popVerbosity();

  saveTuneCache();
  profileInvert.TPSTOP(QUDA_PROFILE_TOTAL);
}

multigrid_solver::multigrid_solver(QudaMultigridParam &mg_param, TimeProfile &profile)
  : profile(profile) {
  profile.TPSTART(QUDA_PROFILE_INIT);
  QudaInvertParam *param = mg_param.invert_param;

  checkMultigridParam(&mg_param);
  cudaGaugeField *cudaGauge = checkGauge(param);

  // check MG params (needs to go somewhere else)
  if (mg_param.n_level > QUDA_MAX_MG_LEVEL)
    errorQuda("Requested MG levels %d greater than allowed maximum %d", mg_param.n_level, QUDA_MAX_MG_LEVEL);
  for (int i=0; i<mg_param.n_level; i++) {
    if (mg_param.smoother_solve_type[i] != QUDA_DIRECT_SOLVE && mg_param.smoother_solve_type[i] != QUDA_DIRECT_PC_SOLVE)
      errorQuda("Unsupported smoother solve type %d on level %d", mg_param.smoother_solve_type[i], i);
  }
  if (param->solve_type != QUDA_DIRECT_SOLVE)
    errorQuda("Outer MG solver can only use QUDA_DIRECT_SOLVE at present");

  if (getVerbosity() >= QUDA_DEBUG_VERBOSE) printQudaMultigridParam(&mg_param);
  mg_param.secs = 0;
  mg_param.gflops = 0;

  bool pc_solution = (param->solution_type == QUDA_MATPC_SOLUTION) ||
    (param->solution_type == QUDA_MATPCDAG_MATPC_SOLUTION);

  bool outer_pc_solve = (param->solve_type == QUDA_DIRECT_PC_SOLVE) ||
    (param->solve_type == QUDA_NORMOP_PC_SOLVE);

  // create the dirac operators for the fine grid

  // this is the Dirac operator we use for inter-grid residual computation
  DiracParam diracParam;
  setDiracSloppyParam(diracParam, param, outer_pc_solve);
  d = Dirac::create(diracParam);
  m = new DiracM(*d);

  // this is the Dirac operator we use for smoothing
  DiracParam diracSmoothParam;
  bool fine_grid_pc_solve = (mg_param.smoother_solve_type[0] == QUDA_DIRECT_PC_SOLVE) ||
    (mg_param.smoother_solve_type[0] == QUDA_NORMOP_PC_SOLVE);
  setDiracSloppyParam(diracSmoothParam, param, fine_grid_pc_solve);
  diracSmoothParam.halo_precision = mg_param.smoother_halo_precision[0];
  dSmooth = Dirac::create(diracSmoothParam);
  mSmooth = new DiracM(*dSmooth);

  // this is the Dirac operator we use for sloppy smoothing (we use the preconditioner fields for this)
  DiracParam diracSmoothSloppyParam;
  setDiracPreParam(diracSmoothSloppyParam, param, fine_grid_pc_solve,
		   mg_param.smoother_schwarz_type[0] == QUDA_INVALID_SCHWARZ ? true : false);
  diracSmoothSloppyParam.halo_precision = mg_param.smoother_halo_precision[0];

  dSmoothSloppy = Dirac::create(diracSmoothSloppyParam);
  mSmoothSloppy = new DiracM(*dSmoothSloppy);

  if (getVerbosity() >= QUDA_VERBOSE) printfQuda("Creating vector of nullptr space fields of length %d\n", mg_param.n_vec[0]);

  ColorSpinorParam csParam(nullptr, *param, cudaGauge->X(), pc_solution, mg_param.setup_location[0]);
  csParam.create = QUDA_NULL_FIELD_CREATE;
  QudaPrecision Bprec = mg_param.precision_null[0];
  Bprec = (mg_param.setup_location[0] == QUDA_CPU_FIELD_LOCATION && Bprec < QUDA_SINGLE_PRECISION ? QUDA_SINGLE_PRECISION : Bprec);
  csParam.setPrecision(Bprec);
  csParam.fieldOrder = mg_param.setup_location[0] == QUDA_CUDA_FIELD_LOCATION ? QUDA_FLOAT2_FIELD_ORDER : QUDA_SPACE_SPIN_COLOR_FIELD_ORDER;
  csParam.mem_type = mg_param.setup_minimize_memory == QUDA_BOOLEAN_YES ? QUDA_MEMORY_MAPPED : QUDA_MEMORY_DEVICE;
  B.resize(mg_param.n_vec[0]);
  for (int i=0; i<mg_param.n_vec[0]; i++) B[i] = ColorSpinorField::Create(csParam);

  // fill out the MG parameters for the fine level
  mgParam = new MGParam(mg_param, B, m, mSmooth, mSmoothSloppy);

  mg = new MG(*mgParam, profile);
  mgParam->updateInvertParam(*param);

  // cache is written out even if a long benchmarking job gets interrupted
  saveTuneCache();
  profile.TPSTOP(QUDA_PROFILE_INIT);
}

void* newMultigridQuda(QudaMultigridParam *mg_param) {
  profilerStart(__func__);

  pushVerbosity(mg_param->invert_param->verbosity);

  profileInvert.TPSTART(QUDA_PROFILE_TOTAL);
  auto *mg = new multigrid_solver(*mg_param, profileInvert);
  profileInvert.TPSTOP(QUDA_PROFILE_TOTAL);

  saveTuneCache();

  popVerbosity();

  profilerStop(__func__);
  return static_cast<void*>(mg);
}

void destroyMultigridQuda(void *mg) {
  delete static_cast<multigrid_solver*>(mg);
}

void updateMultigridQuda(void *mg_, QudaMultigridParam *mg_param)
{
  profilerStart(__func__);

  pushVerbosity(mg_param->invert_param->verbosity);

  profileInvert.TPSTART(QUDA_PROFILE_TOTAL);
  profileInvert.TPSTART(QUDA_PROFILE_PREAMBLE);

  auto *mg = static_cast<multigrid_solver*>(mg_);
  checkMultigridParam(mg_param);

  QudaInvertParam *param = mg_param->invert_param;
  // check the gauge fields have been created and set the precision as needed
  checkGauge(param);

  // for reporting level 1 is the fine level but internally use level 0 for indexing
  // sprintf(mg->prefix,"MG level 1 (%s): ", param.location == QUDA_CUDA_FIELD_LOCATION ? "GPU" : "CPU" );
  // setOutputPrefix(prefix);
  setOutputPrefix("MG level 1 (GPU): "); //fix me

  if (getVerbosity() >= QUDA_SUMMARIZE) printfQuda("Updating operator on level 1 of %d levels\n", mg->mgParam->Nlevel);

  bool outer_pc_solve = (param->solve_type == QUDA_DIRECT_PC_SOLVE) ||
    (param->solve_type == QUDA_NORMOP_PC_SOLVE);

  // free the previous dirac operators
  if (mg->m) delete mg->m;
  if (mg->mSmooth) delete mg->mSmooth;
  if (mg->mSmoothSloppy) delete mg->mSmoothSloppy;

  if (mg->d) delete mg->d;
  if (mg->dSmooth) delete mg->dSmooth;
  if (mg->dSmoothSloppy && mg->dSmoothSloppy != mg->dSmooth) delete mg->dSmoothSloppy;

  // create new fine dirac operators

  // this is the Dirac operator we use for inter-grid residual computation
  DiracParam diracParam;
  setDiracSloppyParam(diracParam, param, outer_pc_solve);
  mg->d = Dirac::create(diracParam);
  mg->m = new DiracM(*(mg->d));

  // this is the Dirac operator we use for smoothing
  DiracParam diracSmoothParam;
  bool fine_grid_pc_solve = (mg_param->smoother_solve_type[0] == QUDA_DIRECT_PC_SOLVE) ||
    (mg_param->smoother_solve_type[0] == QUDA_NORMOP_PC_SOLVE);
  setDiracSloppyParam(diracSmoothParam, param, fine_grid_pc_solve);
  mg->dSmooth = Dirac::create(diracSmoothParam);
  mg->mSmooth = new DiracM(*(mg->dSmooth));

  // this is the Dirac operator we use for sloppy smoothing (we use the preconditioner fields for this)
  DiracParam diracSmoothSloppyParam;
  setDiracPreParam(diracSmoothSloppyParam, param, fine_grid_pc_solve, true);
  mg->dSmoothSloppy = Dirac::create(diracSmoothSloppyParam);;
  mg->mSmoothSloppy = new DiracM(*(mg->dSmoothSloppy));

  mg->mgParam->matResidual = mg->m;
  mg->mgParam->matSmooth = mg->mSmooth;
  mg->mgParam->matSmoothSloppy = mg->mSmoothSloppy;

  mg->mgParam->updateInvertParam(*param);
  if(mg->mgParam->mg_global.invert_param != param)
    mg->mgParam->mg_global.invert_param = param;

  bool refresh = true;
  mg->mg->reset(refresh);

  setOutputPrefix("");

  // cache is written out even if a long benchmarking job gets interrupted
  saveTuneCache();

  profileInvert.TPSTOP(QUDA_PROFILE_PREAMBLE);
  profileInvert.TPSTOP(QUDA_PROFILE_TOTAL);

  popVerbosity();

  profilerStop(__func__);
}

void dumpMultigridQuda(void *mg_, QudaMultigridParam *mg_param)
{
  profilerStart(__func__);
  pushVerbosity(mg_param->invert_param->verbosity);
  profileInvert.TPSTART(QUDA_PROFILE_TOTAL);

  auto *mg = static_cast<multigrid_solver*>(mg_);
  checkMultigridParam(mg_param);
  checkGauge(mg_param->invert_param);

  mg->mg->dumpNullVectors();

  profileInvert.TPSTOP(QUDA_PROFILE_TOTAL);
  popVerbosity();
  profilerStop(__func__);
}

deflated_solver::deflated_solver(QudaEigParam &eig_param, TimeProfile &profile)
  : d(nullptr), m(nullptr), RV(nullptr), deflParam(nullptr), defl(nullptr),  profile(profile) {

  QudaInvertParam *param = eig_param.invert_param;

  if(param->inv_type != QUDA_EIGCG_INVERTER && param->inv_type != QUDA_INC_EIGCG_INVERTER)  return;

  profile.TPSTART(QUDA_PROFILE_INIT);

  cudaGaugeField *cudaGauge = checkGauge(param);
  eig_param.secs   = 0;
  eig_param.gflops = 0;

  DiracParam diracParam;
  if(eig_param.cuda_prec_ritz == param->cuda_prec)
  {
    setDiracParam(diracParam, param, (param->solve_type == QUDA_DIRECT_PC_SOLVE) || (param->solve_type == QUDA_NORMOP_PC_SOLVE));
  } else {
    setDiracSloppyParam(diracParam, param, (param->solve_type == QUDA_DIRECT_PC_SOLVE) || (param->solve_type == QUDA_NORMOP_PC_SOLVE));
  }

  const bool pc_solve = (param->solve_type == QUDA_NORMOP_PC_SOLVE);

  d = Dirac::create(diracParam);
  m = pc_solve ? static_cast<DiracMatrix*>( new DiracMdagM(*d) ) : static_cast<DiracMatrix*>( new DiracM(*d));

  ColorSpinorParam ritzParam(nullptr, *param, cudaGauge->X(), pc_solve, eig_param.location);

  ritzParam.create        = QUDA_ZERO_FIELD_CREATE;
  ritzParam.is_composite  = true;
  ritzParam.is_component  = false;
  ritzParam.composite_dim = param->nev*param->deflation_grid;
  ritzParam.setPrecision(param->cuda_prec_ritz);

  if (ritzParam.location==QUDA_CUDA_FIELD_LOCATION) {
    ritzParam.fieldOrder = (param->cuda_prec_ritz == QUDA_DOUBLE_PRECISION ) ?  QUDA_FLOAT2_FIELD_ORDER : QUDA_FLOAT4_FIELD_ORDER;
    if(ritzParam.nSpin != 1) ritzParam.gammaBasis = QUDA_UKQCD_GAMMA_BASIS;

    //select memory location here, by default ritz vectors will be allocated on the device
    //but if not sufficient device memory, then the user may choose mapped type of memory
    ritzParam.mem_type = eig_param.mem_type_ritz;
  } else { //host location
    ritzParam.mem_type = QUDA_MEMORY_PINNED;
  }

  int ritzVolume = 1;
  for(int d = 0; d < ritzParam.nDim; d++) ritzVolume *= ritzParam.x[d];

  if( getVerbosity() == QUDA_DEBUG_VERBOSE ) {

    size_t byte_estimate = (size_t)ritzParam.composite_dim*(size_t)ritzVolume*(ritzParam.nColor*ritzParam.nSpin*ritzParam.Precision());
    printfQuda("allocating bytes: %lu (lattice volume %d, prec %d)" , byte_estimate, ritzVolume, ritzParam.Precision());
    if(ritzParam.mem_type == QUDA_MEMORY_DEVICE) printfQuda("Using device memory type.\n");
    else if (ritzParam.mem_type == QUDA_MEMORY_MAPPED) printfQuda("Using mapped memory type.\n");
  }

  RV = ColorSpinorField::Create(ritzParam);

  deflParam = new DeflationParam(eig_param, RV, *m);

  defl = new Deflation(*deflParam, profile);

  profile.TPSTOP(QUDA_PROFILE_INIT);
}

void* newDeflationQuda(QudaEigParam *eig_param) {
  profileInvert.TPSTART(QUDA_PROFILE_TOTAL);
#ifdef MAGMA_LIB
  openMagma();
#endif
  auto *defl = new deflated_solver(*eig_param, profileInvert);

  profileInvert.TPSTOP(QUDA_PROFILE_TOTAL);

  saveProfile(__func__);
  flushProfile();
  return static_cast<void*>(defl);
}

void destroyDeflationQuda(void *df) {
#ifdef MAGMA_LIB
  closeMagma();
#endif
  delete static_cast<deflated_solver*>(df);
}

void invertQuda(void *hp_x, void *hp_b, QudaInvertParam *param)
{
  profilerStart(__func__);

  profileInvert.TPSTART(QUDA_PROFILE_TOTAL);

  if (!initialized) errorQuda("QUDA not initialized");

  pushVerbosity(param->verbosity);
  if (getVerbosity() >= QUDA_DEBUG_VERBOSE) printQudaInvertParam(param);

  checkInvertParam(param, hp_x, hp_b);

  // check the gauge fields have been created
  cudaGaugeField *cudaGauge = checkGauge(param);

  // It was probably a bad design decision to encode whether the system is even/odd preconditioned (PC) in
  // solve_type and solution_type, rather than in separate members of QudaInvertParam.  We're stuck with it
  // for now, though, so here we factorize everything for convenience.

  bool pc_solution = (param->solution_type == QUDA_MATPC_SOLUTION) ||
    (param->solution_type == QUDA_MATPCDAG_MATPC_SOLUTION);
  bool pc_solve = (param->solve_type == QUDA_DIRECT_PC_SOLVE) ||
    (param->solve_type == QUDA_NORMOP_PC_SOLVE) || (param->solve_type == QUDA_NORMERR_PC_SOLVE);
  bool mat_solution = (param->solution_type == QUDA_MAT_SOLUTION) ||
    (param->solution_type ==  QUDA_MATPC_SOLUTION);
  bool direct_solve = (param->solve_type == QUDA_DIRECT_SOLVE) ||
    (param->solve_type == QUDA_DIRECT_PC_SOLVE);
  bool norm_error_solve = (param->solve_type == QUDA_NORMERR_SOLVE) ||
    (param->solve_type == QUDA_NORMERR_PC_SOLVE);

  param->secs = 0;
  param->gflops = 0;
  param->iter = 0;

  Dirac *d = nullptr;
  Dirac *dSloppy = nullptr;
  Dirac *dPre = nullptr;

  // create the dirac operator
  createDirac(d, dSloppy, dPre, *param, pc_solve);

  Dirac &dirac = *d;
  Dirac &diracSloppy = *dSloppy;
  Dirac &diracPre = *dPre;

  profileInvert.TPSTART(QUDA_PROFILE_H2D);

  ColorSpinorField *b = nullptr;
  ColorSpinorField *x = nullptr;
  ColorSpinorField *in = nullptr;
  ColorSpinorField *out = nullptr;

  const int *X = cudaGauge->X();

  // wrap CPU host side pointers
  ColorSpinorParam cpuParam(hp_b, *param, X, pc_solution, param->input_location);
  ColorSpinorField *h_b = ColorSpinorField::Create(cpuParam);

  cpuParam.v = hp_x;
  cpuParam.location = param->output_location;
  ColorSpinorField *h_x = ColorSpinorField::Create(cpuParam);

  // download source
  ColorSpinorParam cudaParam(cpuParam, *param);
  cudaParam.create = QUDA_COPY_FIELD_CREATE;
  b = new cudaColorSpinorField(*h_b, cudaParam);

  // now check if we need to invalidate the solutionResident vectors
  bool invalidate = false;
  if (param->use_resident_solution == 1) {
    for (auto v : solutionResident)
      if (b->Precision() != v->Precision() || b->SiteSubset() != v->SiteSubset()) { invalidate = true; break; }

    if (invalidate) {
      for (auto v : solutionResident) if (v) delete v;
      solutionResident.clear();
    }

    if (!solutionResident.size()) {
      cudaParam.create = QUDA_NULL_FIELD_CREATE;
      solutionResident.push_back(new cudaColorSpinorField(cudaParam)); // solution
    }
    x = solutionResident[0];
  } else {
    cudaParam.create = QUDA_NULL_FIELD_CREATE;
    x = new cudaColorSpinorField(cudaParam);
  }

  if (param->use_init_guess == QUDA_USE_INIT_GUESS_YES) { // download initial guess
    // initial guess only supported for single-pass solvers
    if ((param->solution_type == QUDA_MATDAG_MAT_SOLUTION || param->solution_type == QUDA_MATPCDAG_MATPC_SOLUTION) &&
        (param->solve_type == QUDA_DIRECT_SOLVE || param->solve_type == QUDA_DIRECT_PC_SOLVE)) {
      errorQuda("Initial guess not supported for two-pass solver");
    }

    *x = *h_x; // solution
  } else { // zero initial guess
    blas::zero(*x);
  }

  profileInvert.TPSTOP(QUDA_PROFILE_H2D);
  profileInvert.TPSTART(QUDA_PROFILE_PREAMBLE);

  double nb = blas::norm2(*b);
  if (nb==0.0) errorQuda("Source has zero norm");

  if (getVerbosity() >= QUDA_VERBOSE) {
    double nh_b = blas::norm2(*h_b);
    double nh_x = blas::norm2(*h_x);
    double nx = blas::norm2(*x);
    printfQuda("Source: CPU = %g, CUDA copy = %g\n", nh_b, nb);
    printfQuda("Solution: CPU = %g, CUDA copy = %g\n", nh_x, nx);
  }

  // rescale the source and solution vectors to help prevent the onset of underflow
  if (param->solver_normalization == QUDA_SOURCE_NORMALIZATION) {
    blas::ax(1.0/sqrt(nb), *b);
    blas::ax(1.0/sqrt(nb), *x);
  }

  massRescale(*static_cast<cudaColorSpinorField*>(b), *param);

  dirac.prepare(in, out, *x, *b, param->solution_type);

  if (getVerbosity() >= QUDA_VERBOSE) {
    double nin = blas::norm2(*in);
    double nout = blas::norm2(*out);
    printfQuda("Prepared source = %g\n", nin);
    printfQuda("Prepared solution = %g\n", nout);
  }

  if (getVerbosity() >= QUDA_VERBOSE) {
    double nin = blas::norm2(*in);
    printfQuda("Prepared source post mass rescale = %g\n", nin);
  }

  // solution_type specifies *what* system is to be solved.
  // solve_type specifies *how* the system is to be solved.
  //
  // We have the following four cases (plus preconditioned variants):
  //
  // solution_type    solve_type    Effect
  // -------------    ----------    ------
  // MAT              DIRECT        Solve Ax=b
  // MATDAG_MAT       DIRECT        Solve A^dag y = b, followed by Ax=y
  // MAT              NORMOP        Solve (A^dag A) x = (A^dag b)
  // MATDAG_MAT       NORMOP        Solve (A^dag A) x = b
  // MAT              NORMERR       Solve (A A^dag) y = b, then x = A^dag y
  //
  // We generally require that the solution_type and solve_type
  // preconditioning match.  As an exception, the unpreconditioned MAT
  // solution_type may be used with any solve_type, including
  // DIRECT_PC and NORMOP_PC.  In these cases, preparation of the
  // preconditioned source and reconstruction of the full solution are
  // taken care of by Dirac::prepare() and Dirac::reconstruct(),
  // respectively.

  if (pc_solution && !pc_solve) {
    errorQuda("Preconditioned (PC) solution_type requires a PC solve_type");
  }

  if (!mat_solution && !pc_solution && pc_solve) {
    errorQuda("Unpreconditioned MATDAG_MAT solution_type requires an unpreconditioned solve_type");
  }

  if (!mat_solution && norm_error_solve) {
    errorQuda("Normal-error solve requires Mat solution");
  }

  if (param->inv_type_precondition == QUDA_MG_INVERTER && (!direct_solve || !mat_solution)) {
    errorQuda("Multigrid preconditioning only supported for direct solves");
  }

  if (param->chrono_use_resident && ( norm_error_solve) ){
    errorQuda("Chronological forcasting only presently supported for M^dagger M solver");
  }

  profileInvert.TPSTOP(QUDA_PROFILE_PREAMBLE);

  if (mat_solution && !direct_solve && !norm_error_solve) { // prepare source: b' = A^dag b
    cudaColorSpinorField tmp(*in);
    dirac.Mdag(*in, tmp);
  } else if (!mat_solution && direct_solve) { // perform the first of two solves: A^dag y = b
    DiracMdag m(dirac), mSloppy(diracSloppy), mPre(diracPre);
    SolverParam solverParam(*param);
    Solver *solve = Solver::create(solverParam, m, mSloppy, mPre, profileInvert);
    (*solve)(*out, *in);
    blas::copy(*in, *out);
    solverParam.updateInvertParam(*param);
    delete solve;
  }

  if (direct_solve) {
    DiracM m(dirac), mSloppy(diracSloppy), mPre(diracPre);
    SolverParam solverParam(*param);
    // chronological forecasting
    if (param->chrono_use_resident && chronoResident[param->chrono_index].size() > 0) {
      profileInvert.TPSTART(QUDA_PROFILE_CHRONO);

      auto &basis = chronoResident[param->chrono_index];

      ColorSpinorParam cs_param(*basis[0]);
      ColorSpinorField *tmp = ColorSpinorField::Create(cs_param);
      ColorSpinorField *tmp2 = (param->chrono_precision == out->Precision()) ? out : ColorSpinorField::Create(cs_param);
      std::vector<ColorSpinorField*> Ap;
      for (unsigned int k=0; k < basis.size(); k++) {
        Ap.emplace_back((ColorSpinorField::Create(cs_param)));
      }

      if (param->chrono_precision == param->cuda_prec) {
        for (unsigned int j=0; j<basis.size(); j++) m(*Ap[j], *basis[j], *tmp, *tmp2);
      } else if (param->chrono_precision == param->cuda_prec_sloppy) {
        for (unsigned int j=0; j<basis.size(); j++) mSloppy(*Ap[j], *basis[j], *tmp, *tmp2);
      } else {
        errorQuda("Unexpected precision %d for chrono vectors (doesn't match outer %d or sloppy precision %d)",
                  param->chrono_precision, param->cuda_prec, param->cuda_prec_sloppy);
      }

      bool orthogonal = true;
      bool apply_mat = false;
      bool hermitian = false;
      MinResExt mre(m, orthogonal, apply_mat, hermitian, profileInvert);

      blas::copy(*tmp, *in);
      mre(*out, *tmp, basis, Ap);

      for (auto ap: Ap) {
        if (ap) delete(ap);
      }
      delete tmp;
      if (tmp2 != out) delete tmp2;

      profileInvert.TPSTOP(QUDA_PROFILE_CHRONO);
    }

    Solver *solve = Solver::create(solverParam, m, mSloppy, mPre, profileInvert);
    (*solve)(*out, *in);
    solverParam.updateInvertParam(*param);
    delete solve;
  } else if (!norm_error_solve) {
    DiracMdagM m(dirac), mSloppy(diracSloppy), mPre(diracPre);
    SolverParam solverParam(*param);

    // chronological forecasting
    if (param->chrono_use_resident && chronoResident[param->chrono_index].size() > 0) {
      profileInvert.TPSTART(QUDA_PROFILE_CHRONO);

      auto &basis = chronoResident[param->chrono_index];

      ColorSpinorParam cs_param(*basis[0]);
      std::vector<ColorSpinorField*> Ap;
      ColorSpinorField *tmp = ColorSpinorField::Create(cs_param);
      ColorSpinorField *tmp2 = (param->chrono_precision == out->Precision()) ? out : ColorSpinorField::Create(cs_param);
      for (unsigned int k=0; k < basis.size(); k++) {
        Ap.emplace_back((ColorSpinorField::Create(cs_param)));
      }

      if (param->chrono_precision == param->cuda_prec) {
        for (unsigned int j=0; j<basis.size(); j++) m(*Ap[j], *basis[j], *tmp, *tmp2);
      } else if (param->chrono_precision == param->cuda_prec_sloppy) {
        for (unsigned int j=0; j<basis.size(); j++) mSloppy(*Ap[j], *basis[j], *tmp, *tmp2);
      } else {
        errorQuda("Unexpected precision %d for chrono vectors (doesn't match outer %d or sloppy precision %d)",
                  param->chrono_precision, param->cuda_prec, param->cuda_prec_sloppy);
      }

      bool orthogonal = true;
      bool apply_mat = false;
      bool hermitian = true;
      MinResExt mre(m, orthogonal, apply_mat, hermitian, profileInvert);

      blas::copy(*tmp, *in);
      mre(*out, *tmp, basis, Ap);

      for (auto ap: Ap) {
        if (ap) delete(ap);
      }
      delete tmp;
      if (tmp2 != out) delete tmp2;

      profileInvert.TPSTOP(QUDA_PROFILE_CHRONO);
    }

    Solver *solve = Solver::create(solverParam, m, mSloppy, mPre, profileInvert);
    (*solve)(*out, *in);
    solverParam.updateInvertParam(*param);
    delete solve;
  } else { // norm_error_solve
    DiracMMdag m(dirac), mSloppy(diracSloppy), mPre(diracPre);
    cudaColorSpinorField tmp(*out);
    SolverParam solverParam(*param);
    Solver *solve = Solver::create(solverParam, m, mSloppy, mPre, profileInvert);
    (*solve)(tmp, *in); // y = (M M^\dag) b
    dirac.Mdag(*out, tmp);  // x = M^dag y
    solverParam.updateInvertParam(*param);
    delete solve;
  }

  if (getVerbosity() >= QUDA_VERBOSE){
    double nx = blas::norm2(*x);
    printfQuda("Solution = %g\n",nx);
  }

  profileInvert.TPSTART(QUDA_PROFILE_EPILOGUE);
  if (param->chrono_make_resident) {
    if(param->chrono_max_dim < 1){
      errorQuda("Cannot chrono_make_resident with chrono_max_dim %i",param->chrono_max_dim);
    }

    const int i = param->chrono_index;
    if (i >= QUDA_MAX_CHRONO)
      errorQuda("Requested chrono index %d is outside of max %d\n", i, QUDA_MAX_CHRONO);

    auto &basis = chronoResident[i];

    if(param->chrono_max_dim < (int)basis.size()){
      errorQuda("Requested chrono_max_dim %i is smaller than already existing chroology %i",param->chrono_max_dim,(int)basis.size());
    }

    if(not param->chrono_replace_last){
      // if we have not filled the space yet just augment
      if ((int)basis.size() < param->chrono_max_dim) {
        ColorSpinorParam cs_param(*out);
        cs_param.setPrecision(param->chrono_precision);
        basis.emplace_back(ColorSpinorField::Create(cs_param));
      }

      // shuffle every entry down one and bring the last to the front
      ColorSpinorField *tmp = basis[basis.size()-1];
      for (unsigned int j=basis.size()-1; j>0; j--) basis[j] = basis[j-1];
        basis[0] = tmp;
    }
    *(basis[0]) = *out; // set first entry to new solution
  }
  dirac.reconstruct(*x, *b, param->solution_type);

  if (param->solver_normalization == QUDA_SOURCE_NORMALIZATION) {
    // rescale the solution
    blas::ax(sqrt(nb), *x);
  }
  profileInvert.TPSTOP(QUDA_PROFILE_EPILOGUE);

  if (!param->make_resident_solution) {
    profileInvert.TPSTART(QUDA_PROFILE_D2H);
    *h_x = *x;
    profileInvert.TPSTOP(QUDA_PROFILE_D2H);
  }

  profileInvert.TPSTART(QUDA_PROFILE_EPILOGUE);

  if (param->compute_action) {
    Complex action = blas::cDotProduct(*b, *x);
    param->action[0] = action.real();
    param->action[1] = action.imag();
  }

  if (getVerbosity() >= QUDA_VERBOSE){
    double nx = blas::norm2(*x);
    double nh_x = blas::norm2(*h_x);
    printfQuda("Reconstructed: CUDA solution = %g, CPU copy = %g\n", nx, nh_x);
  }
  profileInvert.TPSTOP(QUDA_PROFILE_EPILOGUE);

  profileInvert.TPSTART(QUDA_PROFILE_FREE);

  delete h_b;
  delete h_x;
  delete b;

  if (param->use_resident_solution && !param->make_resident_solution) {
    for (auto v: solutionResident) if (v) delete v;
    solutionResident.clear();
  } else if (!param->make_resident_solution) {
    delete x;
  }

  delete d;
  delete dSloppy;
  delete dPre;

  profileInvert.TPSTOP(QUDA_PROFILE_FREE);

  popVerbosity();

  // cache is written out even if a long benchmarking job gets interrupted
  saveTuneCache();

  profileInvert.TPSTOP(QUDA_PROFILE_TOTAL);

  profilerStop(__func__);
}


/*!
 * Generic version of the multi-shift solver. Should work for
 * most fermions. Note that offset[0] is not folded into the mass parameter.
 *
 * At present, the solution_type must be MATDAG_MAT or MATPCDAG_MATPC,
 * and solve_type must be NORMOP or NORMOP_PC.  The solution and solve
 * preconditioning have to match.
 */
void invertMultiSrcQuda(void **_hp_x, void **_hp_b, QudaInvertParam *param)
{
  // currently that code is just a copy of invertQuda and cannot work
  profileInvert.TPSTART(QUDA_PROFILE_TOTAL);

  if (!initialized) errorQuda("QUDA not initialized");

  pushVerbosity(param->verbosity);
  if (getVerbosity() >= QUDA_DEBUG_VERBOSE) printQudaInvertParam(param);

  checkInvertParam(param, _hp_x[0], _hp_b[0]);

  // check the gauge fields have been created
  cudaGaugeField *cudaGauge = checkGauge(param);

  // It was probably a bad design decision to encode whether the system is even/odd preconditioned (PC) in
  // solve_type and solution_type, rather than in separate members of QudaInvertParam.  We're stuck with it
  // for now, though, so here we factorize everything for convenience.

  bool pc_solution = (param->solution_type == QUDA_MATPC_SOLUTION) ||
    (param->solution_type == QUDA_MATPCDAG_MATPC_SOLUTION);
  bool pc_solve = (param->solve_type == QUDA_DIRECT_PC_SOLVE) ||
    (param->solve_type == QUDA_NORMOP_PC_SOLVE) || (param->solve_type == QUDA_NORMERR_PC_SOLVE);
  bool mat_solution = (param->solution_type == QUDA_MAT_SOLUTION) ||
    (param->solution_type ==  QUDA_MATPC_SOLUTION);
  bool direct_solve = (param->solve_type == QUDA_DIRECT_SOLVE) ||
    (param->solve_type == QUDA_DIRECT_PC_SOLVE);
  bool norm_error_solve = (param->solve_type == QUDA_NORMERR_SOLVE) ||
    (param->solve_type == QUDA_NORMERR_PC_SOLVE);

  param->secs = 0;
  param->gflops = 0;
  param->iter = 0;

  Dirac *d = nullptr;
  Dirac *dSloppy = nullptr;
  Dirac *dPre = nullptr;

  // create the dirac operator
  createDirac(d, dSloppy, dPre, *param, pc_solve);

  Dirac &dirac = *d;
  Dirac &diracSloppy = *dSloppy;
  Dirac &diracPre = *dPre;

  profileInvert.TPSTART(QUDA_PROFILE_H2D);

  // std::vector<ColorSpinorField*> b;  // Cuda Solutions
  // b.resize(param->num_src);
  // std::vector<ColorSpinorField*> x;  // Cuda Solutions
  // x.resize(param->num_src);
  ColorSpinorField* in;  // = nullptr;
  //in.resize(param->num_src);
  ColorSpinorField* out;  // = nullptr;
  //out.resize(param->num_src);

  // for(int i=0;i < param->num_src;i++){
  //   in[i] = nullptr;
  //   out[i] = nullptr;
  // }

  const int *X = cudaGauge->X();


  // Host pointers for x, take a copy of the input host pointers
  void** hp_x;
  hp_x = new void* [ param->num_src ];

  void** hp_b;
  hp_b = new void* [param->num_src];

  for(int i=0;i < param->num_src;i++){
    hp_x[i] = _hp_x[i];
    hp_b[i] = _hp_b[i];
  }

  // wrap CPU host side pointers
  ColorSpinorParam cpuParam(hp_b[0], *param, X, pc_solution, param->input_location);
  std::vector<ColorSpinorField*> h_b;
  h_b.resize(param->num_src);
  for(int i=0; i < param->num_src; i++) {
    cpuParam.v = hp_b[i]; //MW seems wird in the loop
    h_b[i] = ColorSpinorField::Create(cpuParam);
  }

 // cpuParam.v = hp_x;
  cpuParam.location = param->output_location;
  std::vector<ColorSpinorField*> h_x;
  h_x.resize(param->num_src);
//
  for(int i=0; i < param->num_src; i++) {
    cpuParam.v = hp_x[i]; //MW seems wird in the loop
    h_x[i] = ColorSpinorField::Create(cpuParam);
  }


  // MW currently checked until here

  // download source
  printfQuda("Setup b\n");
  ColorSpinorParam cudaParam(cpuParam, *param);
  cudaParam.create = QUDA_NULL_FIELD_CREATE;
  cudaParam.is_composite = true;
  cudaParam.composite_dim = param->num_src;

  printfQuda("Create b \n");
  ColorSpinorField *b = ColorSpinorField::Create(cudaParam);




  for(int i=0; i < param->num_src; i++) {
    b->Component(i) = *h_b[i];
  }
  printfQuda("Done b \n");

    ColorSpinorField *x;
  if (param->use_init_guess == QUDA_USE_INIT_GUESS_YES) { // download initial guess
    // initial guess only supported for single-pass solvers
    if ((param->solution_type == QUDA_MATDAG_MAT_SOLUTION || param->solution_type == QUDA_MATPCDAG_MATPC_SOLUTION) &&
        (param->solve_type == QUDA_DIRECT_SOLVE || param->solve_type == QUDA_DIRECT_PC_SOLVE)) {
      errorQuda("Initial guess not supported for two-pass solver");
    }
    cudaParam.is_composite = true;
    cudaParam.is_component = false;
    cudaParam.composite_dim = param->num_src;

    x = ColorSpinorField::Create(cudaParam);
    for(int i=0; i < param->num_src; i++) {
      x->Component(i) = *h_x[i];
    }

  } else { // zero initial guess
    // Create the solution fields filled with zero
    cudaParam.create = QUDA_ZERO_FIELD_CREATE;
      printfQuda("Create x \n");
    x = ColorSpinorField::Create(cudaParam);
      printfQuda("Done x \n");
 // solution
  }

  profileInvert.TPSTOP(QUDA_PROFILE_H2D);

  auto * nb = new double[param->num_src];
  for(int i=0; i < param->num_src; i++) {
    nb[i] = blas::norm2(b->Component(i));
    printfQuda("Source %i: CPU = %g, CUDA copy = %g\n", i, nb[i], nb[i]);
    if (nb[i]==0.0) errorQuda("Source has zero norm");

    if (getVerbosity() >= QUDA_VERBOSE) {
      double nh_b = blas::norm2(*h_b[i]);
      double nh_x = blas::norm2(*h_x[i]);
      double nx = blas::norm2(x->Component(i));
      printfQuda("Source %i: CPU = %g, CUDA copy = %g\n", i, nh_b, nb[i]);
      printfQuda("Solution %i: CPU = %g, CUDA copy = %g\n", i, nh_x, nx);
    }
  }

  // MW checked until here do far

  // rescale the source and solution vectors to help prevent the onset of underflow
  if (param->solver_normalization == QUDA_SOURCE_NORMALIZATION) {
    for(int i=0; i < param->num_src; i++) {
      blas::ax(1.0/sqrt(nb[i]), b->Component(i));
      blas::ax(1.0/sqrt(nb[i]), x->Component(i));
    }
  }

  for(int i=0; i < param->num_src; i++) {
    massRescale(dynamic_cast<cudaColorSpinorField&>( b->Component(i) ), *param);
  }

  // MW: need to check what dirac.prepare does
  // for now let's just try looping of num_rhs already here???
  // for(int i=0; i < param->num_src; i++) {
    dirac.prepare(in, out, *x, *b, param->solution_type);
for(int i=0; i < param->num_src; i++) {
    if (getVerbosity() >= QUDA_VERBOSE) {
      double nin = blas::norm2((in->Component(i)));
      double nout = blas::norm2((out->Component(i)));
      printfQuda("Prepared source %i = %g\n", i, nin);
      printfQuda("Prepared solution %i = %g\n", i, nout);
    }

    if (getVerbosity() >= QUDA_VERBOSE) {
      double nin = blas::norm2(in->Component(i));
      printfQuda("Prepared source %i post mass rescale = %g\n", i, nin);
    }
  }

    // solution_type specifies *what* system is to be solved.
    // solve_type specifies *how* the system is to be solved.
    //
    // We have the following four cases (plus preconditioned variants):
    //
    // solution_type    solve_type    Effect
    // -------------    ----------    ------
    // MAT              DIRECT        Solve Ax=b
    // MATDAG_MAT       DIRECT        Solve A^dag y = b, followed by Ax=y
    // MAT              NORMOP        Solve (A^dag A) x = (A^dag b)
    // MATDAG_MAT       NORMOP        Solve (A^dag A) x = b
    // MAT              NORMERR       Solve (A A^dag) y = b, then x = A^dag y
    //
    // We generally require that the solution_type and solve_type
    // preconditioning match.  As an exception, the unpreconditioned MAT
    // solution_type may be used with any solve_type, including
    // DIRECT_PC and NORMOP_PC.  In these cases, preparation of the
    // preconditioned source and reconstruction of the full solution are
    // taken care of by Dirac::prepare() and Dirac::reconstruct(),
    // respectively.

    if (pc_solution && !pc_solve) {
      errorQuda("Preconditioned (PC) solution_type requires a PC solve_type");
    }

    if (!mat_solution && !pc_solution && pc_solve) {
      errorQuda("Unpreconditioned MATDAG_MAT solution_type requires an unpreconditioned solve_type");
    }

    if (!mat_solution && norm_error_solve) {
      errorQuda("Normal-error solve requires Mat solution");
    }

    if (param->inv_type_precondition == QUDA_MG_INVERTER && (pc_solve || pc_solution || !direct_solve || !mat_solution))
      errorQuda("Multigrid preconditioning only supported for direct non-red-black solve");

    if (mat_solution && !direct_solve && !norm_error_solve) { // prepare source: b' = A^dag b
      for(int i=0; i < param->num_src; i++) {
        cudaColorSpinorField tmp((in->Component(i)));
        dirac.Mdag(in->Component(i), tmp);
      }
    } else if (!mat_solution && direct_solve) { // perform the first of two solves: A^dag y = b
      DiracMdag m(dirac), mSloppy(diracSloppy), mPre(diracPre);
      SolverParam solverParam(*param);
      Solver *solve = Solver::create(solverParam, m, mSloppy, mPre, profileInvert);
      solve->blocksolve(*out,*in);
      for(int i=0; i < param->num_src; i++) {
        blas::copy(in->Component(i), out->Component(i));
      }
      solverParam.updateInvertParam(*param);
      delete solve;
    }

    if (direct_solve) {
      DiracM m(dirac), mSloppy(diracSloppy), mPre(diracPre);
      SolverParam solverParam(*param);
      Solver *solve = Solver::create(solverParam, m, mSloppy, mPre, profileInvert);
      solve->blocksolve(*out,*in);
      solverParam.updateInvertParam(*param);
      delete solve;
    } else if (!norm_error_solve) {
      DiracMdagM m(dirac), mSloppy(diracSloppy), mPre(diracPre);
      SolverParam solverParam(*param);
      Solver *solve = Solver::create(solverParam, m, mSloppy, mPre, profileInvert);
      solve->blocksolve(*out,*in);
      solverParam.updateInvertParam(*param);
      delete solve;
    } else { // norm_error_solve
      DiracMMdag m(dirac), mSloppy(diracSloppy), mPre(diracPre);
      errorQuda("norm_error_solve not supported in multi source solve");
      //cudaColorSpinorField tmp(*out);
      // SolverParam solverParam(*param);
      //Solver *solve = Solver::create(solverParam, m, mSloppy, mPre, profileInvert);
      //(*solve)(tmp, *in); // y = (M M^\dag) b
      //dirac.Mdag(*out, tmp);  // x = M^dag y
      //solverParam.updateInvertParam(*param,i,i);
      // delete solve;
    }

    if (getVerbosity() >= QUDA_VERBOSE){
      for(int i=0; i < param->num_src; i++) {
        double nx = blas::norm2(x->Component(i));
        printfQuda("Solution %i = %g\n",i, nx);
      }
    }


  profileInvert.TPSTART(QUDA_PROFILE_EPILOGUE);
  for(int i=0; i< param->num_src; i++){
    dirac.reconstruct(x->Component(i), b->Component(i), param->solution_type);
  }
  profileInvert.TPSTOP(QUDA_PROFILE_EPILOGUE);

  if (param->solver_normalization == QUDA_SOURCE_NORMALIZATION) {
    for(int i=0; i< param->num_src; i++){
      // rescale the solution
      blas::ax(sqrt(nb[i]), x->Component(i));
    }
  }

  // MW -- not sure how to handle that here
  if (!param->make_resident_solution) {
    profileInvert.TPSTART(QUDA_PROFILE_D2H);
    for(int i=0; i< param->num_src; i++){
      *h_x[i] = x->Component(i);
    }
    profileInvert.TPSTOP(QUDA_PROFILE_D2H);
  }

  if (getVerbosity() >= QUDA_VERBOSE){
    for(int i=0; i< param->num_src; i++){
      double nx = blas::norm2(x->Component(i));
      double nh_x = blas::norm2(*h_x[i]);
      printfQuda("Reconstructed: CUDA solution = %g, CPU copy = %g\n", nx, nh_x);
    }
  }

  //FIX need to make sure all deletes are correct again
  for(int i=0; i < param->num_src; i++){
    delete h_x[i];
    // delete x[i];
    delete h_b[i];
    // delete b[i];
  }
   delete [] hp_b;
   delete [] hp_x;
//   delete [] b;
//  if (!param->make_resident_solution) delete x; // FIXME make this cleaner

  delete d;
  delete dSloppy;
  delete dPre;
  delete x;
  delete b;

  popVerbosity();

  // FIXME: added temporarily so that the cache is written out even if a long benchmarking job gets interrupted
  saveTuneCache();

  profileInvert.TPSTOP(QUDA_PROFILE_TOTAL);
}



/*!
 * Generic version of the multi-shift solver. Should work for
 * most fermions. Note that offset[0] is not folded into the mass parameter.
 *
 * For Wilson-type fermions, the solution_type must be MATDAG_MAT or MATPCDAG_MATPC,
 * and solve_type must be NORMOP or NORMOP_PC. The solution and solve
 * preconditioning have to match.
 *
 * For Staggered-type fermions, the solution_type must be MATPC, and the
 * solve type must be DIRECT_PC. This difference in convention is because
 * preconditioned staggered operator is normal, unlike with Wilson-type fermions.
 */
void invertMultiShiftQuda(void **_hp_x, void *_hp_b, QudaInvertParam *param)
{
  profilerStart(__func__);

  profileMulti.TPSTART(QUDA_PROFILE_TOTAL);
  profileMulti.TPSTART(QUDA_PROFILE_INIT);

  if (!initialized) errorQuda("QUDA not initialized");

  checkInvertParam(param, _hp_x[0], _hp_b);

  // check the gauge fields have been created
  checkGauge(param);

  if (param->num_offset > QUDA_MAX_MULTI_SHIFT)
    errorQuda("Number of shifts %d requested greater than QUDA_MAX_MULTI_SHIFT %d",
        param->num_offset, QUDA_MAX_MULTI_SHIFT);

  pushVerbosity(param->verbosity);

  bool pc_solution = (param->solution_type == QUDA_MATPC_SOLUTION) || (param->solution_type == QUDA_MATPCDAG_MATPC_SOLUTION);
  bool pc_solve = (param->solve_type == QUDA_DIRECT_PC_SOLVE) || (param->solve_type == QUDA_NORMOP_PC_SOLVE);
  bool mat_solution = (param->solution_type == QUDA_MAT_SOLUTION) || (param->solution_type ==  QUDA_MATPC_SOLUTION);
  bool direct_solve = (param->solve_type == QUDA_DIRECT_SOLVE) || (param->solve_type == QUDA_DIRECT_PC_SOLVE);


  if (param->dslash_type == QUDA_ASQTAD_DSLASH ||
      param->dslash_type == QUDA_STAGGERED_DSLASH) {

    if (param->solution_type != QUDA_MATPC_SOLUTION) {
      errorQuda("For Staggered-type fermions, multi-shift solver only suports MATPC solution type");
    }

    if (param->solve_type != QUDA_DIRECT_PC_SOLVE) {
      errorQuda("For Staggered-type fermions, multi-shift solver only supports DIRECT_PC solve types");
    }

  } else { // Wilson type

    if (mat_solution) {
      errorQuda("For Wilson-type fermions, multi-shift solver does not support MAT or MATPC solution types");
    }
    if (direct_solve) {
      errorQuda("For Wilson-type fermions, multi-shift solver does not support DIRECT or DIRECT_PC solve types");
    }
    if (pc_solution & !pc_solve) {
      errorQuda("For Wilson-type fermions, preconditioned (PC) solution_type requires a PC solve_type");
    }
    if (!pc_solution & pc_solve) {
      errorQuda("For Wilson-type fermions, in multi-shift solver, a preconditioned (PC) solve_type requires a PC solution_type");
    }
  }

  // Timing and FLOP counters
  param->secs = 0;
  param->gflops = 0;
  param->iter = 0;

  for (int i=0; i<param->num_offset-1; i++) {
    for (int j=i+1; j<param->num_offset; j++) {
      if (param->offset[i] > param->offset[j])
        errorQuda("Offsets must be ordered from smallest to largest");
    }
  }

  // Host pointers for x, take a copy of the input host pointers
  void** hp_x;
  hp_x = new void* [ param->num_offset ];

  void* hp_b = _hp_b;
  for(int i=0;i < param->num_offset;i++){
    hp_x[i] = _hp_x[i];
  }

  // Create the matrix.
  // The way this works is that createDirac will create 'd' and 'dSloppy'
  // which are global. We then grab these with references...
  //
  // Balint: Isn't there a nice construction pattern we could use here? This is
  // expedient but yucky.
  //  DiracParam diracParam;
  if (param->dslash_type == QUDA_ASQTAD_DSLASH ||
      param->dslash_type == QUDA_STAGGERED_DSLASH){
    param->mass = sqrt(param->offset[0]/4);
  }

  Dirac *d = nullptr;
  Dirac *dSloppy = nullptr;
  Dirac *dPre = nullptr;
  Dirac *dRefine = nullptr;

  // create the dirac operator
  createDirac(d, dSloppy, dPre, dRefine, *param, pc_solve);
  Dirac &dirac = *d;
  Dirac &diracSloppy = *dSloppy;


  cudaColorSpinorField *b = nullptr;   // Cuda RHS
  std::vector<ColorSpinorField*> x;  // Cuda Solutions
  x.resize(param->num_offset);
  std::vector<ColorSpinorField*> p;
  std::unique_ptr<double[]> r2_old(new double[param->num_offset]);

  // Grab the dimension array of the input gauge field.
  const int *X = ( param->dslash_type == QUDA_ASQTAD_DSLASH ) ?
    gaugeFatPrecise->X() : gaugePrecise->X();

  // This creates a ColorSpinorParam struct, from the host data
  // pointer, the definitions in param, the dimensions X, and whether
  // the solution is on a checkerboard instruction or not. These can
  // then be used as 'instructions' to create the actual
  // ColorSpinorField
  ColorSpinorParam cpuParam(hp_b, *param, X, pc_solution, param->input_location);
  ColorSpinorField *h_b = ColorSpinorField::Create(cpuParam);

  std::vector<ColorSpinorField*> h_x;
  h_x.resize(param->num_offset);

  cpuParam.location = param->output_location;
  for(int i=0; i < param->num_offset; i++) {
    cpuParam.v = hp_x[i];
    h_x[i] = ColorSpinorField::Create(cpuParam);
  }

  profileMulti.TPSTOP(QUDA_PROFILE_INIT);
  profileMulti.TPSTART(QUDA_PROFILE_H2D);
  // Now I need a colorSpinorParam for the device
  ColorSpinorParam cudaParam(cpuParam, *param);
  // This setting will download a host vector
  cudaParam.create = QUDA_COPY_FIELD_CREATE;
  b = new cudaColorSpinorField(*h_b, cudaParam); // Creates b and downloads h_b to it
  profileMulti.TPSTOP(QUDA_PROFILE_H2D);

  profileMulti.TPSTART(QUDA_PROFILE_INIT);
  // Create the solution fields filled with zero
  cudaParam.create = QUDA_ZERO_FIELD_CREATE;

  // now check if we need to invalidate the solutionResident vectors
  bool invalidate = false;
  for (auto v : solutionResident)
    if (cudaParam.Precision() != v->Precision()) { invalidate = true; break; }

  if (invalidate) {
    for (auto v : solutionResident) delete v;
    solutionResident.clear();
  }

  // grow resident solutions to be big enough
  for (int i=solutionResident.size(); i < param->num_offset; i++) {
    solutionResident.push_back(new cudaColorSpinorField(cudaParam));
  }
  for (int i=0; i < param->num_offset; i++) x[i] = solutionResident[i];

  profileMulti.TPSTOP(QUDA_PROFILE_INIT);


  profileMulti.TPSTART(QUDA_PROFILE_PREAMBLE);

  // Check source norms
  double nb = blas::norm2(*b);
  if (nb==0.0) errorQuda("Source has zero norm");

  if(getVerbosity() >= QUDA_VERBOSE ) {
    double nh_b = blas::norm2(*h_b);
    printfQuda("Source: CPU = %g, CUDA copy = %g\n", nh_b, nb);
  }

  // rescale the source vector to help prevent the onset of underflow
  if (param->solver_normalization == QUDA_SOURCE_NORMALIZATION) {
    blas::ax(1.0/sqrt(nb), *b);
  }

  massRescale(*b, *param);
  profileMulti.TPSTOP(QUDA_PROFILE_PREAMBLE);

  DiracMatrix *m, *mSloppy;

  if (param->dslash_type == QUDA_ASQTAD_DSLASH ||
      param->dslash_type == QUDA_STAGGERED_DSLASH) {
    m = new DiracM(dirac);
    mSloppy = new DiracM(diracSloppy);
  } else {
    m = new DiracMdagM(dirac);
    mSloppy = new DiracMdagM(diracSloppy);
  }

  SolverParam solverParam(*param);
  MultiShiftCG cg_m(*m, *mSloppy, solverParam, profileMulti);
  cg_m(x, *b, p, r2_old.get());
  solverParam.updateInvertParam(*param);

  delete m;
  delete mSloppy;

  if (param->compute_true_res) {
    // check each shift has the desired tolerance and use sequential CG to refine
    profileMulti.TPSTART(QUDA_PROFILE_INIT);
    cudaParam.create = QUDA_ZERO_FIELD_CREATE;
    cudaColorSpinorField r(*b, cudaParam);
    profileMulti.TPSTOP(QUDA_PROFILE_INIT);
    QudaInvertParam refineparam = *param;
    refineparam.cuda_prec_sloppy = param->cuda_prec_refinement_sloppy;
    Dirac &dirac = *d;
    Dirac &diracSloppy = *dRefine;

#define REFINE_INCREASING_MASS
#ifdef REFINE_INCREASING_MASS
    for(int i=0; i < param->num_offset; i++) {
#else
    for(int i=param->num_offset-1; i >= 0; i--) {
#endif
      double rsd_hq = param->residual_type & QUDA_HEAVY_QUARK_RESIDUAL ?
	param->true_res_hq_offset[i] : 0;
      double tol_hq = param->residual_type & QUDA_HEAVY_QUARK_RESIDUAL ?
	param->tol_hq_offset[i] : 0;

      /*
	In the case where the shifted systems have zero tolerance
	specified, we refine these systems until either the limit of
	precision is reached (prec_tol) or until the tolerance reaches
	the iterated residual tolerance of the previous multi-shift
	solver (iter_res_offset[i]), which ever is greater.
      */
      const double prec_tol = std::pow(10.,(-2*(int)param->cuda_prec+4)); // implicit refinment limit of 1e-12
      const double iter_tol = (param->iter_res_offset[i] < prec_tol ? prec_tol : (param->iter_res_offset[i] *1.1));
      const double refine_tol = (param->tol_offset[i] == 0.0 ? iter_tol : param->tol_offset[i]);
      // refine if either L2 or heavy quark residual tolerances have not been met, only if desired residual is > 0
      if (param->true_res_offset[i] > refine_tol || rsd_hq > tol_hq) {
	if (getVerbosity() >= QUDA_SUMMARIZE)
	  printfQuda("Refining shift %d: L2 residual %e / %e, heavy quark %e / %e (actual / requested)\n",
		     i, param->true_res_offset[i], param->tol_offset[i], rsd_hq, tol_hq);

        // for staggered the shift is just a change in mass term (FIXME: for twisted mass also)
        if (param->dslash_type == QUDA_ASQTAD_DSLASH ||
            param->dslash_type == QUDA_STAGGERED_DSLASH) {
          dirac.setMass(sqrt(param->offset[i]/4));
          diracSloppy.setMass(sqrt(param->offset[i]/4));
        }

        DiracMatrix *m, *mSloppy;

        if (param->dslash_type == QUDA_ASQTAD_DSLASH ||
            param->dslash_type == QUDA_STAGGERED_DSLASH) {
          m = new DiracM(dirac);
          mSloppy = new DiracM(diracSloppy);
        } else {
          m = new DiracMdagM(dirac);
          mSloppy = new DiracMdagM(diracSloppy);
        }

	// need to curry in the shift if we are not doing staggered
	if (param->dslash_type != QUDA_ASQTAD_DSLASH &&
	    param->dslash_type != QUDA_STAGGERED_DSLASH) {
	  m->shift = param->offset[i];
	  mSloppy->shift = param->offset[i];
	}

	if (false) { // experimenting with Minimum residual extrapolation
	  // only perform MRE using current and previously refined solutions
#ifdef REFINE_INCREASING_MASS
	  const int nRefine = i+1;
#else
	  const int nRefine = param->num_offset - i + 1;
#endif

	  std::vector<ColorSpinorField*> q;
	  q.resize(nRefine);
	  std::vector<ColorSpinorField*> z;
	  z.resize(nRefine);
	  cudaParam.create = QUDA_NULL_FIELD_CREATE;
	  cudaColorSpinorField tmp(cudaParam);

	  for(int j=0; j < nRefine; j++) {
	    q[j] = new cudaColorSpinorField(cudaParam);
	    z[j] = new cudaColorSpinorField(cudaParam);
	  }

	  *z[0] = *x[0]; // zero solution already solved
#ifdef REFINE_INCREASING_MASS
	  for (int j=1; j<nRefine; j++) *z[j] = *x[j];
#else
	  for (int j=1; j<nRefine; j++) *z[j] = *x[param->num_offset-j];
#endif

	  bool orthogonal = true;
	  bool apply_mat = true;
          bool hermitian = true;
	  MinResExt mre(*m, orthogonal, apply_mat, hermitian, profileMulti);
	  blas::copy(tmp, *b);
	  mre(*x[i], tmp, z, q);

	  for(int j=0; j < nRefine; j++) {
	    delete q[j];
	    delete z[j];
	  }
	}

	SolverParam solverParam(refineparam);
	solverParam.iter = 0;
	solverParam.use_init_guess = QUDA_USE_INIT_GUESS_YES;
	solverParam.tol = (param->tol_offset[i] > 0.0 ?  param->tol_offset[i] : iter_tol); // set L2 tolerance
	solverParam.tol_hq = param->tol_hq_offset[i]; // set heavy quark tolerance
        solverParam.delta = param->reliable_delta_refinement;

        {
          CG cg(*m, *mSloppy, solverParam, profileMulti);
          if (i==0)
            cg(*x[i], *b, p[i], r2_old[i]);
          else
            cg(*x[i], *b);
        }

        solverParam.true_res_offset[i] = solverParam.true_res;
        solverParam.true_res_hq_offset[i] = solverParam.true_res_hq;
        solverParam.updateInvertParam(*param,i);

        if (param->dslash_type == QUDA_ASQTAD_DSLASH ||
            param->dslash_type == QUDA_STAGGERED_DSLASH) {
          dirac.setMass(sqrt(param->offset[0]/4)); // restore just in case
          diracSloppy.setMass(sqrt(param->offset[0]/4)); // restore just in case
        }

        delete m;
        delete mSloppy;

      }
    }
  }

  // restore shifts -- avoid side effects
  for(int i=0; i < param->num_offset; i++) {
    param->offset[i] = unscaled_shifts[i];
  }

  profileMulti.TPSTART(QUDA_PROFILE_D2H);

  if (param->compute_action) {
    Complex action(0);
    for (int i=0; i<param->num_offset; i++) action += param->residue[i] * blas::cDotProduct(*b, *x[i]);
    param->action[0] = action.real();
    param->action[1] = action.imag();
  }

  for(int i=0; i < param->num_offset; i++) {
    if (param->solver_normalization == QUDA_SOURCE_NORMALIZATION) { // rescale the solution
      blas::ax(sqrt(nb), *x[i]);
    }

    if (getVerbosity() >= QUDA_VERBOSE){
      double nx = blas::norm2(*x[i]);
      printfQuda("Solution %d = %g\n", i, nx);
    }

    if (!param->make_resident_solution) *h_x[i] = *x[i];
  }
  profileMulti.TPSTOP(QUDA_PROFILE_D2H);

  profileMulti.TPSTART(QUDA_PROFILE_EPILOGUE);

  if (!param->make_resident_solution) {
    for (auto v: solutionResident) if (v) delete v;
    solutionResident.clear();
  }

  profileMulti.TPSTOP(QUDA_PROFILE_EPILOGUE);

  profileMulti.TPSTART(QUDA_PROFILE_FREE);
  for(int i=0; i < param->num_offset; i++){
    delete h_x[i];
    //if (!param->make_resident_solution) delete x[i];
  }

  delete h_b;
  delete b;

  delete [] hp_x;

  delete d;
  delete dSloppy;
  delete dPre;
  delete dRefine;
  for (auto& pp : p) delete pp;

  profileMulti.TPSTOP(QUDA_PROFILE_FREE);

  popVerbosity();

  // cache is written out even if a long benchmarking job gets interrupted
  saveTuneCache();

  profileMulti.TPSTOP(QUDA_PROFILE_TOTAL);

  profilerStop(__func__);
}

void computeKSLinkQuda(void* fatlink, void* longlink, void* ulink, void* inlink, double *path_coeff, QudaGaugeParam *param) {

#ifdef GPU_FATLINK
  profileFatLink.TPSTART(QUDA_PROFILE_TOTAL);
  profileFatLink.TPSTART(QUDA_PROFILE_INIT);

  checkGaugeParam(param);

  if (ulink) {
    const double unitarize_eps = 1e-14;
    const double max_error = 1e-10;
    const int reunit_allow_svd = 1;
    const int reunit_svd_only  = 0;
    const double svd_rel_error = 1e-6;
    const double svd_abs_error = 1e-6;
    quda::setUnitarizeLinksConstants(unitarize_eps, max_error, reunit_allow_svd, reunit_svd_only,
				     svd_rel_error, svd_abs_error);
  }

  GaugeFieldParam gParam(fatlink, *param, QUDA_GENERAL_LINKS);
  cpuGaugeField cpuFatLink(gParam);   // create the host fatlink
  gParam.gauge = longlink;
  cpuGaugeField cpuLongLink(gParam);  // create the host longlink
  gParam.gauge = ulink;
  cpuGaugeField cpuUnitarizedLink(gParam);
  gParam.link_type = param->type;
  gParam.gauge     = inlink;
  cpuGaugeField cpuInLink(gParam);    // create the host sitelink

  // create the device fields
  gParam.reconstruct = param->reconstruct;
  gParam.setPrecision(param->cuda_prec, true);
  gParam.create      = QUDA_NULL_FIELD_CREATE;
  cudaGaugeField *cudaInLink = new cudaGaugeField(gParam);

  profileFatLink.TPSTOP(QUDA_PROFILE_INIT);

  profileFatLink.TPSTART(QUDA_PROFILE_H2D);
  cudaInLink->loadCPUField(cpuInLink);
  profileFatLink.TPSTOP(QUDA_PROFILE_H2D);

  cudaGaugeField *cudaInLinkEx = createExtendedGauge(*cudaInLink, R, profileFatLink);

  profileFatLink.TPSTART(QUDA_PROFILE_FREE);
  delete cudaInLink;
  profileFatLink.TPSTOP(QUDA_PROFILE_FREE);

  gParam.create = QUDA_ZERO_FIELD_CREATE;
  gParam.link_type = QUDA_GENERAL_LINKS;
  gParam.reconstruct = QUDA_RECONSTRUCT_NO;
  gParam.setPrecision(param->cuda_prec, true);
  gParam.ghostExchange = QUDA_GHOST_EXCHANGE_NO;
  cudaGaugeField *cudaFatLink = new cudaGaugeField(gParam);
  cudaGaugeField *cudaUnitarizedLink = ulink ? new cudaGaugeField(gParam) : nullptr;
  cudaGaugeField *cudaLongLink = longlink ? new cudaGaugeField(gParam) : nullptr;

  profileFatLink.TPSTART(QUDA_PROFILE_COMPUTE);
  fatLongKSLink(cudaFatLink, cudaLongLink, *cudaInLinkEx, path_coeff);
  profileFatLink.TPSTOP(QUDA_PROFILE_COMPUTE);

  if (ulink) {
    profileFatLink.TPSTART(QUDA_PROFILE_COMPUTE);
    *num_failures_h = 0;
    quda::unitarizeLinks(*cudaUnitarizedLink, *cudaFatLink, num_failures_d); // unitarize on the gpu
    if (*num_failures_h>0) errorQuda("Error in unitarization component of the hisq fattening: %d failures\n", *num_failures_h);
    profileFatLink.TPSTOP(QUDA_PROFILE_COMPUTE);
  }

  profileFatLink.TPSTART(QUDA_PROFILE_D2H);
  if (ulink) cudaUnitarizedLink->saveCPUField(cpuUnitarizedLink);
  if (fatlink) cudaFatLink->saveCPUField(cpuFatLink);
  if (longlink) cudaLongLink->saveCPUField(cpuLongLink);
  profileFatLink.TPSTOP(QUDA_PROFILE_D2H);

  profileFatLink.TPSTART(QUDA_PROFILE_FREE);
  delete cudaFatLink;
  if (longlink) delete cudaLongLink;
  if (ulink) delete cudaUnitarizedLink;
  delete cudaInLinkEx;
  profileFatLink.TPSTOP(QUDA_PROFILE_FREE);

  profileFatLink.TPSTOP(QUDA_PROFILE_TOTAL);
#else
  errorQuda("Fat-link has not been built");
#endif // GPU_FATLINK

  return;
}

int getGaugePadding(GaugeFieldParam& param){
  int pad = 0;
#ifdef MULTI_GPU
  int volume = param.x[0]*param.x[1]*param.x[2]*param.x[3];
  int face_size[4];
  for(int dir=0; dir<4; ++dir) face_size[dir] = (volume/param.x[dir])/2;
  pad = *std::max_element(face_size, face_size+4);
#endif

  return pad;
}

int computeGaugeForceQuda(void* mom, void* siteLink,  int*** input_path_buf, int* path_length,
			  double* loop_coeff, int num_paths, int max_length, double eb3, QudaGaugeParam* qudaGaugeParam)
{
#ifdef GPU_GAUGE_FORCE
  profileGaugeForce.TPSTART(QUDA_PROFILE_TOTAL);
  profileGaugeForce.TPSTART(QUDA_PROFILE_INIT);

  checkGaugeParam(qudaGaugeParam);

  GaugeFieldParam gParam(siteLink, *qudaGaugeParam);
  gParam.site_offset = qudaGaugeParam->gauge_offset;
  gParam.site_size = qudaGaugeParam->site_size;
  cpuGaugeField *cpuSiteLink = (!qudaGaugeParam->use_resident_gauge) ? new cpuGaugeField(gParam) : nullptr;

  cudaGaugeField* cudaSiteLink = nullptr;

  if (qudaGaugeParam->use_resident_gauge) {
    if (!gaugePrecise) errorQuda("No resident gauge field to use");
    cudaSiteLink = gaugePrecise;
  } else {
    gParam.create = QUDA_NULL_FIELD_CREATE;
    gParam.reconstruct = qudaGaugeParam->reconstruct;
    gParam.order = (qudaGaugeParam->reconstruct == QUDA_RECONSTRUCT_NO ||
        qudaGaugeParam->cuda_prec == QUDA_DOUBLE_PRECISION) ?
      QUDA_FLOAT2_GAUGE_ORDER : QUDA_FLOAT4_GAUGE_ORDER;

    cudaSiteLink = new cudaGaugeField(gParam);
    profileGaugeForce.TPSTOP(QUDA_PROFILE_INIT);

    profileGaugeForce.TPSTART(QUDA_PROFILE_H2D);
    cudaSiteLink->loadCPUField(*cpuSiteLink);
    profileGaugeForce.TPSTOP(QUDA_PROFILE_H2D);

    profileGaugeForce.TPSTART(QUDA_PROFILE_INIT);
  }

  GaugeFieldParam gParamMom(mom, *qudaGaugeParam, QUDA_ASQTAD_MOM_LINKS);
  // FIXME - test program always uses MILC for mom but can use QDP for gauge
  if (gParamMom.order == QUDA_QDP_GAUGE_ORDER) gParamMom.order = QUDA_MILC_GAUGE_ORDER;
  if (gParamMom.order == QUDA_TIFR_GAUGE_ORDER || gParamMom.order == QUDA_TIFR_PADDED_GAUGE_ORDER) gParamMom.reconstruct = QUDA_RECONSTRUCT_NO;
  else gParamMom.reconstruct = QUDA_RECONSTRUCT_10;

  gParamMom.site_offset = qudaGaugeParam->mom_offset;
  gParamMom.site_size = qudaGaugeParam->site_size;
  cpuGaugeField* cpuMom = (!qudaGaugeParam->use_resident_mom) ? new cpuGaugeField(gParamMom) : nullptr;

  cudaGaugeField* cudaMom = nullptr;
  if (qudaGaugeParam->use_resident_mom) {
    if (!momResident) errorQuda("No resident momentum field to use");
    cudaMom = momResident;
    if (qudaGaugeParam->overwrite_mom) cudaMom->zero();
    profileGaugeForce.TPSTOP(QUDA_PROFILE_INIT);
  } else {
    gParamMom.create = qudaGaugeParam->overwrite_mom ? QUDA_ZERO_FIELD_CREATE : QUDA_NULL_FIELD_CREATE;
    gParamMom.reconstruct = QUDA_RECONSTRUCT_10;
    gParamMom.link_type = QUDA_ASQTAD_MOM_LINKS;
    gParamMom.setPrecision(qudaGaugeParam->cuda_prec, true);
    gParamMom.create = QUDA_ZERO_FIELD_CREATE;
    cudaMom = new cudaGaugeField(gParamMom);
    profileGaugeForce.TPSTOP(QUDA_PROFILE_INIT);
    if (!qudaGaugeParam->overwrite_mom) {
      profileGaugeForce.TPSTART(QUDA_PROFILE_H2D);
      cudaMom->loadCPUField(*cpuMom);
      profileGaugeForce.TPSTOP(QUDA_PROFILE_H2D);
    }
  }

  cudaGaugeField *cudaGauge = createExtendedGauge(*cudaSiteLink, R, profileGaugeForce);

  // actually do the computation
  profileGaugeForce.TPSTART(QUDA_PROFILE_COMPUTE);
  if (!forceMonitor()) {
    gaugeForce(*cudaMom, *cudaGauge, eb3, input_path_buf,  path_length, loop_coeff, num_paths, max_length);
  } else {
    // if we are monitoring the force, separate the force computation from the momentum update
    GaugeFieldParam gParam(*cudaMom);
    gParam.create = QUDA_ZERO_FIELD_CREATE;
    GaugeField *force = GaugeField::Create(gParam);
    gaugeForce(*force, *cudaGauge, 1.0, input_path_buf,  path_length, loop_coeff, num_paths, max_length);
    updateMomentum(*cudaMom, eb3, *force, "gauge");
    delete force;
  }
  profileGaugeForce.TPSTOP(QUDA_PROFILE_COMPUTE);

  if (qudaGaugeParam->return_result_mom) {
    profileGaugeForce.TPSTART(QUDA_PROFILE_D2H);
    cudaMom->saveCPUField(*cpuMom);
    profileGaugeForce.TPSTOP(QUDA_PROFILE_D2H);
  }

  profileGaugeForce.TPSTART(QUDA_PROFILE_FREE);
  if (qudaGaugeParam->make_resident_gauge) {
    if (gaugePrecise && gaugePrecise != cudaSiteLink) delete gaugePrecise;
    gaugePrecise = cudaSiteLink;
  } else {
    delete cudaSiteLink;
  }

  if (qudaGaugeParam->make_resident_mom) {
    if (momResident && momResident != cudaMom) delete momResident;
    momResident = cudaMom;
  } else {
    delete cudaMom;
  }

  if (cpuSiteLink) delete cpuSiteLink;
  if (cpuMom) delete cpuMom;

  if (qudaGaugeParam->make_resident_gauge) {
    if (extendedGaugeResident) delete extendedGaugeResident;
    extendedGaugeResident = cudaGauge;
  } else {
    delete cudaGauge;
  }
  profileGaugeForce.TPSTOP(QUDA_PROFILE_FREE);

  profileGaugeForce.TPSTOP(QUDA_PROFILE_TOTAL);

  checkCudaError();
#else
  errorQuda("Gauge force has not been built");
#endif // GPU_GAUGE_FORCE
  return 0;
}

void createCloverQuda(QudaInvertParam* invertParam)
{
  profileClover.TPSTART(QUDA_PROFILE_TOTAL);
  if (!cloverPrecise) errorQuda("Clover field not allocated");

  QudaReconstructType recon = (gaugePrecise->Reconstruct() == QUDA_RECONSTRUCT_8) ? QUDA_RECONSTRUCT_12 : gaugePrecise->Reconstruct();
  // for clover we optimize to only send depth 1 halos in y/z/t (FIXME - make work for x, make robust in general)
  int R[4];
  for (int d=0; d<4; d++) R[d] = (d==0 ? 2 : 1) * (redundant_comms || commDimPartitioned(d));
  cudaGaugeField *gauge = extendedGaugeResident ? extendedGaugeResident : createExtendedGauge(*gaugePrecise, R, profileClover, false, recon);

  profileClover.TPSTART(QUDA_PROFILE_INIT);
  // create the Fmunu field
  GaugeFieldParam tensorParam(gaugePrecise->X(), gauge->Precision(), QUDA_RECONSTRUCT_NO, 0, QUDA_TENSOR_GEOMETRY);
  tensorParam.siteSubset = QUDA_FULL_SITE_SUBSET;
  tensorParam.order = QUDA_FLOAT2_GAUGE_ORDER;
  tensorParam.ghostExchange = QUDA_GHOST_EXCHANGE_NO;
  cudaGaugeField Fmunu(tensorParam);
  profileClover.TPSTOP(QUDA_PROFILE_INIT);

  profileClover.TPSTART(QUDA_PROFILE_COMPUTE);
  computeFmunu(Fmunu, *gauge, QUDA_CUDA_FIELD_LOCATION);
  computeClover(*cloverPrecise, Fmunu, invertParam->clover_coeff, QUDA_CUDA_FIELD_LOCATION);
  profileClover.TPSTOP(QUDA_PROFILE_COMPUTE);

  profileClover.TPSTOP(QUDA_PROFILE_TOTAL);

  // FIXME always preserve the extended gauge
  extendedGaugeResident = gauge;

  return;
}

void* createGaugeFieldQuda(void* gauge, int geometry, QudaGaugeParam* param)
{
  GaugeFieldParam gParam(gauge, *param, QUDA_GENERAL_LINKS);
  gParam.geometry = static_cast<QudaFieldGeometry>(geometry);
  if (geometry != QUDA_SCALAR_GEOMETRY && geometry != QUDA_VECTOR_GEOMETRY)
    errorQuda("Only scalar and vector geometries are supported\n");

  cpuGaugeField *cpuGauge = nullptr;
  if (gauge) cpuGauge = new cpuGaugeField(gParam);

  gParam.order = QUDA_FLOAT2_GAUGE_ORDER;
  gParam.create = QUDA_ZERO_FIELD_CREATE;
  auto* cudaGauge = new cudaGaugeField(gParam);

  if (gauge) {
    cudaGauge->loadCPUField(*cpuGauge);
    delete cpuGauge;
  }

  return cudaGauge;
}


void saveGaugeFieldQuda(void* gauge, void* inGauge, QudaGaugeParam* param){

  auto* cudaGauge = reinterpret_cast<cudaGaugeField*>(inGauge);

  GaugeFieldParam gParam(gauge, *param, QUDA_GENERAL_LINKS);
  gParam.geometry = cudaGauge->Geometry();

  cpuGaugeField cpuGauge(gParam);
  cudaGauge->saveCPUField(cpuGauge);

}


void destroyGaugeFieldQuda(void* gauge){
  auto* g = reinterpret_cast<cudaGaugeField*>(gauge);
  delete g;
}


void computeStaggeredForceQuda(void* h_mom, double dt, double delta, void *h_force, void **x,
			       QudaGaugeParam *gauge_param, QudaInvertParam *inv_param)
{
  profileStaggeredForce.TPSTART(QUDA_PROFILE_TOTAL);
  profileStaggeredForce.TPSTART(QUDA_PROFILE_INIT);

  GaugeFieldParam gParam(h_mom, *gauge_param, QUDA_ASQTAD_MOM_LINKS);

  // create the host momentum field
  gParam.reconstruct = gauge_param->reconstruct;
  gParam.t_boundary = QUDA_PERIODIC_T;
  cpuGaugeField cpuMom(gParam);

  // create the host momentum field
  gParam.link_type = QUDA_GENERAL_LINKS;
  gParam.gauge = h_force;
  cpuGaugeField cpuForce(gParam);

  // create the device momentum field
  gParam.link_type = QUDA_ASQTAD_MOM_LINKS;
  gParam.create = QUDA_ZERO_FIELD_CREATE; // FIXME
  gParam.order = QUDA_FLOAT2_GAUGE_ORDER;
  gParam.reconstruct = QUDA_RECONSTRUCT_10;
  cudaGaugeField *cudaMom = !gauge_param->use_resident_mom ? new cudaGaugeField(gParam) : nullptr;

  // create temporary field for quark-field outer product
  gParam.reconstruct = QUDA_RECONSTRUCT_NO;
  gParam.link_type = QUDA_GENERAL_LINKS;
  gParam.create = QUDA_ZERO_FIELD_CREATE;
  cudaGaugeField cudaForce(gParam);
  GaugeField *cudaForce_[2] = {&cudaForce};

  ColorSpinorParam qParam;
  qParam.location = QUDA_CUDA_FIELD_LOCATION;
  qParam.nColor = 3;
  qParam.nSpin = 1;
  qParam.siteSubset = QUDA_FULL_SITE_SUBSET;
  qParam.siteOrder = QUDA_EVEN_ODD_SITE_ORDER;
  qParam.nDim = 5; // 5 since staggered mrhs
  qParam.setPrecision(gParam.Precision());
  qParam.pad = 0;
  for(int dir=0; dir<4; ++dir) qParam.x[dir] = gParam.x[dir];
  qParam.x[4] = 1;
  qParam.create = QUDA_NULL_FIELD_CREATE;
  qParam.fieldOrder = QUDA_FLOAT2_FIELD_ORDER;
  qParam.gammaBasis = QUDA_DEGRAND_ROSSI_GAMMA_BASIS;

  profileStaggeredForce.TPSTOP(QUDA_PROFILE_INIT);
  profileStaggeredForce.TPSTART(QUDA_PROFILE_H2D);

  if (gauge_param->use_resident_mom) {
    if (!momResident) errorQuda("Cannot use resident momentum field since none appears resident");
    cudaMom = momResident;
  } else {
    // download the initial momentum (FIXME make an option just to return?)
    cudaMom->loadCPUField(cpuMom);
  }

  // resident gauge field is required
  if (!gauge_param->use_resident_gauge || !gaugePrecise)
    errorQuda("Resident gauge field is required");

  if (!gaugePrecise->StaggeredPhaseApplied()) {
    errorQuda("Gauge field requires the staggered phase factors to be applied");
  }

  // check if staggered phase is the desired one
  if (gauge_param->staggered_phase_type != gaugePrecise->StaggeredPhase()) {
    errorQuda("Requested staggered phase %d, but found %d\n",
              gauge_param->staggered_phase_type, gaugePrecise->StaggeredPhase());
  }

  profileStaggeredForce.TPSTOP(QUDA_PROFILE_H2D);
  profileStaggeredForce.TPSTART(QUDA_PROFILE_INIT);

  const int nvector = inv_param->num_offset;
  std::vector<ColorSpinorField*> X(nvector);
  for ( int i=0; i<nvector; i++) X[i] = ColorSpinorField::Create(qParam);

  if (inv_param->use_resident_solution) {
    if (solutionResident.size() < (unsigned int)nvector)
      errorQuda("solutionResident.size() %lu does not match number of shifts %d",
		solutionResident.size(), nvector);
  }

  // create the staggered operator
  DiracParam diracParam;
  bool pc_solve = (inv_param->solve_type == QUDA_DIRECT_PC_SOLVE) ||
    (inv_param->solve_type == QUDA_NORMOP_PC_SOLVE);
  if (!pc_solve)
    errorQuda("Preconditioned solve type required not %d\n", inv_param->solve_type);
  setDiracParam(diracParam, inv_param, pc_solve);
  Dirac *dirac = Dirac::create(diracParam);

  profileStaggeredForce.TPSTOP(QUDA_PROFILE_INIT);
  profileStaggeredForce.TPSTART(QUDA_PROFILE_PREAMBLE);

  for (int i=0; i<nvector; i++) {
    ColorSpinorField &x = *(X[i]);

    if (inv_param->use_resident_solution) x.Even() = *(solutionResident[i]);
    else errorQuda("%s requires resident solution", __func__);

    // set the odd solution component
    dirac->Dslash(x.Odd(), x.Even(), QUDA_ODD_PARITY);
  }

  profileStaggeredForce.TPSTOP(QUDA_PROFILE_PREAMBLE);
  profileStaggeredForce.TPSTART(QUDA_PROFILE_FREE);

#if 0
  if (inv_param->use_resident_solution) {
    for (auto v : solutionResident) if (v) delete solutionResident[i];
    solutionResident.clear();
  }
#endif
  delete dirac;

  profileStaggeredForce.TPSTOP(QUDA_PROFILE_FREE);
  profileStaggeredForce.TPSTART(QUDA_PROFILE_COMPUTE);

  // compute quark-field outer product
  for (int i=0; i<nvector; i++) {
    ColorSpinorField &x = *(X[i]);
    // second component is zero since we have no three hop term
    double coeff[2] = {inv_param->residue[i], 0.0};

    // Operate on even-parity sites
    computeStaggeredOprod(cudaForce_, x, coeff, 1);
  }

  // mom += delta * [U * force]TA
  applyU(cudaForce, *gaugePrecise);
  updateMomentum(*cudaMom, dt * delta, cudaForce, "staggered");
  qudaDeviceSynchronize();

  profileStaggeredForce.TPSTOP(QUDA_PROFILE_COMPUTE);
  profileStaggeredForce.TPSTART(QUDA_PROFILE_D2H);

  if (gauge_param->return_result_mom) {
    // copy the momentum field back to the host
    cudaMom->saveCPUField(cpuMom);
  }

  if (gauge_param->make_resident_mom) {
    // make the momentum field resident
    momResident = cudaMom;
  } else {
    delete cudaMom;
  }

  profileStaggeredForce.TPSTOP(QUDA_PROFILE_D2H);
  profileStaggeredForce.TPSTART(QUDA_PROFILE_FREE);

  for (int i=0; i<nvector; i++) delete X[i];

  profileStaggeredForce.TPSTOP(QUDA_PROFILE_FREE);
  profileStaggeredForce.TPSTOP(QUDA_PROFILE_TOTAL);

  checkCudaError();
  return;
}

void computeHISQForceQuda(void* const milc_momentum,
                          double dt,
                          const double level2_coeff[6],
                          const double fat7_coeff[6],
                          const void* const w_link,
                          const void* const v_link,
                          const void* const u_link,
                          void **fermion,
                          int num_terms,
                          int num_naik_terms,
                          double **coeff,
                          QudaGaugeParam* gParam)
{
#ifdef  GPU_STAGGERED_OPROD
  using namespace quda;
  using namespace quda::fermion_force;
  profileHISQForce.TPSTART(QUDA_PROFILE_TOTAL);
  if (gParam->gauge_order != QUDA_MILC_GAUGE_ORDER) errorQuda("Unsupported input field order %d", gParam->gauge_order);

  checkGaugeParam(gParam);

  profileHISQForce.TPSTART(QUDA_PROFILE_INIT);

  // create the device outer-product field
  GaugeFieldParam oParam(0, *gParam, QUDA_GENERAL_LINKS);
  oParam.nFace = 0;
  oParam.create = QUDA_ZERO_FIELD_CREATE;
  oParam.order = QUDA_FLOAT2_GAUGE_ORDER;
  cudaGaugeField *stapleOprod = new cudaGaugeField(oParam);
  cudaGaugeField *oneLinkOprod = new cudaGaugeField(oParam);
  cudaGaugeField *naikOprod = new cudaGaugeField(oParam);

  {
    // default settings for the unitarization
    const double unitarize_eps = 1e-14;
    const double hisq_force_filter = 5e-5;
    const double max_det_error = 1e-10;
    const bool   allow_svd = true;
    const bool   svd_only = false;
    const double svd_rel_err = 1e-8;
    const double svd_abs_err = 1e-8;

    setUnitarizeForceConstants(unitarize_eps, hisq_force_filter, max_det_error, allow_svd, svd_only, svd_rel_err, svd_abs_err);
  }

  double act_path_coeff[6] = {0,1,level2_coeff[2],level2_coeff[3],level2_coeff[4],level2_coeff[5]};
  // You have to look at the MILC routine to understand the following
  // Basically, I have already absorbed the one-link coefficient

  GaugeFieldParam param(milc_momentum, *gParam, QUDA_ASQTAD_MOM_LINKS);
  //param.nFace = 0;
  param.order  = QUDA_MILC_GAUGE_ORDER;
  param.reconstruct = QUDA_RECONSTRUCT_10;
  param.ghostExchange =  QUDA_GHOST_EXCHANGE_NO;
  cpuGaugeField* cpuMom = (!gParam->use_resident_mom) ? new cpuGaugeField(param) : nullptr;

  param.link_type = QUDA_GENERAL_LINKS;
  param.reconstruct = QUDA_RECONSTRUCT_NO;
  param.gauge = (void*)w_link;
  cpuGaugeField cpuWLink(param);
  param.gauge = (void*)v_link;
  cpuGaugeField cpuVLink(param);
  param.gauge = (void*)u_link;
  cpuGaugeField cpuULink(param);

  param.create = QUDA_ZERO_FIELD_CREATE;
  param.order  = QUDA_FLOAT2_GAUGE_ORDER;
  param.link_type = QUDA_ASQTAD_MOM_LINKS;
  param.reconstruct = QUDA_RECONSTRUCT_10;
  GaugeFieldParam momParam(param);

  param.create = QUDA_ZERO_FIELD_CREATE;
  param.link_type = QUDA_GENERAL_LINKS;
  param.setPrecision(gParam->cpu_prec, true);

  int R[4] = { 2*comm_dim_partitioned(0), 2*comm_dim_partitioned(1), 2*comm_dim_partitioned(2), 2*comm_dim_partitioned(3) };
  for (int dir=0; dir<4; ++dir) {
    param.x[dir] += 2*R[dir];
    param.r[dir] = R[dir];
  }

  param.reconstruct = QUDA_RECONSTRUCT_NO;
  param.create = QUDA_ZERO_FIELD_CREATE;
  param.setPrecision(gParam->cpu_prec);
  param.ghostExchange = QUDA_GHOST_EXCHANGE_EXTENDED;

  profileHISQForce.TPSTOP(QUDA_PROFILE_INIT);

  { // do outer-product computation
    ColorSpinorParam qParam;
    qParam.nColor = 3;
    qParam.nSpin = 1;
    qParam.siteSubset = QUDA_FULL_SITE_SUBSET;
    qParam.siteOrder = QUDA_EVEN_ODD_SITE_ORDER;
    qParam.nDim = 4;
    qParam.setPrecision(oParam.Precision());
    qParam.pad = 0;
    for (int dir=0; dir<4; ++dir) qParam.x[dir] = oParam.x[dir];

    // create the device quark field
    qParam.create = QUDA_NULL_FIELD_CREATE;
    qParam.fieldOrder = QUDA_FLOAT2_FIELD_ORDER;
    cudaColorSpinorField cudaQuark(qParam);

    // create the host quark field
    qParam.create = QUDA_REFERENCE_FIELD_CREATE;
    qParam.fieldOrder = QUDA_SPACE_COLOR_SPIN_FIELD_ORDER;
    qParam.v = fermion[0];

    { // regular terms
      GaugeField *oprod[2] = {stapleOprod, naikOprod};

      // loop over different quark fields
      for(int i=0; i<num_terms; ++i){

        // Wrap the MILC quark field
        profileHISQForce.TPSTART(QUDA_PROFILE_INIT);
        qParam.v = fermion[i];
        cpuColorSpinorField cpuQuark(qParam); // create host quark field
        profileHISQForce.TPSTOP(QUDA_PROFILE_INIT);

        profileHISQForce.TPSTART(QUDA_PROFILE_H2D);
        cudaQuark = cpuQuark;
        profileHISQForce.TPSTOP(QUDA_PROFILE_H2D);

        profileHISQForce.TPSTART(QUDA_PROFILE_COMPUTE);
        computeStaggeredOprod(oprod, cudaQuark, coeff[i], 3);
        profileHISQForce.TPSTOP(QUDA_PROFILE_COMPUTE);
      }
    }

    { // naik terms
      oneLinkOprod->copy(*stapleOprod);
      ax(level2_coeff[0], *oneLinkOprod);
      GaugeField *oprod[2] = {oneLinkOprod, naikOprod};

      // loop over different quark fields
      for(int i=0; i<num_naik_terms; ++i){

        // Wrap the MILC quark field
        profileHISQForce.TPSTART(QUDA_PROFILE_INIT);
        qParam.v = fermion[i + num_terms - num_naik_terms];
        cpuColorSpinorField cpuQuark(qParam); // create host quark field
        profileHISQForce.TPSTOP(QUDA_PROFILE_INIT);

        profileHISQForce.TPSTART(QUDA_PROFILE_H2D);
        cudaQuark = cpuQuark;
        profileHISQForce.TPSTOP(QUDA_PROFILE_H2D);

        profileHISQForce.TPSTART(QUDA_PROFILE_COMPUTE);
        computeStaggeredOprod(oprod, cudaQuark, coeff[i + num_terms], 3);
        profileHISQForce.TPSTOP(QUDA_PROFILE_COMPUTE);
      }
    }
  }

  profileHISQForce.TPSTART(QUDA_PROFILE_INIT);
  cudaGaugeField* cudaInForce = new cudaGaugeField(param);
  copyExtendedGauge(*cudaInForce, *stapleOprod, QUDA_CUDA_FIELD_LOCATION);
  delete stapleOprod;

  cudaGaugeField* cudaOutForce = new cudaGaugeField(param);
  copyExtendedGauge(*cudaOutForce, *oneLinkOprod, QUDA_CUDA_FIELD_LOCATION);
  delete oneLinkOprod;

  cudaGaugeField* cudaGauge = new cudaGaugeField(param);
  profileHISQForce.TPSTOP(QUDA_PROFILE_INIT);

  cudaGauge->loadCPUField(cpuWLink, profileHISQForce);

  cudaInForce->exchangeExtendedGhost(R,profileHISQForce,true);
  cudaGauge->exchangeExtendedGhost(R,profileHISQForce,true);
  cudaOutForce->exchangeExtendedGhost(R,profileHISQForce,true);

  profileHISQForce.TPSTART(QUDA_PROFILE_COMPUTE);
  hisqStaplesForce(*cudaOutForce, *cudaInForce, *cudaGauge, act_path_coeff);
  profileHISQForce.TPSTOP(QUDA_PROFILE_COMPUTE);

  // Load naik outer product
  copyExtendedGauge(*cudaInForce, *naikOprod, QUDA_CUDA_FIELD_LOCATION);
  cudaInForce->exchangeExtendedGhost(R,profileHISQForce,true);
  delete naikOprod;

  // Compute Naik three-link term
  profileHISQForce.TPSTART(QUDA_PROFILE_COMPUTE);
  hisqLongLinkForce(*cudaOutForce, *cudaInForce, *cudaGauge, act_path_coeff[1]);
  profileHISQForce.TPSTOP(QUDA_PROFILE_COMPUTE);

  cudaOutForce->exchangeExtendedGhost(R,profileHISQForce,true);

  // load v-link
  cudaGauge->loadCPUField(cpuVLink, profileHISQForce);
  cudaGauge->exchangeExtendedGhost(R,profileHISQForce,true);

  profileHISQForce.TPSTART(QUDA_PROFILE_COMPUTE);
  *num_failures_h = 0;
  unitarizeForce(*cudaInForce, *cudaOutForce, *cudaGauge, num_failures_d);
  profileHISQForce.TPSTOP(QUDA_PROFILE_COMPUTE);

  if (*num_failures_h>0) errorQuda("Error in the unitarization component of the hisq fermion force: %d failures\n", *num_failures_h);

  cudaMemset((void**)(cudaOutForce->Gauge_p()), 0, cudaOutForce->Bytes());

  // read in u-link
  cudaGauge->loadCPUField(cpuULink, profileHISQForce);
  cudaGauge->exchangeExtendedGhost(R,profileHISQForce,true);

  // Compute Fat7-staple term
  profileHISQForce.TPSTART(QUDA_PROFILE_COMPUTE);
  hisqStaplesForce(*cudaOutForce, *cudaInForce, *cudaGauge, fat7_coeff);
  profileHISQForce.TPSTOP(QUDA_PROFILE_COMPUTE);

  delete cudaInForce;
  cudaGaugeField* cudaMom = new cudaGaugeField(momParam);

  profileHISQForce.TPSTART(QUDA_PROFILE_COMPUTE);
  hisqCompleteForce(*cudaOutForce, *cudaGauge);
  profileHISQForce.TPSTOP(QUDA_PROFILE_COMPUTE);

  if (gParam->use_resident_mom) {
    if (!momResident) errorQuda("No resident momentum field to use");
    updateMomentum(*momResident, dt, *cudaOutForce, "hisq");
  } else {
    updateMomentum(*cudaMom, dt, *cudaOutForce, "hisq");
  }

  if (gParam->return_result_mom) {
    // Close the paths, make anti-hermitian, and store in compressed format
    if (gParam->return_result_mom) cudaMom->saveCPUField(*cpuMom, profileHISQForce);
  }

  profileHISQForce.TPSTART(QUDA_PROFILE_FREE);

  if (cpuMom) delete cpuMom;

  if (!gParam->make_resident_mom) {
    delete momResident;
    momResident = nullptr;
  }
  if (cudaMom) delete cudaMom;
  delete cudaOutForce;
  delete cudaGauge;
  profileHISQForce.TPSTOP(QUDA_PROFILE_FREE);

  profileHISQForce.TPSTOP(QUDA_PROFILE_TOTAL);

  return;
#else
  errorQuda("HISQ force has not been built");
#endif
}

void computeCloverForceQuda(void *h_mom, double dt, void **h_x, void **h_p,
			    double *coeff, double kappa2, double ck,
			    int nvector, double multiplicity, void *gauge,
			    QudaGaugeParam *gauge_param, QudaInvertParam *inv_param) {

  using namespace quda;
  profileCloverForce.TPSTART(QUDA_PROFILE_TOTAL);
  profileCloverForce.TPSTART(QUDA_PROFILE_INIT);

  checkGaugeParam(gauge_param);
  if (!gaugePrecise) errorQuda("No resident gauge field");

  GaugeFieldParam fParam(h_mom, *gauge_param, QUDA_ASQTAD_MOM_LINKS);
  // create the host momentum field
  fParam.reconstruct = QUDA_RECONSTRUCT_10;
  fParam.order = gauge_param->gauge_order;
  cpuGaugeField cpuMom(fParam);

  // create the device momentum field
  fParam.create = QUDA_ZERO_FIELD_CREATE;
  fParam.order = QUDA_FLOAT2_GAUGE_ORDER;
  cudaGaugeField cudaMom(fParam);

  // create the device force field
  fParam.link_type = QUDA_GENERAL_LINKS;
  fParam.create = QUDA_ZERO_FIELD_CREATE;
  fParam.order = QUDA_FLOAT2_GAUGE_ORDER;
  fParam.reconstruct = QUDA_RECONSTRUCT_NO;
  cudaGaugeField cudaForce(fParam);

  ColorSpinorParam qParam;
  qParam.location = QUDA_CUDA_FIELD_LOCATION;
  qParam.nColor = 3;
  qParam.nSpin = 4;
  qParam.siteSubset = QUDA_FULL_SITE_SUBSET;
  qParam.siteOrder = QUDA_EVEN_ODD_SITE_ORDER;
  qParam.nDim = 4;
  qParam.setPrecision(fParam.Precision());
  qParam.pad = 0;
  for(int dir=0; dir<4; ++dir) qParam.x[dir] = fParam.x[dir];

  // create the device quark field
  qParam.create = QUDA_NULL_FIELD_CREATE;
  qParam.fieldOrder = QUDA_FLOAT2_FIELD_ORDER;
  qParam.gammaBasis = QUDA_UKQCD_GAMMA_BASIS;

  std::vector<ColorSpinorField*> quarkX, quarkP;
  for (int i=0; i<nvector; i++) {
    quarkX.push_back(ColorSpinorField::Create(qParam));
    quarkP.push_back(ColorSpinorField::Create(qParam));
  }

  qParam.siteSubset = QUDA_PARITY_SITE_SUBSET;
  qParam.x[0] /= 2;
  cudaColorSpinorField tmp(qParam);

  // create the host quark field
  qParam.create = QUDA_REFERENCE_FIELD_CREATE;
  qParam.fieldOrder = QUDA_SPACE_SPIN_COLOR_FIELD_ORDER;
  qParam.gammaBasis = QUDA_DEGRAND_ROSSI_GAMMA_BASIS; // need expose this to interface

  bool pc_solve = (inv_param->solve_type == QUDA_DIRECT_PC_SOLVE) ||
    (inv_param->solve_type == QUDA_NORMOP_PC_SOLVE);
  DiracParam diracParam;
  setDiracParam(diracParam, inv_param, pc_solve);
  diracParam.tmp1 = &tmp; // use as temporary for dirac->M
  Dirac *dirac = Dirac::create(diracParam);

  if (inv_param->use_resident_solution) {
    if (solutionResident.size() < (unsigned int)nvector)
      errorQuda("solutionResident.size() %lu does not match number of shifts %d",
		solutionResident.size(), nvector);
  }

  cudaGaugeField &gaugeEx = *extendedGaugeResident;

  // create oprod and trace fields
  fParam.geometry = QUDA_TENSOR_GEOMETRY;
  cudaGaugeField oprod(fParam);

  profileCloverForce.TPSTOP(QUDA_PROFILE_INIT);
  profileCloverForce.TPSTART(QUDA_PROFILE_COMPUTE);

  std::vector<double> force_coeff(nvector);
  // loop over different quark fields
  for(int i=0; i<nvector; i++){
    ColorSpinorField &x = *(quarkX[i]);
    ColorSpinorField &p = *(quarkP[i]);

    if (!inv_param->use_resident_solution) {
      // for downloading x_e
      qParam.siteSubset = QUDA_PARITY_SITE_SUBSET;
      qParam.x[0] /= 2;

      // Wrap the even-parity MILC quark field
      profileCloverForce.TPSTOP(QUDA_PROFILE_COMPUTE);
      profileCloverForce.TPSTART(QUDA_PROFILE_INIT);
      qParam.v = h_x[i];
      cpuColorSpinorField cpuQuarkX(qParam); // create host quark field
      profileCloverForce.TPSTOP(QUDA_PROFILE_INIT);

      profileCloverForce.TPSTART(QUDA_PROFILE_H2D);
      x.Even() = cpuQuarkX;
      profileCloverForce.TPSTOP(QUDA_PROFILE_H2D);

      profileCloverForce.TPSTART(QUDA_PROFILE_COMPUTE);
      gamma5(x.Even(), x.Even());
    } else {
      x.Even() = *(solutionResident[i]);
    }

    dirac->Dslash(x.Odd(), x.Even(), QUDA_ODD_PARITY);
    dirac->M(p.Even(), x.Even());
    dirac->Dagger(QUDA_DAG_YES);
    dirac->Dslash(p.Odd(), p.Even(), QUDA_ODD_PARITY);
    dirac->Dagger(QUDA_DAG_NO);

    gamma5(x, x);
    gamma5(p, p);

    force_coeff[i] = 2.0*dt*coeff[i]*kappa2;
  }

  computeCloverForce(cudaForce, *gaugePrecise, quarkX, quarkP, force_coeff);

  // In double precision the clover derivative is faster with no reconstruct
  cudaGaugeField *u = &gaugeEx;
  if (gaugeEx.Reconstruct() == QUDA_RECONSTRUCT_12 && gaugeEx.Precision() == QUDA_DOUBLE_PRECISION) {
    GaugeFieldParam param(gaugeEx);
    param.reconstruct = QUDA_RECONSTRUCT_NO;
    u = new cudaGaugeField(param);
    u -> copy(gaugeEx);
  }

  computeCloverSigmaTrace(oprod, *cloverPrecise, 2.0*ck*multiplicity*dt);

  /* Now the U dA/dU terms */
  std::vector< std::vector<double> > ferm_epsilon(nvector);
  for (int shift = 0; shift < nvector; shift++) {
    ferm_epsilon[shift].reserve(2);
    ferm_epsilon[shift][0] = 2.0*ck*coeff[shift]*dt;
    ferm_epsilon[shift][1] = -kappa2 * 2.0*ck*coeff[shift]*dt;
  }

  computeCloverSigmaOprod(oprod, quarkX, quarkP, ferm_epsilon);

  cudaGaugeField *oprodEx = createExtendedGauge(oprod, R, profileCloverForce);

  profileCloverForce.TPSTART(QUDA_PROFILE_COMPUTE);

  cloverDerivative(cudaForce, *u, *oprodEx, 1.0, QUDA_ODD_PARITY);
  cloverDerivative(cudaForce, *u, *oprodEx, 1.0, QUDA_EVEN_PARITY);

  if (u != &gaugeEx) delete u;

  updateMomentum(cudaMom, -1.0, cudaForce, "clover");
  profileCloverForce.TPSTOP(QUDA_PROFILE_COMPUTE);

  // copy the outer product field back to the host
  profileCloverForce.TPSTART(QUDA_PROFILE_D2H);
  cudaMom.saveCPUField(cpuMom);
  profileCloverForce.TPSTOP(QUDA_PROFILE_D2H);

  profileCloverForce.TPSTART(QUDA_PROFILE_FREE);

  for (int i=0; i<nvector; i++) {
    delete quarkX[i];
    delete quarkP[i];
  }

#if 0
  if (inv_param->use_resident_solution) {
    for (auto v : solutionResident) if (v) delete v;
    solutionResident.clear();
  }
#endif
  delete dirac;
  profileCloverForce.TPSTOP(QUDA_PROFILE_FREE);

  checkCudaError();
  profileCloverForce.TPSTOP(QUDA_PROFILE_TOTAL);
  return;
}



void updateGaugeFieldQuda(void* gauge,
			  void* momentum,
			  double dt,
			  int conj_mom,
			  int exact,
			  QudaGaugeParam* param)
{
  profileGaugeUpdate.TPSTART(QUDA_PROFILE_TOTAL);

  checkGaugeParam(param);

  profileGaugeUpdate.TPSTART(QUDA_PROFILE_INIT);

  // create the host fields
  GaugeFieldParam gParam(gauge, *param, QUDA_SU3_LINKS);
  gParam.site_offset = param->gauge_offset;
  gParam.site_size = param->site_size;
  bool need_cpu = !param->use_resident_gauge || param->return_result_gauge;
  cpuGaugeField *cpuGauge = need_cpu ? new cpuGaugeField(gParam) : nullptr;

  GaugeFieldParam gParamMom(momentum, *param);
  gParamMom.reconstruct = (gParamMom.order == QUDA_TIFR_GAUGE_ORDER || gParamMom.order == QUDA_TIFR_PADDED_GAUGE_ORDER) ?
   QUDA_RECONSTRUCT_NO : QUDA_RECONSTRUCT_10;
  gParamMom.link_type = QUDA_ASQTAD_MOM_LINKS;
  gParamMom.site_offset = param->mom_offset;
  gParamMom.site_size = param->site_size;
  cpuGaugeField *cpuMom = !param->use_resident_mom ? new cpuGaugeField(gParamMom) : nullptr;

  // create the device fields
  gParam.create = QUDA_NULL_FIELD_CREATE;
  gParam.order = QUDA_FLOAT2_GAUGE_ORDER;
  gParam.link_type = QUDA_ASQTAD_MOM_LINKS;
  gParam.reconstruct = QUDA_RECONSTRUCT_10;
  gParam.ghostExchange = QUDA_GHOST_EXCHANGE_NO;
  gParam.pad = 0;
  cudaGaugeField *cudaMom = !param->use_resident_mom ? new cudaGaugeField(gParam) : nullptr;

  gParam.link_type = QUDA_SU3_LINKS;
  gParam.reconstruct = param->reconstruct;
  cudaGaugeField *cudaInGauge = !param->use_resident_gauge ? new cudaGaugeField(gParam) : nullptr;
  auto *cudaOutGauge = new cudaGaugeField(gParam);

  profileGaugeUpdate.TPSTOP(QUDA_PROFILE_INIT);

  profileGaugeUpdate.TPSTART(QUDA_PROFILE_H2D);

  if (!param->use_resident_gauge) {   // load fields onto the device
    cudaInGauge->loadCPUField(*cpuGauge);
  } else { // or use resident fields already present
    if (!gaugePrecise) errorQuda("No resident gauge field allocated");
    cudaInGauge = gaugePrecise;
    gaugePrecise = nullptr;
  }

  if (!param->use_resident_mom) {
    cudaMom->loadCPUField(*cpuMom);
  } else {
    if (!momResident) errorQuda("No resident mom field allocated");
    cudaMom = momResident;
    momResident = nullptr;
  }

  profileGaugeUpdate.TPSTOP(QUDA_PROFILE_H2D);

  // perform the update
  profileGaugeUpdate.TPSTART(QUDA_PROFILE_COMPUTE);
  updateGaugeField(*cudaOutGauge, dt, *cudaInGauge, *cudaMom,
      (bool)conj_mom, (bool)exact);
  profileGaugeUpdate.TPSTOP(QUDA_PROFILE_COMPUTE);

  if (param->return_result_gauge) {
    // copy the gauge field back to the host
    profileGaugeUpdate.TPSTART(QUDA_PROFILE_D2H);
    cudaOutGauge->saveCPUField(*cpuGauge);
    profileGaugeUpdate.TPSTOP(QUDA_PROFILE_D2H);
  }

  profileGaugeUpdate.TPSTART(QUDA_PROFILE_FREE);
  if (param->make_resident_gauge) {
    if (gaugePrecise != nullptr) delete gaugePrecise;
    gaugePrecise = cudaOutGauge;
  } else {
    delete cudaOutGauge;
  }

  if (param->make_resident_mom) {
    if (momResident != nullptr && momResident != cudaMom) delete momResident;
    momResident = cudaMom;
  } else {
    delete cudaMom;
  }

  delete cudaInGauge;
  if (cpuMom) delete cpuMom;
  if (cpuGauge) delete cpuGauge;
  profileGaugeUpdate.TPSTOP(QUDA_PROFILE_FREE);

  checkCudaError();

  profileGaugeUpdate.TPSTOP(QUDA_PROFILE_TOTAL);
  return;
}

 void projectSU3Quda(void *gauge_h, double tol, QudaGaugeParam *param) {
   profileProject.TPSTART(QUDA_PROFILE_TOTAL);

   profileProject.TPSTART(QUDA_PROFILE_INIT);
   checkGaugeParam(param);

   // create the gauge field
   GaugeFieldParam gParam(gauge_h, *param, QUDA_GENERAL_LINKS);
   gParam.site_offset = param->gauge_offset;
   gParam.site_size = param->site_size;
   bool need_cpu = !param->use_resident_gauge || param->return_result_gauge;
   cpuGaugeField *cpuGauge = need_cpu ? new cpuGaugeField(gParam) : nullptr;

   // create the device fields
   gParam.create = QUDA_NULL_FIELD_CREATE;
   gParam.order = QUDA_FLOAT2_GAUGE_ORDER;
   gParam.reconstruct = param->reconstruct;
   cudaGaugeField *cudaGauge = !param->use_resident_gauge ? new cudaGaugeField(gParam) : nullptr;
   profileProject.TPSTOP(QUDA_PROFILE_INIT);

   if (param->use_resident_gauge) {
     if (!gaugePrecise) errorQuda("No resident gauge field to use");
     cudaGauge = gaugePrecise;
   } else {
     profileProject.TPSTART(QUDA_PROFILE_H2D);
     cudaGauge->loadCPUField(*cpuGauge);
     profileProject.TPSTOP(QUDA_PROFILE_H2D);
   }

   profileProject.TPSTART(QUDA_PROFILE_COMPUTE);
   *num_failures_h = 0;

   // project onto SU(3)
   projectSU3(*cudaGauge, tol, num_failures_d);

   profileProject.TPSTOP(QUDA_PROFILE_COMPUTE);

   if(*num_failures_h>0)
     errorQuda("Error in the SU(3) unitarization: %d failures\n", *num_failures_h);

   profileProject.TPSTART(QUDA_PROFILE_D2H);
   if (param->return_result_gauge) cudaGauge->saveCPUField(*cpuGauge);
   profileProject.TPSTOP(QUDA_PROFILE_D2H);

   if (param->make_resident_gauge) {
     if (gaugePrecise != nullptr && cudaGauge != gaugePrecise) delete gaugePrecise;
     gaugePrecise = cudaGauge;
   } else {
     delete cudaGauge;
   }

   profileProject.TPSTART(QUDA_PROFILE_FREE);
   if (cpuGauge) delete cpuGauge;
   profileProject.TPSTOP(QUDA_PROFILE_FREE);

   profileProject.TPSTOP(QUDA_PROFILE_TOTAL);
 }

 void staggeredPhaseQuda(void *gauge_h, QudaGaugeParam *param) {
   profilePhase.TPSTART(QUDA_PROFILE_TOTAL);

   profilePhase.TPSTART(QUDA_PROFILE_INIT);
   checkGaugeParam(param);

   // create the gauge field
   GaugeFieldParam gParam(gauge_h, *param, QUDA_GENERAL_LINKS);
   bool need_cpu = !param->use_resident_gauge || param->return_result_gauge;
   cpuGaugeField *cpuGauge = need_cpu ? new cpuGaugeField(gParam) : nullptr;

   // create the device fields
   gParam.create = QUDA_NULL_FIELD_CREATE;
   gParam.order = QUDA_FLOAT2_GAUGE_ORDER;
   gParam.reconstruct = param->reconstruct;
   cudaGaugeField *cudaGauge = !param->use_resident_gauge ? new cudaGaugeField(gParam) : nullptr;
   profilePhase.TPSTOP(QUDA_PROFILE_INIT);

   if (param->use_resident_gauge) {
     if (!gaugePrecise) errorQuda("No resident gauge field to use");
     cudaGauge = gaugePrecise;
   } else {
     profilePhase.TPSTART(QUDA_PROFILE_H2D);
     cudaGauge->loadCPUField(*cpuGauge);
     profilePhase.TPSTOP(QUDA_PROFILE_H2D);
   }

   profilePhase.TPSTART(QUDA_PROFILE_COMPUTE);
   *num_failures_h = 0;

   // apply / remove phase as appropriate
   if (!cudaGauge->StaggeredPhaseApplied()) cudaGauge->applyStaggeredPhase();
   else cudaGauge->removeStaggeredPhase();

   profilePhase.TPSTOP(QUDA_PROFILE_COMPUTE);

   profilePhase.TPSTART(QUDA_PROFILE_D2H);
   if (param->return_result_gauge) cudaGauge->saveCPUField(*cpuGauge);
   profilePhase.TPSTOP(QUDA_PROFILE_D2H);

   if (param->make_resident_gauge) {
     if (gaugePrecise != nullptr && cudaGauge != gaugePrecise) delete gaugePrecise;
     gaugePrecise = cudaGauge;
   } else {
     delete cudaGauge;
   }

   profilePhase.TPSTART(QUDA_PROFILE_FREE);
   if (cpuGauge) delete cpuGauge;
   profilePhase.TPSTOP(QUDA_PROFILE_FREE);

   profilePhase.TPSTOP(QUDA_PROFILE_TOTAL);
 }

// evaluate the momentum action
double momActionQuda(void* momentum, QudaGaugeParam* param)
{
  profileMomAction.TPSTART(QUDA_PROFILE_TOTAL);

  profileMomAction.TPSTART(QUDA_PROFILE_INIT);
  checkGaugeParam(param);

  // create the momentum fields
  GaugeFieldParam gParam(momentum, *param, QUDA_ASQTAD_MOM_LINKS);
  gParam.reconstruct = (gParam.order == QUDA_TIFR_GAUGE_ORDER || gParam.order == QUDA_TIFR_PADDED_GAUGE_ORDER) ?
    QUDA_RECONSTRUCT_NO : QUDA_RECONSTRUCT_10;

  cpuGaugeField *cpuMom = !param->use_resident_mom ? new cpuGaugeField(gParam) : nullptr;

  // create the device fields
  gParam.create = QUDA_NULL_FIELD_CREATE;
  gParam.order = QUDA_FLOAT2_GAUGE_ORDER;
  gParam.reconstruct = QUDA_RECONSTRUCT_10;

  cudaGaugeField *cudaMom = !param->use_resident_mom ? new cudaGaugeField(gParam) : nullptr;

  profileMomAction.TPSTOP(QUDA_PROFILE_INIT);

  profileMomAction.TPSTART(QUDA_PROFILE_H2D);
  if (!param->use_resident_mom) {
    cudaMom->loadCPUField(*cpuMom);
  } else {
    if (!momResident) errorQuda("No resident mom field allocated");
    cudaMom = momResident;
  }
  profileMomAction.TPSTOP(QUDA_PROFILE_H2D);

  // perform the update
  profileMomAction.TPSTART(QUDA_PROFILE_COMPUTE);
  double action = computeMomAction(*cudaMom);
  profileMomAction.TPSTOP(QUDA_PROFILE_COMPUTE);

  profileMomAction.TPSTART(QUDA_PROFILE_FREE);
  if (param->make_resident_mom) {
    if (momResident != nullptr && momResident != cudaMom) delete momResident;
    momResident = cudaMom;
  } else {
    delete cudaMom;
    momResident = nullptr;
  }
  if (cpuMom) {
    delete cpuMom;
  }

  profileMomAction.TPSTOP(QUDA_PROFILE_FREE);

  checkCudaError();

  profileMomAction.TPSTOP(QUDA_PROFILE_TOTAL);
  return action;
}

/*
  The following functions are for the Fortran interface.
*/

void init_quda_(int *dev) { initQuda(*dev); }
void init_quda_device_(int *dev) { initQudaDevice(*dev); }
void init_quda_memory_() { initQudaMemory(); }
void end_quda_() { endQuda(); }
void load_gauge_quda_(void *h_gauge, QudaGaugeParam *param) { loadGaugeQuda(h_gauge, param); }
void free_gauge_quda_() { freeGaugeQuda(); }
void free_sloppy_gauge_quda_() { freeSloppyGaugeQuda(); }
void load_clover_quda_(void *h_clover, void *h_clovinv, QudaInvertParam *inv_param)
{ loadCloverQuda(h_clover, h_clovinv, inv_param); }
void free_clover_quda_(void) { freeCloverQuda(); }
void dslash_quda_(void *h_out, void *h_in, QudaInvertParam *inv_param,
    QudaParity *parity) { dslashQuda(h_out, h_in, inv_param, *parity); }
void clover_quda_(void *h_out, void *h_in, QudaInvertParam *inv_param,
    QudaParity *parity, int *inverse) { cloverQuda(h_out, h_in, inv_param, *parity, *inverse); }
void mat_quda_(void *h_out, void *h_in, QudaInvertParam *inv_param)
{ MatQuda(h_out, h_in, inv_param); }
void mat_dag_mat_quda_(void *h_out, void *h_in, QudaInvertParam *inv_param)
{ MatDagMatQuda(h_out, h_in, inv_param); }
void invert_quda_(void *hp_x, void *hp_b, QudaInvertParam *param) {
  fflush(stdout);
  // ensure that fifth dimension is set to 1
  if (param->dslash_type == QUDA_ASQTAD_DSLASH || param->dslash_type == QUDA_STAGGERED_DSLASH) param->Ls = 1;
  invertQuda(hp_x, hp_b, param);
  fflush(stdout);
}

void invert_multishift_quda_(void *h_x, void *hp_b, QudaInvertParam *param) {
  // ensure that fifth dimension is set to 1
  if (param->dslash_type == QUDA_ASQTAD_DSLASH || param->dslash_type == QUDA_STAGGERED_DSLASH) param->Ls = 1;

  if (!gaugePrecise) errorQuda("Resident gauge field not allocated");

  // get data into array of pointers
  int nSpin = (param->dslash_type == QUDA_STAGGERED_DSLASH || param->dslash_type == QUDA_ASQTAD_DSLASH) ? 1 : 4;

  // compute offset assuming TIFR padded ordering (FIXME)
  if (param->dirac_order != QUDA_TIFR_PADDED_DIRAC_ORDER)
    errorQuda("Fortran multi-shift solver presently only supports QUDA_TIFR_PADDED_DIRAC_ORDER");

  const int *X = gaugePrecise->X();
  size_t cb_offset = (X[0]/2) * X[1] * (X[2] + 4) * X[3] * gaugePrecise->Ncolor() * nSpin * 2 * param->cpu_prec;
  void *hp_x[QUDA_MAX_MULTI_SHIFT];
  for (int i=0; i<param->num_offset; i++) hp_x[i] = static_cast<char*>(h_x) + i*cb_offset;

  invertMultiShiftQuda(hp_x, hp_b, param);
}

void flush_chrono_quda_(int *index) { flushChronoQuda(*index); }

void register_pinned_quda_(void *ptr, size_t *bytes) {
  cudaHostRegister(ptr, *bytes, cudaHostRegisterDefault);
  checkCudaError();
}

void unregister_pinned_quda_(void *ptr) {
  cudaHostUnregister(ptr);
  checkCudaError();
}

void new_quda_gauge_param_(QudaGaugeParam *param) {
  *param = newQudaGaugeParam();
}
void new_quda_invert_param_(QudaInvertParam *param) {
  *param = newQudaInvertParam();
}

void update_gauge_field_quda_(void *gauge, void *momentum, double *dt,
    bool *conj_mom, bool *exact,
    QudaGaugeParam *param) {
  updateGaugeFieldQuda(gauge, momentum, *dt, (int)*conj_mom, (int)*exact, param);
}

static inline int opp(int dir) { return 7-dir; }

static void createGaugeForcePaths(int **paths, int dir, int num_loop_types){

  int index=0;
  // Plaquette paths
  if (num_loop_types >= 1)
    for(int i=0; i<4; ++i){
      if(i==dir) continue;
      paths[index][0] = i;        paths[index][1] = opp(dir);   paths[index++][2] = opp(i);
      paths[index][0] = opp(i);   paths[index][1] = opp(dir);   paths[index++][2] = i;
    }

  // Rectangle Paths
  if (num_loop_types >= 2)
    for(int i=0; i<4; ++i){
      if(i==dir) continue;
      paths[index][0] = paths[index][1] = i;       paths[index][2] = opp(dir); paths[index][3] = paths[index][4] = opp(i);
      index++;
      paths[index][0] = paths[index][1] = opp(i);  paths[index][2] = opp(dir); paths[index][3] = paths[index][4] = i;
      index++;
      paths[index][0] = dir; paths[index][1] = i; paths[index][2] = paths[index][3] = opp(dir); paths[index][4] = opp(i);
      index++;
      paths[index][0] = dir; paths[index][1] = opp(i); paths[index][2] = paths[index][3] = opp(dir); paths[index][4] = i;
      index++;
      paths[index][0] = i;  paths[index][1] = paths[index][2] = opp(dir); paths[index][3] = opp(i); paths[index][4] = dir;
      index++;
      paths[index][0] = opp(i);  paths[index][1] = paths[index][2] = opp(dir); paths[index][3] = i; paths[index][4] = dir;
      index++;
    }

  if (num_loop_types >= 3) {
    // Staple paths
    for(int i=0; i<4; ++i){
      for(int j=0; j<4; ++j){
	if(i==dir || j==dir || i==j) continue;
	paths[index][0] = i; paths[index][1] = j; paths[index][2] = opp(dir); paths[index][3] = opp(i), paths[index][4] = opp(j);
	index++;
	paths[index][0] = i; paths[index][1] = opp(j); paths[index][2] = opp(dir); paths[index][3] = opp(i), paths[index][4] = j;
	index++;
	paths[index][0] = opp(i); paths[index][1] = j; paths[index][2] = opp(dir); paths[index][3] = i, paths[index][4] = opp(j);
	index++;
	paths[index][0] = opp(i); paths[index][1] = opp(j); paths[index][2] = opp(dir); paths[index][3] = i, paths[index][4] = j;
	index++;
     }
    }
  }

}

void compute_gauge_force_quda_(void *mom, void *gauge, int *num_loop_types, double *coeff, double *dt,
			       QudaGaugeParam *param) {

  int numPaths = 0;
  switch (*num_loop_types) {
  case 1:
    numPaths = 6;
    break;
  case 2:
    numPaths = 24;
    break;
  case 3:
    numPaths = 48;
    break;
  default:
    errorQuda("Invalid num_loop_types = %d\n", *num_loop_types);
  }

  auto *loop_coeff = static_cast<double*>(safe_malloc(numPaths*sizeof(double)));
  int *path_length = static_cast<int*>(safe_malloc(numPaths*sizeof(int)));

  if (*num_loop_types >= 1) for(int i= 0; i< 6; ++i) {
      loop_coeff[i] = coeff[0];
      path_length[i] = 3;
    }
  if (*num_loop_types >= 2) for(int i= 6; i<24; ++i) {
      loop_coeff[i] = coeff[1];
      path_length[i] = 5;
    }
  if (*num_loop_types >= 3) for(int i=24; i<48; ++i) {
      loop_coeff[i] = coeff[2];
      path_length[i] = 5;
    }

  int** input_path_buf[4];
  for(int dir=0; dir<4; ++dir){
    input_path_buf[dir] = static_cast<int**>(safe_malloc(numPaths*sizeof(int*)));
    for(int i=0; i<numPaths; ++i){
      input_path_buf[dir][i] = static_cast<int*>(safe_malloc(path_length[i]*sizeof(int)));
    }
    createGaugeForcePaths(input_path_buf[dir], dir, *num_loop_types);
  }

  int max_length = 6;

  computeGaugeForceQuda(mom, gauge, input_path_buf, path_length, loop_coeff, numPaths, max_length, *dt, param);

  for(auto & dir : input_path_buf){
    for(int i=0; i<numPaths; ++i) host_free(dir[i]);
    host_free(dir);
  }

  host_free(path_length);
  host_free(loop_coeff);
}

void compute_staggered_force_quda_(void* h_mom, double *dt, double *delta, void *gauge, void *x, QudaGaugeParam *gauge_param, QudaInvertParam *inv_param) {
  computeStaggeredForceQuda(h_mom, *dt, *delta, gauge, (void**)x, gauge_param, inv_param);
}

// apply the staggered phases
void apply_staggered_phase_quda_() {
  if (getVerbosity() >= QUDA_VERBOSE) printfQuda("applying staggered phase\n");
  if (gaugePrecise) {
    gaugePrecise->applyStaggeredPhase();
  } else {
    errorQuda("No persistent gauge field");
  }
}

// remove the staggered phases
void remove_staggered_phase_quda_() {
  if (getVerbosity() >= QUDA_VERBOSE) printfQuda("removing staggered phase\n");
  if (gaugePrecise) {
    gaugePrecise->removeStaggeredPhase();
  } else {
    errorQuda("No persistent gauge field");
  }
  qudaDeviceSynchronize();
}

// evaluate the kinetic term
void kinetic_quda_(double *kin, void* momentum, QudaGaugeParam* param) {
  *kin = momActionQuda(momentum, param);
}


/**
 * BQCD wants a node mapping with x varying fastest.
 */
#ifdef MULTI_GPU
static int bqcd_rank_from_coords(const int *coords, void *fdata)
{
  int *dims = static_cast<int *>(fdata);

  int rank = coords[3];
  for (int i = 2; i >= 0; i--) {
    rank = dims[i] * rank + coords[i];
  }
  return rank;
}
#endif

void comm_set_gridsize_(int *grid)
{
#ifdef MULTI_GPU
  initCommsGridQuda(4, grid, bqcd_rank_from_coords, static_cast<void *>(grid));
#endif
}

/**
 * Exposed due to poor derived MPI datatype performance with GPUDirect RDMA
 */
void set_kernel_pack_t_(int* pack)
{
  bool pack_ = *pack ? true : false;
  setKernelPackT(pack_);
}



void gaussGaugeQuda(long seed)
{
#ifdef GPU_GAUGE_TOOLS
  profileGauss.TPSTART(QUDA_PROFILE_TOTAL);

  profileGauss.TPSTART(QUDA_PROFILE_INIT);
  if (!gaugePrecise)
    errorQuda("Cannot generate Gauss GaugeField as there is no resident gauge field");

  cudaGaugeField *data = nullptr;
  data = gaugePrecise;

  profileGauss.TPSTOP(QUDA_PROFILE_INIT);

  profileGauss.TPSTART(QUDA_PROFILE_COMPUTE);
  RNG* randstates = new RNG(data->Volume(), seed, data->X());
  randstates->Init();
  quda::gaugeGauss(*data, *randstates);
  randstates->Release();
  delete randstates;
  profileGauss.TPSTOP(QUDA_PROFILE_COMPUTE);

  profileGauss.TPSTOP(QUDA_PROFILE_TOTAL);

  if (extendedGaugeResident) {
    extendedGaugeResident = gaugePrecise;
    extendedGaugeResident -> exchangeExtendedGhost(R,profileGauss,redundant_comms);
  }
#else
  errorQuda("Gauge tools are not build");
#endif
}


/*
 * Computes the total, spatial and temporal plaquette averages of the loaded gauge configuration.
 */
void plaq_quda_(double plaq[3]) {
  plaqQuda(plaq);
}


void plaqQuda (double plq[3])
{
  profilePlaq.TPSTART(QUDA_PROFILE_TOTAL);

  if (!gaugePrecise) errorQuda("Cannot compute plaquette as there is no resident gauge field");

  cudaGaugeField *data = extendedGaugeResident ? extendedGaugeResident : createExtendedGauge(*gaugePrecise, R, profilePlaq);
  extendedGaugeResident = data;

  profilePlaq.TPSTART(QUDA_PROFILE_COMPUTE);
  double3 plaq = quda::plaquette(*data, QUDA_CUDA_FIELD_LOCATION);
  plq[0] = plaq.x;
  plq[1] = plaq.y;
  plq[2] = plaq.z;
  profilePlaq.TPSTOP(QUDA_PROFILE_COMPUTE);

  profilePlaq.TPSTOP(QUDA_PROFILE_TOTAL);
  return;
}

/*
 * Performs a deep copy from the internal extendedGaugeResident field.
 */
void copyExtendedResidentGaugeQuda(void* resident_gauge, QudaFieldLocation loc)
{
  //profilePlaq.TPSTART(QUDA_PROFILE_TOTAL);

  if (!gaugePrecise) errorQuda("Cannot perform deep copy of resident gauge field as there is no resident gauge field");

  cudaGaugeField *data = extendedGaugeResident ? extendedGaugeResident : createExtendedGauge(*gaugePrecise, R, profilePlaq);
  extendedGaugeResident = data;

  auto* io_gauge = (cudaGaugeField*)resident_gauge;

  copyExtendedGauge(*io_gauge, *extendedGaugeResident, loc);

  //profilePlaq.TPSTOP(QUDA_PROFILE_TOTAL);
  return;
}

void performWuppertalnStep(void *h_out, void *h_in, QudaInvertParam *inv_param,
                           unsigned int nSteps, double alpha)
{
  profileWuppertal.TPSTART(QUDA_PROFILE_TOTAL);

  if (gaugePrecise == nullptr) errorQuda("Gauge field must be loaded");

  pushVerbosity(inv_param->verbosity);
  if (getVerbosity() >= QUDA_DEBUG_VERBOSE) printQudaInvertParam(inv_param);

  cudaGaugeField *precise = nullptr;

  if (gaugeSmeared != nullptr) {
    if (getVerbosity() >= QUDA_VERBOSE)
      printfQuda("Wuppertal smearing done with gaugeSmeared\n");
    GaugeFieldParam gParam(*gaugePrecise);
    gParam.create = QUDA_NULL_FIELD_CREATE;
    precise = new cudaGaugeField(gParam);
    copyExtendedGauge(*precise, *gaugeSmeared, QUDA_CUDA_FIELD_LOCATION);
    precise->exchangeGhost();
  } else {
    if (getVerbosity() >= QUDA_VERBOSE)
      printfQuda("Wuppertal smearing done with gaugePrecise\n");
    precise = gaugePrecise;
  }

  ColorSpinorParam cpuParam(h_in, *inv_param, precise->X(), false, inv_param->input_location);
  ColorSpinorField *in_h = ColorSpinorField::Create(cpuParam);

  ColorSpinorParam cudaParam(cpuParam, *inv_param);
  cudaColorSpinorField in(*in_h, cudaParam);

  if (getVerbosity() >= QUDA_DEBUG_VERBOSE) {
    double cpu = blas::norm2(*in_h);
    double gpu = blas::norm2(in);
    printfQuda("In CPU %e CUDA %e\n", cpu, gpu);
  }

  cudaParam.create = QUDA_NULL_FIELD_CREATE;
  cudaColorSpinorField out(in, cudaParam);
  int parity = 0;

  for (unsigned int i=0; i<nSteps; i++) {
    if(i) in = out;
    wuppertalStep(out, in, parity, *precise, alpha);
    if (getVerbosity() >= QUDA_DEBUG_VERBOSE) {
      double norm = blas::norm2(out);
      printfQuda("Step %d, vector norm %e\n", i, norm);
    }
  }

  cpuParam.v = h_out;
  cpuParam.location = inv_param->output_location;
  ColorSpinorField *out_h = ColorSpinorField::Create(cpuParam);
  *out_h = out;

  if (getVerbosity() >= QUDA_DEBUG_VERBOSE) {
    double cpu = blas::norm2(*out_h);
    double gpu = blas::norm2(out);
    printfQuda("Out CPU %e CUDA %e\n", cpu, gpu);
  }

  if (gaugeSmeared != nullptr)
    delete precise;

  delete out_h;
  delete in_h;

  popVerbosity();

  profileWuppertal.TPSTOP(QUDA_PROFILE_TOTAL);
}

void performAPEnStep(unsigned int nSteps, double alpha)
{
  profileAPE.TPSTART(QUDA_PROFILE_TOTAL);

  if (gaugePrecise == nullptr) errorQuda("Gauge field must be loaded");

  if (gaugeSmeared != nullptr) delete gaugeSmeared;
  gaugeSmeared = createExtendedGauge(*gaugePrecise, R, profileAPE);

  GaugeFieldParam gParam(*gaugeSmeared);
  auto *cudaGaugeTemp = new cudaGaugeField(gParam);

  if (getVerbosity() == QUDA_VERBOSE) {
    double3 plq = plaquette(*gaugeSmeared, QUDA_CUDA_FIELD_LOCATION);
    printfQuda("Plaquette after 0 APE steps: %le %le %le\n", plq.x, plq.y, plq.z);
  }

  for (unsigned int i=0; i<nSteps; i++) {
    cudaGaugeTemp->copy(*gaugeSmeared);
    cudaGaugeTemp->exchangeExtendedGhost(R,profileAPE,redundant_comms);
    APEStep(*gaugeSmeared, *cudaGaugeTemp, alpha);
  }

  delete cudaGaugeTemp;

  gaugeSmeared->exchangeExtendedGhost(R,profileAPE,redundant_comms);

  if (getVerbosity() == QUDA_VERBOSE) {
    double3 plq = plaquette(*gaugeSmeared, QUDA_CUDA_FIELD_LOCATION);
    printfQuda("Plaquette after %d APE steps: %le %le %le\n", nSteps, plq.x, plq.y, plq.z);
  }

  profileAPE.TPSTOP(QUDA_PROFILE_TOTAL);
}

void performSTOUTnStep(unsigned int nSteps, double rho)
{
  profileSTOUT.TPSTART(QUDA_PROFILE_TOTAL);

  if (gaugePrecise == nullptr) errorQuda("Gauge field must be loaded");

  if (gaugeSmeared != nullptr) delete gaugeSmeared;
  gaugeSmeared = createExtendedGauge(*gaugePrecise, R, profileAPE);

  GaugeFieldParam gParam(*gaugeSmeared);
  auto *cudaGaugeTemp = new cudaGaugeField(gParam);

  if (getVerbosity() == QUDA_VERBOSE) {
    double3 plq = plaquette(*gaugeSmeared, QUDA_CUDA_FIELD_LOCATION);
    printfQuda("Plaquette after 0 STOUT steps: %le %le %le\n", plq.x, plq.y, plq.z);
  }

  for (unsigned int i=0; i<nSteps; i++) {
    cudaGaugeTemp->copy(*gaugeSmeared);
    cudaGaugeTemp->exchangeExtendedGhost(R,profileSTOUT,redundant_comms);
    STOUTStep(*gaugeSmeared, *cudaGaugeTemp, rho);
  }

  delete cudaGaugeTemp;

  gaugeSmeared->exchangeExtendedGhost(R,redundant_comms);

  if (getVerbosity() == QUDA_VERBOSE) {
    double3 plq = plaquette(*gaugeSmeared, QUDA_CUDA_FIELD_LOCATION);
    printfQuda("Plaquette after %d STOUT steps: %le %le %le\n", nSteps, plq.x, plq.y, plq.z);
  }

  profileSTOUT.TPSTOP(QUDA_PROFILE_TOTAL);
}

 void performOvrImpSTOUTnStep(unsigned int nSteps, double rho, double epsilon)
{
  profileOvrImpSTOUT.TPSTART(QUDA_PROFILE_TOTAL);

  if (gaugePrecise == nullptr) errorQuda("Gauge field must be loaded");

  if (gaugeSmeared != nullptr) delete gaugeSmeared;
  gaugeSmeared = createExtendedGauge(*gaugePrecise, R, profileAPE);

  GaugeFieldParam gParam(*gaugeSmeared);
  auto *cudaGaugeTemp = new cudaGaugeField(gParam);

  if (getVerbosity() == QUDA_VERBOSE) {
    double3 plq = plaquette(*gaugeSmeared, QUDA_CUDA_FIELD_LOCATION);
    printfQuda("Plaquette after 0 OvrImpSTOUT steps: %le %le %le\n", plq.x, plq.y, plq.z);
  }

  for (unsigned int i=0; i<nSteps; i++) {
    cudaGaugeTemp->copy(*gaugeSmeared);
    cudaGaugeTemp->exchangeExtendedGhost(R,profileOvrImpSTOUT,redundant_comms);
    OvrImpSTOUTStep(*gaugeSmeared, *cudaGaugeTemp, rho, epsilon);
  }

  delete cudaGaugeTemp;

  gaugeSmeared->exchangeExtendedGhost(R,profileOvrImpSTOUT,redundant_comms);

  if (getVerbosity() == QUDA_VERBOSE) {
    double3 plq = plaquette(*gaugeSmeared, QUDA_CUDA_FIELD_LOCATION);
    printfQuda("Plaquette after %d OvrImpSTOUT steps: %le %le %le\n", nSteps, plq.x, plq.y, plq.z);
  }

  profileOvrImpSTOUT.TPSTOP(QUDA_PROFILE_TOTAL);
}


int computeGaugeFixingOVRQuda(void* gauge, const unsigned int gauge_dir,  const unsigned int Nsteps, \
  const unsigned int verbose_interval, const double relax_boost, const double tolerance, const unsigned int reunit_interval, \
  const unsigned int  stopWtheta, QudaGaugeParam* param , double* timeinfo)
{

  GaugeFixOVRQuda.TPSTART(QUDA_PROFILE_TOTAL);

  checkGaugeParam(param);

  GaugeFixOVRQuda.TPSTART(QUDA_PROFILE_INIT);
  GaugeFieldParam gParam(gauge, *param);
  auto *cpuGauge = new cpuGaugeField(gParam);

  //gParam.pad = getFatLinkPadding(param->X);
  gParam.create      = QUDA_NULL_FIELD_CREATE;
  gParam.link_type   = param->type;
  gParam.reconstruct = param->reconstruct;
  gParam.order       = (gParam.Precision() == QUDA_DOUBLE_PRECISION || gParam.reconstruct == QUDA_RECONSTRUCT_NO ) ?
    QUDA_FLOAT2_GAUGE_ORDER : QUDA_FLOAT4_GAUGE_ORDER;
  auto *cudaInGauge = new cudaGaugeField(gParam);

  GaugeFixOVRQuda.TPSTOP(QUDA_PROFILE_INIT);

  GaugeFixOVRQuda.TPSTART(QUDA_PROFILE_H2D);


  ///if (!param->use_resident_gauge) {   // load fields onto the device
  cudaInGauge->loadCPUField(*cpuGauge);
 /* } else { // or use resident fields already present
    if (!gaugePrecise) errorQuda("No resident gauge field allocated");
    cudaInGauge = gaugePrecise;
    gaugePrecise = nullptr;
  } */

  GaugeFixOVRQuda.TPSTOP(QUDA_PROFILE_H2D);

  checkCudaError();

  if (comm_size() == 1) {
    // perform the update
    GaugeFixOVRQuda.TPSTART(QUDA_PROFILE_COMPUTE);
    gaugefixingOVR(*cudaInGauge, gauge_dir, Nsteps, verbose_interval, relax_boost, tolerance, \
      reunit_interval, stopWtheta);
    GaugeFixOVRQuda.TPSTOP(QUDA_PROFILE_COMPUTE);
  } else {
    cudaGaugeField *cudaInGaugeEx = createExtendedGauge(*cudaInGauge, R, GaugeFixOVRQuda);

    // perform the update
    GaugeFixOVRQuda.TPSTART(QUDA_PROFILE_COMPUTE);
    gaugefixingOVR(*cudaInGaugeEx, gauge_dir, Nsteps, verbose_interval, relax_boost, tolerance, \
      reunit_interval, stopWtheta);
    GaugeFixOVRQuda.TPSTOP(QUDA_PROFILE_COMPUTE);

    //HOW TO COPY BACK TO CPU: cudaInGaugeEx->cpuGauge
    copyExtendedGauge(*cudaInGauge, *cudaInGaugeEx, QUDA_CUDA_FIELD_LOCATION);
  }

  checkCudaError();
  // copy the gauge field back to the host
  GaugeFixOVRQuda.TPSTART(QUDA_PROFILE_D2H);
  cudaInGauge->saveCPUField(*cpuGauge);
  GaugeFixOVRQuda.TPSTOP(QUDA_PROFILE_D2H);

  GaugeFixOVRQuda.TPSTOP(QUDA_PROFILE_TOTAL);

  if (param->make_resident_gauge) {
    if (gaugePrecise != nullptr) delete gaugePrecise;
    gaugePrecise = cudaInGauge;
  } else {
    delete cudaInGauge;
  }

  if(timeinfo){
    timeinfo[0] = GaugeFixOVRQuda.Last(QUDA_PROFILE_H2D);
    timeinfo[1] = GaugeFixOVRQuda.Last(QUDA_PROFILE_COMPUTE);
    timeinfo[2] = GaugeFixOVRQuda.Last(QUDA_PROFILE_D2H);
  }

  checkCudaError();
  return 0;
}




int computeGaugeFixingFFTQuda(void* gauge, const unsigned int gauge_dir,  const unsigned int Nsteps, \
  const unsigned int verbose_interval, const double alpha, const unsigned int autotune, const double tolerance, \
  const unsigned int  stopWtheta, QudaGaugeParam* param , double* timeinfo)
{

  GaugeFixFFTQuda.TPSTART(QUDA_PROFILE_TOTAL);

  checkGaugeParam(param);

  GaugeFixFFTQuda.TPSTART(QUDA_PROFILE_INIT);

  GaugeFieldParam gParam(gauge, *param);
  auto *cpuGauge = new cpuGaugeField(gParam);

  //gParam.pad = getFatLinkPadding(param->X);
  gParam.create      = QUDA_NULL_FIELD_CREATE;
  gParam.link_type   = param->type;
  gParam.reconstruct = param->reconstruct;
  gParam.order       = (gParam.Precision() == QUDA_DOUBLE_PRECISION || gParam.reconstruct == QUDA_RECONSTRUCT_NO ) ?
    QUDA_FLOAT2_GAUGE_ORDER : QUDA_FLOAT4_GAUGE_ORDER;

  auto *cudaInGauge = new cudaGaugeField(gParam);


  GaugeFixFFTQuda.TPSTOP(QUDA_PROFILE_INIT);

  GaugeFixFFTQuda.TPSTART(QUDA_PROFILE_H2D);

  //if (!param->use_resident_gauge) {   // load fields onto the device
  cudaInGauge->loadCPUField(*cpuGauge);
  /*} else { // or use resident fields already present
    if (!gaugePrecise) errorQuda("No resident gauge field allocated");
    cudaInGauge = gaugePrecise;
    gaugePrecise = nullptr;
  } */


  GaugeFixFFTQuda.TPSTOP(QUDA_PROFILE_H2D);

  // perform the update
  GaugeFixFFTQuda.TPSTART(QUDA_PROFILE_COMPUTE);
  checkCudaError();

  gaugefixingFFT(*cudaInGauge, gauge_dir, Nsteps, verbose_interval, alpha, autotune, tolerance, stopWtheta);

  GaugeFixFFTQuda.TPSTOP(QUDA_PROFILE_COMPUTE);

  checkCudaError();
  // copy the gauge field back to the host
  GaugeFixFFTQuda.TPSTART(QUDA_PROFILE_D2H);
  checkCudaError();
  cudaInGauge->saveCPUField(*cpuGauge);
  GaugeFixFFTQuda.TPSTOP(QUDA_PROFILE_D2H);
  checkCudaError();

  GaugeFixFFTQuda.TPSTOP(QUDA_PROFILE_TOTAL);

  if (param->make_resident_gauge) {
    if (gaugePrecise != nullptr) delete gaugePrecise;
    gaugePrecise = cudaInGauge;
  } else {
    delete cudaInGauge;
  }

  if(timeinfo){
    timeinfo[0] = GaugeFixFFTQuda.Last(QUDA_PROFILE_H2D);
    timeinfo[1] = GaugeFixFFTQuda.Last(QUDA_PROFILE_COMPUTE);
    timeinfo[2] = GaugeFixFFTQuda.Last(QUDA_PROFILE_D2H);
  }

  checkCudaError();
  return 0;
}

/**
 * Compute a volume or time-slice contraction of two spinors.
 * @param x     Spinor to contract. This is conjugated before contraction.
 * @param y     Spinor to contract.
 * @param ctrn  Contraction output. The size must be Volume*16
 * @param cType Contraction type, allows for volume or time-slice contractions.
 * @param tC    Time-slice to contract in case the contraction is in a single time-slice.
 */
void contract(const cudaColorSpinorField x, const cudaColorSpinorField y, void *ctrn, const QudaContractType cType)
{
  if (x.Precision() == QUDA_DOUBLE_PRECISION) {
    contractCuda(x.Even(), y.Even(), ((double2*)ctrn), cType, QUDA_EVEN_PARITY, profileContract);
    contractCuda(x.Odd(),  y.Odd(),  ((double2*)ctrn), cType, QUDA_ODD_PARITY,  profileContract);
  } else if (x.Precision() == QUDA_SINGLE_PRECISION) {
    contractCuda(x.Even(), y.Even(), ((float2*) ctrn), cType, QUDA_EVEN_PARITY, profileContract);
    contractCuda(x.Odd(),  y.Odd(),  ((float2*) ctrn), cType, QUDA_ODD_PARITY,  profileContract);
  } else {
    errorQuda("Precision not supported for contractions\n");
  }
}

void contract(const cudaColorSpinorField x, const cudaColorSpinorField y, void *ctrn, const QudaContractType cType, const int tC)
{
  if (x.Precision() == QUDA_DOUBLE_PRECISION) {
    contractCuda(x.Even(), y.Even(), ((double2*)ctrn), cType, tC, QUDA_EVEN_PARITY, profileContract);
    contractCuda(x.Odd(),  y.Odd(),  ((double2*)ctrn), cType, tC, QUDA_ODD_PARITY,  profileContract);
  } else if (x.Precision() == QUDA_SINGLE_PRECISION) {
    contractCuda(x.Even(), y.Even(), ((float2*) ctrn), cType, tC, QUDA_EVEN_PARITY, profileContract);
    contractCuda(x.Odd(),  y.Odd(),  ((float2*) ctrn), cType, tC, QUDA_ODD_PARITY,  profileContract);
  } else {
    errorQuda("Precision not supported for contractions\n");
  }
}

double qChargeCuda ()
{
  profileQCharge.TPSTART(QUDA_PROFILE_TOTAL);

  cudaGaugeField *gauge = nullptr;
  if (!gaugeSmeared) {
    if (!extendedGaugeResident) extendedGaugeResident = createExtendedGauge(*gaugePrecise, R, profileQCharge);
    gauge = extendedGaugeResident;
  } else {
    gauge = gaugeSmeared;
  }
  // Do we keep the smeared extended field on memory, or the unsmeared one?

  profileQCharge.TPSTART(QUDA_PROFILE_INIT);
  // create the Fmunu field

  GaugeFieldParam tensorParam(gaugePrecise->X(), gauge->Precision(), QUDA_RECONSTRUCT_NO, 0, QUDA_TENSOR_GEOMETRY);
  tensorParam.siteSubset = QUDA_FULL_SITE_SUBSET;
  tensorParam.order = QUDA_FLOAT2_GAUGE_ORDER;
  tensorParam.ghostExchange = QUDA_GHOST_EXCHANGE_NO;
  cudaGaugeField Fmunu(tensorParam);

  profileQCharge.TPSTOP(QUDA_PROFILE_INIT);
  profileQCharge.TPSTART(QUDA_PROFILE_COMPUTE);

  computeFmunu(Fmunu, *gauge, QUDA_CUDA_FIELD_LOCATION);
  double charge = quda::computeQCharge(Fmunu, QUDA_CUDA_FIELD_LOCATION);

  profileQCharge.TPSTOP(QUDA_PROFILE_COMPUTE);
  profileQCharge.TPSTOP(QUDA_PROFILE_TOTAL);

  return charge;
}<|MERGE_RESOLUTION|>--- conflicted
+++ resolved
@@ -383,11 +383,7 @@
     setMPICommHandleQuda(mycomm);
   }
 }
-<<<<<<< HEAD
-#else
-=======
 #elif defined(MPI_COMMS)
->>>>>>> ab129950
 static void initMPIComms(void){
   // Default comm handle is MPI_COMM_WORLD
   if(!user_set_comm_handle){
@@ -408,11 +404,7 @@
 
 #if QMP_COMMS
   initQMPComms();
-<<<<<<< HEAD
-#else
-=======
 #elif defined(MPI_COMMS)
->>>>>>> ab129950
   initMPIComms();
 #endif
 
