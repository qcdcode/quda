--- conflicted
+++ resolved
@@ -6,64 +6,7 @@
 #include <sys/time.h>
 #include <complex.h>
 
-<<<<<<< HEAD
 #include <interface_quda.h>
-=======
-#include <quda.h>
-#include <quda_fortran.h>
-#include <quda_internal.h>
-#include <device.h>
-#include <comm_quda.h>
-#include <tune_quda.h>
-#include <blas_quda.h>
-#include <gauge_field.h>
-#include <dirac_quda.h>
-#include <dslash_quda.h>
-#include <invert_quda.h>
-#include <eigensolve_quda.h>
-#include <color_spinor_field.h>
-#include <clover_field.h>
-#include <llfat_quda.h>
-#include <unitarization_links.h>
-#include <algorithm>
-#include <staggered_oprod.h>
-#include <ks_improved_force.h>
-#include <ks_force_quda.h>
-#include <random_quda.h>
-#include <mpi_comm_handle.h>
-
-#include <multigrid.h>
-#include <deflation.h>
-#include <ks_force_quda.h>
-
-#ifdef GPU_GAUGE_FORCE
-#include <gauge_force_quda.h>
-#endif
-#include <gauge_update_quda.h>
-
-#define MAX(a,b) ((a)>(b)? (a):(b))
-#define TDIFF(a,b) (b.tv_sec - a.tv_sec + 0.000001*(b.tv_usec - a.tv_usec))
-
-// define newQudaGaugeParam() and newQudaInvertParam()
-#define INIT_PARAM
-#include "check_params.h"
-#undef INIT_PARAM
-
-// define (static) checkGaugeParam() and checkInvertParam()
-#define CHECK_PARAM
-#include "check_params.h"
-#undef CHECK_PARAM
-
-// define printQudaGaugeParam() and printQudaInvertParam()
-#define PRINT_PARAM
-#include "check_params.h"
-#undef PRINT_PARAM
-
-#include <gauge_tools.h>
-#include <contract_quda.h>
-#include <momentum.h>
-
->>>>>>> cbc2ccbc
 using namespace quda;
 
 cudaGaugeField *gaugePrecise = nullptr;
@@ -177,9 +120,6 @@
 
 //!< Profiler for contractions
 TimeProfile profileCuBLAS("cublasQuda");
-
-//!< Profiler for contractions
-static TimeProfile profileCuBLAS("cublasQuda");
 
 //!< Profiler for covariant derivative
 TimeProfile profileCovDev("covDevQuda");
@@ -207,9 +147,6 @@
 static int *num_failures_h = nullptr;
 static int *num_failures_d = nullptr;
 static bool initialized = false;
-
-cudaDeviceProp deviceProp;
-qudaStream_t *streams;
 
 static bool InitMagma = false;
 //for MAGMA lib:
@@ -5891,11 +5828,7 @@
 
   // Compute Batched GEMM
   profileCuBLAS.TPSTART(QUDA_PROFILE_COMPUTE);
-<<<<<<< HEAD
-  
-=======
-
->>>>>>> cbc2ccbc
+
   // cuBLAS works exclusively in column major order. If the input data is in
   // row major order, we may treat the A and B and C arrays as A^T, B^T, and C^T.
   // We swap the order of the A * B multiplication and swap the
@@ -5926,15 +5859,9 @@
   // leading dim values and any offsets. All this is done behind the scenes in the
   // BatchGEMM function, and before function exit all pointers and values are
   // restored to the values they had on entry.
-<<<<<<< HEAD
-  
-  cublas::BatchGEMM(A_d, B_d, C_d, *cublas_param, QUDA_CUDA_FIELD_LOCATION);
-  
-=======
 
   blas_lapack::native::stridedBatchGEMM(A_d, B_d, C_d, *cublas_param, QUDA_CUDA_FIELD_LOCATION);
 
->>>>>>> cbc2ccbc
   if (getVerbosity() >= QUDA_VERBOSE) printfQuda("BatchGEMM success!\n");
   profileCuBLAS.TPSTOP(QUDA_PROFILE_COMPUTE);
 
