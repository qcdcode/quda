#include <cmath>
#include <cstdio>
#include <cstdlib>
#include <cstring>
#include <iostream>
#include <sys/time.h>
#include <complex.h>

#include <quda.h>
#include <quda_mobius.h>
#include <quda_fortran.h>
#include <quda_internal.h>
#include <comm_quda.h>
#include <tune_quda.h>
#include <blas_quda.h>
#include <gauge_field.h>
#include <dirac_quda.h>
#include <ritz_quda.h>
#include <dslash_quda.h>
#include <invert_quda.h>
#include <lanczos_quda.h>
#include <color_spinor_field.h>
#include <eig_variables.h>
#include <clover_field.h>
#include <llfat_quda.h>
#include <unitarization_links.h>
#include <algorithm>
#include <staggered_oprod.h>
#include <ks_improved_force.h>
#include <ks_force_quda.h>
#include <random_quda.h>
#include <mpi_comm_handle.h>

#include <multigrid.h>

#include <deflation.h>

#ifdef NUMA_NVML
#include <numa_affinity.h>
#endif

#ifdef QUDA_NVML
#include <nvml.h>
#endif

#include <cuda.h>

#include <inv_mspcg.h>

#include <ks_force_quda.h>

#ifdef GPU_GAUGE_FORCE
#include <gauge_force_quda.h>
#endif
#include <gauge_update_quda.h>

#define MAX(a,b) ((a)>(b)? (a):(b))
#define TDIFF(a,b) (b.tv_sec - a.tv_sec + 0.000001*(b.tv_usec - a.tv_usec))

#define spinorSiteSize 24 // real numbers per spinor

#define MAX_GPU_NUM_PER_NODE 16

// define newQudaGaugeParam() and newQudaInvertParam()
#define INIT_PARAM
#include "check_params.h"
#undef INIT_PARAM

// define (static) checkGaugeParam() and checkInvertParam()
#define CHECK_PARAM
#include "check_params.h"
#undef CHECK_PARAM

// define printQudaGaugeParam() and printQudaInvertParam()
#define PRINT_PARAM
#include "check_params.h"
#undef PRINT_PARAM

#include <gauge_tools.h>
#include <contractQuda.h>

#include <momentum.h>


#include <cuda_profiler_api.h>

using namespace quda;

static int R[4] = {0, 0, 0, 0};
// setting this to false prevents redundant halo exchange but isn't yet compatible with HISQ / ASQTAD kernels
static bool redundant_comms = false;

#include <blas_cublas.h>

//for MAGMA lib:
#include <blas_magma.h>

static bool InitMagma = false;

void openMagma() {

  if (!InitMagma) {
    OpenMagma();
    InitMagma = true;
  } else {
    printfQuda("\nMAGMA library was already initialized..\n");
  }

}

void closeMagma(){

  if (InitMagma) {
    CloseMagma();
    InitMagma = false;
  } else {
    printfQuda("\nMAGMA library was not initialized..\n");
  }

  return;
}

cudaGaugeField *gaugePrecise = nullptr;
cudaGaugeField *gaugeSloppy = nullptr;
cudaGaugeField *gaugePrecondition = nullptr;
cudaGaugeField *gaugeRefinement = nullptr;
cudaGaugeField *gaugeExtended = nullptr;

// It's important that these alias the above so that constants are set correctly in Dirac::Dirac()
cudaGaugeField *&gaugeFatPrecise = gaugePrecise;
cudaGaugeField *&gaugeFatSloppy = gaugeSloppy;
cudaGaugeField *&gaugeFatPrecondition = gaugePrecondition;
cudaGaugeField *&gaugeFatRefinement = gaugeRefinement;
cudaGaugeField *&gaugeFatExtended = gaugeExtended;


cudaGaugeField *gaugeLongExtended = nullptr;
cudaGaugeField *gaugeLongPrecise = nullptr;
cudaGaugeField *gaugeLongSloppy = nullptr;
cudaGaugeField *gaugeLongPrecondition = nullptr;
cudaGaugeField *gaugeLongRefinement = nullptr;

cudaGaugeField *gaugeSmeared = nullptr;

cudaCloverField *cloverPrecise = nullptr;
cudaCloverField *cloverSloppy = nullptr;
cudaCloverField *cloverPrecondition = nullptr;
cudaCloverField *cloverRefinement = nullptr;

cudaGaugeField *momResident = nullptr;
cudaGaugeField *extendedGaugeResident = nullptr;

std::vector<cudaColorSpinorField*> solutionResident;

// vector of spinors used for forecasting solutions in HMC
#define QUDA_MAX_CHRONO 12
// each entry is one p
std::vector< std::vector<ColorSpinorField*> > chronoResident(QUDA_MAX_CHRONO);

// Mapped memory buffer used to hold unitarization failures
static int *num_failures_h = nullptr;
static int *num_failures_d = nullptr;

cudaDeviceProp deviceProp;
cudaStream_t *streams;

static bool initialized = false;

//!< Profiler for initQuda
static TimeProfile profileInit("initQuda");

//!< Profile for loadGaugeQuda / saveGaugeQuda
static TimeProfile profileGauge("loadGaugeQuda");

//!< Profile for loadCloverQuda
static TimeProfile profileClover("loadCloverQuda");

//!< Profiler for dslashQuda
static TimeProfile profileDslash("dslashQuda");

//!< Profiler for invertQuda
static TimeProfile profileInvert("invertQuda");

//!< Profiler for invertMultiShiftQuda
static TimeProfile profileMulti("invertMultiShiftQuda");

//!< Profiler for computeFatLinkQuda
static TimeProfile profileFatLink("computeKSLinkQuda");

//!< Profiler for computeGaugeForceQuda
static TimeProfile profileGaugeForce("computeGaugeForceQuda");

//!<Profiler for updateGaugeFieldQuda
static TimeProfile profileGaugeUpdate("updateGaugeFieldQuda");

//!<Profiler for createExtendedGaugeField
static TimeProfile profileExtendedGauge("createExtendedGaugeField");

//!<Profiler for computeCloverForceQuda
static TimeProfile profileCloverForce("computeCloverForceQuda");

//!<Profiler for computeStaggeredForceQuda
static TimeProfile profileStaggeredForce("computeStaggeredForceQuda");

//!<Profiler for computeHISQForceQuda
static TimeProfile profileHISQForce("computeHISQForceQuda");

//!<Profiler for plaqQuda
static TimeProfile profilePlaq("plaqQuda");

//!< Profiler for wuppertalQuda
static TimeProfile profileWuppertal("wuppertalQuda");

//!<Profiler for gaussQuda
static TimeProfile profileGauss("gaussQuda");

//!<Profiler for plaqQuda
static TimeProfile profileQCharge("qChargeQuda");

//!< Profiler for APEQuda
static TimeProfile profileAPE("APEQuda");

//!< Profiler for STOUTQuda
static TimeProfile profileSTOUT("STOUTQuda");

//!< Profiler for OvrImpSTOUTQuda
static TimeProfile profileOvrImpSTOUT("OvrImpSTOUTQuda");

//!< Profiler for projectSU3Quda
static TimeProfile profileProject("projectSU3Quda");

//!< Profiler for staggeredPhaseQuda
static TimeProfile profilePhase("staggeredPhaseQuda");

//!< Profiler for contractions
static TimeProfile profileContract("contractQuda");

//!< Profiler for contractions
static TimeProfile profileCovDev("covDevQuda");

//!< Profiler for contractions
static TimeProfile profileMomAction("momActionQuda");

//!< Profiler for endQuda
static TimeProfile profileEnd("endQuda");

//!< Profiler for GaugeFixing
static TimeProfile GaugeFixFFTQuda("GaugeFixFFTQuda");
static TimeProfile GaugeFixOVRQuda("GaugeFixOVRQuda");

//!< Profiler for toal time spend between init and end
static TimeProfile profileInit2End("initQuda-endQuda",false);

static bool enable_profiler = false;
static bool do_not_profile_quda = false;

static void profilerStart(const char *f) {



  static std::vector<int> target_list;
  static bool enable = false;
  static bool init = false;
  if (!init) {
    char *profile_target_env = getenv("QUDA_ENABLE_TARGET_PROFILE"); // selectively enable profiling for a given solve

    if ( profile_target_env ) {
      std::stringstream target_stream(profile_target_env);

      int target;
      while(target_stream >> target) {
       target_list.push_back(target);
       if (target_stream.peek() == ',') target_stream.ignore();
     }

     if (target_list.size() > 0) {
       std::sort(target_list.begin(), target_list.end());
       target_list.erase( unique( target_list.begin(), target_list.end() ), target_list.end() );
       warningQuda("Targeted profiling enabled for %lu functions\n", target_list.size());
       enable = true;
     }
   }


    char* donotprofile_env = getenv("QUDA_DO_NOT_PROFILE"); // disable profiling of QUDA parts
    if (donotprofile_env && (!(strcmp(donotprofile_env, "0") == 0)))  {
      do_not_profile_quda=true;
      printfQuda("Disabling profiling in QUDA\n");
    }
    init = true;
  }

  static int target_count = 0;
  static unsigned int i = 0;
  if (do_not_profile_quda){
    cudaProfilerStop();
    printfQuda("Stopping profiling in QUDA\n");
  } else {
    if (enable) {
      if (i < target_list.size() && target_count++ == target_list[i]) {
        enable_profiler = true;
        printfQuda("Starting profiling for %s\n", f);
        cudaProfilerStart();
      i++; // advance to next target
    }
  }
}
}

static void profilerStop(const char *f) {
  if(do_not_profile_quda){
    cudaProfilerStart();
  } else {

    if (enable_profiler) {
      printfQuda("Stopping profiling for %s\n", f);
      cudaProfilerStop();
      enable_profiler = false;
    }
  }
}


namespace quda {
  void printLaunchTimer();
}

void setVerbosityQuda(QudaVerbosity verbosity, const char prefix[], FILE *outfile)
{
  setVerbosity(verbosity);
  setOutputPrefix(prefix);
  setOutputFile(outfile);
}


typedef struct {
  int ndim;
  int dims[QUDA_MAX_DIM];
} LexMapData;

/**
 * For MPI, the default node mapping is lexicographical with t varying fastest.
 */
static int lex_rank_from_coords(const int *coords, void *fdata)
{
  auto *md = static_cast<LexMapData *>(fdata);

  int rank = coords[0];
  for (int i = 1; i < md->ndim; i++) {
    rank = md->dims[i] * rank + coords[i];
  }
  return rank;
}

#ifdef QMP_COMMS
/**
 * For QMP, we use the existing logical topology if already declared.
 */
static int qmp_rank_from_coords(const int *coords, void *fdata)
{
  return QMP_get_node_number_from(coords);
}
#endif

// Provision for user control over MPI comm handle
// Assumes an MPI implementation of QMP

#if defined(QMP_COMMS) || defined(MPI_COMMS)
MPI_Comm MPI_COMM_HANDLE;
static int user_set_comm_handle = 0;

void setMPICommHandleQuda(void *mycomm)
{
  MPI_COMM_HANDLE = *((MPI_Comm *)mycomm);
  user_set_comm_handle = 1;
}
#endif

#ifdef QMP_COMMS
static void initQMPComms(void)
{
  // Default comm handle is taken from QMP
  // WARNING: Assumes an MPI implementation of QMP
  if (!user_set_comm_handle) {
    void *mycomm;
    QMP_get_mpi_comm(QMP_comm_get_default(), &mycomm);
    setMPICommHandleQuda(mycomm);
  }
}
#elif defined(MPI_COMMS)
static void initMPIComms(void)
{
  // Default comm handle is MPI_COMM_WORLD
  if (!user_set_comm_handle) {
    static MPI_Comm mycomm;
    MPI_Comm_dup(MPI_COMM_WORLD, &mycomm);
    setMPICommHandleQuda((void *)&mycomm);
  }
}
#endif

static bool comms_initialized = false;

void initCommsGridQuda(int nDim, const int *dims, QudaCommsMap func, void *fdata)
{
  if (comms_initialized) return;

#if QMP_COMMS
  initQMPComms();
#elif defined(MPI_COMMS)
  initMPIComms();
#endif

  if (nDim != 4) {
    errorQuda("Number of communication grid dimensions must be 4");
  }

  LexMapData map_data;
  if (!func) {

#if QMP_COMMS
    if (QMP_logical_topology_is_declared()) {
      if (QMP_get_logical_number_of_dimensions() != 4) {
        errorQuda("QMP logical topology must have 4 dimensions");
      }
      for (int i=0; i<nDim; i++) {
        int qdim = QMP_get_logical_dimensions()[i];
        if(qdim != dims[i]) {
          errorQuda("QMP logical dims[%d]=%d does not match dims[%d]=%d argument", i, qdim, i, dims[i]);
        }
      }
      fdata = nullptr;
      func = qmp_rank_from_coords;
    } else {
      warningQuda("QMP logical topology is undeclared; using default lexicographical ordering");
#endif

      map_data.ndim = nDim;
      for (int i=0; i<nDim; i++) {
        map_data.dims[i] = dims[i];
      }
      fdata = (void *) &map_data;
      func = lex_rank_from_coords;

#if QMP_COMMS
    }
#endif

  }
  comm_init(nDim, dims, func, fdata);
  comms_initialized = true;
}


static void init_default_comms()
{
#if defined(QMP_COMMS)
  if (QMP_logical_topology_is_declared()) {
    int ndim = QMP_get_logical_number_of_dimensions();
    const int *dims = QMP_get_logical_dimensions();
    initCommsGridQuda(ndim, dims, nullptr, nullptr);
  } else {
    errorQuda("initQuda() called without prior call to initCommsGridQuda(),"
        " and QMP logical topology has not been declared");
  }
#elif defined(MPI_COMMS)
  errorQuda("When using MPI for communications, initCommsGridQuda() must be called before initQuda()");
#else // single-GPU
  const int dims[4] = {1, 1, 1, 1};
  initCommsGridQuda(4, dims, nullptr, nullptr);
#endif
}


#define STR_(x) #x
#define STR(x) STR_(x)
  static const std::string quda_version = STR(QUDA_VERSION_MAJOR) "." STR(QUDA_VERSION_MINOR) "." STR(QUDA_VERSION_SUBMINOR);
#undef STR
#undef STR_

extern char* gitversion;

/*
 * Set the device that QUDA uses.
 */
void initQudaDevice(int dev) {

  //static bool initialized = false;
  if (initialized) return;
  initialized = true;

  profileInit2End.TPSTART(QUDA_PROFILE_TOTAL);
  profileInit.TPSTART(QUDA_PROFILE_TOTAL);
  profileInit.TPSTART(QUDA_PROFILE_INIT);

  if (getVerbosity() >= QUDA_SUMMARIZE) {
#ifdef GITVERSION
    printfQuda("QUDA %s (git %s)\n",quda_version.c_str(),gitversion);
#else
    printfQuda("QUDA %s\n",quda_version.c_str());
#endif
  }

  int driver_version;
  cudaDriverGetVersion(&driver_version);
  printfQuda("CUDA Driver version = %d\n", driver_version);

  int runtime_version;
  cudaRuntimeGetVersion(&runtime_version);
  printfQuda("CUDA Runtime version = %d\n", runtime_version);

#ifdef QUDA_NVML
  nvmlReturn_t result = nvmlInit();
  if (NVML_SUCCESS != result) errorQuda("NVML Init failed with error %d", result);
  const int length = 80;
  char graphics_version[length];
  result = nvmlSystemGetDriverVersion(graphics_version, length);
  if (NVML_SUCCESS != result) errorQuda("nvmlSystemGetDriverVersion failed with error %d", result);
  printfQuda("Graphic driver version = %s\n", graphics_version);
  result = nvmlShutdown();
  if (NVML_SUCCESS != result) errorQuda("NVML Shutdown failed with error %d", result);
#endif

#if defined(MULTI_GPU) && (CUDA_VERSION == 4000)
  //check if CUDA_NIC_INTEROP is set to 1 in the enviroment
  // not needed for CUDA >= 4.1
  char* cni_str = getenv("CUDA_NIC_INTEROP");
  if(cni_str == nullptr){
    errorQuda("Environment variable CUDA_NIC_INTEROP is not set");
  }
  int cni_int = atoi(cni_str);
  if (cni_int != 1){
    errorQuda("Environment variable CUDA_NIC_INTEROP is not set to 1");
  }
#endif

  int deviceCount;
  cudaGetDeviceCount(&deviceCount);
  if (deviceCount == 0) {
    errorQuda("No CUDA devices found");
  }

  for(int i=0; i<deviceCount; i++) {
    cudaGetDeviceProperties(&deviceProp, i);
    checkCudaErrorNoSync(); // "NoSync" for correctness in HOST_DEBUG mode
    if (getVerbosity() >= QUDA_SUMMARIZE) {
      printfQuda("Found device %d: %s\n", i, deviceProp.name);
    }
  }

#ifdef MULTI_GPU
  if (dev < 0) {
    if (!comms_initialized) {
      errorQuda("initDeviceQuda() called with a negative device ordinal, but comms have not been initialized");
    }
    dev = comm_gpuid();
  }
#else
  if (dev < 0 || dev >= 16) errorQuda("Invalid device number %d", dev);
#endif

  cudaGetDeviceProperties(&deviceProp, dev);
  checkCudaErrorNoSync(); // "NoSync" for correctness in HOST_DEBUG mode
  if (deviceProp.major < 1) {
    errorQuda("Device %d does not support CUDA", dev);
  }


// Check GPU and QUDA build compatibiliy
// 4 cases:
// a) QUDA and GPU match: great
// b) QUDA built for higher compute capability: error
// c) QUDA built for lower major compute capability: warn if QUDA_ALLOW_JIT, else error
// d) QUDA built for same major compute capability but lower minor: warn

  const int my_major = __COMPUTE_CAPABILITY__ / 100;
  const int my_minor = (__COMPUTE_CAPABILITY__  - my_major * 100) / 10;
// b) UDA was compiled for a higher compute capability
  if (deviceProp.major * 100 + deviceProp.minor * 10 < __COMPUTE_CAPABILITY__)
    errorQuda("** Running on a device with compute capability %i.%i but QUDA was compiled for %i.%i. ** \n --- Please set the correct QUDA_GPU_ARCH when running cmake.\n", deviceProp.major, deviceProp.minor, my_major, my_minor);


// c) QUDA was compiled for a lower compute capability
  if (deviceProp.major < my_major) {
    char *allow_jit_env = getenv("QUDA_ALLOW_JIT");
    if (allow_jit_env && strcmp(allow_jit_env, "1") == 0) {
      if (getVerbosity() > QUDA_SILENT) warningQuda("** Running on a device with compute capability %i.%i but QUDA was compiled for %i.%i. **\n -- Jitting the PTX since QUDA_ALLOW_JIT=1 was set. Note that this will take some time.\n", deviceProp.major, deviceProp.minor, my_major, my_minor);
    } else {
      errorQuda("** Running on a device with compute capability %i.%i but QUDA was compiled for %i.%i. **\n --- Please set the correct QUDA_GPU_ARCH when running cmake.\n If you want the PTX to be jitted for your current GPU arch please set the enviroment variable QUDA_ALLOW_JIT=1.", deviceProp.major, deviceProp.minor, my_major, my_minor);
    }
  }
// d) QUDA built for same major compute capability but lower minor
  if (deviceProp.major == my_major and deviceProp.minor > my_minor) {
    warningQuda("** Running on a device with compute capability %i.%i but QUDA was compiled for %i.%i. **\n -- This might result in a lower performance. Please consider adjusting QUDA_GPU_ARCH when running cmake.\n", deviceProp.major, deviceProp.minor, my_major, my_minor);
  }

  if (getVerbosity() >= QUDA_SUMMARIZE) {
    printfQuda("Using device %d: %s\n", dev, deviceProp.name);
  }
#ifndef USE_QDPJIT
  cudaSetDevice(dev);
  checkCudaErrorNoSync(); // "NoSync" for correctness in HOST_DEBUG mode
#endif


#if ((CUDA_VERSION >= 6000) && defined NUMA_NVML)
  char *enable_numa_env = getenv("QUDA_ENABLE_NUMA");
  if (enable_numa_env && strcmp(enable_numa_env, "0") == 0) {
    if (getVerbosity() > QUDA_SILENT) printfQuda("Disabling numa_affinity\n");
  }
  else{
    setNumaAffinityNVML(dev);
  }
#endif



  cudaDeviceSetCacheConfig(cudaFuncCachePreferL1);
  //cudaDeviceSetSharedMemConfig(cudaSharedMemBankSizeEightByte);
  // cudaGetDeviceProperties(&deviceProp, dev);

  { // determine if we will do CPU or GPU data reordering (default is GPU)
    char *reorder_str = getenv("QUDA_REORDER_LOCATION");

    if (!reorder_str || (strcmp(reorder_str,"CPU") && strcmp(reorder_str,"cpu")) ) {
      warningQuda("Data reordering done on GPU (set with QUDA_REORDER_LOCATION=GPU/CPU)");
      reorder_location_set(QUDA_CUDA_FIELD_LOCATION);
    } else {
      warningQuda("Data reordering done on CPU (set with QUDA_REORDER_LOCATION=GPU/CPU)");
      reorder_location_set(QUDA_CPU_FIELD_LOCATION);
    }
  }

  profileInit.TPSTOP(QUDA_PROFILE_INIT);
  profileInit.TPSTOP(QUDA_PROFILE_TOTAL);
}

/*
 * Any persistent memory allocations that QUDA uses are done here.
 */
void initQudaMemory()
{
  profileInit.TPSTART(QUDA_PROFILE_TOTAL);
  profileInit.TPSTART(QUDA_PROFILE_INIT);

  if (!comms_initialized) init_default_comms();

  streams = new cudaStream_t[Nstream];

#if (CUDA_VERSION >= 5050)
  int greatestPriority;
  int leastPriority;
  cudaDeviceGetStreamPriorityRange(&leastPriority, &greatestPriority);
  for (int i=0; i<Nstream-1; i++) {
    cudaStreamCreateWithPriority(&streams[i], cudaStreamDefault, greatestPriority);
  }
  cudaStreamCreateWithPriority(&streams[Nstream-1], cudaStreamDefault, leastPriority);
#else
  for (int i=0; i<Nstream; i++) {
    cudaStreamCreate(&streams[i]);
  }
#endif

  checkCudaError();
  createDslashEvents();
  blas::init();
  cublas::init();

  // initalize the memory pool allocators
  pool::init();

  num_failures_h = static_cast<int*>(mapped_malloc(sizeof(int)));
  cudaHostGetDevicePointer(&num_failures_d, num_failures_h, 0);

  loadTuneCache();

  for (int d=0; d<4; d++) R[d] = 2 * (redundant_comms || commDimPartitioned(d));

  profileInit.TPSTOP(QUDA_PROFILE_INIT);
  profileInit.TPSTOP(QUDA_PROFILE_TOTAL);
}

void updateR()
{
  for (int d=0; d<4; d++) R[d] = 2 * (redundant_comms || commDimPartitioned(d));
}

void initQuda(int dev)
{
  // initialize communications topology, if not already done explicitly via initCommsGridQuda()
  if (!comms_initialized) init_default_comms();

  // set the device that QUDA uses
  initQudaDevice(dev);

  // set the persistant memory allocations that QUDA uses (Blas, streams, etc.)
  initQudaMemory();
}

// helper for creating extended gauge fields
static cudaGaugeField* createExtendedGauge(cudaGaugeField &in, const int *R, TimeProfile &profile,
					   bool redundant_comms=false, QudaReconstructType recon=QUDA_RECONSTRUCT_INVALID)
{
  profile.TPSTART(QUDA_PROFILE_INIT);
  int y[4];
  for (int dir=0; dir<4; ++dir) y[dir] = in.X()[dir] + 2*R[dir];
  int pad = 0;

  GaugeFieldParam gParamEx(y, in.Precision(), recon != QUDA_RECONSTRUCT_INVALID ? recon : in.Reconstruct(), pad,
			   in.Geometry(), QUDA_GHOST_EXCHANGE_EXTENDED);
  gParamEx.create = QUDA_ZERO_FIELD_CREATE;
  gParamEx.order = in.Order();
  gParamEx.siteSubset = QUDA_FULL_SITE_SUBSET;
  gParamEx.t_boundary = in.TBoundary();
  gParamEx.nFace = 1;
  gParamEx.tadpole = in.Tadpole();
  for (int d=0; d<4; d++) gParamEx.r[d] = R[d];

  auto *out = new cudaGaugeField(gParamEx);

  // copy input field into the extended device gauge field
  copyExtendedGauge(*out, in, QUDA_CUDA_FIELD_LOCATION);

  profile.TPSTOP(QUDA_PROFILE_INIT);

  // now fill up the halos
  out->exchangeExtendedGhost(R,profile,redundant_comms);

  return out;
}

// This is a flag used to signal when we have downloaded new gauge
// field.  Set by loadGaugeQuda and consumed by loadCloverQuda as one
// possible flag to indicate we need to recompute the clover field
static bool invalidate_clover = true;

void loadGaugeQuda(void *h_gauge, QudaGaugeParam *param)
{
  profileGauge.TPSTART(QUDA_PROFILE_TOTAL);

  if (!initialized) errorQuda("QUDA not initialized");
  if (getVerbosity() == QUDA_DEBUG_VERBOSE) printQudaGaugeParam(param);

  checkGaugeParam(param);

  profileGauge.TPSTART(QUDA_PROFILE_INIT);
  // Set the specific input parameters and create the cpu gauge field
  GaugeFieldParam gauge_param(h_gauge, *param);

  // if we are using half precision then we need to compute the fat
  // link maximum while still on the cpu
  // FIXME get a kernel for this
  if (param->type == QUDA_ASQTAD_FAT_LINKS)
    gauge_param.compute_fat_link_max = true;

  if (gauge_param.order <= 4) gauge_param.ghostExchange = QUDA_GHOST_EXCHANGE_NO;
  GaugeField *in = (param->location == QUDA_CPU_FIELD_LOCATION) ?
    static_cast<GaugeField*>(new cpuGaugeField(gauge_param)) :
    static_cast<GaugeField*>(new cudaGaugeField(gauge_param));

  if (in->Order() == QUDA_BQCD_GAUGE_ORDER) {
    static size_t checksum = SIZE_MAX;
    size_t in_checksum = in->checksum(true);
    if (in_checksum == checksum) {
      if (getVerbosity() >= QUDA_VERBOSE) printfQuda("Gauge field unchanged - using cached gauge field %lu\n", checksum);
      profileGauge.TPSTOP(QUDA_PROFILE_INIT);
      profileGauge.TPSTOP(QUDA_PROFILE_TOTAL);
      delete in;
      invalidate_clover = false;
      return;
    }
    checksum = in_checksum;
    invalidate_clover = true;
  }

  // free any current gauge field before new allocations to reduce memory overhead
  switch (param->type) {
    case QUDA_WILSON_LINKS:
      if (gaugeRefinement != gaugeSloppy && gaugeRefinement) delete gaugeRefinement;
      if (gaugeSloppy != gaugePrecondition && gaugePrecondition) delete gaugePrecondition;
      if (gaugePrecise != gaugeSloppy && gaugeSloppy) delete gaugeSloppy;
      if (gaugePrecise && !param->use_resident_gauge) delete gaugePrecise;
      break;
    case QUDA_ASQTAD_FAT_LINKS:
      if (gaugeFatRefinement != gaugeFatSloppy && gaugeFatRefinement) delete gaugeFatRefinement;
      if (gaugeFatSloppy != gaugeFatPrecondition && gaugeFatPrecondition) delete gaugeFatPrecondition;
      if (gaugeFatPrecise != gaugeFatSloppy && gaugeFatSloppy) delete gaugeFatSloppy;
      if (gaugeFatPrecise && !param->use_resident_gauge) delete gaugeFatPrecise;
      break;
    case QUDA_ASQTAD_LONG_LINKS:
      if (gaugeLongRefinement != gaugeLongSloppy && gaugeLongRefinement) delete gaugeLongRefinement;
      if (gaugeLongSloppy != gaugeLongPrecondition && gaugeLongPrecondition) delete gaugeLongPrecondition;
      if (gaugeLongPrecise != gaugeLongSloppy && gaugeLongSloppy) delete gaugeLongSloppy;
      if (gaugeLongPrecise) delete gaugeLongPrecise;
      break;
    case QUDA_SMEARED_LINKS:
      if (gaugeSmeared) delete gaugeSmeared;
      break;
    default:
      errorQuda("Invalid gauge type %d", param->type);
  }

  // if not preserving then copy the gauge field passed in
  cudaGaugeField *precise = nullptr;

  // switch the parameters for creating the mirror precise cuda gauge field
  gauge_param.create = QUDA_NULL_FIELD_CREATE;
  gauge_param.reconstruct = param->reconstruct;
  gauge_param.setPrecision(param->cuda_prec, true);
  gauge_param.ghostExchange = QUDA_GHOST_EXCHANGE_PAD;
  gauge_param.pad = param->ga_pad;

  precise = new cudaGaugeField(gauge_param);

  if (param->use_resident_gauge) {
    if(gaugePrecise == nullptr) errorQuda("No resident gauge field");
    // copy rather than point at to ensure that the padded region is filled in
    precise->copy(*gaugePrecise);
    precise->exchangeGhost();
    delete gaugePrecise;
    gaugePrecise = nullptr;
    profileGauge.TPSTOP(QUDA_PROFILE_INIT);
  } else {
    profileGauge.TPSTOP(QUDA_PROFILE_INIT);
    profileGauge.TPSTART(QUDA_PROFILE_H2D);
    precise->copy(*in);
    profileGauge.TPSTOP(QUDA_PROFILE_H2D);
  }

  // for gaugeSmeared we are interested only in the precise version
  if (param->type == QUDA_SMEARED_LINKS) {
    gaugeSmeared = createExtendedGauge(*precise, R, profileGauge);

    profileGauge.TPSTART(QUDA_PROFILE_FREE);
    delete precise;
    delete in;
    profileGauge.TPSTOP(QUDA_PROFILE_FREE);

    profileGauge.TPSTOP(QUDA_PROFILE_TOTAL);
    return;
  }

  // creating sloppy fields isn't really compute, but it is work done on the gpu
  profileGauge.TPSTART(QUDA_PROFILE_COMPUTE);

  // switch the parameters for creating the mirror sloppy cuda gauge field
  gauge_param.reconstruct = param->reconstruct_sloppy;
  gauge_param.setPrecision(param->cuda_prec_sloppy, true);
  cudaGaugeField *sloppy = nullptr;
  if (param->cuda_prec != param->cuda_prec_sloppy ||
      param->reconstruct != param->reconstruct_sloppy) {
    sloppy = new cudaGaugeField(gauge_param);
    sloppy->copy(*precise);
  } else {
    sloppy = precise;
  }

  // switch the parameters for creating the mirror preconditioner cuda gauge field
  gauge_param.reconstruct = param->reconstruct_precondition;
  gauge_param.setPrecision(param->cuda_prec_precondition, true);
  cudaGaugeField *precondition = nullptr;
  if (param->cuda_prec_sloppy != param->cuda_prec_precondition ||
      param->reconstruct_sloppy != param->reconstruct_precondition) {
    precondition = new cudaGaugeField(gauge_param);
    precondition->copy(*sloppy);
  } else {
    precondition = sloppy;
  }

  // switch the parameters for creating the refinement cuda gauge field
  gauge_param.reconstruct = param->reconstruct_refinement_sloppy;
  gauge_param.setPrecision(param->cuda_prec_refinement_sloppy, true);
  cudaGaugeField *refinement = nullptr;
  if (param->cuda_prec_sloppy != param->cuda_prec_refinement_sloppy
      || param->reconstruct_sloppy != param->reconstruct_refinement_sloppy) {
    refinement = new cudaGaugeField(gauge_param);
    refinement->copy(*sloppy);
  } else {
    refinement = sloppy;
  }

  profileGauge.TPSTOP(QUDA_PROFILE_COMPUTE);

  // create an extended preconditioning field
  cudaGaugeField* extended = nullptr;
  if (param->overlap){
    int R[4]; // domain-overlap widths in different directions
    for (int i=0; i<4; ++i) R[i] = param->overlap*commDimPartitioned(i);
    extended = createExtendedGauge(*precondition, R, profileGauge);
  }

  switch (param->type) {
    case QUDA_WILSON_LINKS:
      gaugePrecise = precise;
      gaugeSloppy = sloppy;
      gaugePrecondition = precondition;
      gaugeRefinement = refinement;

      if(param->overlap) gaugeExtended = extended;
      break;
    case QUDA_ASQTAD_FAT_LINKS:
      gaugeFatPrecise = precise;
      gaugeFatSloppy = sloppy;
      gaugeFatPrecondition = precondition;
      gaugeFatRefinement = refinement;

      if(param->overlap){
        if(gaugeFatExtended) errorQuda("Extended gauge fat field already allocated");
	gaugeFatExtended = extended;
      }
      break;
    case QUDA_ASQTAD_LONG_LINKS:
      gaugeLongPrecise = precise;
      gaugeLongSloppy = sloppy;
      gaugeLongPrecondition = precondition;
      gaugeLongRefinement = refinement;

      if(param->overlap){
        if(gaugeLongExtended) errorQuda("Extended gauge long field already allocated");
   	gaugeLongExtended = extended;
      }
      break;
    default:
      errorQuda("Invalid gauge type %d", param->type);
  }

  profileGauge.TPSTART(QUDA_PROFILE_FREE);
  delete in;
  profileGauge.TPSTOP(QUDA_PROFILE_FREE);

  if (extendedGaugeResident) {
    // updated the resident gauge field if needed
    const int *R_ = extendedGaugeResident->R();
    const int R[] = { R_[0], R_[1], R_[2], R_[3] };
    QudaReconstructType recon = extendedGaugeResident->Reconstruct();
    delete extendedGaugeResident;

    extendedGaugeResident = createExtendedGauge(*gaugePrecise, R, profileGauge, false, recon);
  }

  profileGauge.TPSTOP(QUDA_PROFILE_TOTAL);
}

void saveGaugeQuda(void *h_gauge, QudaGaugeParam *param)
{
  profileGauge.TPSTART(QUDA_PROFILE_TOTAL);

  if (param->location != QUDA_CPU_FIELD_LOCATION)
    errorQuda("Non-cpu output location not yet supported");

  if (!initialized) errorQuda("QUDA not initialized");
  checkGaugeParam(param);

  // Set the specific cpu parameters and create the cpu gauge field
  GaugeFieldParam gauge_param(h_gauge, *param);
  cpuGaugeField cpuGauge(gauge_param);
  cudaGaugeField *cudaGauge = nullptr;
  switch (param->type) {
    case QUDA_WILSON_LINKS:
      cudaGauge = gaugePrecise;
      break;
    case QUDA_ASQTAD_FAT_LINKS:
      cudaGauge = gaugeFatPrecise;
      break;
    case QUDA_ASQTAD_LONG_LINKS:
      cudaGauge = gaugeLongPrecise;
      break;
    case QUDA_SMEARED_LINKS:
      gauge_param.create = QUDA_NULL_FIELD_CREATE;
      gauge_param.reconstruct = param->reconstruct;
      gauge_param.setPrecision(param->cuda_prec, true);
      gauge_param.ghostExchange = QUDA_GHOST_EXCHANGE_PAD;
      gauge_param.pad = param->ga_pad;
      cudaGauge = new cudaGaugeField(gauge_param);
      copyExtendedGauge(*cudaGauge, *gaugeSmeared, QUDA_CUDA_FIELD_LOCATION);
      break;
    default:
      errorQuda("Invalid gauge type");
  }

  profileGauge.TPSTART(QUDA_PROFILE_D2H);
  cudaGauge->saveCPUField(cpuGauge);
  profileGauge.TPSTOP(QUDA_PROFILE_D2H);

  if (param->type == QUDA_SMEARED_LINKS) { delete cudaGauge; }

  profileGauge.TPSTOP(QUDA_PROFILE_TOTAL);
}

void loadSloppyCloverQuda(const QudaPrecision prec[]);
void freeSloppyCloverQuda();

void loadCloverQuda(void *h_clover, void *h_clovinv, QudaInvertParam *inv_param)
{
  profileClover.TPSTART(QUDA_PROFILE_TOTAL);
  profileClover.TPSTART(QUDA_PROFILE_INIT);

  checkCloverParam(inv_param);
  bool device_calc = false; // calculate clover and inverse on the device?

  pushVerbosity(inv_param->verbosity);
  if (getVerbosity() >= QUDA_DEBUG_VERBOSE) printQudaInvertParam(inv_param);

  if (!initialized) errorQuda("QUDA not initialized");

  if ( (!h_clover && !h_clovinv) || inv_param->compute_clover ) {
    device_calc = true;
    if (inv_param->clover_coeff == 0.0) errorQuda("called with neither clover term nor inverse and clover coefficient not set");
    if (gaugePrecise->Anisotropy() != 1.0) errorQuda("cannot compute anisotropic clover field");
  }

  if (inv_param->clover_cpu_prec == QUDA_HALF_PRECISION)  errorQuda("Half precision not supported on CPU");
  if (gaugePrecise == nullptr) errorQuda("Gauge field must be loaded before clover");
  if ((inv_param->dslash_type != QUDA_CLOVER_WILSON_DSLASH) && (inv_param->dslash_type != QUDA_TWISTED_CLOVER_DSLASH)) {
    errorQuda("Wrong dslash_type %d in loadCloverQuda()", inv_param->dslash_type);
  }

  // determines whether operator is preconditioned when calling invertQuda()
  bool pc_solve = (inv_param->solve_type == QUDA_DIRECT_PC_SOLVE ||
      inv_param->solve_type == QUDA_NORMOP_PC_SOLVE ||
      inv_param->solve_type == QUDA_NORMERR_PC_SOLVE );

  // determines whether operator is preconditioned when calling MatQuda() or MatDagMatQuda()
  bool pc_solution = (inv_param->solution_type == QUDA_MATPC_SOLUTION ||
      inv_param->solution_type == QUDA_MATPCDAG_MATPC_SOLUTION);

  bool asymmetric = (inv_param->matpc_type == QUDA_MATPC_EVEN_EVEN_ASYMMETRIC ||
      inv_param->matpc_type == QUDA_MATPC_ODD_ODD_ASYMMETRIC);

  // uninverted clover term is required when applying unpreconditioned operator,
  // but note that dslashQuda() is always preconditioned
  if (!h_clover && !pc_solve && !pc_solution) {
    //warningQuda("Uninverted clover term not loaded");
  }

  // uninverted clover term is also required for "asymmetric" preconditioning
  if (!h_clover && pc_solve && pc_solution && asymmetric && !device_calc) {
    warningQuda("Uninverted clover term not loaded");
  }

  bool twisted = inv_param->dslash_type == QUDA_TWISTED_CLOVER_DSLASH ? true : false;
#ifdef DYNAMIC_CLOVER
  bool dynamic_clover = true;
#else
  bool dynamic_clover = false;
#endif

  CloverFieldParam clover_param;
  clover_param.nDim = 4;
  clover_param.csw = inv_param->clover_coeff;
  clover_param.twisted = twisted;
  clover_param.mu2 = twisted ? 4.*inv_param->kappa*inv_param->kappa*inv_param->mu*inv_param->mu : 0.0;
  clover_param.siteSubset = QUDA_FULL_SITE_SUBSET;
  for (int i=0; i<4; i++) clover_param.x[i] = gaugePrecise->X()[i];
  clover_param.pad = inv_param->cl_pad;
  clover_param.create = QUDA_NULL_FIELD_CREATE;
  clover_param.norm = nullptr;
  clover_param.invNorm = nullptr;
  clover_param.setPrecision(inv_param->clover_cuda_prec);
  clover_param.direct = h_clover || device_calc ? true : false;
  clover_param.inverse = (h_clovinv || pc_solve) && !dynamic_clover ? true : false;
  CloverField *in = nullptr;
  profileClover.TPSTOP(QUDA_PROFILE_INIT);

  // FIXME do we need to make this more robust to changing other meta data (compare cloverPrecise against clover_param)
  bool clover_update = false;
  double csw_old = cloverPrecise ? cloverPrecise->Csw() : 0.0;
  if (!cloverPrecise || invalidate_clover || inv_param->clover_coeff != csw_old) clover_update = true;

  // compute or download clover field only if gauge field has been updated or clover field doesn't exist
  if (clover_update) {
    if (getVerbosity() >= QUDA_VERBOSE) printfQuda("Creating new clover field\n");
    freeSloppyCloverQuda();
    if (cloverPrecise) delete cloverPrecise;

    profileClover.TPSTART(QUDA_PROFILE_INIT);
    cloverPrecise = new cudaCloverField(clover_param);

    if (!device_calc || inv_param->return_clover || inv_param->return_clover_inverse) {
      // create a param for the cpu clover field
      CloverFieldParam inParam(clover_param);
      inParam.setPrecision(inv_param->clover_cpu_prec);
      inParam.order = inv_param->clover_order;
      inParam.direct = h_clover ? true : false;
      inParam.inverse = h_clovinv ? true : false;
      inParam.clover = h_clover;
      inParam.cloverInv = h_clovinv;
      inParam.create = QUDA_REFERENCE_FIELD_CREATE;
      in = (inv_param->clover_location == QUDA_CPU_FIELD_LOCATION) ?
	static_cast<CloverField*>(new cpuCloverField(inParam)) :
	static_cast<CloverField*>(new cudaCloverField(inParam));
    }
    profileClover.TPSTOP(QUDA_PROFILE_INIT);

    if (!device_calc) {
      profileClover.TPSTART(QUDA_PROFILE_H2D);
      bool inverse = (h_clovinv && !inv_param->compute_clover_inverse && !dynamic_clover);
      cloverPrecise->copy(*in, inverse);
      profileClover.TPSTOP(QUDA_PROFILE_H2D);
    } else {
      profileClover.TPSTOP(QUDA_PROFILE_TOTAL);
      createCloverQuda(inv_param);
      profileClover.TPSTART(QUDA_PROFILE_TOTAL);
    }

    // inverted clover term is required when applying preconditioned operator
    if ((!h_clovinv || inv_param->compute_clover_inverse) && pc_solve) {
      profileClover.TPSTART(QUDA_PROFILE_COMPUTE);
      if (!dynamic_clover) {
	cloverInvert(*cloverPrecise, inv_param->compute_clover_trlog);
	if (inv_param->compute_clover_trlog) {
	  inv_param->trlogA[0] = cloverPrecise->TrLog()[0];
	  inv_param->trlogA[1] = cloverPrecise->TrLog()[1];
	}
      }
      profileClover.TPSTOP(QUDA_PROFILE_COMPUTE);
    }
  } else {
    if (getVerbosity() >= QUDA_VERBOSE) printfQuda("Gauge field unchanged - using cached clover field\n");
  }

  clover_param.direct = true;
  clover_param.inverse = dynamic_clover ? false : true;

  cloverPrecise->setRho(inv_param->clover_rho);

  QudaPrecision prec[] = {inv_param->clover_cuda_prec_sloppy, inv_param->clover_cuda_prec_precondition,
                          inv_param->clover_cuda_prec_refinement_sloppy};
  loadSloppyCloverQuda(prec);

  // if requested, copy back the clover / inverse field
  if (inv_param->return_clover || inv_param->return_clover_inverse) {
    if (!h_clover && !h_clovinv) errorQuda("Requested clover field return but no clover host pointers set");

    // copy the inverted clover term into host application order on the device
    clover_param.setPrecision(inv_param->clover_cpu_prec);
    clover_param.direct = (h_clover && inv_param->return_clover);
    clover_param.inverse = (h_clovinv && inv_param->return_clover_inverse);

    // this isn't really "epilogue" but this label suffices
    profileClover.TPSTART(QUDA_PROFILE_EPILOGUE);
    cudaCloverField *hack = nullptr;
    if (!dynamic_clover) {
      clover_param.order = inv_param->clover_order;
      hack = new cudaCloverField(clover_param);
      hack->copy(*cloverPrecise); // FIXME this can lead to an redundant copies if we're not copying back direct + inverse
    } else {
      auto *hackOfTheHack = new cudaCloverField(clover_param);	// Hack of the hack
      hackOfTheHack->copy(*cloverPrecise, false);
      cloverInvert(*hackOfTheHack, inv_param->compute_clover_trlog);
      if (inv_param->compute_clover_trlog) {
	inv_param->trlogA[0] = cloverPrecise->TrLog()[0];
	inv_param->trlogA[1] = cloverPrecise->TrLog()[1];
      }
      clover_param.order = inv_param->clover_order;
      hack = new cudaCloverField(clover_param);
      hack->copy(*hackOfTheHack); // FIXME this can lead to an redundant copies if we're not copying back direct + inverse
      delete hackOfTheHack;
    }
    profileClover.TPSTOP(QUDA_PROFILE_EPILOGUE);

    // copy the field into the host application's clover field
    profileClover.TPSTART(QUDA_PROFILE_D2H);
    if (inv_param->return_clover) {
      qudaMemcpy((char*)(in->V(false)), (char*)(hack->V(false)), in->Bytes(), cudaMemcpyDeviceToHost);
    }
    if (inv_param->return_clover_inverse) {
      qudaMemcpy((char*)(in->V(true)), (char*)(hack->V(true)), in->Bytes(), cudaMemcpyDeviceToHost);
    }

    profileClover.TPSTOP(QUDA_PROFILE_D2H);

    delete hack;
    checkCudaError();
  }

  profileClover.TPSTART(QUDA_PROFILE_FREE);
  if (in) delete in; // delete object referencing input field
  profileClover.TPSTOP(QUDA_PROFILE_FREE);

  popVerbosity();

  profileClover.TPSTOP(QUDA_PROFILE_TOTAL);
}

void freeSloppyCloverQuda();

void loadSloppyCloverQuda(const QudaPrecision *prec)
{
  freeSloppyCloverQuda();

  if (cloverPrecise) {
    // create the mirror sloppy clover field
    CloverFieldParam clover_param(*cloverPrecise);

    clover_param.setPrecision(prec[0]);

    if (cloverPrecise->V(false) != cloverPrecise->V(true)) {
      clover_param.direct = true;
      clover_param.inverse = true;
    } else {
      clover_param.direct = false;
      clover_param.inverse = true;
    }

    if (clover_param.Precision() != cloverPrecise->Precision()) {
      cloverSloppy = new cudaCloverField(clover_param);
      cloverSloppy->copy(*cloverPrecise, clover_param.inverse);
    } else {
      cloverSloppy = cloverPrecise;
    }

    // switch the parameters for creating the mirror preconditioner clover field
    clover_param.setPrecision(prec[1]);

    // create the mirror preconditioner clover field
    if (clover_param.Precision() != cloverSloppy->Precision()) {
      cloverPrecondition = new cudaCloverField(clover_param);
      cloverPrecondition->copy(*cloverSloppy, clover_param.inverse);
    } else {
      cloverPrecondition = cloverSloppy;
    }

    // switch the parameters for creating the mirror preconditioner clover field
    clover_param.setPrecision(prec[2]);

    // create the mirror preconditioner clover field
    if (clover_param.Precision() != cloverSloppy->Precision()) {
      cloverRefinement = new cudaCloverField(clover_param);
      cloverRefinement->copy(*cloverSloppy, clover_param.inverse);
    } else {
      cloverRefinement = cloverSloppy;
    }
  }

}

// just free the sloppy fields used in mixed-precision solvers
void freeSloppyGaugeQuda()
{
  if (!initialized) errorQuda("QUDA not initialized");
  if (gaugeSloppy != gaugeRefinement && gaugeRefinement) delete gaugeRefinement;
  if (gaugeSloppy != gaugePrecondition && gaugePrecondition) delete gaugePrecondition;
  if (gaugePrecise != gaugeSloppy && gaugeSloppy) delete gaugeSloppy;

  gaugeRefinement = nullptr;
  gaugePrecondition = nullptr;
  gaugeSloppy = nullptr;

  if (gaugeLongSloppy != gaugeLongRefinement && gaugeLongRefinement) delete gaugeLongRefinement;
  if (gaugeLongSloppy != gaugeLongPrecondition && gaugeLongPrecondition) delete gaugeLongPrecondition;
  if (gaugeLongPrecise != gaugeLongSloppy && gaugeLongSloppy) delete gaugeLongSloppy;

  gaugeLongRefinement = nullptr;
  gaugeLongPrecondition = nullptr;
  gaugeLongSloppy = nullptr;

  if (gaugeFatSloppy != gaugeFatRefinement && gaugeFatRefinement) delete gaugeFatRefinement;
  if (gaugeFatSloppy != gaugeFatPrecondition && gaugeFatPrecondition) delete gaugeFatPrecondition;
  if (gaugeFatPrecise != gaugeFatSloppy && gaugeFatSloppy) delete gaugeFatSloppy;

  gaugeFatRefinement = nullptr;
  gaugeFatPrecondition = nullptr;
  gaugeFatSloppy = nullptr;
}

void freeGaugeQuda(void)
{
  if (!initialized) errorQuda("QUDA not initialized");

  freeSloppyGaugeQuda();

  if (gaugePrecise) delete gaugePrecise;
  if (gaugeExtended) delete gaugeExtended;

  gaugePrecise = nullptr;
  gaugeExtended = nullptr;

  if (gaugeLongPrecise) delete gaugeLongPrecise;
  if (gaugeLongExtended) delete gaugeLongExtended;

  gaugeLongPrecise = nullptr;
  gaugeLongExtended = nullptr;

  if (gaugeFatPrecise) delete gaugeFatPrecise;

  gaugeFatPrecise = nullptr;
  gaugeFatExtended = nullptr;

  if (gaugeSmeared) delete gaugeSmeared;

  gaugeSmeared = nullptr;
  // Need to merge extendedGaugeResident and gaugeFatPrecise/gaugePrecise
  if (extendedGaugeResident) {
    delete extendedGaugeResident;
    extendedGaugeResident = nullptr;
  }
}

void loadSloppyGaugeQuda(const QudaPrecision *prec, const QudaReconstructType *recon)
{
  // first do SU3 links (if they exist)
  if (gaugePrecise) {
    GaugeFieldParam gauge_param(*gaugePrecise);
    // switch the parameters for creating the mirror sloppy cuda gauge field

    gauge_param.reconstruct = recon[0];
    gauge_param.setPrecision(prec[0], true);

    if (gaugeSloppy) errorQuda("gaugeSloppy already exists");

    if (gauge_param.Precision() != gaugePrecise->Precision() || gauge_param.reconstruct != gaugePrecise->Reconstruct()) {
      gaugeSloppy = new cudaGaugeField(gauge_param);
      gaugeSloppy->copy(*gaugePrecise);
    } else {
      gaugeSloppy = gaugePrecise;
    }

    // switch the parameters for creating the mirror preconditioner cuda gauge field
    gauge_param.reconstruct = recon[1];
    gauge_param.setPrecision(prec[1], true);

    if (gaugePrecondition) errorQuda("gaugePrecondition already exists");

    if (gauge_param.Precision() != gaugeSloppy->Precision() || gauge_param.reconstruct != gaugeSloppy->Reconstruct()) {
      gaugePrecondition = new cudaGaugeField(gauge_param);
      gaugePrecondition->copy(*gaugeSloppy);
    } else {
      gaugePrecondition = gaugeSloppy;
    }

    // switch the parameters for creating the mirror refinement cuda gauge field
    gauge_param.reconstruct = recon[2];
    gauge_param.setPrecision(prec[2], true);

    if (gaugeRefinement) errorQuda("gaugeRefinement already exists");

    if (gauge_param.Precision() != gaugeSloppy->Precision() || gauge_param.reconstruct != gaugeSloppy->Reconstruct()) {
      gaugeRefinement = new cudaGaugeField(gauge_param);
      gaugeRefinement->copy(*gaugeSloppy);
    } else {
      gaugeRefinement = gaugeSloppy;
    }
  }

  // fat links (if they exist)
  if (gaugeFatPrecise) {
    GaugeFieldParam gauge_param(*gaugeFatPrecise);

    if (gaugeFatSloppy != gaugeSloppy) {

      gauge_param.setPrecision(prec[0], true);

      if (gaugeFatSloppy) errorQuda("gaugeFatSloppy already exists");
      if (gaugeFatSloppy != gaugeFatPrecise) delete gaugeFatSloppy;

      if (gauge_param.Precision() != gaugeFatPrecise->Precision()
          || gauge_param.reconstruct != gaugeFatPrecise->Reconstruct()) {
        gaugeFatSloppy = new cudaGaugeField(gauge_param);
        gaugeFatSloppy->copy(*gaugeFatPrecise);
      } else {
        gaugeFatSloppy = gaugeFatPrecise;
      }
    }

    if (gaugeFatPrecondition != gaugePrecondition) {
      // switch the parameters for creating the mirror preconditioner cuda gauge field
      gauge_param.setPrecision(prec[1], true);

      if (gaugeFatPrecondition) errorQuda("gaugeFatPrecondition already exists\n");

      if (gauge_param.Precision() != gaugeFatSloppy->Precision()
          || gauge_param.reconstruct != gaugeFatSloppy->Reconstruct()) {
        gaugeFatPrecondition = new cudaGaugeField(gauge_param);
        gaugeFatPrecondition->copy(*gaugeFatSloppy);
      } else {
        gaugeFatPrecondition = gaugeFatSloppy;
      }
    }

    if (gaugeFatRefinement != gaugeRefinement) {
      // switch the parameters for creating the mirror refinement cuda gauge field
      gauge_param.setPrecision(prec[2], true);

      if (gaugeFatRefinement) errorQuda("gaugeFatRefinement already exists\n");

      if (gauge_param.Precision() != gaugeFatSloppy->Precision()
          || gauge_param.reconstruct != gaugeFatSloppy->Reconstruct()) {
        gaugeFatRefinement = new cudaGaugeField(gauge_param);
        gaugeFatRefinement->copy(*gaugeFatSloppy);
      } else {
        gaugeFatRefinement = gaugeFatSloppy;
      }
    }
  }

  // long links (if they exist)
  if (gaugeLongPrecise) {
    GaugeFieldParam gauge_param(*gaugeLongPrecise);

    gauge_param.reconstruct = recon[0];
    gauge_param.setPrecision(prec[0], true);

    if (gaugeLongSloppy) errorQuda("gaugeLongSloppy already exists");

    if (gauge_param.Precision() != gaugeLongPrecise->Precision()
        || gauge_param.reconstruct != gaugeLongPrecise->Reconstruct()) {
      gaugeLongSloppy = new cudaGaugeField(gauge_param);
      gaugeLongSloppy->copy(*gaugeLongPrecise);
    } else {
      gaugeLongSloppy = gaugeLongPrecise;
    }

    // switch the parameters for creating the mirror preconditioner cuda gauge field
    gauge_param.reconstruct = recon[1];
    gauge_param.setPrecision(prec[1], true);

    if (gaugeLongPrecondition) errorQuda("gaugeLongPrecondition already exists\n");

    if (gauge_param.Precision() != gaugeLongSloppy->Precision()
        || gauge_param.reconstruct != gaugeLongSloppy->Reconstruct()) {
      gaugeLongPrecondition = new cudaGaugeField(gauge_param);
      gaugeLongPrecondition->copy(*gaugeLongSloppy);
    } else {
      gaugeLongPrecondition = gaugeLongSloppy;
    }

    // switch the parameters for creating the mirror refinement cuda gauge field
    gauge_param.reconstruct = recon[2];
    gauge_param.setPrecision(prec[2], true);

    if (gaugeLongRefinement) errorQuda("gaugeLongRefinement already exists\n");

    if (gauge_param.Precision() != gaugeLongSloppy->Precision()
        || gauge_param.reconstruct != gaugeLongSloppy->Reconstruct()) {
      gaugeLongRefinement = new cudaGaugeField(gauge_param);
      gaugeLongRefinement->copy(*gaugeLongSloppy);
    } else {
      gaugeLongRefinement = gaugeLongSloppy;
    }
  }
}

void freeSloppyCloverQuda()
{
  if (!initialized) errorQuda("QUDA not initialized");
  if (cloverRefinement != cloverSloppy && cloverRefinement) delete cloverRefinement;
  if (cloverPrecondition != cloverSloppy && cloverPrecondition) delete cloverPrecondition;
  if (cloverSloppy != cloverPrecise && cloverSloppy) delete cloverSloppy;

  cloverRefinement = nullptr;
  cloverPrecondition = nullptr;
  cloverSloppy = nullptr;
}

void freeCloverQuda(void)
{
  if (!initialized) errorQuda("QUDA not initialized");
  freeSloppyCloverQuda();
  if (cloverPrecise) delete cloverPrecise;
  cloverPrecise = nullptr;
}

void flushChronoQuda(int i)
{
  if (i >= QUDA_MAX_CHRONO)
    errorQuda("Requested chrono index %d is outside of max %d\n", i, QUDA_MAX_CHRONO);

  auto &basis = chronoResident[i];

  for (auto v : basis) {
    if (v)  delete v;
  }
  basis.clear();
}

void endQuda(void)
{
  profileEnd.TPSTART(QUDA_PROFILE_TOTAL);

  if (!initialized) return;

  freeGaugeQuda();
  freeCloverQuda();

  for (int i=0; i<QUDA_MAX_CHRONO; i++) flushChronoQuda(i);

  for (auto v : solutionResident) if (v) delete v;
  solutionResident.clear();

  if(momResident) delete momResident;

  LatticeField::freeGhostBuffer();
  cpuColorSpinorField::freeGhostBuffer();

  cublas::destroy();
  blas::end();

  pool::flush_pinned();
  pool::flush_device();

  host_free(num_failures_h);
  num_failures_h = nullptr;
  num_failures_d = nullptr;

  if (streams) {
    for (int i=0; i<Nstream; i++) cudaStreamDestroy(streams[i]);
    delete []streams;
    streams = nullptr;
  }
  destroyDslashEvents();

  saveTuneCache();
  saveProfile();

  // flush any outstanding force monitoring (if enabled)
  flushForceMonitor();

  initialized = false;

  comm_finalize();
  comms_initialized = false;

  profileEnd.TPSTOP(QUDA_PROFILE_TOTAL);
  profileInit2End.TPSTOP(QUDA_PROFILE_TOTAL);

  // print out the profile information of the lifetime of the library
  if (getVerbosity() >= QUDA_SUMMARIZE) {
    profileInit.Print();
    profileGauge.Print();
    profileClover.Print();
    profileDslash.Print();
    profileInvert.Print();
    profileMulti.Print();
    profileFatLink.Print();
    profileGaugeForce.Print();
    profileGaugeUpdate.Print();
    profileExtendedGauge.Print();
    profileCloverForce.Print();
    profileStaggeredForce.Print();
    profileHISQForce.Print();
    profileContract.Print();
    profileCovDev.Print();
    profilePlaq.Print();
    profileQCharge.Print();
    profileAPE.Print();
    profileSTOUT.Print();
    profileProject.Print();
    profilePhase.Print();
    profileMomAction.Print();
    profileEnd.Print();

    profileInit2End.Print();
    TimeProfile::PrintGlobal();

    printLaunchTimer();
    printAPIProfile();

    printfQuda("\n");
    printPeakMemUsage();
    printfQuda("\n");
  }

  assertAllMemFree();

  char *device_reset_env = getenv("QUDA_DEVICE_RESET");
  if (device_reset_env && strcmp(device_reset_env,"1") == 0) {
    // end this CUDA context
    cudaDeviceReset();
  }

}


namespace quda {

  void setDiracParam(DiracParam &diracParam, QudaInvertParam *inv_param, const bool pc)
  {
    double kappa = inv_param->kappa;
    if (inv_param->dirac_order == QUDA_CPS_WILSON_DIRAC_ORDER) {
      kappa *= gaugePrecise->Anisotropy();
    }

    switch (inv_param->dslash_type) {
    case QUDA_WILSON_DSLASH:
      diracParam.type = pc ? QUDA_WILSONPC_DIRAC : QUDA_WILSON_DIRAC;
      break;
    case QUDA_CLOVER_WILSON_DSLASH:
      diracParam.type = pc ? QUDA_CLOVERPC_DIRAC : QUDA_CLOVER_DIRAC;
      break;
    case QUDA_DOMAIN_WALL_DSLASH:
      diracParam.type = pc ? QUDA_DOMAIN_WALLPC_DIRAC : QUDA_DOMAIN_WALL_DIRAC;
      diracParam.Ls = inv_param->Ls;
      break;
    case QUDA_DOMAIN_WALL_4D_DSLASH:
      diracParam.type = pc ? QUDA_DOMAIN_WALL_4DPC_DIRAC : QUDA_DOMAIN_WALL_4D_DIRAC;
      diracParam.Ls = inv_param->Ls;
      break;
    case QUDA_MOBIUS_DWF_EOFA_DSLASH:
      if (inv_param->Ls > QUDA_MAX_DWF_LS){
	      errorQuda("Length of Ls dimension %d greater than QUDA_MAX_DWF_LS %d", inv_param->Ls, QUDA_MAX_DWF_LS);
      }
      if(!pc){
	      errorQuda("EOFA ONLY support even-odd preconditioned dslash, for now. :( \n");
      }
      diracParam.type = QUDA_MOBIUS_DOMAIN_WALLPC_EOFA_DIRAC;
      diracParam.Ls = inv_param->Ls;
      if (sizeof(Complex) != sizeof(double _Complex)) {
        errorQuda("Irreconcilable difference between interface and internal complex number conventions");
      }
      memcpy(diracParam.b_5, inv_param->b_5, sizeof(Complex)*inv_param->Ls);
      memcpy(diracParam.c_5, inv_param->c_5, sizeof(Complex)*inv_param->Ls);
      diracParam.eofa_shift = inv_param->eofa_shift;
      diracParam.eofa_pm = inv_param->eofa_pm;
      diracParam.mq1 = inv_param->mq1;
      diracParam.mq2 = inv_param->mq2;
      diracParam.mq3 = inv_param->mq3;
      break;
    case QUDA_MOBIUS_DWF_DSLASH:
      if (inv_param->Ls > QUDA_MAX_DWF_LS)
	errorQuda("Length of Ls dimension %d greater than QUDA_MAX_DWF_LS %d", inv_param->Ls, QUDA_MAX_DWF_LS);
      diracParam.type = pc ? QUDA_MOBIUS_DOMAIN_WALLPC_DIRAC : QUDA_MOBIUS_DOMAIN_WALL_DIRAC;
      diracParam.Ls = inv_param->Ls;
      if (sizeof(Complex) != sizeof(double _Complex)) {
        errorQuda("Irreconcilable difference between interface and internal complex number conventions");
      }
      memcpy(diracParam.b_5, inv_param->b_5, sizeof(Complex) * inv_param->Ls);
      memcpy(diracParam.c_5, inv_param->c_5, sizeof(Complex) * inv_param->Ls);
      if (getVerbosity() >= QUDA_DEBUG_VERBOSE) {
        printfQuda("Printing b_5 and c_5 values\n");
        for (int i = 0; i < diracParam.Ls; i++) {
          printfQuda("fromQUDA diracParam: b5[%d] = %f + i%f, c5[%d] = %f + i%f\n", i, diracParam.b_5[i].real(),
              diracParam.b_5[i].imag(), i, diracParam.c_5[i].real(), diracParam.c_5[i].imag());
          // printfQuda("fromQUDA inv_param: b5[%d] = %f %f c5[%d] = %f %f\n", i, inv_param->b_5[i], i,
          // inv_param->c_5[i] ); printfQuda("fromQUDA creal: b5[%d] = %f %f c5[%d] = %f %f \n", i,
          // creal(inv_param->b_5[i]), cimag(inv_param->b_5[i]), i, creal(inv_param->c_5[i]), cimag(inv_param->c_5[i]) );
        }
      }
      break;
    case QUDA_STAGGERED_DSLASH:
      diracParam.type = pc ? QUDA_STAGGEREDPC_DIRAC : QUDA_STAGGERED_DIRAC;
      break;
    case QUDA_ASQTAD_DSLASH:
      diracParam.type = pc ? QUDA_ASQTADPC_DIRAC : QUDA_ASQTAD_DIRAC;
      break;
    case QUDA_TWISTED_MASS_DSLASH:
      diracParam.type = pc ? QUDA_TWISTED_MASSPC_DIRAC : QUDA_TWISTED_MASS_DIRAC;
      if (inv_param->twist_flavor == QUDA_TWIST_SINGLET) {
	diracParam.Ls = 1;
	diracParam.epsilon = 0.0;
      } else {
	diracParam.Ls = 2;
	diracParam.epsilon = inv_param->twist_flavor == QUDA_TWIST_NONDEG_DOUBLET ? inv_param->epsilon : 0.0;
      }
      break;
    case QUDA_TWISTED_CLOVER_DSLASH:
      diracParam.type = pc ? QUDA_TWISTED_CLOVERPC_DIRAC : QUDA_TWISTED_CLOVER_DIRAC;
      if (inv_param->twist_flavor == QUDA_TWIST_SINGLET)  {
	diracParam.Ls = 1;
	diracParam.epsilon = 0.0;
      } else {
	diracParam.Ls = 2;
	diracParam.epsilon = inv_param->twist_flavor == QUDA_TWIST_NONDEG_DOUBLET ? inv_param->epsilon : 0.0;
      }
      break;
    case QUDA_LAPLACE_DSLASH:
      diracParam.type = pc ? QUDA_GAUGE_LAPLACEPC_DIRAC : QUDA_GAUGE_LAPLACE_DIRAC;
      diracParam.laplace3D = inv_param->laplace3D;
      break;
    case QUDA_COVDEV_DSLASH:
      diracParam.type = QUDA_GAUGE_COVDEV_DIRAC;
      break;
    default:
      errorQuda("Unsupported dslash_type %d", inv_param->dslash_type);
    }

    diracParam.matpcType = inv_param->matpc_type;
    diracParam.dagger = inv_param->dagger;
    diracParam.gauge = gaugePrecise;
    diracParam.fatGauge = gaugeFatPrecise;
    diracParam.longGauge = gaugeLongPrecise;
    diracParam.clover = cloverPrecise;
    diracParam.kappa = kappa;
    diracParam.mass = inv_param->mass;
    diracParam.m5 = inv_param->m5;
    diracParam.mu = inv_param->mu;

    for (int i=0; i<4; i++) diracParam.commDim[i] = 1;   // comms are always on

    if (gaugePrecise->Precision() != inv_param->cuda_prec)
      errorQuda("Gauge precision %d does not match requested precision %d\n", gaugePrecise->Precision(), inv_param->cuda_prec);

  }


  void setDiracSloppyParam(DiracParam &diracParam, QudaInvertParam *inv_param, const bool pc)
  {
    setDiracParam(diracParam, inv_param, pc);

    diracParam.gauge = gaugeSloppy;
    diracParam.fatGauge = gaugeFatSloppy;
    diracParam.longGauge = gaugeLongSloppy;
    diracParam.clover = cloverSloppy;

    for (int i=0; i<4; i++) {
      diracParam.commDim[i] = 1;   // comms are always on
    }

    if (gaugeSloppy->Precision() != inv_param->cuda_prec_sloppy)
      errorQuda("Gauge precision %d does not match requested precision %d\n", gaugeSloppy->Precision(), inv_param->cuda_prec_sloppy);
  }

  void setDiracRefineParam(DiracParam &diracParam, QudaInvertParam *inv_param, const bool pc)
  {
    setDiracParam(diracParam, inv_param, pc);

    diracParam.gauge = gaugeRefinement;
    diracParam.fatGauge = gaugeFatRefinement;
    diracParam.longGauge = gaugeLongRefinement;
    diracParam.clover = cloverRefinement;

    for (int i=0; i<4; i++) {
      diracParam.commDim[i] = 1;   // comms are always on
    }

    if (gaugeRefinement->Precision() != inv_param->cuda_prec_refinement_sloppy)
      errorQuda("Gauge precision %d does not match requested precision %d\n", gaugeRefinement->Precision(), inv_param->cuda_prec_refinement_sloppy);
  }

  // The preconditioner currently mimicks the sloppy operator with no comms
  void setDiracPreParam(DiracParam &diracParam, QudaInvertParam *inv_param, const bool pc, bool comms)
  {
    setDiracParam(diracParam, inv_param, pc);

    if(inv_param->overlap){
      diracParam.gauge = gaugeExtended;
      diracParam.fatGauge = gaugeFatExtended;
      diracParam.longGauge = gaugeLongExtended;
    }else{
      diracParam.gauge = gaugePrecondition;
      diracParam.fatGauge = gaugeFatPrecondition;
      diracParam.longGauge = gaugeLongPrecondition;
    }
    diracParam.clover = cloverPrecondition;

    for (int i=0; i<4; i++) {
      diracParam.commDim[i] = comms ? 1 : 0;
    }

    // In the preconditioned staggered CG allow a different dslash type in the preconditioning
    if(inv_param->inv_type == QUDA_PCG_INVERTER && inv_param->dslash_type == QUDA_ASQTAD_DSLASH
       && inv_param->dslash_type_precondition == QUDA_STAGGERED_DSLASH) {
       diracParam.type = pc ? QUDA_STAGGEREDPC_DIRAC : QUDA_STAGGERED_DIRAC;
       diracParam.gauge = gaugeFatPrecondition;
    }

    if (gaugePrecondition->Precision() != inv_param->cuda_prec_precondition)
      errorQuda("Gauge precision %d does not match requested precision %d\n",
		gaugePrecondition->Precision(), inv_param->cuda_prec_precondition);
  }


  void createDirac(Dirac *&d, Dirac *&dSloppy, Dirac *&dPre, QudaInvertParam &param, const bool pc_solve)
  {
    DiracParam diracParam;
    DiracParam diracSloppyParam;
    DiracParam diracPreParam;

    setDiracParam(diracParam, &param, pc_solve);
    setDiracSloppyParam(diracSloppyParam, &param, pc_solve);
    bool comms_flag = (param.inv_type != QUDA_INC_EIGCG_INVERTER) ?  false : true ;//inc eigCG needs 2 sloppy precisions.
    setDiracPreParam(diracPreParam, &param, pc_solve, comms_flag);


    d = Dirac::create(diracParam); // create the Dirac operator
    dSloppy = Dirac::create(diracSloppyParam);
    dPre = Dirac::create(diracPreParam);
  }

  void createDirac(Dirac *&d, Dirac *&dSloppy, Dirac *&dPre, Dirac *&dRef, QudaInvertParam &param, const bool pc_solve)
  {
    DiracParam diracParam;
    DiracParam diracSloppyParam;
    DiracParam diracPreParam;
    DiracParam diracRefParam;

    setDiracParam(diracParam, &param, pc_solve);
    setDiracSloppyParam(diracSloppyParam, &param, pc_solve);
    setDiracRefineParam(diracRefParam, &param, pc_solve);
    bool comms_flag = (param.inv_type != QUDA_INC_EIGCG_INVERTER) ?  false : true ;//inc eigCG needs 2 sloppy precisions.
    setDiracPreParam(diracPreParam, &param, pc_solve, comms_flag);


    d = Dirac::create(diracParam); // create the Dirac operator
    dSloppy = Dirac::create(diracSloppyParam);
    dPre = Dirac::create(diracPreParam);
    dRef = Dirac::create(diracRefParam);
  }

  static double unscaled_shifts[QUDA_MAX_MULTI_SHIFT];

  void massRescale(cudaColorSpinorField &b, QudaInvertParam &param) {

    double kappa5 = (0.5/(5.0 + param.m5));
    double kappa = (param.dslash_type == QUDA_DOMAIN_WALL_DSLASH ||
		    param.dslash_type == QUDA_DOMAIN_WALL_4D_DSLASH ||
		    param.dslash_type == QUDA_MOBIUS_DWF_DSLASH || 
        param.dslash_type == QUDA_MOBIUS_DWF_EOFA_DSLASH) ? kappa5 : param.kappa;

    if (getVerbosity() >= QUDA_DEBUG_VERBOSE) {
      printfQuda("Mass rescale: Kappa is: %g\n", kappa);
      printfQuda("Mass rescale: mass normalization: %d\n", param.mass_normalization);
      double nin = blas::norm2(b);
      printfQuda("Mass rescale: norm of source in = %g\n", nin);
    }

    // staggered dslash uses mass normalization internally
    if (param.dslash_type == QUDA_ASQTAD_DSLASH || param.dslash_type == QUDA_STAGGERED_DSLASH) {
      switch (param.solution_type) {
        case QUDA_MAT_SOLUTION:
        case QUDA_MATPC_SOLUTION:
          if (param.mass_normalization == QUDA_KAPPA_NORMALIZATION) blas::ax(2.0*param.mass, b);
          break;
        case QUDA_MATDAG_MAT_SOLUTION:
        case QUDA_MATPCDAG_MATPC_SOLUTION:
          if (param.mass_normalization == QUDA_KAPPA_NORMALIZATION) blas::ax(4.0*param.mass*param.mass, b);
          break;
        default:
          errorQuda("Not implemented");
      }
      return;
    }

    for(int i=0; i<param.num_offset; i++) {
      unscaled_shifts[i] = param.offset[i];
    }

    // multiply the source to compensate for normalization of the Dirac operator, if necessary
    switch (param.solution_type) {
      case QUDA_MAT_SOLUTION:
        if (param.mass_normalization == QUDA_MASS_NORMALIZATION ||
            param.mass_normalization == QUDA_ASYMMETRIC_MASS_NORMALIZATION) {
	  blas::ax(2.0*kappa, b);
	  for(int i=0; i<param.num_offset; i++)  param.offset[i] *= 2.0*kappa;
        }
        break;
      case QUDA_MATDAG_MAT_SOLUTION:
        if (param.mass_normalization == QUDA_MASS_NORMALIZATION ||
            param.mass_normalization == QUDA_ASYMMETRIC_MASS_NORMALIZATION) {
	  blas::ax(4.0*kappa*kappa, b);
	  for(int i=0; i<param.num_offset; i++)  param.offset[i] *= 4.0*kappa*kappa;
        }
        break;
      case QUDA_MATPC_SOLUTION:
        if (param.mass_normalization == QUDA_MASS_NORMALIZATION) {
	  blas::ax(4.0*kappa*kappa, b);
	  for(int i=0; i<param.num_offset; i++)  param.offset[i] *= 4.0*kappa*kappa;
        } else if (param.mass_normalization == QUDA_ASYMMETRIC_MASS_NORMALIZATION) {
	  blas::ax(2.0*kappa, b);
	  for(int i=0; i<param.num_offset; i++)  param.offset[i] *= 2.0*kappa;
        }
        break;
      case QUDA_MATPCDAG_MATPC_SOLUTION:
        if (param.mass_normalization == QUDA_MASS_NORMALIZATION) {
	  blas::ax(16.0*std::pow(kappa,4), b);
	  for(int i=0; i<param.num_offset; i++)  param.offset[i] *= 16.0*std::pow(kappa,4);
        } else if (param.mass_normalization == QUDA_ASYMMETRIC_MASS_NORMALIZATION) {
	  blas::ax(4.0*kappa*kappa, b);
	  for(int i=0; i<param.num_offset; i++)  param.offset[i] *= 4.0*kappa*kappa;
        }
        break;
      default:
        errorQuda("Solution type %d not supported", param.solution_type);
    }

    if (getVerbosity() >= QUDA_DEBUG_VERBOSE) printfQuda("Mass rescale done\n");
    if (getVerbosity() >= QUDA_DEBUG_VERBOSE) {
      printfQuda("Mass rescale: Kappa is: %g\n", kappa);
      printfQuda("Mass rescale: mass normalization: %d\n", param.mass_normalization);
      double nin = blas::norm2(b);
      printfQuda("Mass rescale: norm of source out = %g\n", nin);
    }

  }
}

void dslashQuda(void *h_out, void *h_in, QudaInvertParam *inv_param, QudaParity parity)
{
  profileDslash.TPSTART(QUDA_PROFILE_TOTAL);

  profileDslash.TPSTART(QUDA_PROFILE_INIT);

  if (gaugePrecise == nullptr) errorQuda("Gauge field not allocated");
  if (cloverPrecise == nullptr && ((inv_param->dslash_type == QUDA_CLOVER_WILSON_DSLASH) || (inv_param->dslash_type == QUDA_TWISTED_CLOVER_DSLASH)))
    errorQuda("Clover field not allocated");

  pushVerbosity(inv_param->verbosity);
  if (getVerbosity() >= QUDA_DEBUG_VERBOSE) printQudaInvertParam(inv_param);

  ColorSpinorParam cpuParam(h_in, *inv_param, gaugePrecise->X(), true, inv_param->input_location);
  ColorSpinorField *in_h = ColorSpinorField::Create(cpuParam);
  ColorSpinorParam cudaParam(cpuParam, *inv_param);

  cpuParam.v = h_out;
  cpuParam.location = inv_param->output_location;
  ColorSpinorField *out_h = ColorSpinorField::Create(cpuParam);

  cudaParam.create = QUDA_NULL_FIELD_CREATE;
  cudaColorSpinorField in(*in_h, cudaParam);
  cudaColorSpinorField out(in, cudaParam);

  bool pc = true;
  DiracParam diracParam;
  setDiracParam(diracParam, inv_param, pc);

  profileDslash.TPSTOP(QUDA_PROFILE_INIT);

  profileDslash.TPSTART(QUDA_PROFILE_H2D);
  in = *in_h;
  profileDslash.TPSTOP(QUDA_PROFILE_H2D);

  profileDslash.TPSTART(QUDA_PROFILE_COMPUTE);

  if (getVerbosity() >= QUDA_DEBUG_VERBOSE) {
    double cpu = blas::norm2(*in_h);
    double gpu = blas::norm2(in);
    printfQuda("In CPU %e CUDA %e\n", cpu, gpu);
  }

  if (inv_param->mass_normalization == QUDA_KAPPA_NORMALIZATION &&
      (inv_param->dslash_type == QUDA_STAGGERED_DSLASH ||
       inv_param->dslash_type == QUDA_ASQTAD_DSLASH) )
    blas::ax(1.0/(2.0*inv_param->mass), in);

  if (inv_param->dirac_order == QUDA_CPS_WILSON_DIRAC_ORDER) {
    if (parity == QUDA_EVEN_PARITY) {
      parity = QUDA_ODD_PARITY;
    } else {
      parity = QUDA_EVEN_PARITY;
    }
    blas::ax(gaugePrecise->Anisotropy(), in);
  }

  Dirac *dirac = Dirac::create(diracParam); // create the Dirac operator
  if (inv_param->dslash_type == QUDA_TWISTED_CLOVER_DSLASH && inv_param->dagger) {
    cudaParam.create = QUDA_NULL_FIELD_CREATE;
    cudaColorSpinorField tmp1(in, cudaParam);
    ((DiracTwistedCloverPC*) dirac)->TwistCloverInv(tmp1, in, (parity+1)%2); // apply the clover-twist
    dirac->Dslash(out, tmp1, parity); // apply the operator
  } else {
    dirac->Dslash(out, in, parity); // apply the operator
  }
  profileDslash.TPSTOP(QUDA_PROFILE_COMPUTE);

  profileDslash.TPSTART(QUDA_PROFILE_D2H);
  *out_h = out;
  profileDslash.TPSTOP(QUDA_PROFILE_D2H);

  if (getVerbosity() >= QUDA_DEBUG_VERBOSE) {
    double cpu = blas::norm2(*out_h);
    double gpu = blas::norm2(out);
    printfQuda("Out CPU %e CUDA %e\n", cpu, gpu);
  }

  profileDslash.TPSTART(QUDA_PROFILE_FREE);
  delete dirac; // clean up

  delete out_h;
  delete in_h;
  profileDslash.TPSTOP(QUDA_PROFILE_FREE);

  popVerbosity();
  profileDslash.TPSTOP(QUDA_PROFILE_TOTAL);
}

void dslashQuda_4dpc(void *h_out, void *h_in, QudaInvertParam *inv_param, QudaParity parity, int test_type)
{
  if (gaugePrecise == nullptr) errorQuda("Gauge field not allocated");

  pushVerbosity(inv_param->verbosity);
  if (getVerbosity() >= QUDA_DEBUG_VERBOSE) printQudaInvertParam(inv_param);

  ColorSpinorParam cpuParam(h_in, *inv_param, gaugePrecise->X(), true, inv_param->input_location);
  ColorSpinorField *in_h = ColorSpinorField::Create(cpuParam);

  ColorSpinorParam cudaParam(cpuParam, *inv_param);
  cudaColorSpinorField in(*in_h, cudaParam);

  if (getVerbosity() >= QUDA_DEBUG_VERBOSE) {
    double cpu = blas::norm2(*in_h);
    double gpu = blas::norm2(in);
    printfQuda("In CPU %e CUDA %e\n", cpu, gpu);
  }

  cudaParam.create = QUDA_NULL_FIELD_CREATE;
  cudaColorSpinorField out(in, cudaParam);

  if (inv_param->dirac_order == QUDA_CPS_WILSON_DIRAC_ORDER) {
    if (parity == QUDA_EVEN_PARITY) {
      parity = QUDA_ODD_PARITY;
    } else {
      parity = QUDA_EVEN_PARITY;
    }
    blas::ax(gaugePrecise->Anisotropy(), in);
  }
  bool pc = true;

  DiracParam diracParam;
  setDiracParam(diracParam, inv_param, pc);

  DiracDomainWall4DPC dirac(diracParam); // create the Dirac operator
  printfQuda("kappa for QUDA input : %e\n",inv_param->kappa);
  switch (test_type) {
    case 0:
      dirac.Dslash4(out, in, parity);
      break;
    case 1:
      dirac.Dslash5(out, in, parity);
      break;
    case 2:
      dirac.Dslash5inv(out, in, parity, inv_param->kappa);
      break;
  }

  cpuParam.v = h_out;
  cpuParam.location = inv_param->output_location;
  ColorSpinorField *out_h = ColorSpinorField::Create(cpuParam);
  *out_h = out;

  if (getVerbosity() >= QUDA_DEBUG_VERBOSE) {
    double cpu = blas::norm2(*out_h);
    double gpu = blas::norm2(out);
    printfQuda("Out CPU %e CUDA %e\n", cpu, gpu);
  }

  delete out_h;
  delete in_h;

  popVerbosity();
}

void dslashQuda_mdwf(void *h_out, void *h_in, QudaInvertParam *inv_param, QudaParity parity, int test_type)
{
  if (gaugePrecise == nullptr) errorQuda("Gauge field not allocated");

  pushVerbosity(inv_param->verbosity);
  if (getVerbosity() >= QUDA_DEBUG_VERBOSE) printQudaInvertParam(inv_param);

  ColorSpinorParam cpuParam(h_in, *inv_param, gaugePrecise->X(), true, inv_param->input_location);
  ColorSpinorField *in_h = ColorSpinorField::Create(cpuParam);

  ColorSpinorParam cudaParam(cpuParam, *inv_param);
  cudaColorSpinorField in(*in_h, cudaParam);

  if (getVerbosity() >= QUDA_DEBUG_VERBOSE) {
    double cpu = blas::norm2(*in_h);
    double gpu = blas::norm2(in);
    printfQuda("In CPU %e CUDA %e\n", cpu, gpu);
  }

  cudaParam.create = QUDA_NULL_FIELD_CREATE;
  cudaColorSpinorField out(in, cudaParam);

  if (inv_param->dirac_order == QUDA_CPS_WILSON_DIRAC_ORDER) {
    if (parity == QUDA_EVEN_PARITY) {
      parity = QUDA_ODD_PARITY;
    } else {
      parity = QUDA_EVEN_PARITY;
    }
    blas::ax(gaugePrecise->Anisotropy(), in);
  }
  bool pc = true;

  DiracParam diracParam;
  setDiracParam(diracParam, inv_param, pc);

  DiracMobiusPC dirac(diracParam); // create the Dirac operator
  switch (test_type) {
    case 0:
      dirac.Dslash4(out, in, parity);
      break;
    case 1:
      dirac.Dslash5(out, in, parity);
      break;
    case 2:
      dirac.Dslash4pre(out, in, parity);
      break;
    case 3:
      dirac.Dslash5inv(out, in, parity);
      break;
  }

  cpuParam.v = h_out;
  cpuParam.location = inv_param->output_location;
  ColorSpinorField *out_h = ColorSpinorField::Create(cpuParam);
  *out_h = out;

  if (getVerbosity() >= QUDA_DEBUG_VERBOSE) {
    double cpu = blas::norm2(*out_h);
    double gpu = blas::norm2(out);
    printfQuda("Out CPU %e CUDA %e\n", cpu, gpu);
  }

  delete out_h;
  delete in_h;

  popVerbosity();
}

void dslashQuda_mobius_eofa(void *h_out, void *h_in, QudaInvertParam *inv_param, QudaParity parity, int test_type)
{
  if(inv_param->dslash_type == QUDA_MOBIUS_DWF_EOFA_DSLASH){
    setKernelPackT(true);
  }else{
    errorQuda("This type of dslashQuda operator is defined for QUDA_MOBIUS_DWF_EOFA_DSLASH ONLY");
  }

  if (gaugePrecise == nullptr) errorQuda("Gauge field not allocated");

  pushVerbosity(inv_param->verbosity);
  if (getVerbosity() >= QUDA_DEBUG_VERBOSE) printQudaInvertParam(inv_param);

  bool precondition_output = test_type == 2 ? false : true;

  ColorSpinorParam cpuParam(h_in, *inv_param, gaugePrecise->X(), precondition_output, inv_param->input_location);
  ColorSpinorField *in_h = ColorSpinorField::Create(cpuParam);

  ColorSpinorParam cudaParam(cpuParam, *inv_param);
  cudaColorSpinorField in(*in_h, cudaParam);

  if (getVerbosity() >= QUDA_DEBUG_VERBOSE) {
    double cpu = blas::norm2(*in_h);
    double gpu = blas::norm2(in);
    printfQuda("In CPU: %16.12e CUDA: %16.12e\n", cpu, gpu);
  }

  cudaParam.create = QUDA_NULL_FIELD_CREATE;
  cudaColorSpinorField out(in, cudaParam);

  if (inv_param->dirac_order == QUDA_CPS_WILSON_DIRAC_ORDER) {
    if (parity == QUDA_EVEN_PARITY) {
      parity = QUDA_ODD_PARITY;
    } else {
      parity = QUDA_EVEN_PARITY;
    }
    blas::ax(gaugePrecise->Anisotropy(), in);
  }
  constexpr bool pc = true;

  DiracParam diracParam;
  setDiracParam(diracParam, inv_param, pc);

  DiracMobiusPCEofa dirac(diracParam); // create the Dirac operator
  switch (test_type) {
    case 0:
      dirac.m5_eofa(out, in);
      break;
    case 1:
      dirac.m5inv_eofa(out, in);
      break;
    case 2:
      dirac.full_dslash(out, in);
      break;
    default:
      errorQuda("test_type(=%d) NOT defined for M\"obius EOFA! :( \n", test_type);
  }

  cpuParam.v = h_out;
  cpuParam.location = inv_param->output_location;
  ColorSpinorField *out_h = ColorSpinorField::Create(cpuParam);
  *out_h = out;

  if (getVerbosity() >= QUDA_DEBUG_VERBOSE) {
    double cpu = blas::norm2(*out_h);
    double gpu = blas::norm2(out);
    printfQuda("Out CPU: %e CUDA: %e\n", cpu, gpu);
  }

  delete out_h;
  delete in_h;

  popVerbosity();
}

void MatQuda(void *h_out, void *h_in, QudaInvertParam *inv_param)
{
  pushVerbosity(inv_param->verbosity);

  if (gaugePrecise == nullptr) errorQuda("Gauge field not allocated");
  if (cloverPrecise == nullptr && ((inv_param->dslash_type == QUDA_CLOVER_WILSON_DSLASH) || (inv_param->dslash_type == QUDA_TWISTED_CLOVER_DSLASH)))
    errorQuda("Clover field not allocated");
  if (getVerbosity() >= QUDA_DEBUG_VERBOSE) printQudaInvertParam(inv_param);

  bool pc = (inv_param->solution_type == QUDA_MATPC_SOLUTION ||
      inv_param->solution_type == QUDA_MATPCDAG_MATPC_SOLUTION);

  ColorSpinorParam cpuParam(h_in, *inv_param, gaugePrecise->X(), pc, inv_param->input_location);
  ColorSpinorField *in_h = ColorSpinorField::Create(cpuParam);

  ColorSpinorParam cudaParam(cpuParam, *inv_param);
  cudaColorSpinorField in(*in_h, cudaParam);

  if (getVerbosity() >= QUDA_DEBUG_VERBOSE) {
    double cpu = blas::norm2(*in_h);
    double gpu = blas::norm2(in);
    printfQuda("In CPU %e CUDA %e\n", cpu, gpu);
  }

  cudaParam.create = QUDA_NULL_FIELD_CREATE;
  cudaColorSpinorField out(in, cudaParam);

  DiracParam diracParam;
  setDiracParam(diracParam, inv_param, pc);

  Dirac *dirac = Dirac::create(diracParam); // create the Dirac operator
  dirac->M(out, in); // apply the operator
  delete dirac; // clean up

  double kappa = inv_param->kappa;
  if (pc) {
    if (inv_param->mass_normalization == QUDA_MASS_NORMALIZATION) {
      blas::ax(0.25/(kappa*kappa), out);
    } else if (inv_param->mass_normalization == QUDA_ASYMMETRIC_MASS_NORMALIZATION) {
      blas::ax(0.5/kappa, out);
    }
  } else {
    if (inv_param->mass_normalization == QUDA_MASS_NORMALIZATION ||
        inv_param->mass_normalization == QUDA_ASYMMETRIC_MASS_NORMALIZATION) {
      blas::ax(0.5/kappa, out);
    }
  }

  cpuParam.v = h_out;
  cpuParam.location = inv_param->output_location;
  ColorSpinorField *out_h = ColorSpinorField::Create(cpuParam);
  *out_h = out;

  if (getVerbosity() >= QUDA_DEBUG_VERBOSE) {
    double cpu = blas::norm2(*out_h);
    double gpu = blas::norm2(out);
    printfQuda("Out CPU %e CUDA %e\n", cpu, gpu);
  }

  delete out_h;
  delete in_h;

  popVerbosity();
}


void MatDagMatQuda(void *h_out, void *h_in, QudaInvertParam *inv_param)
{
  pushVerbosity(inv_param->verbosity);

  if (!initialized) errorQuda("QUDA not initialized");
  if (gaugePrecise == nullptr) errorQuda("Gauge field not allocated");
  if (cloverPrecise == nullptr && ((inv_param->dslash_type == QUDA_CLOVER_WILSON_DSLASH) || (inv_param->dslash_type == QUDA_TWISTED_CLOVER_DSLASH)))
    errorQuda("Clover field not allocated");
  if (getVerbosity() >= QUDA_DEBUG_VERBOSE) printQudaInvertParam(inv_param);

  bool pc = (inv_param->solution_type == QUDA_MATPC_SOLUTION ||
      inv_param->solution_type == QUDA_MATPCDAG_MATPC_SOLUTION);

  ColorSpinorParam cpuParam(h_in, *inv_param, gaugePrecise->X(), pc, inv_param->input_location);
  ColorSpinorField *in_h = ColorSpinorField::Create(cpuParam);

  ColorSpinorParam cudaParam(cpuParam, *inv_param);
  cudaColorSpinorField in(*in_h, cudaParam);

  if (getVerbosity() >= QUDA_DEBUG_VERBOSE){
    double cpu = blas::norm2(*in_h);
    double gpu = blas::norm2(in);
    printfQuda("In CPU %e CUDA %e\n", cpu, gpu);
  }

  cudaParam.create = QUDA_NULL_FIELD_CREATE;
  cudaColorSpinorField out(in, cudaParam);

  //  double kappa = inv_param->kappa;
  //  if (inv_param->dirac_order == QUDA_CPS_WILSON_DIRAC_ORDER) kappa *= gaugePrecise->anisotropy;

  DiracParam diracParam;
  setDiracParam(diracParam, inv_param, pc);

  Dirac *dirac = Dirac::create(diracParam); // create the Dirac operator
  dirac->MdagM(out, in); // apply the operator
  delete dirac; // clean up

  double kappa = inv_param->kappa;
  if (pc) {
    if (inv_param->mass_normalization == QUDA_MASS_NORMALIZATION) {
      blas::ax(1.0/std::pow(2.0*kappa,4), out);
    } else if (inv_param->mass_normalization == QUDA_ASYMMETRIC_MASS_NORMALIZATION) {
      blas::ax(0.25/(kappa*kappa), out);
    }
  } else {
    if (inv_param->mass_normalization == QUDA_MASS_NORMALIZATION ||
        inv_param->mass_normalization == QUDA_ASYMMETRIC_MASS_NORMALIZATION) {
      blas::ax(0.25/(kappa*kappa), out);
    }
  }

  cpuParam.v = h_out;
  cpuParam.location = inv_param->output_location;
  ColorSpinorField *out_h = ColorSpinorField::Create(cpuParam);
  *out_h = out;

  if (getVerbosity() >= QUDA_DEBUG_VERBOSE){
    double cpu = blas::norm2(*out_h);
    double gpu = blas::norm2(out);
    printfQuda("Out CPU %e CUDA %e\n", cpu, gpu);
  }

  delete out_h;
  delete in_h;

  popVerbosity();
}

namespace quda{
bool canReuseResidentGauge(QudaInvertParam *param){
  return (gaugePrecise != nullptr) and param->cuda_prec == gaugePrecise->Precision();
}
}

void checkClover(QudaInvertParam *param) {

  if (param->dslash_type != QUDA_CLOVER_WILSON_DSLASH && param->dslash_type != QUDA_TWISTED_CLOVER_DSLASH) {
    return;
  }

  if (param->cuda_prec != cloverPrecise->Precision()) {
    errorQuda("Solve precision %d doesn't match clover precision %d", param->cuda_prec, cloverPrecise->Precision());
  }

  if ( (!cloverSloppy || param->cuda_prec_sloppy != cloverSloppy->Precision()) ||
       (!cloverPrecondition || param->cuda_prec_precondition != cloverPrecondition->Precision()) ||
       (!cloverRefinement || param->cuda_prec_refinement_sloppy != cloverRefinement->Precision()) ) {
    freeSloppyCloverQuda();
    QudaPrecision prec[] = {param->cuda_prec_sloppy, param->cuda_prec_precondition, param->cuda_prec_refinement_sloppy};
    loadSloppyCloverQuda(prec);
  }

  if (cloverPrecise == nullptr) errorQuda("Precise clover field doesn't exist");
  if (cloverSloppy == nullptr) errorQuda("Sloppy clover field doesn't exist");
  if (cloverPrecondition == nullptr) errorQuda("Precondition clover field doesn't exist");
  if (cloverRefinement == nullptr) errorQuda("Refinement clover field doesn't exist");
}

quda::cudaGaugeField *checkGauge(QudaInvertParam *param)
{
  if (param->cuda_prec != gaugePrecise->Precision()) {
    errorQuda("Solve precision %d doesn't match gauge precision %d", param->cuda_prec, gaugePrecise->Precision());
  }

  quda::cudaGaugeField *cudaGauge = nullptr;
  if (param->dslash_type != QUDA_ASQTAD_DSLASH) {
    if (param->cuda_prec_sloppy != gaugeSloppy->Precision()
        || param->cuda_prec_precondition != gaugePrecondition->Precision()
        || param->cuda_prec_refinement_sloppy != gaugeRefinement->Precision()) {
      QudaPrecision precision[3]
          = {param->cuda_prec_sloppy, param->cuda_prec_precondition, param->cuda_prec_refinement_sloppy};
      QudaReconstructType recon[3]
          = {gaugeSloppy->Reconstruct(), gaugePrecondition->Reconstruct(), gaugeRefinement->Reconstruct()};
      freeSloppyGaugeQuda();
      loadSloppyGaugeQuda(precision, recon);
    }

    if (gaugePrecise == nullptr) errorQuda("Precise gauge field doesn't exist");
    if (gaugeSloppy == nullptr) errorQuda("Sloppy gauge field doesn't exist");
    if (gaugePrecondition == nullptr) errorQuda("Precondition gauge field doesn't exist");
    if (gaugeRefinement == nullptr) errorQuda("Refinement gauge field doesn't exist");
    if (param->overlap) {
      if (gaugeExtended == nullptr) errorQuda("Extended gauge field doesn't exist");
    }
    cudaGauge = gaugePrecise;
  } else {
    if (param->cuda_prec_sloppy != gaugeFatSloppy->Precision()
        || param->cuda_prec_precondition != gaugeFatPrecondition->Precision()
        || param->cuda_prec_refinement_sloppy != gaugeFatRefinement->Precision()
        || param->cuda_prec_sloppy != gaugeLongSloppy->Precision()
        || param->cuda_prec_precondition != gaugeLongPrecondition->Precision()
        || param->cuda_prec_refinement_sloppy != gaugeLongRefinement->Precision()) {

      QudaPrecision precision[3]
        = {param->cuda_prec_sloppy, param->cuda_prec_precondition, param->cuda_prec_refinement_sloppy};
      // recon is always no for fat links, so just use long reconstructs here
      QudaReconstructType recon[3]
        = {gaugeLongSloppy->Reconstruct(), gaugeLongPrecondition->Reconstruct(), gaugeLongRefinement->Reconstruct()};
      freeSloppyGaugeQuda();
      loadSloppyGaugeQuda(precision, recon);
    }

    if (gaugeFatPrecise == nullptr) errorQuda("Precise gauge fat field doesn't exist");
    if (gaugeFatSloppy == nullptr) errorQuda("Sloppy gauge fat field doesn't exist");
    if (gaugeFatPrecondition == nullptr) errorQuda("Precondition gauge fat field doesn't exist");
    if (gaugeFatRefinement == nullptr) errorQuda("Refinement gauge fat field doesn't exist");
    if (param->overlap) {
      if (gaugeFatExtended == nullptr) errorQuda("Extended gauge fat field doesn't exist");
    }

    if (gaugeLongPrecise == nullptr) errorQuda("Precise gauge long field doesn't exist");
    if (gaugeLongSloppy == nullptr) errorQuda("Sloppy gauge long field doesn't exist");
    if (gaugeLongPrecondition == nullptr) errorQuda("Precondition gauge long field doesn't exist");
    if (gaugeLongRefinement == nullptr) errorQuda("Refinement gauge long field doesn't exist");
    if (param->overlap) {
      if (gaugeLongExtended == nullptr) errorQuda("Extended gauge long field doesn't exist");
    }
    cudaGauge = gaugeFatPrecise;
  }

  checkClover(param);

  return cudaGauge;
}

void cloverQuda(void *h_out, void *h_in, QudaInvertParam *inv_param, QudaParity parity, int inverse)
{
  pushVerbosity(inv_param->verbosity);

  if (!initialized) errorQuda("QUDA not initialized");
  if (gaugePrecise == nullptr) errorQuda("Gauge field not allocated");
  if (cloverPrecise == nullptr) errorQuda("Clover field not allocated");

  if (getVerbosity() >= QUDA_DEBUG_VERBOSE) printQudaInvertParam(inv_param);

  if ((inv_param->dslash_type != QUDA_CLOVER_WILSON_DSLASH) && (inv_param->dslash_type != QUDA_TWISTED_CLOVER_DSLASH))
    errorQuda("Cannot apply the clover term for a non Wilson-clover or Twisted-mass-clover dslash");

  ColorSpinorParam cpuParam(h_in, *inv_param, gaugePrecise->X(), true);

  ColorSpinorField *in_h = (inv_param->input_location == QUDA_CPU_FIELD_LOCATION) ?
    static_cast<ColorSpinorField*>(new cpuColorSpinorField(cpuParam)) :
    static_cast<ColorSpinorField*>(new cudaColorSpinorField(cpuParam));

  ColorSpinorParam cudaParam(cpuParam, *inv_param);
  cudaColorSpinorField in(*in_h, cudaParam);

  if (getVerbosity() >= QUDA_DEBUG_VERBOSE) {
    double cpu = blas::norm2(*in_h);
    double gpu = blas::norm2(in);
    printfQuda("In CPU %e CUDA %e\n", cpu, gpu);
  }

  cudaParam.create = QUDA_NULL_FIELD_CREATE;
  cudaColorSpinorField out(in, cudaParam);

  if (inv_param->dirac_order == QUDA_CPS_WILSON_DIRAC_ORDER) {
    if (parity == QUDA_EVEN_PARITY) {
      parity = QUDA_ODD_PARITY;
    } else {
      parity = QUDA_EVEN_PARITY;
    }
    blas::ax(gaugePrecise->Anisotropy(), in);
  }
  bool pc = true;

  DiracParam diracParam;
  setDiracParam(diracParam, inv_param, pc);
	//FIXME: Do we need this for twisted clover???
  DiracCloverPC dirac(diracParam); // create the Dirac operator
  if (!inverse) dirac.Clover(out, in, parity); // apply the clover operator
  else dirac.CloverInv(out, in, parity);

  cpuParam.v = h_out;
  cpuParam.location = inv_param->output_location;
  ColorSpinorField *out_h = ColorSpinorField::Create(cpuParam);
  *out_h = out;

  if (getVerbosity() >= QUDA_DEBUG_VERBOSE) {
    double cpu = blas::norm2(*out_h);
    double gpu = blas::norm2(out);
    printfQuda("Out CPU %e CUDA %e\n", cpu, gpu);
  }

  /*for (int i=0; i<in_h->Volume(); i++) {
    ((cpuColorSpinorField*)out_h)->PrintVector(i);
    }*/

  delete out_h;
  delete in_h;

  popVerbosity();
}

void ritzQuda(void *hp_x, void *hp_b, QudaInvertParam& inv_param, bool find_min){
    using namespace quda;

    printfQuda("initializing ritzQuda ... \n");
    
    cudaGaugeField *cudaGauge = checkGauge(&inv_param);

    ColorSpinorField *b = nullptr;
    ColorSpinorField *x = nullptr;

    const int *X = cudaGauge->X();

    constexpr bool pc_solution = true;
    constexpr bool pc_solve = true; // For Mobius/EOFA we want the preconditioned version.

    // wrap CPU host side pointers
    ColorSpinorParam cpuParam(hp_b, inv_param, X, pc_solution, inv_param.input_location);
    ColorSpinorField *h_b = ColorSpinorField::Create(cpuParam);

//    cpuParam.v = hp_x;
//    cpuParam.location = inv_param.output_location;
//    ColorSpinorField *h_x = ColorSpinorField::Create(cpuParam);

    // download source
    ColorSpinorParam cudaParam(cpuParam, inv_param);
    cudaParam.create = QUDA_COPY_FIELD_CREATE;
    b = new cudaColorSpinorField(*h_b, cudaParam);
   
    // initialize solution
    cudaParam.create = QUDA_ZERO_FIELD_CREATE;
    x = new cudaColorSpinorField(cudaParam);

    Dirac *d = nullptr;
    Dirac *dSloppy = nullptr;
    Dirac *dPre = nullptr;
    
    // create the dirac operator
    createDirac(d, dSloppy, dPre, inv_param, pc_solve);

    DiracMdagM op(*d);
    
    printfQuda("initialized ritzQuda. \n");

    blas::axpby(0., *x, 1./sqrt(blas::norm2(*b)), *b);

    for(int i = 0; i < 1000; i++){
      // printfQuda("starting iteration #%05d.\n", i);
      op(*x, *b);
      if(find_min) blas::axpby(10., *b, -1., *x);
      blas::copy(*b, *x);
      double l = sqrt(blas::norm2(*b));
      printfQuda("iteration #%05d: l = %16.12e.\n", i, find_min?10.-l:l);
      blas::axpby(0., *x, 1./l, *b);
    }
    
    delete b;
    delete x;
    delete h_b;
}

void lanczosQuda(int k0, int m, void *hp_Apsi, void *hp_r, void *hp_V,
                 void *hp_alpha, void *hp_beta, QudaEigParam *eig_param)
{
  QudaInvertParam *param;
  param = eig_param->invert_param;

  if (gaugePrecise == nullptr) errorQuda("Gauge field not allocated");

  profileInvert.TPSTART(QUDA_PROFILE_TOTAL);

  if (!initialized) errorQuda("QUDA not initialized");

  pushVerbosity(param->verbosity);
  if (getVerbosity() >= QUDA_DEBUG_VERBOSE) printQudaInvertParam(param);

  checkInvertParam(param);

  // check the gauge fields have been created
  cudaGaugeField *cudaGauge = checkGauge(param);

  checkEigParam(eig_param);

  bool pc_solution = (param->solution_type == QUDA_MATPC_DAG_SOLUTION) ||
                     (param->solution_type == QUDA_MATPCDAG_MATPC_SHIFT_SOLUTION);

  // create the dirac operator
  DiracParam diracParam;
  setDiracParam(diracParam, param, pc_solution);
  Dirac *d = Dirac::create(diracParam); // create the Dirac operator

  Dirac &dirac = *d;

  profileInvert.TPSTART(QUDA_PROFILE_H2D);

  cudaColorSpinorField *r = nullptr;
  cudaColorSpinorField *Apsi = nullptr;
  const int *X = cudaGauge->X();

  // wrap CPU host side pointers
  ColorSpinorParam cpuParam(hp_r, *param, X, pc_solution);
  ColorSpinorField *h_r = (param->input_location == QUDA_CPU_FIELD_LOCATION) ?
                          static_cast<ColorSpinorField*>(new cpuColorSpinorField(cpuParam)) :
                          static_cast<ColorSpinorField*>(new cudaColorSpinorField(cpuParam));

  cpuParam.v = hp_Apsi;
  ColorSpinorField *h_Apsi = (param->input_location == QUDA_CPU_FIELD_LOCATION) ?
                             static_cast<ColorSpinorField*>(new cpuColorSpinorField(cpuParam)) :
                             static_cast<ColorSpinorField*>(new cudaColorSpinorField(cpuParam));

  //Make Eigen vector data set
  cpuColorSpinorField **h_Eig_Vec;
  h_Eig_Vec =(cpuColorSpinorField **)safe_malloc( m*sizeof(cpuColorSpinorField*));
  for( int k = 0 ; k < m ; k++)
  {
    cpuParam.v = ((double**)hp_V)[k];
    h_Eig_Vec[k] = new cpuColorSpinorField(cpuParam);
  }

  // download source
  ColorSpinorParam cudaParam(cpuParam, *param);
  cudaParam.create = QUDA_COPY_FIELD_CREATE;
  r = new cudaColorSpinorField(*h_r, cudaParam);
  Apsi = new cudaColorSpinorField(*h_Apsi, cudaParam);

  double cpu;
  double gpu;

  if (getVerbosity() >= QUDA_VERBOSE) {
    cpu = blas::norm2(*h_r);
    gpu = blas::norm2(*r);
    printfQuda("r vector CPU %1.14e CUDA %1.14e\n", cpu, gpu);
    cpu = blas::norm2(*h_Apsi);
    gpu = blas::norm2(*Apsi);
    printfQuda("Apsi vector CPU %1.14e CUDA %1.14e\n", cpu, gpu);
  }

  // download Eigen vector set
  cudaColorSpinorField **Eig_Vec;
  Eig_Vec = (cudaColorSpinorField **)safe_malloc( m*sizeof(cudaColorSpinorField*));

  for( int k = 0 ; k < m ; k++)
  {
    Eig_Vec[k] = new cudaColorSpinorField(*h_Eig_Vec[k], cudaParam);
    if (getVerbosity() >= QUDA_VERBOSE) {
      cpu = blas::norm2(*h_Eig_Vec[k]);
      gpu = blas::norm2(*Eig_Vec[k]);
      printfQuda("Eig_Vec[%d] CPU %1.14e CUDA %1.14e\n", k, cpu, gpu);
    }
  }
  profileInvert.TPSTOP(QUDA_PROFILE_H2D);

  if(eig_param->RitzMat_lanczos == QUDA_MATPC_DAG_SOLUTION)
  {
    DiracMdag mat(dirac);
    RitzMat ritz_mat(mat,*eig_param);
    Eig_Solver *eig_solve = Eig_Solver::create(*eig_param, ritz_mat, profileInvert);
    (*eig_solve)((double*)hp_alpha, (double*)hp_beta, Eig_Vec, *r, *Apsi, k0, m);
    delete eig_solve;
  }
  else if(eig_param->RitzMat_lanczos == QUDA_MATPCDAG_MATPC_SOLUTION)
  {
    DiracMdagM mat(dirac);
    RitzMat ritz_mat(mat,*eig_param);
    Eig_Solver *eig_solve = Eig_Solver::create(*eig_param, ritz_mat, profileInvert);
    (*eig_solve)((double*)hp_alpha, (double*)hp_beta, Eig_Vec, *r, *Apsi, k0, m);
    delete eig_solve;
  }
  else if(eig_param->RitzMat_lanczos == QUDA_MATPCDAG_MATPC_SHIFT_SOLUTION)
  {
    DiracMdagM mat(dirac);
    RitzMat ritz_mat(mat,*eig_param);
    Eig_Solver *eig_solve = Eig_Solver::create(*eig_param, ritz_mat, profileInvert);
    (*eig_solve)((double*)hp_alpha, (double*)hp_beta, Eig_Vec, *r, *Apsi, k0, m);
    delete eig_solve;
  }
  else
  {
    errorQuda("invalid ritz matrix type\n");
    exit(0);
  }

  //Write back calculated eigen vector
  profileInvert.TPSTART(QUDA_PROFILE_D2H);
  for( int k = 0 ; k < m ; k++)
  {
    *h_Eig_Vec[k] = *Eig_Vec[k];
  }
  *h_r = *r;
  *h_Apsi = *Apsi;
  profileInvert.TPSTOP(QUDA_PROFILE_D2H);


  delete h_r;
  delete h_Apsi;
  for( int k = 0 ; k < m ; k++)
  {
    delete Eig_Vec[k];
    delete h_Eig_Vec[k];
  }
  host_free(Eig_Vec);
  host_free(h_Eig_Vec);

  delete d;

  popVerbosity();

  saveTuneCache();
  profileInvert.TPSTOP(QUDA_PROFILE_TOTAL);
}

multigrid_solver::multigrid_solver(QudaMultigridParam &mg_param, TimeProfile &profile)
  : profile(profile) {
  profile.TPSTART(QUDA_PROFILE_INIT);
  QudaInvertParam *param = mg_param.invert_param;

  checkMultigridParam(&mg_param);
  cudaGaugeField *cudaGauge = checkGauge(param);

  // check MG params (needs to go somewhere else)
  if (mg_param.n_level > QUDA_MAX_MG_LEVEL)
    errorQuda("Requested MG levels %d greater than allowed maximum %d", mg_param.n_level, QUDA_MAX_MG_LEVEL);
  for (int i=0; i<mg_param.n_level; i++) {
    if (mg_param.smoother_solve_type[i] != QUDA_DIRECT_SOLVE && mg_param.smoother_solve_type[i] != QUDA_DIRECT_PC_SOLVE)
      errorQuda("Unsupported smoother solve type %d on level %d", mg_param.smoother_solve_type[i], i);
  }
  if (param->solve_type != QUDA_DIRECT_SOLVE)
    errorQuda("Outer MG solver can only use QUDA_DIRECT_SOLVE at present");

  if (getVerbosity() >= QUDA_DEBUG_VERBOSE) printQudaMultigridParam(&mg_param);
  mg_param.secs = 0;
  mg_param.gflops = 0;

  bool pc_solution = (param->solution_type == QUDA_MATPC_SOLUTION) ||
    (param->solution_type == QUDA_MATPCDAG_MATPC_SOLUTION);

  bool outer_pc_solve = (param->solve_type == QUDA_DIRECT_PC_SOLVE) ||
    (param->solve_type == QUDA_NORMOP_PC_SOLVE);

  // create the dirac operators for the fine grid

  // this is the Dirac operator we use for inter-grid residual computation
  DiracParam diracParam;
  setDiracSloppyParam(diracParam, param, outer_pc_solve);
  d = Dirac::create(diracParam);
  m = new DiracM(*d);

  // this is the Dirac operator we use for smoothing
  DiracParam diracSmoothParam;
  bool fine_grid_pc_solve = (mg_param.smoother_solve_type[0] == QUDA_DIRECT_PC_SOLVE) ||
    (mg_param.smoother_solve_type[0] == QUDA_NORMOP_PC_SOLVE);
  setDiracSloppyParam(diracSmoothParam, param, fine_grid_pc_solve);
  diracSmoothParam.halo_precision = mg_param.smoother_halo_precision[0];
  dSmooth = Dirac::create(diracSmoothParam);
  mSmooth = new DiracM(*dSmooth);

  // this is the Dirac operator we use for sloppy smoothing (we use the preconditioner fields for this)
  DiracParam diracSmoothSloppyParam;
  setDiracPreParam(diracSmoothSloppyParam, param, fine_grid_pc_solve,
		   mg_param.smoother_schwarz_type[0] == QUDA_INVALID_SCHWARZ ? true : false);
  diracSmoothSloppyParam.halo_precision = mg_param.smoother_halo_precision[0];

  dSmoothSloppy = Dirac::create(diracSmoothSloppyParam);
  mSmoothSloppy = new DiracM(*dSmoothSloppy);

  if (getVerbosity() >= QUDA_VERBOSE) printfQuda("Creating vector of nullptr space fields of length %d\n", mg_param.n_vec[0]);

  ColorSpinorParam csParam(nullptr, *param, cudaGauge->X(), pc_solution, mg_param.setup_location[0]);
  csParam.create = QUDA_NULL_FIELD_CREATE;
  QudaPrecision Bprec = mg_param.precision_null[0];
  Bprec = (mg_param.setup_location[0] == QUDA_CPU_FIELD_LOCATION && Bprec < QUDA_SINGLE_PRECISION ? QUDA_SINGLE_PRECISION : Bprec);
  csParam.setPrecision(Bprec);
  csParam.fieldOrder = mg_param.setup_location[0] == QUDA_CUDA_FIELD_LOCATION ? QUDA_FLOAT2_FIELD_ORDER : QUDA_SPACE_SPIN_COLOR_FIELD_ORDER;
  csParam.mem_type = mg_param.setup_minimize_memory == QUDA_BOOLEAN_YES ? QUDA_MEMORY_MAPPED : QUDA_MEMORY_DEVICE;
  B.resize(mg_param.n_vec[0]);
  for (int i=0; i<mg_param.n_vec[0]; i++) B[i] = ColorSpinorField::Create(csParam);

  // fill out the MG parameters for the fine level
  mgParam = new MGParam(mg_param, B, m, mSmooth, mSmoothSloppy);

  mg = new MG(*mgParam, profile);
  mgParam->updateInvertParam(*param);

  // cache is written out even if a long benchmarking job gets interrupted
  saveTuneCache();
  profile.TPSTOP(QUDA_PROFILE_INIT);
}

void* newMultigridQuda(QudaMultigridParam *mg_param) {
  profilerStart(__func__);

  pushVerbosity(mg_param->invert_param->verbosity);

  profileInvert.TPSTART(QUDA_PROFILE_TOTAL);
  auto *mg = new multigrid_solver(*mg_param, profileInvert);
  profileInvert.TPSTOP(QUDA_PROFILE_TOTAL);

  saveTuneCache();

  popVerbosity();

  profilerStop(__func__);
  return static_cast<void*>(mg);
}

void destroyMultigridQuda(void *mg) {
  delete static_cast<multigrid_solver*>(mg);
}

void updateMultigridQuda(void *mg_, QudaMultigridParam *mg_param)
{
  profilerStart(__func__);

  pushVerbosity(mg_param->invert_param->verbosity);

  profileInvert.TPSTART(QUDA_PROFILE_TOTAL);
  profileInvert.TPSTART(QUDA_PROFILE_PREAMBLE);

  auto *mg = static_cast<multigrid_solver*>(mg_);
  checkMultigridParam(mg_param);

  QudaInvertParam *param = mg_param->invert_param;
  // check the gauge fields have been created and set the precision as needed
  checkGauge(param);

  // for reporting level 1 is the fine level but internally use level 0 for indexing
  // sprintf(mg->prefix,"MG level 1 (%s): ", param.location == QUDA_CUDA_FIELD_LOCATION ? "GPU" : "CPU" );
  // setOutputPrefix(prefix);
  setOutputPrefix("MG level 1 (GPU): "); //fix me

  if (getVerbosity() >= QUDA_SUMMARIZE) printfQuda("Updating operator on level 1 of %d levels\n", mg->mgParam->Nlevel);

  bool outer_pc_solve = (param->solve_type == QUDA_DIRECT_PC_SOLVE) ||
    (param->solve_type == QUDA_NORMOP_PC_SOLVE);

  // free the previous dirac operators
  if (mg->m) delete mg->m;
  if (mg->mSmooth) delete mg->mSmooth;
  if (mg->mSmoothSloppy) delete mg->mSmoothSloppy;

  if (mg->d) delete mg->d;
  if (mg->dSmooth) delete mg->dSmooth;
  if (mg->dSmoothSloppy && mg->dSmoothSloppy != mg->dSmooth) delete mg->dSmoothSloppy;

  // create new fine dirac operators

  // this is the Dirac operator we use for inter-grid residual computation
  DiracParam diracParam;
  setDiracSloppyParam(diracParam, param, outer_pc_solve);
  mg->d = Dirac::create(diracParam);
  mg->m = new DiracM(*(mg->d));

  // this is the Dirac operator we use for smoothing
  DiracParam diracSmoothParam;
  bool fine_grid_pc_solve = (mg_param->smoother_solve_type[0] == QUDA_DIRECT_PC_SOLVE) ||
    (mg_param->smoother_solve_type[0] == QUDA_NORMOP_PC_SOLVE);
  setDiracSloppyParam(diracSmoothParam, param, fine_grid_pc_solve);
  mg->dSmooth = Dirac::create(diracSmoothParam);
  mg->mSmooth = new DiracM(*(mg->dSmooth));

  // this is the Dirac operator we use for sloppy smoothing (we use the preconditioner fields for this)
  DiracParam diracSmoothSloppyParam;
  setDiracPreParam(diracSmoothSloppyParam, param, fine_grid_pc_solve, true);
  mg->dSmoothSloppy = Dirac::create(diracSmoothSloppyParam);;
  mg->mSmoothSloppy = new DiracM(*(mg->dSmoothSloppy));

  mg->mgParam->matResidual = mg->m;
  mg->mgParam->matSmooth = mg->mSmooth;
  mg->mgParam->matSmoothSloppy = mg->mSmoothSloppy;

  mg->mgParam->updateInvertParam(*param);
  if(mg->mgParam->mg_global.invert_param != param)
    mg->mgParam->mg_global.invert_param = param;

  bool refresh = true;
  mg->mg->reset(refresh);

  setOutputPrefix("");

  // cache is written out even if a long benchmarking job gets interrupted
  saveTuneCache();

  profileInvert.TPSTOP(QUDA_PROFILE_PREAMBLE);
  profileInvert.TPSTOP(QUDA_PROFILE_TOTAL);

  popVerbosity();

  profilerStop(__func__);
}

void dumpMultigridQuda(void *mg_, QudaMultigridParam *mg_param)
{
  profilerStart(__func__);
  pushVerbosity(mg_param->invert_param->verbosity);
  profileInvert.TPSTART(QUDA_PROFILE_TOTAL);

  auto *mg = static_cast<multigrid_solver*>(mg_);
  checkMultigridParam(mg_param);
  checkGauge(mg_param->invert_param);

  mg->mg->dumpNullVectors();

  profileInvert.TPSTOP(QUDA_PROFILE_TOTAL);
  popVerbosity();
  profilerStop(__func__);
}

deflated_solver::deflated_solver(QudaEigParam &eig_param, TimeProfile &profile)
  : d(nullptr), m(nullptr), RV(nullptr), deflParam(nullptr), defl(nullptr),  profile(profile) {

  QudaInvertParam *param = eig_param.invert_param;

  if (param->inv_type != QUDA_EIGCG_INVERTER && param->inv_type != QUDA_INC_EIGCG_INVERTER) return;

  profile.TPSTART(QUDA_PROFILE_INIT);

  cudaGaugeField *cudaGauge = checkGauge(param);
  eig_param.secs   = 0;
  eig_param.gflops = 0;

  DiracParam diracParam;
  if(eig_param.cuda_prec_ritz == param->cuda_prec)
  {
    setDiracParam(diracParam, param, (param->solve_type == QUDA_DIRECT_PC_SOLVE) || (param->solve_type == QUDA_NORMOP_PC_SOLVE));
  } else {
    setDiracSloppyParam(diracParam, param, (param->solve_type == QUDA_DIRECT_PC_SOLVE) || (param->solve_type == QUDA_NORMOP_PC_SOLVE));
  }

  const bool pc_solve = (param->solve_type == QUDA_NORMOP_PC_SOLVE);

  d = Dirac::create(diracParam);
  m = pc_solve ? static_cast<DiracMatrix*>( new DiracMdagM(*d) ) : static_cast<DiracMatrix*>( new DiracM(*d));

  ColorSpinorParam ritzParam(nullptr, *param, cudaGauge->X(), pc_solve, eig_param.location);

  ritzParam.create        = QUDA_ZERO_FIELD_CREATE;
  ritzParam.is_composite  = true;
  ritzParam.is_component  = false;
  ritzParam.composite_dim = param->nev*param->deflation_grid;
  ritzParam.setPrecision(param->cuda_prec_ritz);

  if (ritzParam.location==QUDA_CUDA_FIELD_LOCATION) {
    ritzParam.fieldOrder = (param->cuda_prec_ritz == QUDA_DOUBLE_PRECISION ) ?  QUDA_FLOAT2_FIELD_ORDER : QUDA_FLOAT4_FIELD_ORDER;
    if(ritzParam.nSpin != 1) ritzParam.gammaBasis = QUDA_UKQCD_GAMMA_BASIS;

    //select memory location here, by default ritz vectors will be allocated on the device
    //but if not sufficient device memory, then the user may choose mapped type of memory
    ritzParam.mem_type = eig_param.mem_type_ritz;
  } else { //host location
    ritzParam.mem_type = QUDA_MEMORY_PINNED;
  }

  int ritzVolume = 1;
  for(int d = 0; d < ritzParam.nDim; d++) ritzVolume *= ritzParam.x[d];

  if (getVerbosity() == QUDA_DEBUG_VERBOSE) {

    size_t byte_estimate = (size_t)ritzParam.composite_dim*(size_t)ritzVolume*(ritzParam.nColor*ritzParam.nSpin*ritzParam.Precision());
    printfQuda("allocating bytes: %lu (lattice volume %d, prec %d)", byte_estimate, ritzVolume, ritzParam.Precision());
    if(ritzParam.mem_type == QUDA_MEMORY_DEVICE) printfQuda("Using device memory type.\n");
    else if (ritzParam.mem_type == QUDA_MEMORY_MAPPED)
      printfQuda("Using mapped memory type.\n");
  }

  RV = ColorSpinorField::Create(ritzParam);

  deflParam = new DeflationParam(eig_param, RV, *m);

  defl = new Deflation(*deflParam, profile);

  profile.TPSTOP(QUDA_PROFILE_INIT);
}

void* newDeflationQuda(QudaEigParam *eig_param) {
  profileInvert.TPSTART(QUDA_PROFILE_TOTAL);
#ifdef MAGMA_LIB
  openMagma();
#endif
  auto *defl = new deflated_solver(*eig_param, profileInvert);

  profileInvert.TPSTOP(QUDA_PROFILE_TOTAL);

  saveProfile(__func__);
  flushProfile();
  return static_cast<void*>(defl);
}

void destroyDeflationQuda(void *df) {
#ifdef MAGMA_LIB
  closeMagma();
#endif
  delete static_cast<deflated_solver*>(df);
}

void invertQuda(void *hp_x, void *hp_b, QudaInvertParam *param)
{
  profilerStart(__func__);

<<<<<<< HEAD
  if (param->dslash_type == QUDA_DOMAIN_WALL_DSLASH ||
      param->dslash_type == QUDA_DOMAIN_WALL_4D_DSLASH ||
      param->dslash_type == QUDA_MOBIUS_DWF_DSLASH ||
      param->dslash_type == QUDA_MOBIUS_DWF_EOFA_DSLASH) setKernelPackT(true);

=======
>>>>>>> 54b503f2
  profileInvert.TPSTART(QUDA_PROFILE_TOTAL);

  if (!initialized) errorQuda("QUDA not initialized");

  pushVerbosity(param->verbosity);
  if (getVerbosity() >= QUDA_DEBUG_VERBOSE) printQudaInvertParam(param);

  checkInvertParam(param, hp_x, hp_b);

  // check the gauge fields have been created
  cudaGaugeField *cudaGauge = checkGauge(param);

  // It was probably a bad design decision to encode whether the system is even/odd preconditioned (PC) in
  // solve_type and solution_type, rather than in separate members of QudaInvertParam.  We're stuck with it
  // for now, though, so here we factorize everything for convenience.

  bool pc_solution = (param->solution_type == QUDA_MATPC_SOLUTION) ||
    (param->solution_type == QUDA_MATPCDAG_MATPC_SOLUTION);
  bool pc_solve = (param->solve_type == QUDA_DIRECT_PC_SOLVE) ||
    (param->solve_type == QUDA_NORMOP_PC_SOLVE) || (param->solve_type == QUDA_NORMERR_PC_SOLVE);
  bool mat_solution = (param->solution_type == QUDA_MAT_SOLUTION) ||
    (param->solution_type ==  QUDA_MATPC_SOLUTION);
  bool direct_solve = (param->solve_type == QUDA_DIRECT_SOLVE) ||
    (param->solve_type == QUDA_DIRECT_PC_SOLVE);
  bool norm_error_solve = (param->solve_type == QUDA_NORMERR_SOLVE) ||
    (param->solve_type == QUDA_NORMERR_PC_SOLVE);

  param->secs = 0;
  param->gflops = 0;
  param->iter = 0;

  Dirac *d = nullptr;
  Dirac *dSloppy = nullptr;
  Dirac *dPre = nullptr;

  // create the dirac operator
  createDirac(d, dSloppy, dPre, *param, pc_solve);

  Dirac &dirac = *d;
  Dirac &diracSloppy = *dSloppy;
  Dirac &diracPre = *dPre;

  profileInvert.TPSTART(QUDA_PROFILE_H2D);

  ColorSpinorField *b = nullptr;
  ColorSpinorField *x = nullptr;
  ColorSpinorField *in = nullptr;
  ColorSpinorField *out = nullptr;

  const int *X = cudaGauge->X();

  // wrap CPU host side pointers
  ColorSpinorParam cpuParam(hp_b, *param, X, pc_solution, param->input_location);
  ColorSpinorField *h_b = ColorSpinorField::Create(cpuParam);

  cpuParam.v = hp_x;
  cpuParam.location = param->output_location;
  ColorSpinorField *h_x = ColorSpinorField::Create(cpuParam);

  // download source
  ColorSpinorParam cudaParam(cpuParam, *param);
  cudaParam.create = QUDA_COPY_FIELD_CREATE;
  b = new cudaColorSpinorField(*h_b, cudaParam);

  // now check if we need to invalidate the solutionResident vectors
  bool invalidate = false;
  if (param->use_resident_solution == 1) {
    for (auto v : solutionResident)
      if (b->Precision() != v->Precision() || b->SiteSubset() != v->SiteSubset()) { invalidate = true; break; }

    if (invalidate) {
      for (auto v : solutionResident) if (v) delete v;
      solutionResident.clear();
    }

    if (!solutionResident.size()) {
      cudaParam.create = QUDA_NULL_FIELD_CREATE;
      solutionResident.push_back(new cudaColorSpinorField(cudaParam)); // solution
    }
    x = solutionResident[0];
  } else {
    cudaParam.create = QUDA_NULL_FIELD_CREATE;
    x = new cudaColorSpinorField(cudaParam);
  }

  if (param->use_init_guess == QUDA_USE_INIT_GUESS_YES) { // download initial guess
    // initial guess only supported for single-pass solvers
    if ((param->solution_type == QUDA_MATDAG_MAT_SOLUTION || param->solution_type == QUDA_MATPCDAG_MATPC_SOLUTION) &&
        (param->solve_type == QUDA_DIRECT_SOLVE || param->solve_type == QUDA_DIRECT_PC_SOLVE)) {
      errorQuda("Initial guess not supported for two-pass solver");
    }

    *x = *h_x; // solution
  } else { // zero initial guess
    blas::zero(*x);
  }

  profileInvert.TPSTOP(QUDA_PROFILE_H2D);
  profileInvert.TPSTART(QUDA_PROFILE_PREAMBLE);

  double nb = blas::norm2(*b);
  if (nb==0.0) errorQuda("Source has zero norm");

  if (getVerbosity() >= QUDA_VERBOSE) {
    double nh_b = blas::norm2(*h_b);
    double nh_x = blas::norm2(*h_x);
    double nx = blas::norm2(*x);
    printfQuda("Source: CPU = %g, CUDA copy = %g\n", nh_b, nb);
    printfQuda("Solution: CPU = %g, CUDA copy = %g\n", nh_x, nx);
  }

  // rescale the source and solution vectors to help prevent the onset of underflow
  if (param->solver_normalization == QUDA_SOURCE_NORMALIZATION) {
    blas::ax(1.0/sqrt(nb), *b);
    blas::ax(1.0/sqrt(nb), *x);
  }

  massRescale(*static_cast<cudaColorSpinorField*>(b), *param);

  dirac.prepare(in, out, *x, *b, param->solution_type);

  if (getVerbosity() >= QUDA_VERBOSE) {
    double nin = blas::norm2(*in);
    double nout = blas::norm2(*out);
    printfQuda("Prepared source = %g\n", nin);
    printfQuda("Prepared solution = %g\n", nout);
  }

  if (getVerbosity() >= QUDA_VERBOSE) {
    double nin = blas::norm2(*in);
    printfQuda("Prepared source post mass rescale = %g\n", nin);
  }

  // solution_type specifies *what* system is to be solved.
  // solve_type specifies *how* the system is to be solved.
  //
  // We have the following four cases (plus preconditioned variants):
  //
  // solution_type    solve_type    Effect
  // -------------    ----------    ------
  // MAT              DIRECT        Solve Ax=b
  // MATDAG_MAT       DIRECT        Solve A^dag y = b, followed by Ax=y
  // MAT              NORMOP        Solve (A^dag A) x = (A^dag b)
  // MATDAG_MAT       NORMOP        Solve (A^dag A) x = b
  // MAT              NORMERR       Solve (A A^dag) y = b, then x = A^dag y
  //
  // We generally require that the solution_type and solve_type
  // preconditioning match.  As an exception, the unpreconditioned MAT
  // solution_type may be used with any solve_type, including
  // DIRECT_PC and NORMOP_PC.  In these cases, preparation of the
  // preconditioned source and reconstruction of the full solution are
  // taken care of by Dirac::prepare() and Dirac::reconstruct(),
  // respectively.

  if (pc_solution && !pc_solve) {
    errorQuda("Preconditioned (PC) solution_type requires a PC solve_type");
  }

  if (!mat_solution && !pc_solution && pc_solve) {
    errorQuda("Unpreconditioned MATDAG_MAT solution_type requires an unpreconditioned solve_type");
  }

  if (!mat_solution && norm_error_solve) {
    errorQuda("Normal-error solve requires Mat solution");
  }

  if (param->inv_type_precondition == QUDA_MG_INVERTER && (!direct_solve || !mat_solution)) {
    errorQuda("Multigrid preconditioning only supported for direct solves");
  }

  if (param->chrono_use_resident && ( norm_error_solve) ){
    errorQuda("Chronological forcasting only presently supported for M^dagger M solver");
  }

  profileInvert.TPSTOP(QUDA_PROFILE_PREAMBLE);

  if (mat_solution && !direct_solve && !norm_error_solve) { // prepare source: b' = A^dag b
    cudaColorSpinorField tmp(*in);
    dirac.Mdag(*in, tmp);
  } else if (!mat_solution && direct_solve) { // perform the first of two solves: A^dag y = b
    DiracMdag m(dirac), mSloppy(diracSloppy), mPre(diracPre);
    SolverParam solverParam(*param);
    Solver *solve = Solver::create(solverParam, m, mSloppy, mPre, profileInvert);
    (*solve)(*out, *in);
    blas::copy(*in, *out);
    solverParam.updateInvertParam(*param);
    delete solve;
  }

  if (direct_solve) {
    DiracM m(dirac), mSloppy(diracSloppy), mPre(diracPre);
    SolverParam solverParam(*param);
    // chronological forecasting
    if (param->chrono_use_resident && chronoResident[param->chrono_index].size() > 0) {
      profileInvert.TPSTART(QUDA_PROFILE_CHRONO);

      auto &basis = chronoResident[param->chrono_index];

      ColorSpinorParam cs_param(*basis[0]);
      ColorSpinorField *tmp = ColorSpinorField::Create(cs_param);
      ColorSpinorField *tmp2 = (param->chrono_precision == out->Precision()) ? out : ColorSpinorField::Create(cs_param);
      std::vector<ColorSpinorField*> Ap;
      for (unsigned int k=0; k < basis.size(); k++) {
        Ap.emplace_back((ColorSpinorField::Create(cs_param)));
      }

      if (param->chrono_precision == param->cuda_prec) {
        for (unsigned int j=0; j<basis.size(); j++) m(*Ap[j], *basis[j], *tmp, *tmp2);
      } else if (param->chrono_precision == param->cuda_prec_sloppy) {
        for (unsigned int j=0; j<basis.size(); j++) mSloppy(*Ap[j], *basis[j], *tmp, *tmp2);
      } else {
        errorQuda("Unexpected precision %d for chrono vectors (doesn't match outer %d or sloppy precision %d)",
                  param->chrono_precision, param->cuda_prec, param->cuda_prec_sloppy);
      }

      bool orthogonal = true;
      bool apply_mat = false;
      bool hermitian = false;
      MinResExt mre(m, orthogonal, apply_mat, hermitian, profileInvert);

      blas::copy(*tmp, *in);
      mre(*out, *tmp, basis, Ap);

      for (auto ap: Ap) {
        if (ap) delete (ap);
      }
      delete tmp;
      if (tmp2 != out) delete tmp2;

      profileInvert.TPSTOP(QUDA_PROFILE_CHRONO);
    }

    Solver *solve = Solver::create(solverParam, m, mSloppy, mPre, profileInvert);
    (*solve)(*out, *in);
    solverParam.updateInvertParam(*param);
    delete solve;
  } else if (!norm_error_solve) {
    DiracMdagM m(dirac), mSloppy(diracSloppy), mPre(diracPre);
    SolverParam solverParam(*param);

    // chronological forecasting
    if (param->chrono_use_resident && chronoResident[param->chrono_index].size() > 0) {
      profileInvert.TPSTART(QUDA_PROFILE_CHRONO);

      auto &basis = chronoResident[param->chrono_index];

      ColorSpinorParam cs_param(*basis[0]);
      std::vector<ColorSpinorField*> Ap;
      ColorSpinorField *tmp = ColorSpinorField::Create(cs_param);
      ColorSpinorField *tmp2 = (param->chrono_precision == out->Precision()) ? out : ColorSpinorField::Create(cs_param);
      for (unsigned int k=0; k < basis.size(); k++) {
        Ap.emplace_back((ColorSpinorField::Create(cs_param)));
      }

      if (param->chrono_precision == param->cuda_prec) {
        for (unsigned int j=0; j<basis.size(); j++) m(*Ap[j], *basis[j], *tmp, *tmp2);
      } else if (param->chrono_precision == param->cuda_prec_sloppy) {
        for (unsigned int j=0; j<basis.size(); j++) mSloppy(*Ap[j], *basis[j], *tmp, *tmp2);
      } else {
        errorQuda("Unexpected precision %d for chrono vectors (doesn't match outer %d or sloppy precision %d)",
                  param->chrono_precision, param->cuda_prec, param->cuda_prec_sloppy);
      }

      bool orthogonal = true;
      bool apply_mat = false;
      bool hermitian = true;
      MinResExt mre(m, orthogonal, apply_mat, hermitian, profileInvert);

      blas::copy(*tmp, *in);
      mre(*out, *tmp, basis, Ap);

      for (auto ap: Ap) {
        if (ap) delete(ap);
      }
      delete tmp;
      if (tmp2 != out) delete tmp2;

      profileInvert.TPSTOP(QUDA_PROFILE_CHRONO);
    }

    // MSPCG here.
    if(param->inv_type == QUDA_MSPCG_INVERTER){
      MSPCG* mspcg = new MSPCG(param, solverParam, profileInvert, param->maxiter_precondition);
//      (*mspcg)(*out, *in);
      mspcg->reliable_update(*out, *in);
      solverParam.updateInvertParam(*param);
      delete mspcg;
    }else{
      Solver *solve = Solver::create(solverParam, m, mSloppy, mPre, profileInvert);
      (*solve)(*out, *in);
      solverParam.updateInvertParam(*param);
      delete solve;
    }
  } else { // norm_error_solve
    DiracMMdag m(dirac), mSloppy(diracSloppy), mPre(diracPre);
    cudaColorSpinorField tmp(*out);
    SolverParam solverParam(*param);
    Solver *solve = Solver::create(solverParam, m, mSloppy, mPre, profileInvert);
    (*solve)(tmp, *in); // y = (M M^\dag) b
    dirac.Mdag(*out, tmp);  // x = M^dag y
    solverParam.updateInvertParam(*param);
    delete solve;
  }

  if (getVerbosity() >= QUDA_VERBOSE){
    double nx = blas::norm2(*x);
    printfQuda("Solution = %g\n",nx);
  }

  profileInvert.TPSTART(QUDA_PROFILE_EPILOGUE);
  if (param->chrono_make_resident) {
    if(param->chrono_max_dim < 1){
      errorQuda("Cannot chrono_make_resident with chrono_max_dim %i",param->chrono_max_dim);
    }

    const int i = param->chrono_index;
    if (i >= QUDA_MAX_CHRONO)
      errorQuda("Requested chrono index %d is outside of max %d\n", i, QUDA_MAX_CHRONO);

    auto &basis = chronoResident[i];

    if(param->chrono_max_dim < (int)basis.size()){
      errorQuda("Requested chrono_max_dim %i is smaller than already existing chroology %i",param->chrono_max_dim,(int)basis.size());
    }

    if(not param->chrono_replace_last){
      // if we have not filled the space yet just augment
      if ((int)basis.size() < param->chrono_max_dim) {
        ColorSpinorParam cs_param(*out);
        cs_param.setPrecision(param->chrono_precision);
        basis.emplace_back(ColorSpinorField::Create(cs_param));
      }

      // shuffle every entry down one and bring the last to the front
      ColorSpinorField *tmp = basis[basis.size()-1];
      for (unsigned int j=basis.size()-1; j>0; j--) basis[j] = basis[j-1];
        basis[0] = tmp;
    }
    *(basis[0]) = *out; // set first entry to new solution
  }
  dirac.reconstruct(*x, *b, param->solution_type);

  if (param->solver_normalization == QUDA_SOURCE_NORMALIZATION) {
    // rescale the solution
    blas::ax(sqrt(nb), *x);
  }
  profileInvert.TPSTOP(QUDA_PROFILE_EPILOGUE);

  if (!param->make_resident_solution) {
    profileInvert.TPSTART(QUDA_PROFILE_D2H);
    *h_x = *x;
    profileInvert.TPSTOP(QUDA_PROFILE_D2H);
  }

  profileInvert.TPSTART(QUDA_PROFILE_EPILOGUE);

  if (param->compute_action) {
    Complex action = blas::cDotProduct(*b, *x);
    param->action[0] = action.real();
    param->action[1] = action.imag();
  }

  if (getVerbosity() >= QUDA_VERBOSE){
    double nx = blas::norm2(*x);
    double nh_x = blas::norm2(*h_x);
    printfQuda("Reconstructed: CUDA solution = %g, CPU copy = %g\n", nx, nh_x);
  }
  profileInvert.TPSTOP(QUDA_PROFILE_EPILOGUE);

  profileInvert.TPSTART(QUDA_PROFILE_FREE);

  delete h_b;
  delete h_x;
  delete b;

  if (param->use_resident_solution && !param->make_resident_solution) {
    for (auto v: solutionResident) if (v) delete v;
    solutionResident.clear();
  } else if (!param->make_resident_solution) {
    delete x;
  }

  delete d;
  delete dSloppy;
  delete dPre;

  profileInvert.TPSTOP(QUDA_PROFILE_FREE);

  popVerbosity();

  // cache is written out even if a long benchmarking job gets interrupted
  saveTuneCache();

  profileInvert.TPSTOP(QUDA_PROFILE_TOTAL);

  profilerStop(__func__);
}


/*!
 * Generic version of the multi-shift solver. Should work for
 * most fermions. Note that offset[0] is not folded into the mass parameter.
 *
 * At present, the solution_type must be MATDAG_MAT or MATPCDAG_MATPC,
 * and solve_type must be NORMOP or NORMOP_PC.  The solution and solve
 * preconditioning have to match.
 */
void invertMultiSrcQuda(void **_hp_x, void **_hp_b, QudaInvertParam *param)
{
  // currently that code is just a copy of invertQuda and cannot work
  profileInvert.TPSTART(QUDA_PROFILE_TOTAL);

  if (!initialized) errorQuda("QUDA not initialized");

  pushVerbosity(param->verbosity);
  if (getVerbosity() >= QUDA_DEBUG_VERBOSE) printQudaInvertParam(param);

  checkInvertParam(param, _hp_x[0], _hp_b[0]);

  // check the gauge fields have been created
  cudaGaugeField *cudaGauge = checkGauge(param);

  // It was probably a bad design decision to encode whether the system is even/odd preconditioned (PC) in
  // solve_type and solution_type, rather than in separate members of QudaInvertParam.  We're stuck with it
  // for now, though, so here we factorize everything for convenience.

  bool pc_solution = (param->solution_type == QUDA_MATPC_SOLUTION) ||
    (param->solution_type == QUDA_MATPCDAG_MATPC_SOLUTION);
  bool pc_solve = (param->solve_type == QUDA_DIRECT_PC_SOLVE) ||
    (param->solve_type == QUDA_NORMOP_PC_SOLVE) || (param->solve_type == QUDA_NORMERR_PC_SOLVE);
  bool mat_solution = (param->solution_type == QUDA_MAT_SOLUTION) ||
    (param->solution_type ==  QUDA_MATPC_SOLUTION);
  bool direct_solve = (param->solve_type == QUDA_DIRECT_SOLVE) ||
    (param->solve_type == QUDA_DIRECT_PC_SOLVE);
  bool norm_error_solve = (param->solve_type == QUDA_NORMERR_SOLVE) ||
    (param->solve_type == QUDA_NORMERR_PC_SOLVE);

  param->secs = 0;
  param->gflops = 0;
  param->iter = 0;

  Dirac *d = nullptr;
  Dirac *dSloppy = nullptr;
  Dirac *dPre = nullptr;

  // create the dirac operator
  createDirac(d, dSloppy, dPre, *param, pc_solve);

  Dirac &dirac = *d;
  Dirac &diracSloppy = *dSloppy;
  Dirac &diracPre = *dPre;

  profileInvert.TPSTART(QUDA_PROFILE_H2D);

  // std::vector<ColorSpinorField*> b;  // Cuda Solutions
  // b.resize(param->num_src);
  // std::vector<ColorSpinorField*> x;  // Cuda Solutions
  // x.resize(param->num_src);
  ColorSpinorField* in;  // = nullptr;
  //in.resize(param->num_src);
  ColorSpinorField* out;  // = nullptr;
  //out.resize(param->num_src);

  // for(int i=0;i < param->num_src;i++){
  //   in[i] = nullptr;
  //   out[i] = nullptr;
  // }

  const int *X = cudaGauge->X();


  // Host pointers for x, take a copy of the input host pointers
  void** hp_x;
  hp_x = new void* [ param->num_src ];

  void** hp_b;
  hp_b = new void* [param->num_src];

  for(int i=0;i < param->num_src;i++){
    hp_x[i] = _hp_x[i];
    hp_b[i] = _hp_b[i];
  }

  // wrap CPU host side pointers
  ColorSpinorParam cpuParam(hp_b[0], *param, X, pc_solution, param->input_location);
  std::vector<ColorSpinorField*> h_b;
  h_b.resize(param->num_src);
  for(int i=0; i < param->num_src; i++) {
    cpuParam.v = hp_b[i]; //MW seems wird in the loop
    h_b[i] = ColorSpinorField::Create(cpuParam);
  }

 // cpuParam.v = hp_x;
  cpuParam.location = param->output_location;
  std::vector<ColorSpinorField*> h_x;
  h_x.resize(param->num_src);
//
  for(int i=0; i < param->num_src; i++) {
    cpuParam.v = hp_x[i]; //MW seems wird in the loop
    h_x[i] = ColorSpinorField::Create(cpuParam);
  }


  // MW currently checked until here

  // download source
  printfQuda("Setup b\n");
  ColorSpinorParam cudaParam(cpuParam, *param);
  cudaParam.create = QUDA_NULL_FIELD_CREATE;
  cudaParam.is_composite = true;
  cudaParam.composite_dim = param->num_src;

  printfQuda("Create b \n");
  ColorSpinorField *b = ColorSpinorField::Create(cudaParam);




  for(int i=0; i < param->num_src; i++) {
    b->Component(i) = *h_b[i];
  }
  printfQuda("Done b \n");

    ColorSpinorField *x;
  if (param->use_init_guess == QUDA_USE_INIT_GUESS_YES) { // download initial guess
    // initial guess only supported for single-pass solvers
    if ((param->solution_type == QUDA_MATDAG_MAT_SOLUTION || param->solution_type == QUDA_MATPCDAG_MATPC_SOLUTION) &&
        (param->solve_type == QUDA_DIRECT_SOLVE || param->solve_type == QUDA_DIRECT_PC_SOLVE)) {
      errorQuda("Initial guess not supported for two-pass solver");
    }
    cudaParam.is_composite = true;
    cudaParam.is_component = false;
    cudaParam.composite_dim = param->num_src;

    x = ColorSpinorField::Create(cudaParam);
    for(int i=0; i < param->num_src; i++) {
      x->Component(i) = *h_x[i];
    }

  } else { // zero initial guess
    // Create the solution fields filled with zero
    cudaParam.create = QUDA_ZERO_FIELD_CREATE;
      printfQuda("Create x \n");
    x = ColorSpinorField::Create(cudaParam);
      printfQuda("Done x \n");
 // solution
  }

  profileInvert.TPSTOP(QUDA_PROFILE_H2D);

  auto * nb = new double[param->num_src];
  for(int i=0; i < param->num_src; i++) {
    nb[i] = blas::norm2(b->Component(i));
    printfQuda("Source %i: CPU = %g, CUDA copy = %g\n", i, nb[i], nb[i]);
    if (nb[i]==0.0) errorQuda("Source has zero norm");

    if (getVerbosity() >= QUDA_VERBOSE) {
      double nh_b = blas::norm2(*h_b[i]);
      double nh_x = blas::norm2(*h_x[i]);
      double nx = blas::norm2(x->Component(i));
      printfQuda("Source %i: CPU = %g, CUDA copy = %g\n", i, nh_b, nb[i]);
      printfQuda("Solution %i: CPU = %g, CUDA copy = %g\n", i, nh_x, nx);
    }
  }

  // MW checked until here do far

  // rescale the source and solution vectors to help prevent the onset of underflow
  if (param->solver_normalization == QUDA_SOURCE_NORMALIZATION) {
    for(int i=0; i < param->num_src; i++) {
      blas::ax(1.0/sqrt(nb[i]), b->Component(i));
      blas::ax(1.0/sqrt(nb[i]), x->Component(i));
    }
  }

  for(int i=0; i < param->num_src; i++) {
    massRescale(dynamic_cast<cudaColorSpinorField&>( b->Component(i) ), *param);
  }

  // MW: need to check what dirac.prepare does
  // for now let's just try looping of num_rhs already here???
  // for(int i=0; i < param->num_src; i++) {
    dirac.prepare(in, out, *x, *b, param->solution_type);
for(int i=0; i < param->num_src; i++) {
    if (getVerbosity() >= QUDA_VERBOSE) {
      double nin = blas::norm2((in->Component(i)));
      double nout = blas::norm2((out->Component(i)));
      printfQuda("Prepared source %i = %g\n", i, nin);
      printfQuda("Prepared solution %i = %g\n", i, nout);
    }

    if (getVerbosity() >= QUDA_VERBOSE) {
      double nin = blas::norm2(in->Component(i));
      printfQuda("Prepared source %i post mass rescale = %g\n", i, nin);
    }
  }

    // solution_type specifies *what* system is to be solved.
    // solve_type specifies *how* the system is to be solved.
    //
    // We have the following four cases (plus preconditioned variants):
    //
    // solution_type    solve_type    Effect
    // -------------    ----------    ------
    // MAT              DIRECT        Solve Ax=b
    // MATDAG_MAT       DIRECT        Solve A^dag y = b, followed by Ax=y
    // MAT              NORMOP        Solve (A^dag A) x = (A^dag b)
    // MATDAG_MAT       NORMOP        Solve (A^dag A) x = b
    // MAT              NORMERR       Solve (A A^dag) y = b, then x = A^dag y
    //
    // We generally require that the solution_type and solve_type
    // preconditioning match.  As an exception, the unpreconditioned MAT
    // solution_type may be used with any solve_type, including
    // DIRECT_PC and NORMOP_PC.  In these cases, preparation of the
    // preconditioned source and reconstruction of the full solution are
    // taken care of by Dirac::prepare() and Dirac::reconstruct(),
    // respectively.

    if (pc_solution && !pc_solve) {
      errorQuda("Preconditioned (PC) solution_type requires a PC solve_type");
    }

    if (!mat_solution && !pc_solution && pc_solve) {
      errorQuda("Unpreconditioned MATDAG_MAT solution_type requires an unpreconditioned solve_type");
    }

    if (!mat_solution && norm_error_solve) {
      errorQuda("Normal-error solve requires Mat solution");
    }

    if (param->inv_type_precondition == QUDA_MG_INVERTER && (pc_solve || pc_solution || !direct_solve || !mat_solution))
      errorQuda("Multigrid preconditioning only supported for direct non-red-black solve");

    if (mat_solution && !direct_solve && !norm_error_solve) { // prepare source: b' = A^dag b
      for(int i=0; i < param->num_src; i++) {
        cudaColorSpinorField tmp((in->Component(i)));
        dirac.Mdag(in->Component(i), tmp);
      }
    } else if (!mat_solution && direct_solve) { // perform the first of two solves: A^dag y = b
      DiracMdag m(dirac), mSloppy(diracSloppy), mPre(diracPre);
      SolverParam solverParam(*param);
      Solver *solve = Solver::create(solverParam, m, mSloppy, mPre, profileInvert);
      solve->blocksolve(*out,*in);
      for(int i=0; i < param->num_src; i++) {
        blas::copy(in->Component(i), out->Component(i));
      }
      solverParam.updateInvertParam(*param);
      delete solve;
    }

    if (direct_solve) {
      DiracM m(dirac), mSloppy(diracSloppy), mPre(diracPre);
      SolverParam solverParam(*param);
      Solver *solve = Solver::create(solverParam, m, mSloppy, mPre, profileInvert);
      solve->blocksolve(*out,*in);
      solverParam.updateInvertParam(*param);
      delete solve;
    } else if (!norm_error_solve) {
      DiracMdagM m(dirac), mSloppy(diracSloppy), mPre(diracPre);
      SolverParam solverParam(*param);
      Solver *solve = Solver::create(solverParam, m, mSloppy, mPre, profileInvert);
      solve->blocksolve(*out,*in);
      solverParam.updateInvertParam(*param);
      delete solve;
    } else { // norm_error_solve
      DiracMMdag m(dirac), mSloppy(diracSloppy), mPre(diracPre);
      errorQuda("norm_error_solve not supported in multi source solve");
      //cudaColorSpinorField tmp(*out);
      // SolverParam solverParam(*param);
      //Solver *solve = Solver::create(solverParam, m, mSloppy, mPre, profileInvert);
      //(*solve)(tmp, *in); // y = (M M^\dag) b
      //dirac.Mdag(*out, tmp);  // x = M^dag y
      //solverParam.updateInvertParam(*param,i,i);
      // delete solve;
    }

    if (getVerbosity() >= QUDA_VERBOSE){
      for(int i=0; i < param->num_src; i++) {
        double nx = blas::norm2(x->Component(i));
        printfQuda("Solution %i = %g\n",i, nx);
      }
    }


  profileInvert.TPSTART(QUDA_PROFILE_EPILOGUE);
  for(int i=0; i< param->num_src; i++){
    dirac.reconstruct(x->Component(i), b->Component(i), param->solution_type);
  }
  profileInvert.TPSTOP(QUDA_PROFILE_EPILOGUE);

  if (param->solver_normalization == QUDA_SOURCE_NORMALIZATION) {
    for(int i=0; i< param->num_src; i++){
      // rescale the solution
      blas::ax(sqrt(nb[i]), x->Component(i));
    }
  }

  // MW -- not sure how to handle that here
  if (!param->make_resident_solution) {
    profileInvert.TPSTART(QUDA_PROFILE_D2H);
    for(int i=0; i< param->num_src; i++){
      *h_x[i] = x->Component(i);
    }
    profileInvert.TPSTOP(QUDA_PROFILE_D2H);
  }

  if (getVerbosity() >= QUDA_VERBOSE){
    for(int i=0; i< param->num_src; i++){
      double nx = blas::norm2(x->Component(i));
      double nh_x = blas::norm2(*h_x[i]);
      printfQuda("Reconstructed: CUDA solution = %g, CPU copy = %g\n", nx, nh_x);
    }
  }

  //FIX need to make sure all deletes are correct again
  for(int i=0; i < param->num_src; i++){
    delete h_x[i];
    // delete x[i];
    delete h_b[i];
    // delete b[i];
  }
   delete [] hp_b;
   delete [] hp_x;
//   delete [] b;
//  if (!param->make_resident_solution) delete x; // FIXME make this cleaner

  delete d;
  delete dSloppy;
  delete dPre;
  delete x;
  delete b;

  popVerbosity();

  // FIXME: added temporarily so that the cache is written out even if a long benchmarking job gets interrupted
  saveTuneCache();

  profileInvert.TPSTOP(QUDA_PROFILE_TOTAL);
}

/*!
 * Generic version of the multi-shift solver. Should work for
 * most fermions. Note that offset[0] is not folded into the mass parameter.
 *
 * For Wilson-type fermions, the solution_type must be MATDAG_MAT or MATPCDAG_MATPC,
 * and solve_type must be NORMOP or NORMOP_PC. The solution and solve
 * preconditioning have to match.
 *
 * For Staggered-type fermions, the solution_type must be MATPC, and the
 * solve type must be DIRECT_PC. This difference in convention is because
 * preconditioned staggered operator is normal, unlike with Wilson-type fermions.
 */
void invertMultiShiftQuda(void **_hp_x, void *_hp_b, QudaInvertParam *param)
{
  profilerStart(__func__);

  profileMulti.TPSTART(QUDA_PROFILE_TOTAL);
  profileMulti.TPSTART(QUDA_PROFILE_INIT);

  if (!initialized) errorQuda("QUDA not initialized");

  checkInvertParam(param, _hp_x[0], _hp_b);

  // check the gauge fields have been created
  checkGauge(param);

  if (param->num_offset > QUDA_MAX_MULTI_SHIFT)
    errorQuda("Number of shifts %d requested greater than QUDA_MAX_MULTI_SHIFT %d",
        param->num_offset, QUDA_MAX_MULTI_SHIFT);

  pushVerbosity(param->verbosity);

  bool pc_solution = (param->solution_type == QUDA_MATPC_SOLUTION) || (param->solution_type == QUDA_MATPCDAG_MATPC_SOLUTION);
  bool pc_solve = (param->solve_type == QUDA_DIRECT_PC_SOLVE) || (param->solve_type == QUDA_NORMOP_PC_SOLVE);
  bool mat_solution = (param->solution_type == QUDA_MAT_SOLUTION) || (param->solution_type ==  QUDA_MATPC_SOLUTION);
  bool direct_solve = (param->solve_type == QUDA_DIRECT_SOLVE) || (param->solve_type == QUDA_DIRECT_PC_SOLVE);


  if (param->dslash_type == QUDA_ASQTAD_DSLASH ||
      param->dslash_type == QUDA_STAGGERED_DSLASH) {

    if (param->solution_type != QUDA_MATPC_SOLUTION) {
      errorQuda("For Staggered-type fermions, multi-shift solver only suports MATPC solution type");
    }

    if (param->solve_type != QUDA_DIRECT_PC_SOLVE) {
      errorQuda("For Staggered-type fermions, multi-shift solver only supports DIRECT_PC solve types");
    }

  } else { // Wilson type

    if (mat_solution) {
      errorQuda("For Wilson-type fermions, multi-shift solver does not support MAT or MATPC solution types");
    }
    if (direct_solve) {
      errorQuda("For Wilson-type fermions, multi-shift solver does not support DIRECT or DIRECT_PC solve types");
    }
    if (pc_solution & !pc_solve) {
      errorQuda("For Wilson-type fermions, preconditioned (PC) solution_type requires a PC solve_type");
    }
    if (!pc_solution & pc_solve) {
      errorQuda("For Wilson-type fermions, in multi-shift solver, a preconditioned (PC) solve_type requires a PC solution_type");
    }
  }

  // Timing and FLOP counters
  param->secs = 0;
  param->gflops = 0;
  param->iter = 0;

  for (int i=0; i<param->num_offset-1; i++) {
    for (int j=i+1; j<param->num_offset; j++) {
      if (param->offset[i] > param->offset[j])
        errorQuda("Offsets must be ordered from smallest to largest");
    }
  }

  // Host pointers for x, take a copy of the input host pointers
  void** hp_x;
  hp_x = new void* [ param->num_offset ];

  void* hp_b = _hp_b;
  for(int i=0;i < param->num_offset;i++){
    hp_x[i] = _hp_x[i];
  }

  // Create the matrix.
  // The way this works is that createDirac will create 'd' and 'dSloppy'
  // which are global. We then grab these with references...
  //
  // Balint: Isn't there a nice construction pattern we could use here? This is
  // expedient but yucky.
  //  DiracParam diracParam;
  if (param->dslash_type == QUDA_ASQTAD_DSLASH ||
      param->dslash_type == QUDA_STAGGERED_DSLASH){
    param->mass = sqrt(param->offset[0]/4);
  }

  Dirac *d = nullptr;
  Dirac *dSloppy = nullptr;
  Dirac *dPre = nullptr;
  Dirac *dRefine = nullptr;

  // create the dirac operator
  createDirac(d, dSloppy, dPre, dRefine, *param, pc_solve);
  Dirac &dirac = *d;
  Dirac &diracSloppy = *dSloppy;


  cudaColorSpinorField *b = nullptr;   // Cuda RHS
  std::vector<ColorSpinorField*> x;  // Cuda Solutions
  x.resize(param->num_offset);
  std::vector<ColorSpinorField*> p;
  std::unique_ptr<double[]> r2_old(new double[param->num_offset]);

  // Grab the dimension array of the input gauge field.
  const int *X = ( param->dslash_type == QUDA_ASQTAD_DSLASH ) ?
    gaugeFatPrecise->X() : gaugePrecise->X();

  // This creates a ColorSpinorParam struct, from the host data
  // pointer, the definitions in param, the dimensions X, and whether
  // the solution is on a checkerboard instruction or not. These can
  // then be used as 'instructions' to create the actual
  // ColorSpinorField
  ColorSpinorParam cpuParam(hp_b, *param, X, pc_solution, param->input_location);
  ColorSpinorField *h_b = ColorSpinorField::Create(cpuParam);

  std::vector<ColorSpinorField*> h_x;
  h_x.resize(param->num_offset);

  cpuParam.location = param->output_location;
  for(int i=0; i < param->num_offset; i++) {
    cpuParam.v = hp_x[i];
    h_x[i] = ColorSpinorField::Create(cpuParam);
  }

  profileMulti.TPSTOP(QUDA_PROFILE_INIT);
  profileMulti.TPSTART(QUDA_PROFILE_H2D);
  // Now I need a colorSpinorParam for the device
  ColorSpinorParam cudaParam(cpuParam, *param);
  // This setting will download a host vector
  cudaParam.create = QUDA_COPY_FIELD_CREATE;
  b = new cudaColorSpinorField(*h_b, cudaParam); // Creates b and downloads h_b to it
  profileMulti.TPSTOP(QUDA_PROFILE_H2D);

  profileMulti.TPSTART(QUDA_PROFILE_INIT);
  // Create the solution fields filled with zero
  cudaParam.create = QUDA_ZERO_FIELD_CREATE;

  // now check if we need to invalidate the solutionResident vectors
  bool invalidate = false;
  for (auto v : solutionResident)
    if (cudaParam.Precision() != v->Precision()) { invalidate = true; break; }

  if (invalidate) {
    for (auto v : solutionResident) delete v;
    solutionResident.clear();
  }

  // grow resident solutions to be big enough
  for (int i=solutionResident.size(); i < param->num_offset; i++) {
    solutionResident.push_back(new cudaColorSpinorField(cudaParam));
  }
  for (int i=0; i < param->num_offset; i++) x[i] = solutionResident[i];

  profileMulti.TPSTOP(QUDA_PROFILE_INIT);


  profileMulti.TPSTART(QUDA_PROFILE_PREAMBLE);

  // Check source norms
  double nb = blas::norm2(*b);
  if (nb==0.0) errorQuda("Source has zero norm");

  if(getVerbosity() >= QUDA_VERBOSE ) {
    double nh_b = blas::norm2(*h_b);
    printfQuda("Source: CPU = %g, CUDA copy = %g\n", nh_b, nb);
  }

  // rescale the source vector to help prevent the onset of underflow
  if (param->solver_normalization == QUDA_SOURCE_NORMALIZATION) {
    blas::ax(1.0/sqrt(nb), *b);
  }

  massRescale(*b, *param);
  profileMulti.TPSTOP(QUDA_PROFILE_PREAMBLE);

  DiracMatrix *m, *mSloppy;

  if (param->dslash_type == QUDA_ASQTAD_DSLASH ||
      param->dslash_type == QUDA_STAGGERED_DSLASH) {
    m = new DiracM(dirac);
    mSloppy = new DiracM(diracSloppy);
  } else {
    m = new DiracMdagM(dirac);
    mSloppy = new DiracMdagM(diracSloppy);
  }

  SolverParam solverParam(*param);
  MultiShiftCG cg_m(*m, *mSloppy, solverParam, profileMulti);
  cg_m(x, *b, p, r2_old.get());
  solverParam.updateInvertParam(*param);

  // delete m;
  // delete mSloppy;

  if (param->compute_true_res) {
    // check each shift has the desired tolerance and use sequential CG to refine
    profileMulti.TPSTART(QUDA_PROFILE_INIT);
    cudaParam.create = QUDA_ZERO_FIELD_CREATE;
    cudaColorSpinorField r(*b, cudaParam);
    profileMulti.TPSTOP(QUDA_PROFILE_INIT);
    QudaInvertParam refineparam = *param;
    refineparam.cuda_prec_sloppy = param->cuda_prec_refinement_sloppy;
    Dirac &dirac = *d;
    Dirac &diracSloppy = *dRefine;

#define REFINE_INCREASING_MASS
#ifdef REFINE_INCREASING_MASS
    for(int i=0; i < param->num_offset; i++) {
#else
    for(int i=param->num_offset-1; i >= 0; i--) {
#endif
      double rsd_hq = param->residual_type & QUDA_HEAVY_QUARK_RESIDUAL ?
	param->true_res_hq_offset[i] : 0;
      double tol_hq = param->residual_type & QUDA_HEAVY_QUARK_RESIDUAL ?
	param->tol_hq_offset[i] : 0;

      /*
	In the case where the shifted systems have zero tolerance
	specified, we refine these systems until either the limit of
	precision is reached (prec_tol) or until the tolerance reaches
	the iterated residual tolerance of the previous multi-shift
	solver (iter_res_offset[i]), which ever is greater.
      */
      const double prec_tol = std::pow(10.,(-2*(int)param->cuda_prec+4)); // implicit refinment limit of 1e-12
      const double iter_tol = (param->iter_res_offset[i] < prec_tol ? prec_tol : (param->iter_res_offset[i] *1.1));
      const double refine_tol = (param->tol_offset[i] == 0.0 ? iter_tol : param->tol_offset[i]);
      // refine if either L2 or heavy quark residual tolerances have not been met, only if desired residual is > 0
      if (param->true_res_offset[i] > refine_tol || rsd_hq > tol_hq) {
	if (getVerbosity() >= QUDA_SUMMARIZE)
	  printfQuda("Refining shift %d: L2 residual %e / %e, heavy quark %e / %e (actual / requested)\n",
		     i, param->true_res_offset[i], param->tol_offset[i], rsd_hq, tol_hq);

        // for staggered the shift is just a change in mass term (FIXME: for twisted mass also)
        if (param->dslash_type == QUDA_ASQTAD_DSLASH ||
            param->dslash_type == QUDA_STAGGERED_DSLASH) {
          dirac.setMass(sqrt(param->offset[i]/4));
          diracSloppy.setMass(sqrt(param->offset[i]/4));
        }

        // DiracMatrix *m, *mSloppy;

        if (param->dslash_type == QUDA_ASQTAD_DSLASH ||
            param->dslash_type == QUDA_STAGGERED_DSLASH) {
          m = new DiracM(dirac);
          mSloppy = new DiracM(diracSloppy);
        } else {
          // m = new DiracMdagM(dirac);
          // mSloppy = new DiracMdagM(diracSloppy);
        }

	// need to curry in the shift if we are not doing staggered
	if (param->dslash_type != QUDA_ASQTAD_DSLASH &&
	    param->dslash_type != QUDA_STAGGERED_DSLASH) {
	  m->shift = param->offset[i];
	  mSloppy->shift = param->offset[i];
	}

	if (false) { // experimenting with Minimum residual extrapolation
	  // only perform MRE using current and previously refined solutions
#ifdef REFINE_INCREASING_MASS
	  const int nRefine = i+1;
#else
	  const int nRefine = param->num_offset - i + 1;
#endif

	  std::vector<ColorSpinorField*> q;
	  q.resize(nRefine);
	  std::vector<ColorSpinorField*> z;
	  z.resize(nRefine);
	  cudaParam.create = QUDA_NULL_FIELD_CREATE;
	  cudaColorSpinorField tmp(cudaParam);

	  for(int j=0; j < nRefine; j++) {
	    q[j] = new cudaColorSpinorField(cudaParam);
	    z[j] = new cudaColorSpinorField(cudaParam);
	  }

	  *z[0] = *x[0]; // zero solution already solved
#ifdef REFINE_INCREASING_MASS
	  for (int j=1; j<nRefine; j++) *z[j] = *x[j];
#else
	  for (int j=1; j<nRefine; j++) *z[j] = *x[param->num_offset-j];
#endif

	  bool orthogonal = true;
	  bool apply_mat = true;
          bool hermitian = true;
	  MinResExt mre(*m, orthogonal, apply_mat, hermitian, profileMulti);
	  blas::copy(tmp, *b);
	  mre(*x[i], tmp, z, q);

	  for(int j=0; j < nRefine; j++) {
	    delete q[j];
	    delete z[j];
	  }
	}

	SolverParam solverParam(refineparam);
	solverParam.iter = 0;
	solverParam.use_init_guess = QUDA_USE_INIT_GUESS_YES;
	solverParam.tol = (param->tol_offset[i] > 0.0 ?  param->tol_offset[i] : iter_tol); // set L2 tolerance
	solverParam.tol_hq = param->tol_hq_offset[i]; // set heavy quark tolerance
        solverParam.delta = param->reliable_delta_refinement;

        {
          CG cg(*m, *mSloppy, solverParam, profileMulti);
          if (i==0)
            cg(*x[i], *b, p[i], r2_old[i]);
          else
            cg(*x[i], *b);
        }

        solverParam.true_res_offset[i] = solverParam.true_res;
        solverParam.true_res_hq_offset[i] = solverParam.true_res_hq;
        solverParam.updateInvertParam(*param,i);

        if (param->dslash_type == QUDA_ASQTAD_DSLASH ||
            param->dslash_type == QUDA_STAGGERED_DSLASH) {
          dirac.setMass(sqrt(param->offset[0]/4)); // restore just in case
          diracSloppy.setMass(sqrt(param->offset[0]/4)); // restore just in case
        }

        // delete m;
        // delete mSloppy;

      }
    }
  }
  
  delete m;
  delete mSloppy;

  // restore shifts -- avoid side effects
  for(int i=0; i < param->num_offset; i++) {
    param->offset[i] = unscaled_shifts[i];
  }

  profileMulti.TPSTART(QUDA_PROFILE_D2H);

  if (param->compute_action) {
    Complex action(0);
    for (int i=0; i<param->num_offset; i++) action += param->residue[i] * blas::cDotProduct(*b, *x[i]);
    param->action[0] = action.real();
    param->action[1] = action.imag();
  }

  for(int i=0; i < param->num_offset; i++) {
    if (param->solver_normalization == QUDA_SOURCE_NORMALIZATION) { // rescale the solution
      blas::ax(sqrt(nb), *x[i]);
    }

    if (getVerbosity() >= QUDA_VERBOSE){
      double nx = blas::norm2(*x[i]);
      printfQuda("Solution %d = %g\n", i, nx);
    }

    if (!param->make_resident_solution) *h_x[i] = *x[i];
  }
  profileMulti.TPSTOP(QUDA_PROFILE_D2H);

  profileMulti.TPSTART(QUDA_PROFILE_EPILOGUE);

  if (!param->make_resident_solution) {
    for (auto v: solutionResident) if (v) delete v;
    solutionResident.clear();
  }

  profileMulti.TPSTOP(QUDA_PROFILE_EPILOGUE);

  profileMulti.TPSTART(QUDA_PROFILE_FREE);
  for(int i=0; i < param->num_offset; i++){
    delete h_x[i];
    //if (!param->make_resident_solution) delete x[i];
  }

  delete h_b;
  delete b;

  delete [] hp_x;

  delete d;
  delete dSloppy;
  delete dPre;
  delete dRefine;
  for (auto& pp : p) delete pp;

  profileMulti.TPSTOP(QUDA_PROFILE_FREE);

  popVerbosity();

  // cache is written out even if a long benchmarking job gets interrupted
  saveTuneCache();

  profileMulti.TPSTOP(QUDA_PROFILE_TOTAL);

  profilerStop(__func__);
}

void computeKSLinkQuda(void* fatlink, void* longlink, void* ulink, void* inlink, double *path_coeff, QudaGaugeParam *param) {

#ifdef GPU_FATLINK
  profileFatLink.TPSTART(QUDA_PROFILE_TOTAL);
  profileFatLink.TPSTART(QUDA_PROFILE_INIT);

  checkGaugeParam(param);

  if (ulink) {
    const double unitarize_eps = 1e-14;
    const double max_error = 1e-10;
    const int reunit_allow_svd = 1;
    const int reunit_svd_only  = 0;
    const double svd_rel_error = 1e-6;
    const double svd_abs_error = 1e-6;
    quda::setUnitarizeLinksConstants(unitarize_eps, max_error, reunit_allow_svd, reunit_svd_only,
				     svd_rel_error, svd_abs_error);
  }

  GaugeFieldParam gParam(fatlink, *param, QUDA_GENERAL_LINKS);
  cpuGaugeField cpuFatLink(gParam);   // create the host fatlink
  gParam.gauge = longlink;
  cpuGaugeField cpuLongLink(gParam);  // create the host longlink
  gParam.gauge = ulink;
  cpuGaugeField cpuUnitarizedLink(gParam);
  gParam.link_type = param->type;
  gParam.gauge     = inlink;
  cpuGaugeField cpuInLink(gParam);    // create the host sitelink

  // create the device fields
  gParam.reconstruct = param->reconstruct;
  gParam.setPrecision(param->cuda_prec, true);
  gParam.create      = QUDA_NULL_FIELD_CREATE;
  cudaGaugeField *cudaInLink = new cudaGaugeField(gParam);

  profileFatLink.TPSTOP(QUDA_PROFILE_INIT);

  profileFatLink.TPSTART(QUDA_PROFILE_H2D);
  cudaInLink->loadCPUField(cpuInLink);
  profileFatLink.TPSTOP(QUDA_PROFILE_H2D);

  cudaGaugeField *cudaInLinkEx = createExtendedGauge(*cudaInLink, R, profileFatLink);

  profileFatLink.TPSTART(QUDA_PROFILE_FREE);
  delete cudaInLink;
  profileFatLink.TPSTOP(QUDA_PROFILE_FREE);

  gParam.create = QUDA_ZERO_FIELD_CREATE;
  gParam.link_type = QUDA_GENERAL_LINKS;
  gParam.reconstruct = QUDA_RECONSTRUCT_NO;
  gParam.setPrecision(param->cuda_prec, true);
  gParam.ghostExchange = QUDA_GHOST_EXCHANGE_NO;
  cudaGaugeField *cudaFatLink = new cudaGaugeField(gParam);
  cudaGaugeField *cudaUnitarizedLink = ulink ? new cudaGaugeField(gParam) : nullptr;
  cudaGaugeField *cudaLongLink = longlink ? new cudaGaugeField(gParam) : nullptr;

  profileFatLink.TPSTART(QUDA_PROFILE_COMPUTE);
  fatLongKSLink(cudaFatLink, cudaLongLink, *cudaInLinkEx, path_coeff);
  profileFatLink.TPSTOP(QUDA_PROFILE_COMPUTE);

  if (ulink) {
    profileFatLink.TPSTART(QUDA_PROFILE_COMPUTE);
    *num_failures_h = 0;
    quda::unitarizeLinks(*cudaUnitarizedLink, *cudaFatLink, num_failures_d); // unitarize on the gpu
    if (*num_failures_h>0) errorQuda("Error in unitarization component of the hisq fattening: %d failures\n", *num_failures_h);
    profileFatLink.TPSTOP(QUDA_PROFILE_COMPUTE);
  }

  profileFatLink.TPSTART(QUDA_PROFILE_D2H);
  if (ulink) cudaUnitarizedLink->saveCPUField(cpuUnitarizedLink);
  if (fatlink) cudaFatLink->saveCPUField(cpuFatLink);
  if (longlink) cudaLongLink->saveCPUField(cpuLongLink);
  profileFatLink.TPSTOP(QUDA_PROFILE_D2H);

  profileFatLink.TPSTART(QUDA_PROFILE_FREE);
  delete cudaFatLink;
  if (longlink) delete cudaLongLink;
  if (ulink) delete cudaUnitarizedLink;
  delete cudaInLinkEx;
  profileFatLink.TPSTOP(QUDA_PROFILE_FREE);

  profileFatLink.TPSTOP(QUDA_PROFILE_TOTAL);
#else
  errorQuda("Fat-link has not been built");
#endif // GPU_FATLINK

  return;
}

int getGaugePadding(GaugeFieldParam& param){
  int pad = 0;
#ifdef MULTI_GPU
  int volume = param.x[0]*param.x[1]*param.x[2]*param.x[3];
  int face_size[4];
  for(int dir=0; dir<4; ++dir) face_size[dir] = (volume/param.x[dir])/2;
  pad = *std::max_element(face_size, face_size+4);
#endif

  return pad;
}

int computeGaugeForceQuda(void* mom, void* siteLink,  int*** input_path_buf, int* path_length,
			  double* loop_coeff, int num_paths, int max_length, double eb3, QudaGaugeParam* qudaGaugeParam)
{
#ifdef GPU_GAUGE_FORCE
  profileGaugeForce.TPSTART(QUDA_PROFILE_TOTAL);
  profileGaugeForce.TPSTART(QUDA_PROFILE_INIT);

  checkGaugeParam(qudaGaugeParam);

  GaugeFieldParam gParam(siteLink, *qudaGaugeParam);
  gParam.site_offset = qudaGaugeParam->gauge_offset;
  gParam.site_size = qudaGaugeParam->site_size;
  cpuGaugeField *cpuSiteLink = (!qudaGaugeParam->use_resident_gauge) ? new cpuGaugeField(gParam) : nullptr;

  cudaGaugeField* cudaSiteLink = nullptr;

  if (qudaGaugeParam->use_resident_gauge) {
    if (!gaugePrecise) errorQuda("No resident gauge field to use");
    cudaSiteLink = gaugePrecise;
  } else {
    gParam.create = QUDA_NULL_FIELD_CREATE;
    gParam.reconstruct = qudaGaugeParam->reconstruct;
    gParam.order = (qudaGaugeParam->reconstruct == QUDA_RECONSTRUCT_NO ||
        qudaGaugeParam->cuda_prec == QUDA_DOUBLE_PRECISION) ?
      QUDA_FLOAT2_GAUGE_ORDER : QUDA_FLOAT4_GAUGE_ORDER;

    cudaSiteLink = new cudaGaugeField(gParam);
    profileGaugeForce.TPSTOP(QUDA_PROFILE_INIT);

    profileGaugeForce.TPSTART(QUDA_PROFILE_H2D);
    cudaSiteLink->loadCPUField(*cpuSiteLink);
    profileGaugeForce.TPSTOP(QUDA_PROFILE_H2D);

    profileGaugeForce.TPSTART(QUDA_PROFILE_INIT);
  }

  GaugeFieldParam gParamMom(mom, *qudaGaugeParam, QUDA_ASQTAD_MOM_LINKS);
  // FIXME - test program always uses MILC for mom but can use QDP for gauge
  if (gParamMom.order == QUDA_QDP_GAUGE_ORDER) gParamMom.order = QUDA_MILC_GAUGE_ORDER;
  if (gParamMom.order == QUDA_TIFR_GAUGE_ORDER || gParamMom.order == QUDA_TIFR_PADDED_GAUGE_ORDER) gParamMom.reconstruct = QUDA_RECONSTRUCT_NO;
  else gParamMom.reconstruct = QUDA_RECONSTRUCT_10;

  gParamMom.site_offset = qudaGaugeParam->mom_offset;
  gParamMom.site_size = qudaGaugeParam->site_size;
  cpuGaugeField* cpuMom = (!qudaGaugeParam->use_resident_mom) ? new cpuGaugeField(gParamMom) : nullptr;

  cudaGaugeField* cudaMom = nullptr;
  if (qudaGaugeParam->use_resident_mom) {
    if (!momResident) errorQuda("No resident momentum field to use");
    cudaMom = momResident;
    if (qudaGaugeParam->overwrite_mom) cudaMom->zero();
    profileGaugeForce.TPSTOP(QUDA_PROFILE_INIT);
  } else {
    gParamMom.create = qudaGaugeParam->overwrite_mom ? QUDA_ZERO_FIELD_CREATE : QUDA_NULL_FIELD_CREATE;
    gParamMom.reconstruct = QUDA_RECONSTRUCT_10;
    gParamMom.link_type = QUDA_ASQTAD_MOM_LINKS;
    gParamMom.setPrecision(qudaGaugeParam->cuda_prec, true);
    gParamMom.create = QUDA_ZERO_FIELD_CREATE;
    cudaMom = new cudaGaugeField(gParamMom);
    profileGaugeForce.TPSTOP(QUDA_PROFILE_INIT);
    if (!qudaGaugeParam->overwrite_mom) {
      profileGaugeForce.TPSTART(QUDA_PROFILE_H2D);
      cudaMom->loadCPUField(*cpuMom);
      profileGaugeForce.TPSTOP(QUDA_PROFILE_H2D);
    }
  }

  cudaGaugeField *cudaGauge = createExtendedGauge(*cudaSiteLink, R, profileGaugeForce);

  // actually do the computation
  profileGaugeForce.TPSTART(QUDA_PROFILE_COMPUTE);
  if (!forceMonitor()) {
    gaugeForce(*cudaMom, *cudaGauge, eb3, input_path_buf,  path_length, loop_coeff, num_paths, max_length);
  } else {
    // if we are monitoring the force, separate the force computation from the momentum update
    GaugeFieldParam gParam(*cudaMom);
    gParam.create = QUDA_ZERO_FIELD_CREATE;
    GaugeField *force = GaugeField::Create(gParam);
    gaugeForce(*force, *cudaGauge, 1.0, input_path_buf,  path_length, loop_coeff, num_paths, max_length);
    updateMomentum(*cudaMom, eb3, *force, "gauge");
    delete force;
  }
  profileGaugeForce.TPSTOP(QUDA_PROFILE_COMPUTE);

  if (qudaGaugeParam->return_result_mom) {
    profileGaugeForce.TPSTART(QUDA_PROFILE_D2H);
    cudaMom->saveCPUField(*cpuMom);
    profileGaugeForce.TPSTOP(QUDA_PROFILE_D2H);
  }

  profileGaugeForce.TPSTART(QUDA_PROFILE_FREE);
  if (qudaGaugeParam->make_resident_gauge) {
    if (gaugePrecise && gaugePrecise != cudaSiteLink) delete gaugePrecise;
    gaugePrecise = cudaSiteLink;
  } else {
    delete cudaSiteLink;
  }

  if (qudaGaugeParam->make_resident_mom) {
    if (momResident && momResident != cudaMom) delete momResident;
    momResident = cudaMom;
  } else {
    delete cudaMom;
  }

  if (cpuSiteLink) delete cpuSiteLink;
  if (cpuMom) delete cpuMom;

  if (qudaGaugeParam->make_resident_gauge) {
    if (extendedGaugeResident) delete extendedGaugeResident;
    extendedGaugeResident = cudaGauge;
  } else {
    delete cudaGauge;
  }
  profileGaugeForce.TPSTOP(QUDA_PROFILE_FREE);

  profileGaugeForce.TPSTOP(QUDA_PROFILE_TOTAL);

  checkCudaError();
#else
  errorQuda("Gauge force has not been built");
#endif // GPU_GAUGE_FORCE
  return 0;
}

void createCloverQuda(QudaInvertParam* invertParam)
{
  profileClover.TPSTART(QUDA_PROFILE_TOTAL);
  if (!cloverPrecise) errorQuda("Clover field not allocated");

  QudaReconstructType recon = (gaugePrecise->Reconstruct() == QUDA_RECONSTRUCT_8) ? QUDA_RECONSTRUCT_12 : gaugePrecise->Reconstruct();
  // for clover we optimize to only send depth 1 halos in y/z/t (FIXME - make work for x, make robust in general)
  int R[4];
  for (int d=0; d<4; d++) R[d] = (d==0 ? 2 : 1) * (redundant_comms || commDimPartitioned(d));
  cudaGaugeField *gauge = extendedGaugeResident ? extendedGaugeResident : createExtendedGauge(*gaugePrecise, R, profileClover, false, recon);

  profileClover.TPSTART(QUDA_PROFILE_INIT);
  // create the Fmunu field
  GaugeFieldParam tensorParam(gaugePrecise->X(), gauge->Precision(), QUDA_RECONSTRUCT_NO, 0, QUDA_TENSOR_GEOMETRY);
  tensorParam.siteSubset = QUDA_FULL_SITE_SUBSET;
  tensorParam.order = QUDA_FLOAT2_GAUGE_ORDER;
  tensorParam.ghostExchange = QUDA_GHOST_EXCHANGE_NO;
  cudaGaugeField Fmunu(tensorParam);
  profileClover.TPSTOP(QUDA_PROFILE_INIT);

  profileClover.TPSTART(QUDA_PROFILE_COMPUTE);
  computeFmunu(Fmunu, *gauge, QUDA_CUDA_FIELD_LOCATION);
  computeClover(*cloverPrecise, Fmunu, invertParam->clover_coeff, QUDA_CUDA_FIELD_LOCATION);
  profileClover.TPSTOP(QUDA_PROFILE_COMPUTE);

  profileClover.TPSTOP(QUDA_PROFILE_TOTAL);

  // FIXME always preserve the extended gauge
  extendedGaugeResident = gauge;

  return;
}

void* createGaugeFieldQuda(void* gauge, int geometry, QudaGaugeParam* param)
{
  GaugeFieldParam gParam(gauge, *param, QUDA_GENERAL_LINKS);
  gParam.geometry = static_cast<QudaFieldGeometry>(geometry);
  if (geometry != QUDA_SCALAR_GEOMETRY && geometry != QUDA_VECTOR_GEOMETRY)
    errorQuda("Only scalar and vector geometries are supported\n");

  cpuGaugeField *cpuGauge = nullptr;
  if (gauge) cpuGauge = new cpuGaugeField(gParam);

  gParam.order = QUDA_FLOAT2_GAUGE_ORDER;
  gParam.create = QUDA_ZERO_FIELD_CREATE;
  auto* cudaGauge = new cudaGaugeField(gParam);

  if (gauge) {
    cudaGauge->loadCPUField(*cpuGauge);
    delete cpuGauge;
  }

  return cudaGauge;
}


void saveGaugeFieldQuda(void* gauge, void* inGauge, QudaGaugeParam* param){

  auto* cudaGauge = reinterpret_cast<cudaGaugeField*>(inGauge);

  GaugeFieldParam gParam(gauge, *param, QUDA_GENERAL_LINKS);
  gParam.geometry = cudaGauge->Geometry();

  cpuGaugeField cpuGauge(gParam);
  cudaGauge->saveCPUField(cpuGauge);

}


void destroyGaugeFieldQuda(void* gauge){
  auto* g = reinterpret_cast<cudaGaugeField*>(gauge);
  delete g;
}


void computeStaggeredForceQuda(void* h_mom, double dt, double delta, void *h_force, void **x,
			       QudaGaugeParam *gauge_param, QudaInvertParam *inv_param)
{
  profileStaggeredForce.TPSTART(QUDA_PROFILE_TOTAL);
  profileStaggeredForce.TPSTART(QUDA_PROFILE_INIT);

  GaugeFieldParam gParam(h_mom, *gauge_param, QUDA_ASQTAD_MOM_LINKS);

  // create the host momentum field
  gParam.reconstruct = gauge_param->reconstruct;
  gParam.t_boundary = QUDA_PERIODIC_T;
  cpuGaugeField cpuMom(gParam);

  // create the host momentum field
  gParam.link_type = QUDA_GENERAL_LINKS;
  gParam.gauge = h_force;
  cpuGaugeField cpuForce(gParam);

  // create the device momentum field
  gParam.link_type = QUDA_ASQTAD_MOM_LINKS;
  gParam.create = QUDA_ZERO_FIELD_CREATE; // FIXME
  gParam.order = QUDA_FLOAT2_GAUGE_ORDER;
  gParam.reconstruct = QUDA_RECONSTRUCT_10;
  cudaGaugeField *cudaMom = !gauge_param->use_resident_mom ? new cudaGaugeField(gParam) : nullptr;

  // create temporary field for quark-field outer product
  gParam.reconstruct = QUDA_RECONSTRUCT_NO;
  gParam.link_type = QUDA_GENERAL_LINKS;
  gParam.create = QUDA_ZERO_FIELD_CREATE;
  cudaGaugeField cudaForce(gParam);
  GaugeField *cudaForce_[2] = {&cudaForce};

  ColorSpinorParam qParam;
  qParam.location = QUDA_CUDA_FIELD_LOCATION;
  qParam.nColor = 3;
  qParam.nSpin = 1;
  qParam.siteSubset = QUDA_FULL_SITE_SUBSET;
  qParam.siteOrder = QUDA_EVEN_ODD_SITE_ORDER;
  qParam.nDim = 5; // 5 since staggered mrhs
  qParam.setPrecision(gParam.Precision());
  qParam.pad = 0;
  for(int dir=0; dir<4; ++dir) qParam.x[dir] = gParam.x[dir];
  qParam.x[4] = 1;
  qParam.create = QUDA_NULL_FIELD_CREATE;
  qParam.fieldOrder = QUDA_FLOAT2_FIELD_ORDER;
  qParam.gammaBasis = QUDA_DEGRAND_ROSSI_GAMMA_BASIS;

  profileStaggeredForce.TPSTOP(QUDA_PROFILE_INIT);
  profileStaggeredForce.TPSTART(QUDA_PROFILE_H2D);

  if (gauge_param->use_resident_mom) {
    if (!momResident) errorQuda("Cannot use resident momentum field since none appears resident");
    cudaMom = momResident;
  } else {
    // download the initial momentum (FIXME make an option just to return?)
    cudaMom->loadCPUField(cpuMom);
  }

  // resident gauge field is required
  if (!gauge_param->use_resident_gauge || !gaugePrecise)
    errorQuda("Resident gauge field is required");

  if (!gaugePrecise->StaggeredPhaseApplied()) {
    errorQuda("Gauge field requires the staggered phase factors to be applied");
  }

  // check if staggered phase is the desired one
  if (gauge_param->staggered_phase_type != gaugePrecise->StaggeredPhase()) {
    errorQuda("Requested staggered phase %d, but found %d\n",
              gauge_param->staggered_phase_type, gaugePrecise->StaggeredPhase());
  }

  profileStaggeredForce.TPSTOP(QUDA_PROFILE_H2D);
  profileStaggeredForce.TPSTART(QUDA_PROFILE_INIT);

  const int nvector = inv_param->num_offset;
  std::vector<ColorSpinorField*> X(nvector);
  for ( int i=0; i<nvector; i++) X[i] = ColorSpinorField::Create(qParam);

  if (inv_param->use_resident_solution) {
    if (solutionResident.size() < (unsigned int)nvector)
      errorQuda("solutionResident.size() %lu does not match number of shifts %d",
		solutionResident.size(), nvector);
  }

  // create the staggered operator
  DiracParam diracParam;
  bool pc_solve = (inv_param->solve_type == QUDA_DIRECT_PC_SOLVE) ||
    (inv_param->solve_type == QUDA_NORMOP_PC_SOLVE);
  if (!pc_solve)
    errorQuda("Preconditioned solve type required not %d\n", inv_param->solve_type);
  setDiracParam(diracParam, inv_param, pc_solve);
  Dirac *dirac = Dirac::create(diracParam);

  profileStaggeredForce.TPSTOP(QUDA_PROFILE_INIT);
  profileStaggeredForce.TPSTART(QUDA_PROFILE_PREAMBLE);

  for (int i=0; i<nvector; i++) {
    ColorSpinorField &x = *(X[i]);

    if (inv_param->use_resident_solution) x.Even() = *(solutionResident[i]);
    else errorQuda("%s requires resident solution", __func__);

    // set the odd solution component
    dirac->Dslash(x.Odd(), x.Even(), QUDA_ODD_PARITY);
  }

  profileStaggeredForce.TPSTOP(QUDA_PROFILE_PREAMBLE);
  profileStaggeredForce.TPSTART(QUDA_PROFILE_FREE);

#if 0
  if (inv_param->use_resident_solution) {
    for (auto v : solutionResident) if (v) delete solutionResident[i];
    solutionResident.clear();
  }
#endif
  delete dirac;

  profileStaggeredForce.TPSTOP(QUDA_PROFILE_FREE);
  profileStaggeredForce.TPSTART(QUDA_PROFILE_COMPUTE);

  // compute quark-field outer product
  for (int i=0; i<nvector; i++) {
    ColorSpinorField &x = *(X[i]);
    // second component is zero since we have no three hop term
    double coeff[2] = {inv_param->residue[i], 0.0};

    // Operate on even-parity sites
    computeStaggeredOprod(cudaForce_, x, coeff, 1);
  }

  // mom += delta * [U * force]TA
  applyU(cudaForce, *gaugePrecise);
  updateMomentum(*cudaMom, dt * delta, cudaForce, "staggered");
  qudaDeviceSynchronize();

  profileStaggeredForce.TPSTOP(QUDA_PROFILE_COMPUTE);
  profileStaggeredForce.TPSTART(QUDA_PROFILE_D2H);

  if (gauge_param->return_result_mom) {
    // copy the momentum field back to the host
    cudaMom->saveCPUField(cpuMom);
  }

  if (gauge_param->make_resident_mom) {
    // make the momentum field resident
    momResident = cudaMom;
  } else {
    delete cudaMom;
  }

  profileStaggeredForce.TPSTOP(QUDA_PROFILE_D2H);
  profileStaggeredForce.TPSTART(QUDA_PROFILE_FREE);

  for (int i=0; i<nvector; i++) delete X[i];

  profileStaggeredForce.TPSTOP(QUDA_PROFILE_FREE);
  profileStaggeredForce.TPSTOP(QUDA_PROFILE_TOTAL);

  checkCudaError();
  return;
}

void computeHISQForceQuda(void* const milc_momentum,
                          double dt,
                          const double level2_coeff[6],
                          const double fat7_coeff[6],
                          const void* const w_link,
                          const void* const v_link,
                          const void* const u_link,
                          void **fermion,
                          int num_terms,
                          int num_naik_terms,
                          double **coeff,
                          QudaGaugeParam* gParam)
{
#ifdef  GPU_STAGGERED_OPROD
  using namespace quda;
  using namespace quda::fermion_force;
  profileHISQForce.TPSTART(QUDA_PROFILE_TOTAL);
  if (gParam->gauge_order != QUDA_MILC_GAUGE_ORDER) errorQuda("Unsupported input field order %d", gParam->gauge_order);

  checkGaugeParam(gParam);

  profileHISQForce.TPSTART(QUDA_PROFILE_INIT);

  // create the device outer-product field
  GaugeFieldParam oParam(0, *gParam, QUDA_GENERAL_LINKS);
  oParam.nFace = 0;
  oParam.create = QUDA_ZERO_FIELD_CREATE;
  oParam.order = QUDA_FLOAT2_GAUGE_ORDER;
  cudaGaugeField *stapleOprod = new cudaGaugeField(oParam);
  cudaGaugeField *oneLinkOprod = new cudaGaugeField(oParam);
  cudaGaugeField *naikOprod = new cudaGaugeField(oParam);

  {
    // default settings for the unitarization
    const double unitarize_eps = 1e-14;
    const double hisq_force_filter = 5e-5;
    const double max_det_error = 1e-10;
    const bool   allow_svd = true;
    const bool   svd_only = false;
    const double svd_rel_err = 1e-8;
    const double svd_abs_err = 1e-8;

    setUnitarizeForceConstants(unitarize_eps, hisq_force_filter, max_det_error, allow_svd, svd_only, svd_rel_err, svd_abs_err);
  }

  double act_path_coeff[6] = {0,1,level2_coeff[2],level2_coeff[3],level2_coeff[4],level2_coeff[5]};
  // You have to look at the MILC routine to understand the following
  // Basically, I have already absorbed the one-link coefficient

  GaugeFieldParam param(milc_momentum, *gParam, QUDA_ASQTAD_MOM_LINKS);
  //param.nFace = 0;
  param.order  = QUDA_MILC_GAUGE_ORDER;
  param.reconstruct = QUDA_RECONSTRUCT_10;
  param.ghostExchange =  QUDA_GHOST_EXCHANGE_NO;
  cpuGaugeField* cpuMom = (!gParam->use_resident_mom) ? new cpuGaugeField(param) : nullptr;

  param.link_type = QUDA_GENERAL_LINKS;
  param.reconstruct = QUDA_RECONSTRUCT_NO;
  param.gauge = (void*)w_link;
  cpuGaugeField cpuWLink(param);
  param.gauge = (void*)v_link;
  cpuGaugeField cpuVLink(param);
  param.gauge = (void*)u_link;
  cpuGaugeField cpuULink(param);

  param.create = QUDA_ZERO_FIELD_CREATE;
  param.order  = QUDA_FLOAT2_GAUGE_ORDER;
  param.link_type = QUDA_ASQTAD_MOM_LINKS;
  param.reconstruct = QUDA_RECONSTRUCT_10;
  GaugeFieldParam momParam(param);

  param.create = QUDA_ZERO_FIELD_CREATE;
  param.link_type = QUDA_GENERAL_LINKS;
  param.setPrecision(gParam->cpu_prec, true);

  int R[4] = { 2*comm_dim_partitioned(0), 2*comm_dim_partitioned(1), 2*comm_dim_partitioned(2), 2*comm_dim_partitioned(3) };
  for (int dir=0; dir<4; ++dir) {
    param.x[dir] += 2*R[dir];
    param.r[dir] = R[dir];
  }

  param.reconstruct = QUDA_RECONSTRUCT_NO;
  param.create = QUDA_ZERO_FIELD_CREATE;
  param.setPrecision(gParam->cpu_prec);
  param.ghostExchange = QUDA_GHOST_EXCHANGE_EXTENDED;

  profileHISQForce.TPSTOP(QUDA_PROFILE_INIT);

  { // do outer-product computation
    ColorSpinorParam qParam;
    qParam.nColor = 3;
    qParam.nSpin = 1;
    qParam.siteSubset = QUDA_FULL_SITE_SUBSET;
    qParam.siteOrder = QUDA_EVEN_ODD_SITE_ORDER;
    qParam.nDim = 4;
    qParam.setPrecision(oParam.Precision());
    qParam.pad = 0;
    for (int dir=0; dir<4; ++dir) qParam.x[dir] = oParam.x[dir];

    // create the device quark field
    qParam.create = QUDA_NULL_FIELD_CREATE;
    qParam.fieldOrder = QUDA_FLOAT2_FIELD_ORDER;
    cudaColorSpinorField cudaQuark(qParam);

    // create the host quark field
    qParam.create = QUDA_REFERENCE_FIELD_CREATE;
    qParam.fieldOrder = QUDA_SPACE_COLOR_SPIN_FIELD_ORDER;
    qParam.v = fermion[0];

    { // regular terms
      GaugeField *oprod[2] = {stapleOprod, naikOprod};

      // loop over different quark fields
      for(int i=0; i<num_terms; ++i){

        // Wrap the MILC quark field
        profileHISQForce.TPSTART(QUDA_PROFILE_INIT);
        qParam.v = fermion[i];
        cpuColorSpinorField cpuQuark(qParam); // create host quark field
        profileHISQForce.TPSTOP(QUDA_PROFILE_INIT);

        profileHISQForce.TPSTART(QUDA_PROFILE_H2D);
        cudaQuark = cpuQuark;
        profileHISQForce.TPSTOP(QUDA_PROFILE_H2D);

        profileHISQForce.TPSTART(QUDA_PROFILE_COMPUTE);
        computeStaggeredOprod(oprod, cudaQuark, coeff[i], 3);
        profileHISQForce.TPSTOP(QUDA_PROFILE_COMPUTE);
      }
    }

    { // naik terms
      oneLinkOprod->copy(*stapleOprod);
      ax(level2_coeff[0], *oneLinkOprod);
      GaugeField *oprod[2] = {oneLinkOprod, naikOprod};

      // loop over different quark fields
      for(int i=0; i<num_naik_terms; ++i){

        // Wrap the MILC quark field
        profileHISQForce.TPSTART(QUDA_PROFILE_INIT);
        qParam.v = fermion[i + num_terms - num_naik_terms];
        cpuColorSpinorField cpuQuark(qParam); // create host quark field
        profileHISQForce.TPSTOP(QUDA_PROFILE_INIT);

        profileHISQForce.TPSTART(QUDA_PROFILE_H2D);
        cudaQuark = cpuQuark;
        profileHISQForce.TPSTOP(QUDA_PROFILE_H2D);

        profileHISQForce.TPSTART(QUDA_PROFILE_COMPUTE);
        computeStaggeredOprod(oprod, cudaQuark, coeff[i + num_terms], 3);
        profileHISQForce.TPSTOP(QUDA_PROFILE_COMPUTE);
      }
    }
  }

  profileHISQForce.TPSTART(QUDA_PROFILE_INIT);
  cudaGaugeField* cudaInForce = new cudaGaugeField(param);
  copyExtendedGauge(*cudaInForce, *stapleOprod, QUDA_CUDA_FIELD_LOCATION);
  delete stapleOprod;

  cudaGaugeField* cudaOutForce = new cudaGaugeField(param);
  copyExtendedGauge(*cudaOutForce, *oneLinkOprod, QUDA_CUDA_FIELD_LOCATION);
  delete oneLinkOprod;

  cudaGaugeField* cudaGauge = new cudaGaugeField(param);
  profileHISQForce.TPSTOP(QUDA_PROFILE_INIT);

  cudaGauge->loadCPUField(cpuWLink, profileHISQForce);

  cudaInForce->exchangeExtendedGhost(R,profileHISQForce,true);
  cudaGauge->exchangeExtendedGhost(R,profileHISQForce,true);
  cudaOutForce->exchangeExtendedGhost(R,profileHISQForce,true);

  profileHISQForce.TPSTART(QUDA_PROFILE_COMPUTE);
  hisqStaplesForce(*cudaOutForce, *cudaInForce, *cudaGauge, act_path_coeff);
  profileHISQForce.TPSTOP(QUDA_PROFILE_COMPUTE);

  // Load naik outer product
  copyExtendedGauge(*cudaInForce, *naikOprod, QUDA_CUDA_FIELD_LOCATION);
  cudaInForce->exchangeExtendedGhost(R,profileHISQForce,true);
  delete naikOprod;

  // Compute Naik three-link term
  profileHISQForce.TPSTART(QUDA_PROFILE_COMPUTE);
  hisqLongLinkForce(*cudaOutForce, *cudaInForce, *cudaGauge, act_path_coeff[1]);
  profileHISQForce.TPSTOP(QUDA_PROFILE_COMPUTE);

  cudaOutForce->exchangeExtendedGhost(R,profileHISQForce,true);

  // load v-link
  cudaGauge->loadCPUField(cpuVLink, profileHISQForce);
  cudaGauge->exchangeExtendedGhost(R,profileHISQForce,true);

  profileHISQForce.TPSTART(QUDA_PROFILE_COMPUTE);
  *num_failures_h = 0;
  unitarizeForce(*cudaInForce, *cudaOutForce, *cudaGauge, num_failures_d);
  profileHISQForce.TPSTOP(QUDA_PROFILE_COMPUTE);

  if (*num_failures_h>0) errorQuda("Error in the unitarization component of the hisq fermion force: %d failures\n", *num_failures_h);

  cudaMemset((void**)(cudaOutForce->Gauge_p()), 0, cudaOutForce->Bytes());

  // read in u-link
  cudaGauge->loadCPUField(cpuULink, profileHISQForce);
  cudaGauge->exchangeExtendedGhost(R,profileHISQForce,true);

  // Compute Fat7-staple term
  profileHISQForce.TPSTART(QUDA_PROFILE_COMPUTE);
  hisqStaplesForce(*cudaOutForce, *cudaInForce, *cudaGauge, fat7_coeff);
  profileHISQForce.TPSTOP(QUDA_PROFILE_COMPUTE);

  delete cudaInForce;
  cudaGaugeField* cudaMom = new cudaGaugeField(momParam);

  profileHISQForce.TPSTART(QUDA_PROFILE_COMPUTE);
  hisqCompleteForce(*cudaOutForce, *cudaGauge);
  profileHISQForce.TPSTOP(QUDA_PROFILE_COMPUTE);

  if (gParam->use_resident_mom) {
    if (!momResident) errorQuda("No resident momentum field to use");
    updateMomentum(*momResident, dt, *cudaOutForce, "hisq");
  } else {
    updateMomentum(*cudaMom, dt, *cudaOutForce, "hisq");
  }

  if (gParam->return_result_mom) {
    // Close the paths, make anti-hermitian, and store in compressed format
    if (gParam->return_result_mom) cudaMom->saveCPUField(*cpuMom, profileHISQForce);
  }

  profileHISQForce.TPSTART(QUDA_PROFILE_FREE);

  if (cpuMom) delete cpuMom;

  if (!gParam->make_resident_mom) {
    delete momResident;
    momResident = nullptr;
  }
  if (cudaMom) delete cudaMom;
  delete cudaOutForce;
  delete cudaGauge;
  profileHISQForce.TPSTOP(QUDA_PROFILE_FREE);

  profileHISQForce.TPSTOP(QUDA_PROFILE_TOTAL);

  return;
#else
  errorQuda("HISQ force has not been built");
#endif
}

void computeCloverForceQuda(void *h_mom, double dt, void **h_x, void **h_p,
			    double *coeff, double kappa2, double ck,
			    int nvector, double multiplicity, void *gauge,
			    QudaGaugeParam *gauge_param, QudaInvertParam *inv_param) {

  using namespace quda;
  profileCloverForce.TPSTART(QUDA_PROFILE_TOTAL);
  profileCloverForce.TPSTART(QUDA_PROFILE_INIT);

  checkGaugeParam(gauge_param);
  if (!gaugePrecise) errorQuda("No resident gauge field");

  GaugeFieldParam fParam(h_mom, *gauge_param, QUDA_ASQTAD_MOM_LINKS);
  // create the host momentum field
  fParam.reconstruct = QUDA_RECONSTRUCT_10;
  fParam.order = gauge_param->gauge_order;
  cpuGaugeField cpuMom(fParam);

  // create the device momentum field
  fParam.create = QUDA_ZERO_FIELD_CREATE;
  fParam.order = QUDA_FLOAT2_GAUGE_ORDER;
  cudaGaugeField cudaMom(fParam);

  // create the device force field
  fParam.link_type = QUDA_GENERAL_LINKS;
  fParam.create = QUDA_ZERO_FIELD_CREATE;
  fParam.order = QUDA_FLOAT2_GAUGE_ORDER;
  fParam.reconstruct = QUDA_RECONSTRUCT_NO;
  cudaGaugeField cudaForce(fParam);

  ColorSpinorParam qParam;
  qParam.location = QUDA_CUDA_FIELD_LOCATION;
  qParam.nColor = 3;
  qParam.nSpin = 4;
  qParam.siteSubset = QUDA_FULL_SITE_SUBSET;
  qParam.siteOrder = QUDA_EVEN_ODD_SITE_ORDER;
  qParam.nDim = 4;
  qParam.setPrecision(fParam.Precision());
  qParam.pad = 0;
  for(int dir=0; dir<4; ++dir) qParam.x[dir] = fParam.x[dir];

  // create the device quark field
  qParam.create = QUDA_NULL_FIELD_CREATE;
  qParam.fieldOrder = QUDA_FLOAT2_FIELD_ORDER;
  qParam.gammaBasis = QUDA_UKQCD_GAMMA_BASIS;

  std::vector<ColorSpinorField*> quarkX, quarkP;
  for (int i=0; i<nvector; i++) {
    quarkX.push_back(ColorSpinorField::Create(qParam));
    quarkP.push_back(ColorSpinorField::Create(qParam));
  }

  qParam.siteSubset = QUDA_PARITY_SITE_SUBSET;
  qParam.x[0] /= 2;
  cudaColorSpinorField tmp(qParam);

  // create the host quark field
  qParam.create = QUDA_REFERENCE_FIELD_CREATE;
  qParam.fieldOrder = QUDA_SPACE_SPIN_COLOR_FIELD_ORDER;
  qParam.gammaBasis = QUDA_DEGRAND_ROSSI_GAMMA_BASIS; // need expose this to interface

  bool pc_solve = (inv_param->solve_type == QUDA_DIRECT_PC_SOLVE) ||
    (inv_param->solve_type == QUDA_NORMOP_PC_SOLVE);
  DiracParam diracParam;
  setDiracParam(diracParam, inv_param, pc_solve);
  diracParam.tmp1 = &tmp; // use as temporary for dirac->M
  Dirac *dirac = Dirac::create(diracParam);

  if (inv_param->use_resident_solution) {
    if (solutionResident.size() < (unsigned int)nvector)
      errorQuda("solutionResident.size() %lu does not match number of shifts %d",
		solutionResident.size(), nvector);
  }

  cudaGaugeField &gaugeEx = *extendedGaugeResident;

  // create oprod and trace fields
  fParam.geometry = QUDA_TENSOR_GEOMETRY;
  cudaGaugeField oprod(fParam);

  profileCloverForce.TPSTOP(QUDA_PROFILE_INIT);
  profileCloverForce.TPSTART(QUDA_PROFILE_COMPUTE);

  std::vector<double> force_coeff(nvector);
  // loop over different quark fields
  for(int i=0; i<nvector; i++){
    ColorSpinorField &x = *(quarkX[i]);
    ColorSpinorField &p = *(quarkP[i]);

    if (!inv_param->use_resident_solution) {
      // for downloading x_e
      qParam.siteSubset = QUDA_PARITY_SITE_SUBSET;
      qParam.x[0] /= 2;

      // Wrap the even-parity MILC quark field
      profileCloverForce.TPSTOP(QUDA_PROFILE_COMPUTE);
      profileCloverForce.TPSTART(QUDA_PROFILE_INIT);
      qParam.v = h_x[i];
      cpuColorSpinorField cpuQuarkX(qParam); // create host quark field
      profileCloverForce.TPSTOP(QUDA_PROFILE_INIT);

      profileCloverForce.TPSTART(QUDA_PROFILE_H2D);
      x.Even() = cpuQuarkX;
      profileCloverForce.TPSTOP(QUDA_PROFILE_H2D);

      profileCloverForce.TPSTART(QUDA_PROFILE_COMPUTE);
      gamma5(x.Even(), x.Even());
    } else {
      x.Even() = *(solutionResident[i]);
    }

    dirac->Dslash(x.Odd(), x.Even(), QUDA_ODD_PARITY);
    dirac->M(p.Even(), x.Even());
    dirac->Dagger(QUDA_DAG_YES);
    dirac->Dslash(p.Odd(), p.Even(), QUDA_ODD_PARITY);
    dirac->Dagger(QUDA_DAG_NO);

    gamma5(x, x);
    gamma5(p, p);

    force_coeff[i] = 2.0*dt*coeff[i]*kappa2;
  }

  computeCloverForce(cudaForce, *gaugePrecise, quarkX, quarkP, force_coeff);

  // In double precision the clover derivative is faster with no reconstruct
  cudaGaugeField *u = &gaugeEx;
  if (gaugeEx.Reconstruct() == QUDA_RECONSTRUCT_12 && gaugeEx.Precision() == QUDA_DOUBLE_PRECISION) {
    GaugeFieldParam param(gaugeEx);
    param.reconstruct = QUDA_RECONSTRUCT_NO;
    u = new cudaGaugeField(param);
    u -> copy(gaugeEx);
  }

  computeCloverSigmaTrace(oprod, *cloverPrecise, 2.0*ck*multiplicity*dt);

  /* Now the U dA/dU terms */
  std::vector< std::vector<double> > ferm_epsilon(nvector);
  for (int shift = 0; shift < nvector; shift++) {
    ferm_epsilon[shift].reserve(2);
    ferm_epsilon[shift][0] = 2.0*ck*coeff[shift]*dt;
    ferm_epsilon[shift][1] = -kappa2 * 2.0*ck*coeff[shift]*dt;
  }

  computeCloverSigmaOprod(oprod, quarkX, quarkP, ferm_epsilon);

  cudaGaugeField *oprodEx = createExtendedGauge(oprod, R, profileCloverForce);

  profileCloverForce.TPSTART(QUDA_PROFILE_COMPUTE);

  cloverDerivative(cudaForce, *u, *oprodEx, 1.0, QUDA_ODD_PARITY);
  cloverDerivative(cudaForce, *u, *oprodEx, 1.0, QUDA_EVEN_PARITY);

  if (u != &gaugeEx) delete u;

  updateMomentum(cudaMom, -1.0, cudaForce, "clover");
  profileCloverForce.TPSTOP(QUDA_PROFILE_COMPUTE);

  // copy the outer product field back to the host
  profileCloverForce.TPSTART(QUDA_PROFILE_D2H);
  cudaMom.saveCPUField(cpuMom);
  profileCloverForce.TPSTOP(QUDA_PROFILE_D2H);

  profileCloverForce.TPSTART(QUDA_PROFILE_FREE);

  for (int i=0; i<nvector; i++) {
    delete quarkX[i];
    delete quarkP[i];
  }

#if 0
  if (inv_param->use_resident_solution) {
    for (auto v : solutionResident) if (v) delete v;
    solutionResident.clear();
  }
#endif
  delete dirac;
  profileCloverForce.TPSTOP(QUDA_PROFILE_FREE);

  checkCudaError();
  profileCloverForce.TPSTOP(QUDA_PROFILE_TOTAL);
  return;
}



void updateGaugeFieldQuda(void* gauge,
			  void* momentum,
			  double dt,
			  int conj_mom,
			  int exact,
			  QudaGaugeParam* param)
{
  profileGaugeUpdate.TPSTART(QUDA_PROFILE_TOTAL);

  checkGaugeParam(param);

  profileGaugeUpdate.TPSTART(QUDA_PROFILE_INIT);

  // create the host fields
  GaugeFieldParam gParam(gauge, *param, QUDA_SU3_LINKS);
  gParam.site_offset = param->gauge_offset;
  gParam.site_size = param->site_size;
  bool need_cpu = !param->use_resident_gauge || param->return_result_gauge;
  cpuGaugeField *cpuGauge = need_cpu ? new cpuGaugeField(gParam) : nullptr;

  GaugeFieldParam gParamMom(momentum, *param);
  gParamMom.reconstruct = (gParamMom.order == QUDA_TIFR_GAUGE_ORDER || gParamMom.order == QUDA_TIFR_PADDED_GAUGE_ORDER) ?
   QUDA_RECONSTRUCT_NO : QUDA_RECONSTRUCT_10;
  gParamMom.link_type = QUDA_ASQTAD_MOM_LINKS;
  gParamMom.site_offset = param->mom_offset;
  gParamMom.site_size = param->site_size;
  cpuGaugeField *cpuMom = !param->use_resident_mom ? new cpuGaugeField(gParamMom) : nullptr;

  // create the device fields
  gParam.create = QUDA_NULL_FIELD_CREATE;
  gParam.order = QUDA_FLOAT2_GAUGE_ORDER;
  gParam.link_type = QUDA_ASQTAD_MOM_LINKS;
  gParam.reconstruct = QUDA_RECONSTRUCT_10;
  gParam.ghostExchange = QUDA_GHOST_EXCHANGE_NO;
  gParam.pad = 0;
  cudaGaugeField *cudaMom = !param->use_resident_mom ? new cudaGaugeField(gParam) : nullptr;

  gParam.link_type = QUDA_SU3_LINKS;
  gParam.reconstruct = param->reconstruct;
  cudaGaugeField *cudaInGauge = !param->use_resident_gauge ? new cudaGaugeField(gParam) : nullptr;
  auto *cudaOutGauge = new cudaGaugeField(gParam);

  profileGaugeUpdate.TPSTOP(QUDA_PROFILE_INIT);

  profileGaugeUpdate.TPSTART(QUDA_PROFILE_H2D);

  if (!param->use_resident_gauge) {   // load fields onto the device
    cudaInGauge->loadCPUField(*cpuGauge);
  } else { // or use resident fields already present
    if (!gaugePrecise) errorQuda("No resident gauge field allocated");
    cudaInGauge = gaugePrecise;
    gaugePrecise = nullptr;
  }

  if (!param->use_resident_mom) {
    cudaMom->loadCPUField(*cpuMom);
  } else {
    if (!momResident) errorQuda("No resident mom field allocated");
    cudaMom = momResident;
    momResident = nullptr;
  }

  profileGaugeUpdate.TPSTOP(QUDA_PROFILE_H2D);

  // perform the update
  profileGaugeUpdate.TPSTART(QUDA_PROFILE_COMPUTE);
  updateGaugeField(*cudaOutGauge, dt, *cudaInGauge, *cudaMom,
      (bool)conj_mom, (bool)exact);
  profileGaugeUpdate.TPSTOP(QUDA_PROFILE_COMPUTE);

  if (param->return_result_gauge) {
    // copy the gauge field back to the host
    profileGaugeUpdate.TPSTART(QUDA_PROFILE_D2H);
    cudaOutGauge->saveCPUField(*cpuGauge);
    profileGaugeUpdate.TPSTOP(QUDA_PROFILE_D2H);
  }

  profileGaugeUpdate.TPSTART(QUDA_PROFILE_FREE);
  if (param->make_resident_gauge) {
    if (gaugePrecise != nullptr) delete gaugePrecise;
    gaugePrecise = cudaOutGauge;
  } else {
    delete cudaOutGauge;
  }

  if (param->make_resident_mom) {
    if (momResident != nullptr && momResident != cudaMom) delete momResident;
    momResident = cudaMom;
  } else {
    delete cudaMom;
  }

  delete cudaInGauge;
  if (cpuMom) delete cpuMom;
  if (cpuGauge) delete cpuGauge;
  profileGaugeUpdate.TPSTOP(QUDA_PROFILE_FREE);

  checkCudaError();

  profileGaugeUpdate.TPSTOP(QUDA_PROFILE_TOTAL);
  return;
}

 void projectSU3Quda(void *gauge_h, double tol, QudaGaugeParam *param) {
   profileProject.TPSTART(QUDA_PROFILE_TOTAL);

   profileProject.TPSTART(QUDA_PROFILE_INIT);
   checkGaugeParam(param);

   // create the gauge field
   GaugeFieldParam gParam(gauge_h, *param, QUDA_GENERAL_LINKS);
   gParam.site_offset = param->gauge_offset;
   gParam.site_size = param->site_size;
   bool need_cpu = !param->use_resident_gauge || param->return_result_gauge;
   cpuGaugeField *cpuGauge = need_cpu ? new cpuGaugeField(gParam) : nullptr;

   // create the device fields
   gParam.create = QUDA_NULL_FIELD_CREATE;
   gParam.order = QUDA_FLOAT2_GAUGE_ORDER;
   gParam.reconstruct = param->reconstruct;
   cudaGaugeField *cudaGauge = !param->use_resident_gauge ? new cudaGaugeField(gParam) : nullptr;
   profileProject.TPSTOP(QUDA_PROFILE_INIT);

   if (param->use_resident_gauge) {
     if (!gaugePrecise) errorQuda("No resident gauge field to use");
     cudaGauge = gaugePrecise;
   } else {
     profileProject.TPSTART(QUDA_PROFILE_H2D);
     cudaGauge->loadCPUField(*cpuGauge);
     profileProject.TPSTOP(QUDA_PROFILE_H2D);
   }

   profileProject.TPSTART(QUDA_PROFILE_COMPUTE);
   *num_failures_h = 0;

   // project onto SU(3)
   projectSU3(*cudaGauge, tol, num_failures_d);

   profileProject.TPSTOP(QUDA_PROFILE_COMPUTE);

   if(*num_failures_h>0)
     errorQuda("Error in the SU(3) unitarization: %d failures\n", *num_failures_h);

   profileProject.TPSTART(QUDA_PROFILE_D2H);
   if (param->return_result_gauge) cudaGauge->saveCPUField(*cpuGauge);
   profileProject.TPSTOP(QUDA_PROFILE_D2H);

   if (param->make_resident_gauge) {
     if (gaugePrecise != nullptr && cudaGauge != gaugePrecise) delete gaugePrecise;
     gaugePrecise = cudaGauge;
   } else {
     delete cudaGauge;
   }

   profileProject.TPSTART(QUDA_PROFILE_FREE);
   if (cpuGauge) delete cpuGauge;
   profileProject.TPSTOP(QUDA_PROFILE_FREE);

   profileProject.TPSTOP(QUDA_PROFILE_TOTAL);
 }

 void staggeredPhaseQuda(void *gauge_h, QudaGaugeParam *param) {
   profilePhase.TPSTART(QUDA_PROFILE_TOTAL);

   profilePhase.TPSTART(QUDA_PROFILE_INIT);
   checkGaugeParam(param);

   // create the gauge field
   GaugeFieldParam gParam(gauge_h, *param, QUDA_GENERAL_LINKS);
   bool need_cpu = !param->use_resident_gauge || param->return_result_gauge;
   cpuGaugeField *cpuGauge = need_cpu ? new cpuGaugeField(gParam) : nullptr;

   // create the device fields
   gParam.create = QUDA_NULL_FIELD_CREATE;
   gParam.order = QUDA_FLOAT2_GAUGE_ORDER;
   gParam.reconstruct = param->reconstruct;
   cudaGaugeField *cudaGauge = !param->use_resident_gauge ? new cudaGaugeField(gParam) : nullptr;
   profilePhase.TPSTOP(QUDA_PROFILE_INIT);

   if (param->use_resident_gauge) {
     if (!gaugePrecise) errorQuda("No resident gauge field to use");
     cudaGauge = gaugePrecise;
   } else {
     profilePhase.TPSTART(QUDA_PROFILE_H2D);
     cudaGauge->loadCPUField(*cpuGauge);
     profilePhase.TPSTOP(QUDA_PROFILE_H2D);
   }

   profilePhase.TPSTART(QUDA_PROFILE_COMPUTE);
   *num_failures_h = 0;

   // apply / remove phase as appropriate
   if (!cudaGauge->StaggeredPhaseApplied()) cudaGauge->applyStaggeredPhase();
   else cudaGauge->removeStaggeredPhase();

   profilePhase.TPSTOP(QUDA_PROFILE_COMPUTE);

   profilePhase.TPSTART(QUDA_PROFILE_D2H);
   if (param->return_result_gauge) cudaGauge->saveCPUField(*cpuGauge);
   profilePhase.TPSTOP(QUDA_PROFILE_D2H);

   if (param->make_resident_gauge) {
     if (gaugePrecise != nullptr && cudaGauge != gaugePrecise) delete gaugePrecise;
     gaugePrecise = cudaGauge;
   } else {
     delete cudaGauge;
   }

   profilePhase.TPSTART(QUDA_PROFILE_FREE);
   if (cpuGauge) delete cpuGauge;
   profilePhase.TPSTOP(QUDA_PROFILE_FREE);

   profilePhase.TPSTOP(QUDA_PROFILE_TOTAL);
 }

// evaluate the momentum action
double momActionQuda(void* momentum, QudaGaugeParam* param)
{
  profileMomAction.TPSTART(QUDA_PROFILE_TOTAL);

  profileMomAction.TPSTART(QUDA_PROFILE_INIT);
  checkGaugeParam(param);

  // create the momentum fields
  GaugeFieldParam gParam(momentum, *param, QUDA_ASQTAD_MOM_LINKS);
  gParam.reconstruct = (gParam.order == QUDA_TIFR_GAUGE_ORDER || gParam.order == QUDA_TIFR_PADDED_GAUGE_ORDER) ?
    QUDA_RECONSTRUCT_NO : QUDA_RECONSTRUCT_10;

  cpuGaugeField *cpuMom = !param->use_resident_mom ? new cpuGaugeField(gParam) : nullptr;

  // create the device fields
  gParam.create = QUDA_NULL_FIELD_CREATE;
  gParam.order = QUDA_FLOAT2_GAUGE_ORDER;
  gParam.reconstruct = QUDA_RECONSTRUCT_10;

  cudaGaugeField *cudaMom = !param->use_resident_mom ? new cudaGaugeField(gParam) : nullptr;

  profileMomAction.TPSTOP(QUDA_PROFILE_INIT);

  profileMomAction.TPSTART(QUDA_PROFILE_H2D);
  if (!param->use_resident_mom) {
    cudaMom->loadCPUField(*cpuMom);
  } else {
    if (!momResident) errorQuda("No resident mom field allocated");
    cudaMom = momResident;
  }
  profileMomAction.TPSTOP(QUDA_PROFILE_H2D);

  // perform the update
  profileMomAction.TPSTART(QUDA_PROFILE_COMPUTE);
  double action = computeMomAction(*cudaMom);
  profileMomAction.TPSTOP(QUDA_PROFILE_COMPUTE);

  profileMomAction.TPSTART(QUDA_PROFILE_FREE);
  if (param->make_resident_mom) {
    if (momResident != nullptr && momResident != cudaMom) delete momResident;
    momResident = cudaMom;
  } else {
    delete cudaMom;
    momResident = nullptr;
  }
  if (cpuMom) {
    delete cpuMom;
  }

  profileMomAction.TPSTOP(QUDA_PROFILE_FREE);

  checkCudaError();

  profileMomAction.TPSTOP(QUDA_PROFILE_TOTAL);
  return action;
}

/*
  The following functions are for the Fortran interface.
*/

void init_quda_(int *dev) { initQuda(*dev); }
void init_quda_device_(int *dev) { initQudaDevice(*dev); }
void init_quda_memory_() { initQudaMemory(); }
void end_quda_() { endQuda(); }
void load_gauge_quda_(void *h_gauge, QudaGaugeParam *param) { loadGaugeQuda(h_gauge, param); }
void free_gauge_quda_() { freeGaugeQuda(); }
void free_sloppy_gauge_quda_() { freeSloppyGaugeQuda(); }
void load_clover_quda_(void *h_clover, void *h_clovinv, QudaInvertParam *inv_param)
{ loadCloverQuda(h_clover, h_clovinv, inv_param); }
void free_clover_quda_(void) { freeCloverQuda(); }
void dslash_quda_(void *h_out, void *h_in, QudaInvertParam *inv_param,
    QudaParity *parity) { dslashQuda(h_out, h_in, inv_param, *parity); }
void clover_quda_(void *h_out, void *h_in, QudaInvertParam *inv_param,
    QudaParity *parity, int *inverse) { cloverQuda(h_out, h_in, inv_param, *parity, *inverse); }
void mat_quda_(void *h_out, void *h_in, QudaInvertParam *inv_param)
{ MatQuda(h_out, h_in, inv_param); }
void mat_dag_mat_quda_(void *h_out, void *h_in, QudaInvertParam *inv_param)
{ MatDagMatQuda(h_out, h_in, inv_param); }
void invert_quda_(void *hp_x, void *hp_b, QudaInvertParam *param) {
  fflush(stdout);
  // ensure that fifth dimension is set to 1
  if (param->dslash_type == QUDA_ASQTAD_DSLASH || param->dslash_type == QUDA_STAGGERED_DSLASH) param->Ls = 1;
  invertQuda(hp_x, hp_b, param);
  fflush(stdout);
}

void invert_multishift_quda_(void *h_x, void *hp_b, QudaInvertParam *param) {
  // ensure that fifth dimension is set to 1
  if (param->dslash_type == QUDA_ASQTAD_DSLASH || param->dslash_type == QUDA_STAGGERED_DSLASH) param->Ls = 1;

  if (!gaugePrecise) errorQuda("Resident gauge field not allocated");

  // get data into array of pointers
  int nSpin = (param->dslash_type == QUDA_STAGGERED_DSLASH || param->dslash_type == QUDA_ASQTAD_DSLASH) ? 1 : 4;

  // compute offset assuming TIFR padded ordering (FIXME)
  if (param->dirac_order != QUDA_TIFR_PADDED_DIRAC_ORDER)
    errorQuda("Fortran multi-shift solver presently only supports QUDA_TIFR_PADDED_DIRAC_ORDER");

  const int *X = gaugePrecise->X();
  size_t cb_offset = (X[0]/2) * X[1] * (X[2] + 4) * X[3] * gaugePrecise->Ncolor() * nSpin * 2 * param->cpu_prec;
  void *hp_x[QUDA_MAX_MULTI_SHIFT];
  for (int i=0; i<param->num_offset; i++) hp_x[i] = static_cast<char*>(h_x) + i*cb_offset;

  invertMultiShiftQuda(hp_x, hp_b, param);
}

void flush_chrono_quda_(int *index) { flushChronoQuda(*index); }

void register_pinned_quda_(void *ptr, size_t *bytes) {
  cudaHostRegister(ptr, *bytes, cudaHostRegisterDefault);
  checkCudaError();
}

void unregister_pinned_quda_(void *ptr) {
  cudaHostUnregister(ptr);
  checkCudaError();
}

void new_quda_gauge_param_(QudaGaugeParam *param) {
  *param = newQudaGaugeParam();
}
void new_quda_invert_param_(QudaInvertParam *param) {
  *param = newQudaInvertParam();
}

void update_gauge_field_quda_(void *gauge, void *momentum, double *dt,
    bool *conj_mom, bool *exact,
    QudaGaugeParam *param) {
  updateGaugeFieldQuda(gauge, momentum, *dt, (int)*conj_mom, (int)*exact, param);
}

static inline int opp(int dir) { return 7-dir; }

static void createGaugeForcePaths(int **paths, int dir, int num_loop_types){

  int index=0;
  // Plaquette paths
  if (num_loop_types >= 1)
    for(int i=0; i<4; ++i){
      if(i==dir) continue;
      paths[index][0] = i;        paths[index][1] = opp(dir);   paths[index++][2] = opp(i);
      paths[index][0] = opp(i);   paths[index][1] = opp(dir);   paths[index++][2] = i;
    }

  // Rectangle Paths
  if (num_loop_types >= 2)
    for(int i=0; i<4; ++i){
      if(i==dir) continue;
      paths[index][0] = paths[index][1] = i;       paths[index][2] = opp(dir); paths[index][3] = paths[index][4] = opp(i);
      index++;
      paths[index][0] = paths[index][1] = opp(i);  paths[index][2] = opp(dir); paths[index][3] = paths[index][4] = i;
      index++;
      paths[index][0] = dir; paths[index][1] = i; paths[index][2] = paths[index][3] = opp(dir); paths[index][4] = opp(i);
      index++;
      paths[index][0] = dir; paths[index][1] = opp(i); paths[index][2] = paths[index][3] = opp(dir); paths[index][4] = i;
      index++;
      paths[index][0] = i;  paths[index][1] = paths[index][2] = opp(dir); paths[index][3] = opp(i); paths[index][4] = dir;
      index++;
      paths[index][0] = opp(i);  paths[index][1] = paths[index][2] = opp(dir); paths[index][3] = i; paths[index][4] = dir;
      index++;
    }

  if (num_loop_types >= 3) {
    // Staple paths
    for(int i=0; i<4; ++i){
      for(int j=0; j<4; ++j){
	if(i==dir || j==dir || i==j) continue;
	paths[index][0] = i; paths[index][1] = j; paths[index][2] = opp(dir); paths[index][3] = opp(i), paths[index][4] = opp(j);
	index++;
	paths[index][0] = i; paths[index][1] = opp(j); paths[index][2] = opp(dir); paths[index][3] = opp(i), paths[index][4] = j;
	index++;
	paths[index][0] = opp(i); paths[index][1] = j; paths[index][2] = opp(dir); paths[index][3] = i, paths[index][4] = opp(j);
	index++;
	paths[index][0] = opp(i); paths[index][1] = opp(j); paths[index][2] = opp(dir); paths[index][3] = i, paths[index][4] = j;
	index++;
     }
    }
  }

}

void compute_gauge_force_quda_(void *mom, void *gauge, int *num_loop_types, double *coeff, double *dt,
			       QudaGaugeParam *param) {

  int numPaths = 0;
  switch (*num_loop_types) {
  case 1:
    numPaths = 6;
    break;
  case 2:
    numPaths = 24;
    break;
  case 3:
    numPaths = 48;
    break;
  default:
    errorQuda("Invalid num_loop_types = %d\n", *num_loop_types);
  }

  auto *loop_coeff = static_cast<double*>(safe_malloc(numPaths*sizeof(double)));
  int *path_length = static_cast<int*>(safe_malloc(numPaths*sizeof(int)));

  if (*num_loop_types >= 1) for(int i= 0; i< 6; ++i) {
      loop_coeff[i] = coeff[0];
      path_length[i] = 3;
    }
  if (*num_loop_types >= 2) for(int i= 6; i<24; ++i) {
      loop_coeff[i] = coeff[1];
      path_length[i] = 5;
    }
  if (*num_loop_types >= 3) for(int i=24; i<48; ++i) {
      loop_coeff[i] = coeff[2];
      path_length[i] = 5;
    }

  int** input_path_buf[4];
  for(int dir=0; dir<4; ++dir){
    input_path_buf[dir] = static_cast<int**>(safe_malloc(numPaths*sizeof(int*)));
    for(int i=0; i<numPaths; ++i){
      input_path_buf[dir][i] = static_cast<int*>(safe_malloc(path_length[i]*sizeof(int)));
    }
    createGaugeForcePaths(input_path_buf[dir], dir, *num_loop_types);
  }

  int max_length = 6;

  computeGaugeForceQuda(mom, gauge, input_path_buf, path_length, loop_coeff, numPaths, max_length, *dt, param);

  for(auto & dir : input_path_buf){
    for(int i=0; i<numPaths; ++i) host_free(dir[i]);
    host_free(dir);
  }

  host_free(path_length);
  host_free(loop_coeff);
}

void compute_staggered_force_quda_(void* h_mom, double *dt, double *delta, void *gauge, void *x, QudaGaugeParam *gauge_param, QudaInvertParam *inv_param) {
  computeStaggeredForceQuda(h_mom, *dt, *delta, gauge, (void**)x, gauge_param, inv_param);
}

// apply the staggered phases
void apply_staggered_phase_quda_() {
  if (getVerbosity() >= QUDA_VERBOSE) printfQuda("applying staggered phase\n");
  if (gaugePrecise) {
    gaugePrecise->applyStaggeredPhase();
  } else {
    errorQuda("No persistent gauge field");
  }
}

// remove the staggered phases
void remove_staggered_phase_quda_() {
  if (getVerbosity() >= QUDA_VERBOSE) printfQuda("removing staggered phase\n");
  if (gaugePrecise) {
    gaugePrecise->removeStaggeredPhase();
  } else {
    errorQuda("No persistent gauge field");
  }
  qudaDeviceSynchronize();
}

// evaluate the kinetic term
void kinetic_quda_(double *kin, void* momentum, QudaGaugeParam* param) {
  *kin = momActionQuda(momentum, param);
}


/**
 * BQCD wants a node mapping with x varying fastest.
 */
#ifdef MULTI_GPU
static int bqcd_rank_from_coords(const int *coords, void *fdata)
{
  int *dims = static_cast<int *>(fdata);

  int rank = coords[3];
  for (int i = 2; i >= 0; i--) {
    rank = dims[i] * rank + coords[i];
  }
  return rank;
}
#endif

void comm_set_gridsize_(int *grid)
{
#ifdef MULTI_GPU
  initCommsGridQuda(4, grid, bqcd_rank_from_coords, static_cast<void *>(grid));
#endif
}

/**
 * Exposed due to poor derived MPI datatype performance with GPUDirect RDMA
 */
void set_kernel_pack_t_(int* pack)
{
  bool pack_ = *pack ? true : false;
  setKernelPackT(pack_);
}



void gaussGaugeQuda(long seed)
{
#ifdef GPU_GAUGE_TOOLS
  profileGauss.TPSTART(QUDA_PROFILE_TOTAL);

  profileGauss.TPSTART(QUDA_PROFILE_INIT);
  if (!gaugePrecise)
    errorQuda("Cannot generate Gauss GaugeField as there is no resident gauge field");

  cudaGaugeField *data = nullptr;
  data = gaugePrecise;

  profileGauss.TPSTOP(QUDA_PROFILE_INIT);

  profileGauss.TPSTART(QUDA_PROFILE_COMPUTE);
  RNG* randstates = new RNG(data->Volume(), seed, data->X());
  randstates->Init();
  quda::gaugeGauss(*data, *randstates);
  randstates->Release();
  delete randstates;
  profileGauss.TPSTOP(QUDA_PROFILE_COMPUTE);

  profileGauss.TPSTOP(QUDA_PROFILE_TOTAL);

  if (extendedGaugeResident) {
    extendedGaugeResident = gaugePrecise;
    extendedGaugeResident -> exchangeExtendedGhost(R,profileGauss,redundant_comms);
  }
#else
  errorQuda("Gauge tools are not build");
#endif
}


/*
 * Computes the total, spatial and temporal plaquette averages of the loaded gauge configuration.
 */
void plaq_quda_(double plaq[3]) {
  plaqQuda(plaq);
}


void plaqQuda (double plq[3])
{
  profilePlaq.TPSTART(QUDA_PROFILE_TOTAL);

  if (!gaugePrecise) errorQuda("Cannot compute plaquette as there is no resident gauge field");

  cudaGaugeField *data = extendedGaugeResident ? extendedGaugeResident : createExtendedGauge(*gaugePrecise, R, profilePlaq);
  extendedGaugeResident = data;

  profilePlaq.TPSTART(QUDA_PROFILE_COMPUTE);
  double3 plaq = quda::plaquette(*data, QUDA_CUDA_FIELD_LOCATION);
  plq[0] = plaq.x;
  plq[1] = plaq.y;
  plq[2] = plaq.z;
  profilePlaq.TPSTOP(QUDA_PROFILE_COMPUTE);

  profilePlaq.TPSTOP(QUDA_PROFILE_TOTAL);
  return;
}

/*
 * Performs a deep copy from the internal extendedGaugeResident field.
 */
void copyExtendedResidentGaugeQuda(void* resident_gauge, QudaFieldLocation loc)
{
  //profilePlaq.TPSTART(QUDA_PROFILE_TOTAL);

  if (!gaugePrecise) errorQuda("Cannot perform deep copy of resident gauge field as there is no resident gauge field");

  cudaGaugeField *data = extendedGaugeResident ? extendedGaugeResident : createExtendedGauge(*gaugePrecise, R, profilePlaq);
  extendedGaugeResident = data;

  auto* io_gauge = (cudaGaugeField*)resident_gauge;

  copyExtendedGauge(*io_gauge, *extendedGaugeResident, loc);

  //profilePlaq.TPSTOP(QUDA_PROFILE_TOTAL);
  return;
}

void performWuppertalnStep(void *h_out, void *h_in, QudaInvertParam *inv_param, unsigned int nSteps, double alpha)
{
  profileWuppertal.TPSTART(QUDA_PROFILE_TOTAL);

  if (gaugePrecise == nullptr) errorQuda("Gauge field must be loaded");

  pushVerbosity(inv_param->verbosity);
  if (getVerbosity() >= QUDA_DEBUG_VERBOSE) printQudaInvertParam(inv_param);

  cudaGaugeField *precise = nullptr;

  if (gaugeSmeared != nullptr) {
    if (getVerbosity() >= QUDA_VERBOSE) printfQuda("Wuppertal smearing done with gaugeSmeared\n");
    GaugeFieldParam gParam(*gaugePrecise);
    gParam.create = QUDA_NULL_FIELD_CREATE;
    precise = new cudaGaugeField(gParam);
    copyExtendedGauge(*precise, *gaugeSmeared, QUDA_CUDA_FIELD_LOCATION);
    precise->exchangeGhost();
  } else {
    if (getVerbosity() >= QUDA_VERBOSE)
      printfQuda("Wuppertal smearing done with gaugePrecise\n");
    precise = gaugePrecise;
  }

  ColorSpinorParam cpuParam(h_in, *inv_param, precise->X(), false, inv_param->input_location);
  ColorSpinorField *in_h = ColorSpinorField::Create(cpuParam);

  ColorSpinorParam cudaParam(cpuParam, *inv_param);
  cudaColorSpinorField in(*in_h, cudaParam);

  if (getVerbosity() >= QUDA_DEBUG_VERBOSE) {
    double cpu = blas::norm2(*in_h);
    double gpu = blas::norm2(in);
    printfQuda("In CPU %e CUDA %e\n", cpu, gpu);
  }

  cudaParam.create = QUDA_NULL_FIELD_CREATE;
  cudaColorSpinorField out(in, cudaParam);
  int parity = 0;

  for (unsigned int i=0; i<nSteps; i++) {
    if(i) in = out;
    wuppertalStep(out, in, parity, *precise, alpha);
    if (getVerbosity() >= QUDA_DEBUG_VERBOSE) {
      double norm = blas::norm2(out);
      printfQuda("Step %d, vector norm %e\n", i, norm);
    }
  }

  cpuParam.v = h_out;
  cpuParam.location = inv_param->output_location;
  ColorSpinorField *out_h = ColorSpinorField::Create(cpuParam);
  *out_h = out;

  if (getVerbosity() >= QUDA_DEBUG_VERBOSE) {
    double cpu = blas::norm2(*out_h);
    double gpu = blas::norm2(out);
    printfQuda("Out CPU %e CUDA %e\n", cpu, gpu);
  }

  if (gaugeSmeared != nullptr)
    delete precise;

  delete out_h;
  delete in_h;

  popVerbosity();

  profileWuppertal.TPSTOP(QUDA_PROFILE_TOTAL);
}

void performAPEnStep(unsigned int nSteps, double alpha)
{
  profileAPE.TPSTART(QUDA_PROFILE_TOTAL);

  if (gaugePrecise == nullptr) errorQuda("Gauge field must be loaded");

  if (gaugeSmeared != nullptr) delete gaugeSmeared;
  gaugeSmeared = createExtendedGauge(*gaugePrecise, R, profileAPE);

  GaugeFieldParam gParam(*gaugeSmeared);
  auto *cudaGaugeTemp = new cudaGaugeField(gParam);

  if (getVerbosity() == QUDA_VERBOSE) {
    double3 plq = plaquette(*gaugeSmeared, QUDA_CUDA_FIELD_LOCATION);
    printfQuda("Plaquette after 0 APE steps: %le %le %le\n", plq.x, plq.y, plq.z);
  }

  for (unsigned int i=0; i<nSteps; i++) {
    cudaGaugeTemp->copy(*gaugeSmeared);
    cudaGaugeTemp->exchangeExtendedGhost(R,profileAPE,redundant_comms);
    APEStep(*gaugeSmeared, *cudaGaugeTemp, alpha);
  }

  delete cudaGaugeTemp;

  gaugeSmeared->exchangeExtendedGhost(R,profileAPE,redundant_comms);

  if (getVerbosity() == QUDA_VERBOSE) {
    double3 plq = plaquette(*gaugeSmeared, QUDA_CUDA_FIELD_LOCATION);
    printfQuda("Plaquette after %d APE steps: %le %le %le\n", nSteps, plq.x, plq.y, plq.z);
  }

  profileAPE.TPSTOP(QUDA_PROFILE_TOTAL);
}

void performSTOUTnStep(unsigned int nSteps, double rho)
{
  profileSTOUT.TPSTART(QUDA_PROFILE_TOTAL);

  if (gaugePrecise == nullptr) errorQuda("Gauge field must be loaded");

  if (gaugeSmeared != nullptr) delete gaugeSmeared;
  gaugeSmeared = createExtendedGauge(*gaugePrecise, R, profileAPE);

  GaugeFieldParam gParam(*gaugeSmeared);
  auto *cudaGaugeTemp = new cudaGaugeField(gParam);

  if (getVerbosity() == QUDA_VERBOSE) {
    double3 plq = plaquette(*gaugeSmeared, QUDA_CUDA_FIELD_LOCATION);
    printfQuda("Plaquette after 0 STOUT steps: %le %le %le\n", plq.x, plq.y, plq.z);
  }

  for (unsigned int i=0; i<nSteps; i++) {
    cudaGaugeTemp->copy(*gaugeSmeared);
    cudaGaugeTemp->exchangeExtendedGhost(R,profileSTOUT,redundant_comms);
    STOUTStep(*gaugeSmeared, *cudaGaugeTemp, rho);
  }

  delete cudaGaugeTemp;

  gaugeSmeared->exchangeExtendedGhost(R,redundant_comms);

  if (getVerbosity() == QUDA_VERBOSE) {
    double3 plq = plaquette(*gaugeSmeared, QUDA_CUDA_FIELD_LOCATION);
    printfQuda("Plaquette after %d STOUT steps: %le %le %le\n", nSteps, plq.x, plq.y, plq.z);
  }

  profileSTOUT.TPSTOP(QUDA_PROFILE_TOTAL);
}

 void performOvrImpSTOUTnStep(unsigned int nSteps, double rho, double epsilon)
{
  profileOvrImpSTOUT.TPSTART(QUDA_PROFILE_TOTAL);

  if (gaugePrecise == nullptr) errorQuda("Gauge field must be loaded");

  if (gaugeSmeared != nullptr) delete gaugeSmeared;
  gaugeSmeared = createExtendedGauge(*gaugePrecise, R, profileAPE);

  GaugeFieldParam gParam(*gaugeSmeared);
  auto *cudaGaugeTemp = new cudaGaugeField(gParam);

  if (getVerbosity() == QUDA_VERBOSE) {
    double3 plq = plaquette(*gaugeSmeared, QUDA_CUDA_FIELD_LOCATION);
    printfQuda("Plaquette after 0 OvrImpSTOUT steps: %le %le %le\n", plq.x, plq.y, plq.z);
  }

  for (unsigned int i=0; i<nSteps; i++) {
    cudaGaugeTemp->copy(*gaugeSmeared);
    cudaGaugeTemp->exchangeExtendedGhost(R,profileOvrImpSTOUT,redundant_comms);
    OvrImpSTOUTStep(*gaugeSmeared, *cudaGaugeTemp, rho, epsilon);
  }

  delete cudaGaugeTemp;

  gaugeSmeared->exchangeExtendedGhost(R,profileOvrImpSTOUT,redundant_comms);

  if (getVerbosity() == QUDA_VERBOSE) {
    double3 plq = plaquette(*gaugeSmeared, QUDA_CUDA_FIELD_LOCATION);
    printfQuda("Plaquette after %d OvrImpSTOUT steps: %le %le %le\n", nSteps, plq.x, plq.y, plq.z);
  }

  profileOvrImpSTOUT.TPSTOP(QUDA_PROFILE_TOTAL);
}


int computeGaugeFixingOVRQuda(void* gauge, const unsigned int gauge_dir,  const unsigned int Nsteps, \
  const unsigned int verbose_interval, const double relax_boost, const double tolerance, const unsigned int reunit_interval, \
  const unsigned int  stopWtheta, QudaGaugeParam* param , double* timeinfo)
{

  GaugeFixOVRQuda.TPSTART(QUDA_PROFILE_TOTAL);

  checkGaugeParam(param);

  GaugeFixOVRQuda.TPSTART(QUDA_PROFILE_INIT);
  GaugeFieldParam gParam(gauge, *param);
  auto *cpuGauge = new cpuGaugeField(gParam);

  //gParam.pad = getFatLinkPadding(param->X);
  gParam.create      = QUDA_NULL_FIELD_CREATE;
  gParam.link_type   = param->type;
  gParam.reconstruct = param->reconstruct;
  gParam.order       = (gParam.Precision() == QUDA_DOUBLE_PRECISION || gParam.reconstruct == QUDA_RECONSTRUCT_NO ) ?
    QUDA_FLOAT2_GAUGE_ORDER : QUDA_FLOAT4_GAUGE_ORDER;
  auto *cudaInGauge = new cudaGaugeField(gParam);

  GaugeFixOVRQuda.TPSTOP(QUDA_PROFILE_INIT);

  GaugeFixOVRQuda.TPSTART(QUDA_PROFILE_H2D);


  ///if (!param->use_resident_gauge) {   // load fields onto the device
  cudaInGauge->loadCPUField(*cpuGauge);
 /* } else { // or use resident fields already present
    if (!gaugePrecise) errorQuda("No resident gauge field allocated");
    cudaInGauge = gaugePrecise;
    gaugePrecise = nullptr;
  } */

  GaugeFixOVRQuda.TPSTOP(QUDA_PROFILE_H2D);

  checkCudaError();

  if (comm_size() == 1) {
    // perform the update
    GaugeFixOVRQuda.TPSTART(QUDA_PROFILE_COMPUTE);
    gaugefixingOVR(*cudaInGauge, gauge_dir, Nsteps, verbose_interval, relax_boost, tolerance, \
      reunit_interval, stopWtheta);
    GaugeFixOVRQuda.TPSTOP(QUDA_PROFILE_COMPUTE);
  } else {
    cudaGaugeField *cudaInGaugeEx = createExtendedGauge(*cudaInGauge, R, GaugeFixOVRQuda);

    // perform the update
    GaugeFixOVRQuda.TPSTART(QUDA_PROFILE_COMPUTE);
    gaugefixingOVR(*cudaInGaugeEx, gauge_dir, Nsteps, verbose_interval, relax_boost, tolerance, \
      reunit_interval, stopWtheta);
    GaugeFixOVRQuda.TPSTOP(QUDA_PROFILE_COMPUTE);

    //HOW TO COPY BACK TO CPU: cudaInGaugeEx->cpuGauge
    copyExtendedGauge(*cudaInGauge, *cudaInGaugeEx, QUDA_CUDA_FIELD_LOCATION);
  }

  checkCudaError();
  // copy the gauge field back to the host
  GaugeFixOVRQuda.TPSTART(QUDA_PROFILE_D2H);
  cudaInGauge->saveCPUField(*cpuGauge);
  GaugeFixOVRQuda.TPSTOP(QUDA_PROFILE_D2H);

  GaugeFixOVRQuda.TPSTOP(QUDA_PROFILE_TOTAL);

  if (param->make_resident_gauge) {
    if (gaugePrecise != nullptr) delete gaugePrecise;
    gaugePrecise = cudaInGauge;
  } else {
    delete cudaInGauge;
  }

  if(timeinfo){
    timeinfo[0] = GaugeFixOVRQuda.Last(QUDA_PROFILE_H2D);
    timeinfo[1] = GaugeFixOVRQuda.Last(QUDA_PROFILE_COMPUTE);
    timeinfo[2] = GaugeFixOVRQuda.Last(QUDA_PROFILE_D2H);
  }

  checkCudaError();
  return 0;
}




int computeGaugeFixingFFTQuda(void* gauge, const unsigned int gauge_dir,  const unsigned int Nsteps, \
  const unsigned int verbose_interval, const double alpha, const unsigned int autotune, const double tolerance, \
  const unsigned int  stopWtheta, QudaGaugeParam* param , double* timeinfo)
{

  GaugeFixFFTQuda.TPSTART(QUDA_PROFILE_TOTAL);

  checkGaugeParam(param);

  GaugeFixFFTQuda.TPSTART(QUDA_PROFILE_INIT);

  GaugeFieldParam gParam(gauge, *param);
  auto *cpuGauge = new cpuGaugeField(gParam);

  //gParam.pad = getFatLinkPadding(param->X);
  gParam.create      = QUDA_NULL_FIELD_CREATE;
  gParam.link_type   = param->type;
  gParam.reconstruct = param->reconstruct;
  gParam.order       = (gParam.Precision() == QUDA_DOUBLE_PRECISION || gParam.reconstruct == QUDA_RECONSTRUCT_NO ) ?
    QUDA_FLOAT2_GAUGE_ORDER : QUDA_FLOAT4_GAUGE_ORDER;

  auto *cudaInGauge = new cudaGaugeField(gParam);


  GaugeFixFFTQuda.TPSTOP(QUDA_PROFILE_INIT);

  GaugeFixFFTQuda.TPSTART(QUDA_PROFILE_H2D);

  //if (!param->use_resident_gauge) {   // load fields onto the device
  cudaInGauge->loadCPUField(*cpuGauge);
  /*} else { // or use resident fields already present
    if (!gaugePrecise) errorQuda("No resident gauge field allocated");
    cudaInGauge = gaugePrecise;
    gaugePrecise = nullptr;
  } */


  GaugeFixFFTQuda.TPSTOP(QUDA_PROFILE_H2D);

  // perform the update
  GaugeFixFFTQuda.TPSTART(QUDA_PROFILE_COMPUTE);
  checkCudaError();

  gaugefixingFFT(*cudaInGauge, gauge_dir, Nsteps, verbose_interval, alpha, autotune, tolerance, stopWtheta);

  GaugeFixFFTQuda.TPSTOP(QUDA_PROFILE_COMPUTE);

  checkCudaError();
  // copy the gauge field back to the host
  GaugeFixFFTQuda.TPSTART(QUDA_PROFILE_D2H);
  checkCudaError();
  cudaInGauge->saveCPUField(*cpuGauge);
  GaugeFixFFTQuda.TPSTOP(QUDA_PROFILE_D2H);
  checkCudaError();

  GaugeFixFFTQuda.TPSTOP(QUDA_PROFILE_TOTAL);

  if (param->make_resident_gauge) {
    if (gaugePrecise != nullptr) delete gaugePrecise;
    gaugePrecise = cudaInGauge;
  } else {
    delete cudaInGauge;
  }

  if(timeinfo){
    timeinfo[0] = GaugeFixFFTQuda.Last(QUDA_PROFILE_H2D);
    timeinfo[1] = GaugeFixFFTQuda.Last(QUDA_PROFILE_COMPUTE);
    timeinfo[2] = GaugeFixFFTQuda.Last(QUDA_PROFILE_D2H);
  }

  checkCudaError();
  return 0;
}

/**
 * Compute a volume or time-slice contraction of two spinors.
 * @param x     Spinor to contract. This is conjugated before contraction.
 * @param y     Spinor to contract.
 * @param ctrn  Contraction output. The size must be Volume*16
 * @param cType Contraction type, allows for volume or time-slice contractions.
 * @param tC    Time-slice to contract in case the contraction is in a single time-slice.
 */
void contract(const cudaColorSpinorField x, const cudaColorSpinorField y, void *ctrn, const QudaContractType cType)
{
  if (x.Precision() == QUDA_DOUBLE_PRECISION) {
    contractCuda(x.Even(), y.Even(), ((double2*)ctrn), cType, QUDA_EVEN_PARITY, profileContract);
    contractCuda(x.Odd(),  y.Odd(),  ((double2*)ctrn), cType, QUDA_ODD_PARITY,  profileContract);
  } else if (x.Precision() == QUDA_SINGLE_PRECISION) {
    contractCuda(x.Even(), y.Even(), ((float2*) ctrn), cType, QUDA_EVEN_PARITY, profileContract);
    contractCuda(x.Odd(),  y.Odd(),  ((float2*) ctrn), cType, QUDA_ODD_PARITY,  profileContract);
  } else {
    errorQuda("Precision not supported for contractions\n");
  }
}

void contract(const cudaColorSpinorField x, const cudaColorSpinorField y, void *ctrn, const QudaContractType cType, const int tC)
{
  if (x.Precision() == QUDA_DOUBLE_PRECISION) {
    contractCuda(x.Even(), y.Even(), ((double2*)ctrn), cType, tC, QUDA_EVEN_PARITY, profileContract);
    contractCuda(x.Odd(),  y.Odd(),  ((double2*)ctrn), cType, tC, QUDA_ODD_PARITY,  profileContract);
  } else if (x.Precision() == QUDA_SINGLE_PRECISION) {
    contractCuda(x.Even(), y.Even(), ((float2*) ctrn), cType, tC, QUDA_EVEN_PARITY, profileContract);
    contractCuda(x.Odd(),  y.Odd(),  ((float2*) ctrn), cType, tC, QUDA_ODD_PARITY,  profileContract);
  } else {
    errorQuda("Precision not supported for contractions\n");
  }
}

double qChargeCuda ()
{
  profileQCharge.TPSTART(QUDA_PROFILE_TOTAL);

  cudaGaugeField *gauge = nullptr;
  if (!gaugeSmeared) {
    if (!extendedGaugeResident) extendedGaugeResident = createExtendedGauge(*gaugePrecise, R, profileQCharge);
    gauge = extendedGaugeResident;
  } else {
    gauge = gaugeSmeared;
  }
  // Do we keep the smeared extended field on memory, or the unsmeared one?

  profileQCharge.TPSTART(QUDA_PROFILE_INIT);
  // create the Fmunu field

  GaugeFieldParam tensorParam(gaugePrecise->X(), gauge->Precision(), QUDA_RECONSTRUCT_NO, 0, QUDA_TENSOR_GEOMETRY);
  tensorParam.siteSubset = QUDA_FULL_SITE_SUBSET;
  tensorParam.order = QUDA_FLOAT2_GAUGE_ORDER;
  tensorParam.ghostExchange = QUDA_GHOST_EXCHANGE_NO;
  cudaGaugeField Fmunu(tensorParam);

  profileQCharge.TPSTOP(QUDA_PROFILE_INIT);
  profileQCharge.TPSTART(QUDA_PROFILE_COMPUTE);

  computeFmunu(Fmunu, *gauge, QUDA_CUDA_FIELD_LOCATION);
  double charge = quda::computeQCharge(Fmunu, QUDA_CUDA_FIELD_LOCATION);

  profileQCharge.TPSTOP(QUDA_PROFILE_COMPUTE);
  profileQCharge.TPSTOP(QUDA_PROFILE_TOTAL);

  return charge;
}<|MERGE_RESOLUTION|>--- conflicted
+++ resolved
@@ -2980,14 +2980,11 @@
 {
   profilerStart(__func__);
 
-<<<<<<< HEAD
   if (param->dslash_type == QUDA_DOMAIN_WALL_DSLASH ||
       param->dslash_type == QUDA_DOMAIN_WALL_4D_DSLASH ||
       param->dslash_type == QUDA_MOBIUS_DWF_DSLASH ||
       param->dslash_type == QUDA_MOBIUS_DWF_EOFA_DSLASH) setKernelPackT(true);
 
-=======
->>>>>>> 54b503f2
   profileInvert.TPSTART(QUDA_PROFILE_TOTAL);
 
   if (!initialized) errorQuda("QUDA not initialized");
