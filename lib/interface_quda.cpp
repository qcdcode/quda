#include <cmath>
#include <cstdio>
#include <cstdlib>
#include <cstring>
#include <iostream>
#include <sys/time.h>
#include <complex.h>

#include <quda.h>
#include <quda_internal.h>
#include <device.h>
#include <timer.h>
#include <comm_quda.h>
#include <tune_quda.h>
#include <blas_quda.h>
#include <gauge_field.h>
#include <dirac_quda.h>
#include <dslash_quda.h>
#include <invert_quda.h>
#include <eigensolve_quda.h>
#include <color_spinor_field.h>
#include <clover_field.h>
#include <llfat_quda.h>
#include <unitarization_links.h>
#include <algorithm>
#include <staggered_oprod.h>
#include <ks_improved_force.h>
#include <ks_force_quda.h>
#include <random_quda.h>
#include <mpi_comm_handle.h>

#include <multigrid.h>
#include <deflation.h>

#include <split_grid.h>

#include <ks_force_quda.h>
#include <ks_qsmear.h>

#include <gauge_path_quda.h>
#include <gauge_update_quda.h>

#define MAX(a,b) ((a)>(b)? (a):(b))
#define TDIFF(a,b) (b.tv_sec - a.tv_sec + 0.000001*(b.tv_usec - a.tv_usec))

// define newQudaGaugeParam() and newQudaInvertParam()
#define INIT_PARAM
#include "check_params.h"
#undef INIT_PARAM

// define (static) checkGaugeParam() and checkInvertParam()
#define CHECK_PARAM
#include "check_params.h"
#undef CHECK_PARAM
void checkBLASParam(QudaBLASParam &param) { checkBLASParam(&param); }

// define printQudaGaugeParam() and printQudaInvertParam()
#define PRINT_PARAM
#include "check_params.h"
#undef PRINT_PARAM

#include <gauge_tools.h>
#include <contract_quda.h>
#include <momentum.h>

using namespace quda;

static lat_dim_t R = {};
// setting this to false prevents redundant halo exchange but isn't yet compatible with HISQ / ASQTAD kernels
static bool redundant_comms = false;

#include <blas_lapack.h>


cudaGaugeField *gaugePrecise = nullptr;
cudaGaugeField *gaugeSloppy = nullptr;
cudaGaugeField *gaugePrecondition = nullptr;
cudaGaugeField *gaugeRefinement = nullptr;
cudaGaugeField *gaugeEigensolver = nullptr;
cudaGaugeField *gaugeExtended = nullptr;

cudaGaugeField *gaugeFatPrecise = nullptr;
cudaGaugeField *gaugeFatSloppy = nullptr;
cudaGaugeField *gaugeFatPrecondition = nullptr;
cudaGaugeField *gaugeFatRefinement = nullptr;
cudaGaugeField *gaugeFatEigensolver = nullptr;
cudaGaugeField *gaugeFatExtended = nullptr;

cudaGaugeField *gaugeLongPrecise = nullptr;
cudaGaugeField *gaugeLongSloppy = nullptr;
cudaGaugeField *gaugeLongPrecondition = nullptr;
cudaGaugeField *gaugeLongRefinement = nullptr;
cudaGaugeField *gaugeLongEigensolver = nullptr;
cudaGaugeField *gaugeLongExtended = nullptr;

cudaGaugeField *gaugeSmeared = nullptr;

CloverField *cloverPrecise = nullptr;
CloverField *cloverSloppy = nullptr;
CloverField *cloverPrecondition = nullptr;
CloverField *cloverRefinement = nullptr;
CloverField *cloverEigensolver = nullptr;

cudaGaugeField *momResident = nullptr;
cudaGaugeField *extendedGaugeResident = nullptr;

std::vector<ColorSpinorField> solutionResident;

// vector of spinors used for forecasting solutions in HMC
#define QUDA_MAX_CHRONO 12
// each entry is one p
std::vector<std::vector<ColorSpinorField>> chronoResident(QUDA_MAX_CHRONO);

// Mapped memory buffer used to hold unitarization failures
static int *num_failures_h = nullptr;
static int *num_failures_d = nullptr;

static bool initialized = false;

//!< Profiler for initQuda
static TimeProfile profileInit("initQuda");

//!< Profile for loadGaugeQuda / saveGaugeQuda
static TimeProfile profileGauge("loadGaugeQuda");

//!< Profile for loadCloverQuda
static TimeProfile profileClover("loadCloverQuda");

//!< Profiler for dslashQuda
static TimeProfile profileDslash("dslashQuda");

//!< Profiler for invertQuda
static TimeProfile profileInvert("invertQuda");

//!< Profiler for invertMultiSrcQuda
static TimeProfile profileInvertMultiSrc("invertMultiSrcQuda");

//!< Profiler for invertMultiShiftQuda
static TimeProfile profileMulti("invertMultiShiftQuda");

//!< Profiler for eigensolveQuda
static TimeProfile profileEigensolve("eigensolveQuda");

//!< Profiler for computeFatLinkQuda
static TimeProfile profileFatLink("computeKSLinkQuda");

//!< Profiler for computeGaugeForceQuda
static TimeProfile profileGaugeForce("computeGaugeForceQuda");

//!< Profiler for computeGaugePathQuda
static TimeProfile profileGaugePath("computeGaugePathQuda");

//!<Profiler for updateGaugeFieldQuda
static TimeProfile profileGaugeUpdate("updateGaugeFieldQuda");

//!<Profiler for createExtendedGaugeField
static TimeProfile profileExtendedGauge("createExtendedGaugeField");

//!<Profiler for computeCloverForceQuda
static TimeProfile profileCloverForce("computeCloverForceQuda");

//!<Profiler for computeStaggeredForceQuda
static TimeProfile profileStaggeredForce("computeStaggeredForceQuda");

//!<Profiler for computeHISQForceQuda
static TimeProfile profileHISQForce("computeHISQForceQuda");

//!<Profiler for plaqQuda
static TimeProfile profilePlaq("plaqQuda");

//!< Profiler for wuppertalQuda
static TimeProfile profileWuppertal("wuppertalQuda");

//!< Profiler for gaussianSmearQuda
static TimeProfile profileGaussianSmear("gaussianSmearQuda");

//!<Profiler for gaussQuda
static TimeProfile profileGauss("gaussQuda");

//!< Profiler for gaugeObservableQuda
static TimeProfile profileGaugeObs("gaugeObservablesQuda");

//!< Profiler for gaugeSmearQuda
static TimeProfile profileGaugeSmear("gaugeSmearQuda");

//!< Profiler for wFlowQuda
static TimeProfile profileWFlow("wFlowQuda");

//!< Profiler for projectSU3Quda
static TimeProfile profileProject("projectSU3Quda");

//!< Profiler for staggeredPhaseQuda
static TimeProfile profilePhase("staggeredPhaseQuda");

//!< Profiler for contractions
static TimeProfile profileContract("contractQuda");

//!< Profiler for GEMM and other BLAS
static TimeProfile profileBLAS("blasQuda");
TimeProfile &getProfileBLAS() { return profileBLAS; }

//!< Profiler for covariant derivative
static TimeProfile profileCovDev("covDevQuda");

//!< Profiler for momentum action
static TimeProfile profileMomAction("momActionQuda");

//!< Profiler for endQuda
static TimeProfile profileEnd("endQuda");

//!< Profiler for GaugeFixing
static TimeProfile GaugeFixFFTQuda("GaugeFixFFTQuda");
static TimeProfile GaugeFixOVRQuda("GaugeFixOVRQuda");

//!< Profiler for toal time spend between init and end
static TimeProfile profileInit2End("initQuda-endQuda",false);

static bool enable_profiler = false;
static bool do_not_profile_quda = false;

static void profilerStart(const char *f)
{
  static std::vector<int> target_list;
  static bool enable = false;
  static bool init = false;
  if (!init) {
    char *profile_target_env = getenv("QUDA_ENABLE_TARGET_PROFILE"); // selectively enable profiling for a given solve

    if ( profile_target_env ) {
      std::stringstream target_stream(profile_target_env);

      int target;
      while(target_stream >> target) {
       target_list.push_back(target);
       if (target_stream.peek() == ',') target_stream.ignore();
     }

     if (target_list.size() > 0) {
       std::sort(target_list.begin(), target_list.end());
       target_list.erase( unique( target_list.begin(), target_list.end() ), target_list.end() );
       warningQuda("Targeted profiling enabled for %lu functions\n", target_list.size());
       enable = true;
     }
   }

    char* donotprofile_env = getenv("QUDA_DO_NOT_PROFILE"); // disable profiling of QUDA parts
    if (donotprofile_env && (!(strcmp(donotprofile_env, "0") == 0)))  {
      do_not_profile_quda=true;
      printfQuda("Disabling profiling in QUDA\n");
    }
    init = true;
  }

  static int target_count = 0;
  static unsigned int i = 0;
  if (do_not_profile_quda){
    device::profile::stop();
    printfQuda("Stopping profiling in QUDA\n");
  } else {
    if (enable) {
      if (i < target_list.size() && target_count++ == target_list[i]) {
        enable_profiler = true;
        printfQuda("Starting profiling for %s\n", f);
        device::profile::start();
        i++; // advance to next target
    }
  }
}
}

static void profilerStop(const char *f) {
  if (do_not_profile_quda) {
    device::profile::start();
  } else {

    if (enable_profiler) {
      printfQuda("Stopping profiling for %s\n", f);
      device::profile::stop();
      enable_profiler = false;
    }
  }
}


namespace quda {
  void printLaunchTimer();
}

void setVerbosityQuda(QudaVerbosity verbosity, const char prefix[], FILE *outfile)
{
  setVerbosity(verbosity);
  setOutputPrefix(prefix);
  setOutputFile(outfile);
}


typedef struct {
  int ndim;
  int dims[QUDA_MAX_DIM];
} LexMapData;

/**
 * For MPI, the default node mapping is lexicographical with t varying fastest.
 */
static int lex_rank_from_coords(const int *coords, void *fdata)
{
  auto *md = static_cast<LexMapData *>(fdata);

  int rank = coords[0];
  for (int i = 1; i < md->ndim; i++) {
    rank = md->dims[i] * rank + coords[i];
  }
  return rank;
}

#ifdef QMP_COMMS
/**
 * For QMP, we use the existing logical topology if already declared.
 */
static int qmp_rank_from_coords(const int *coords, void *) { return QMP_get_node_number_from(coords); }
#endif

// Provision for user control over MPI comm handle
// Assumes an MPI implementation of QMP

#if defined(QMP_COMMS) || defined(MPI_COMMS)
MPI_Comm MPI_COMM_HANDLE_USER;
static bool user_set_comm_handle = false;
#endif

#if defined(QMP_COMMS) || defined(MPI_COMMS)
void setMPICommHandleQuda(void *mycomm)
{
  MPI_COMM_HANDLE_USER = *((MPI_Comm *)mycomm);
  user_set_comm_handle = true;
}
#else
void setMPICommHandleQuda(void *) { }
#endif

static bool comms_initialized = false;

void initCommsGridQuda(int nDim, const int *dims, QudaCommsMap func, void *fdata)
{
  if (comms_initialized) return;

  if (nDim != 4) {
    errorQuda("Number of communication grid dimensions must be 4");
  }

  LexMapData map_data;
  if (!func) {

#if QMP_COMMS
    if (QMP_logical_topology_is_declared()) {
      if (QMP_get_logical_number_of_dimensions() != 4) {
        errorQuda("QMP logical topology must have 4 dimensions");
      }
      for (int i=0; i<nDim; i++) {
        int qdim = QMP_get_logical_dimensions()[i];
        if(qdim != dims[i]) {
          errorQuda("QMP logical dims[%d]=%d does not match dims[%d]=%d argument", i, qdim, i, dims[i]);
        }
      }
      fdata = nullptr;
      func = qmp_rank_from_coords;
    } else {
      warningQuda("QMP logical topology is undeclared; using default lexicographical ordering");
#endif

      map_data.ndim = nDim;
      for (int i=0; i<nDim; i++) {
        map_data.dims[i] = dims[i];
      }
      fdata = (void *) &map_data;
      func = lex_rank_from_coords;

#if QMP_COMMS
    }
#endif

  }

#if defined(QMP_COMMS) || defined(MPI_COMMS)
  comm_init(nDim, dims, func, fdata, user_set_comm_handle, (void *)&MPI_COMM_HANDLE_USER);
#else
  comm_init(nDim, dims, func, fdata);
#endif

  comms_initialized = true;
}


static void init_default_comms()
{
#if defined(QMP_COMMS)
  if (QMP_logical_topology_is_declared()) {
    int ndim = QMP_get_logical_number_of_dimensions();
    const int *dims = QMP_get_logical_dimensions();
    initCommsGridQuda(ndim, dims, nullptr, nullptr);
  } else {
    errorQuda("initQuda() called without prior call to initCommsGridQuda(),"
        " and QMP logical topology has not been declared");
  }
#elif defined(MPI_COMMS)
  errorQuda("When using MPI for communications, initCommsGridQuda() must be called before initQuda()");
#else // single-GPU
  const int dims[4] = {1, 1, 1, 1};
  initCommsGridQuda(4, dims, nullptr, nullptr);
#endif
}


#define STR_(x) #x
#define STR(x) STR_(x)
  static const std::string quda_version = STR(QUDA_VERSION_MAJOR) "." STR(QUDA_VERSION_MINOR) "." STR(QUDA_VERSION_SUBMINOR);
#undef STR
#undef STR_

extern char* gitversion;

/*
 * Set the device that QUDA uses.
 */
void initQudaDevice(int dev)
{
  //static bool initialized = false;
  if (initialized) return;
  initialized = true;

  profileInit2End.TPSTART(QUDA_PROFILE_TOTAL);
  profileInit.TPSTART(QUDA_PROFILE_TOTAL);
  profileInit.TPSTART(QUDA_PROFILE_INIT);

  if (getVerbosity() >= QUDA_SUMMARIZE) {
#ifdef GITVERSION
    printfQuda("QUDA %s (git %s)\n",quda_version.c_str(),gitversion);
#else
    printfQuda("QUDA %s\n",quda_version.c_str());
#endif
  }

#ifdef MULTI_GPU
  if (dev < 0) {
    if (!comms_initialized) {
      errorQuda("initDeviceQuda() called with a negative device ordinal, but comms have not been initialized");
    }
    dev = comm_gpuid();
  }
#else
  if (dev < 0 || dev >= 16) errorQuda("Invalid device number %d", dev);
#endif

  device::init(dev);

  { // determine if we will do CPU or GPU data reordering (default is GPU)
    char *reorder_str = getenv("QUDA_REORDER_LOCATION");

    if (!reorder_str || (strcmp(reorder_str,"CPU") && strcmp(reorder_str,"cpu")) ) {
      warningQuda("Data reordering done on GPU (set with QUDA_REORDER_LOCATION=GPU/CPU)");
      reorder_location_set(QUDA_CUDA_FIELD_LOCATION);
    } else {
      warningQuda("Data reordering done on CPU (set with QUDA_REORDER_LOCATION=GPU/CPU)");
      reorder_location_set(QUDA_CPU_FIELD_LOCATION);
    }
  }

  profileInit.TPSTOP(QUDA_PROFILE_INIT);
  profileInit.TPSTOP(QUDA_PROFILE_TOTAL);
}

/*
 * Any persistent memory allocations that QUDA uses are done here.
 */
void initQudaMemory()
{
  profileInit.TPSTART(QUDA_PROFILE_TOTAL);
  profileInit.TPSTART(QUDA_PROFILE_INIT);

  if (!comms_initialized) init_default_comms();

  loadTuneCache();

  device::create_context();

  loadTuneCache();

  // initalize the memory pool allocators
  pool::init();

  createDslashEvents();

  blas_lapack::native::init();

  num_failures_h = static_cast<int *>(mapped_malloc(sizeof(int)));
  num_failures_d = static_cast<int *>(get_mapped_device_pointer(num_failures_h));

  for (int d=0; d<4; d++) R[d] = 2 * (redundant_comms || commDimPartitioned(d));

  profileInit.TPSTOP(QUDA_PROFILE_INIT);
  profileInit.TPSTOP(QUDA_PROFILE_TOTAL);
}

void updateR()
{
  for (int d=0; d<4; d++) R[d] = 2 * (redundant_comms || commDimPartitioned(d));
}

void initQuda(int dev)
{
  // initialize communications topology, if not already done explicitly via initCommsGridQuda()
  if (!comms_initialized) init_default_comms();

  // set the device that QUDA uses
  initQudaDevice(dev);

  // set the persistant memory allocations that QUDA uses (Blas, streams, etc.)
  initQudaMemory();
}

// This is a flag used to signal when we have downloaded new gauge
// field.  Set by loadGaugeQuda and consumed by loadCloverQuda as one
// possible flag to indicate we need to recompute the clover field
static bool invalidate_clover = true;

// These utility functions are defined by the other "free" functions, but they
// are declared here so they can be used in the initial cleanup phase of loadGaugeQuda

/**
 * Abstraction utility that cleans up a set of sloppy fields, typically one of Wilson,
 * HISQ fat, or HISQ long. The utility safely frees the fields as appropriate and sets
 * all of the pointers to nullptr.
 * @param precise[in] Reference to the pointer of a given "precise" field, used for aliasing checks.
 * @param sloppy[in/out] Reference to the pointer of a given "sloppy" field.
 * @param precondition[in/out] Reference the to pointer of a given "precondition" field.
 * @param refinement[in/out] Reference the to pointer of a given "refinement" field.
 * @param eigensolver[in/out] Reference then to pointer of a given "eigensolver" field.
 */
void freeUniqueSloppyGaugeUtility(cudaGaugeField *&precise, cudaGaugeField *&sloppy, cudaGaugeField *&precondition,
                                  cudaGaugeField *&refinement, cudaGaugeField *&eigensolver);

/**
 * Abstraction utility that cleans up the full set of sloppy fields, as well as
 * precise (unless requested otherwise) and extended fields. The set can correspond
 * to the internal Wilson, HISQ fat, or HISQ long fields. This utility safely frees the
 * fields as appropriate and sets all of the pointers to nullptr.
 * @param precise[in/out] Reference to the pointer of a given "precise" field.
 * @param sloppy[in/out] Reference to the pointer of a given "sloppy" field.
 * @param precondition[in/out] Reference to the pointer of a given "precondition" field.
 * @param refinement[in/out] Reference to the pointer of a given "refinement" field.
 * @param eigensolver[in/out] Reference to the pointer of a given "eigensolver" field.
 * @param extended[in/out] Reference to the pointer of a given "extended" field.
 * @param preserve_precise[in] Whether (true) or not (false) to preserve the precise field.
 */
void freeUniqueGaugeUtility(cudaGaugeField *&precise, cudaGaugeField *&sloppy, cudaGaugeField *&precondition,
                            cudaGaugeField *&refinement, cudaGaugeField *&eigensolver, cudaGaugeField *&extended,
                            bool preserve_precise);

void loadGaugeQuda(void *h_gauge, QudaGaugeParam *param)
{
  profileGauge.TPSTART(QUDA_PROFILE_TOTAL);

  if (!initialized) errorQuda("QUDA not initialized");
  if (getVerbosity() == QUDA_DEBUG_VERBOSE) printQudaGaugeParam(param);

  checkGaugeParam(param);

  profileGauge.TPSTART(QUDA_PROFILE_INIT);
  // Set the specific input parameters and create the cpu gauge field
  GaugeFieldParam gauge_param(*param, h_gauge);

  if (gauge_param.order <= 4) gauge_param.ghostExchange = QUDA_GHOST_EXCHANGE_NO;
  GaugeField *in = (param->location == QUDA_CPU_FIELD_LOCATION) ?
    static_cast<GaugeField*>(new cpuGaugeField(gauge_param)) :
    static_cast<GaugeField*>(new cudaGaugeField(gauge_param));

  if (in->Order() == QUDA_BQCD_GAUGE_ORDER) {
    static size_t checksum = SIZE_MAX;
    size_t in_checksum = in->checksum(true);
    if (in_checksum == checksum) {
      if (getVerbosity() >= QUDA_VERBOSE)
        printfQuda("Gauge field unchanged - using cached gauge field %lu\n", checksum);
      profileGauge.TPSTOP(QUDA_PROFILE_INIT);
      profileGauge.TPSTOP(QUDA_PROFILE_TOTAL);
      delete in;
      invalidate_clover = false;
      return;
    }
    checksum = in_checksum;
    invalidate_clover = true;
  }

  // free any current gauge field before new allocations to reduce memory overhead
  switch (param->type) {
    case QUDA_WILSON_LINKS:
      freeUniqueGaugeUtility(gaugePrecise, gaugeSloppy, gaugePrecondition, gaugeRefinement, gaugeEigensolver,
                             gaugeExtended, param->use_resident_gauge);
      break;
    case QUDA_ASQTAD_FAT_LINKS:
      freeUniqueGaugeUtility(gaugeFatPrecise, gaugeFatSloppy, gaugeFatPrecondition, gaugeFatRefinement,
                             gaugeFatEigensolver, gaugeFatExtended, param->use_resident_gauge);
      break;
    case QUDA_ASQTAD_LONG_LINKS:
      freeUniqueGaugeUtility(gaugeLongPrecise, gaugeLongSloppy, gaugeLongPrecondition, gaugeLongRefinement,
                             gaugeLongEigensolver, gaugeLongExtended, param->use_resident_gauge);
      break;
    case QUDA_SMEARED_LINKS: freeUniqueGaugeQuda(QUDA_SMEARED_LINKS); break;
    default:
      errorQuda("Invalid gauge type %d", param->type);
  }

  // if not preserving then copy the gauge field passed in
  cudaGaugeField *precise = nullptr;

  // switch the parameters for creating the mirror precise cuda gauge field
  gauge_param.create = QUDA_NULL_FIELD_CREATE;
  gauge_param.reconstruct = param->reconstruct;
  gauge_param.setPrecision(param->cuda_prec, true);
  gauge_param.ghostExchange = QUDA_GHOST_EXCHANGE_PAD;
  gauge_param.pad = param->ga_pad;
  gauge_param.location = QUDA_CUDA_FIELD_LOCATION;

  precise = new cudaGaugeField(gauge_param);

  if (param->use_resident_gauge) {
    if(gaugePrecise == nullptr) errorQuda("No resident gauge field");
    // copy rather than point at to ensure that the padded region is filled in
    precise->copy(*gaugePrecise);
    precise->exchangeGhost();
    freeUniqueGaugeQuda(QUDA_WILSON_LINKS);
    profileGauge.TPSTOP(QUDA_PROFILE_INIT);
  } else {
    profileGauge.TPSTOP(QUDA_PROFILE_INIT);
    profileGauge.TPSTART(QUDA_PROFILE_H2D);
    precise->copy(*in);
    profileGauge.TPSTOP(QUDA_PROFILE_H2D);
  }

  // for gaugeSmeared we are interested only in the precise version
  if (param->type == QUDA_SMEARED_LINKS) {
    gaugeSmeared = createExtendedGauge(*precise, R, profileGauge);

    profileGauge.TPSTART(QUDA_PROFILE_FREE);
    delete precise;
    delete in;
    profileGauge.TPSTOP(QUDA_PROFILE_FREE);

    profileGauge.TPSTOP(QUDA_PROFILE_TOTAL);
    return;
  }

  // creating sloppy fields isn't really compute, but it is work done on the gpu
  profileGauge.TPSTART(QUDA_PROFILE_COMPUTE);

  // switch the parameters for creating the mirror sloppy cuda gauge field
  gauge_param.reconstruct = param->reconstruct_sloppy;
  gauge_param.setPrecision(param->cuda_prec_sloppy, true);
  cudaGaugeField *sloppy = nullptr;
  if (param->cuda_prec == param->cuda_prec_sloppy && param->reconstruct == param->reconstruct_sloppy) {
    sloppy = precise;
  } else {
    sloppy = new cudaGaugeField(gauge_param);
    sloppy->copy(*precise);
  }

  // switch the parameters for creating the mirror preconditioner cuda gauge field
  gauge_param.reconstruct = param->reconstruct_precondition;
  gauge_param.setPrecision(param->cuda_prec_precondition, true);
  cudaGaugeField *precondition = nullptr;
  if (param->cuda_prec == param->cuda_prec_precondition && param->reconstruct == param->reconstruct_precondition) {
    precondition = precise;
  } else if (param->cuda_prec_sloppy == param->cuda_prec_precondition
             && param->reconstruct_sloppy == param->reconstruct_precondition) {
    precondition = sloppy;
  } else {
    precondition = new cudaGaugeField(gauge_param);
    precondition->copy(*precise);
  }

  // switch the parameters for creating the refinement cuda gauge field
  gauge_param.reconstruct = param->reconstruct_refinement_sloppy;
  gauge_param.setPrecision(param->cuda_prec_refinement_sloppy, true);
  cudaGaugeField *refinement = nullptr;
  if (param->cuda_prec_sloppy == param->cuda_prec_refinement_sloppy
      && param->reconstruct_sloppy == param->reconstruct_refinement_sloppy) {
    refinement = sloppy;
  } else {
    refinement = new cudaGaugeField(gauge_param);
    refinement->copy(*sloppy);
  }

  // switch the parameters for creating the eigensolver cuda gauge field
  gauge_param.reconstruct = param->reconstruct_eigensolver;
  gauge_param.setPrecision(param->cuda_prec_eigensolver, true);
  cudaGaugeField *eigensolver = nullptr;
  if (param->cuda_prec == param->cuda_prec_eigensolver && param->reconstruct == param->reconstruct_eigensolver) {
    eigensolver = precise;
  } else if (param->cuda_prec_precondition == param->cuda_prec_eigensolver
             && param->reconstruct_precondition == param->reconstruct_eigensolver) {
    eigensolver = precondition;
  } else if (param->cuda_prec_sloppy == param->cuda_prec_eigensolver
             && param->reconstruct_sloppy == param->reconstruct_eigensolver) {
    eigensolver = sloppy;
  } else {
    eigensolver = new cudaGaugeField(gauge_param);
    eigensolver->copy(*precise);
  }

  profileGauge.TPSTOP(QUDA_PROFILE_COMPUTE);

  // create an extended preconditioning field
  cudaGaugeField* extended = nullptr;
  if (param->overlap){
    lat_dim_t R; // domain-overlap widths in different directions
    for (int i=0; i<4; ++i) R[i] = param->overlap*commDimPartitioned(i);
    extended = createExtendedGauge(*precondition, R, profileGauge);
  }

  switch (param->type) {
    case QUDA_WILSON_LINKS:
      gaugePrecise = precise;
      gaugeSloppy = sloppy;
      gaugePrecondition = precondition;
      gaugeRefinement = refinement;
      gaugeEigensolver = eigensolver;

      if(param->overlap) gaugeExtended = extended;
      break;
    case QUDA_ASQTAD_FAT_LINKS:
      gaugeFatPrecise = precise;
      gaugeFatSloppy = sloppy;
      gaugeFatPrecondition = precondition;
      gaugeFatRefinement = refinement;
      gaugeFatEigensolver = eigensolver;

      if(param->overlap){
        if(gaugeFatExtended) errorQuda("Extended gauge fat field already allocated");
	gaugeFatExtended = extended;
      }
      break;
    case QUDA_ASQTAD_LONG_LINKS:
      gaugeLongPrecise = precise;
      gaugeLongSloppy = sloppy;
      gaugeLongPrecondition = precondition;
      gaugeLongRefinement = refinement;
      gaugeLongEigensolver = eigensolver;

      if(param->overlap){
        if(gaugeLongExtended) errorQuda("Extended gauge long field already allocated");
   	gaugeLongExtended = extended;
      }
      break;
    default:
      errorQuda("Invalid gauge type %d", param->type);
  }

  profileGauge.TPSTART(QUDA_PROFILE_FREE);
  delete in;
  profileGauge.TPSTOP(QUDA_PROFILE_FREE);

  if (extendedGaugeResident) {
    // updated the resident gauge field if needed
    QudaReconstructType recon = extendedGaugeResident->Reconstruct();
    delete extendedGaugeResident;
    // Use the static R (which is defined at the very beginning of lib/interface_quda.cpp) here
    extendedGaugeResident = createExtendedGauge(*gaugePrecise, R, profileGauge, false, recon);
  }

  profileGauge.TPSTOP(QUDA_PROFILE_TOTAL);
}

void saveGaugeQuda(void *h_gauge, QudaGaugeParam *param)
{
  profileGauge.TPSTART(QUDA_PROFILE_TOTAL);

  if (param->location != QUDA_CPU_FIELD_LOCATION) errorQuda("Non-cpu output location not yet supported");

  if (!initialized) errorQuda("QUDA not initialized");
  checkGaugeParam(param);

  // Set the specific cpu parameters and create the cpu gauge field
  GaugeFieldParam gauge_param(*param, h_gauge);
  cpuGaugeField cpuGauge(gauge_param);
  cudaGaugeField *cudaGauge = nullptr;
  switch (param->type) {
  case QUDA_WILSON_LINKS: cudaGauge = gaugePrecise; break;
  case QUDA_ASQTAD_FAT_LINKS: cudaGauge = gaugeFatPrecise; break;
  case QUDA_ASQTAD_LONG_LINKS: cudaGauge = gaugeLongPrecise; break;
  case QUDA_SMEARED_LINKS:
    gauge_param.create = QUDA_NULL_FIELD_CREATE;
    gauge_param.reconstruct = param->reconstruct;
    gauge_param.setPrecision(param->cuda_prec, true);
    gauge_param.ghostExchange = QUDA_GHOST_EXCHANGE_PAD;
    gauge_param.pad = param->ga_pad;
    cudaGauge = new cudaGaugeField(gauge_param);
    copyExtendedGauge(*cudaGauge, *gaugeSmeared, QUDA_CUDA_FIELD_LOCATION);
    break;
  default: errorQuda("Invalid gauge type");
  }

  profileGauge.TPSTART(QUDA_PROFILE_D2H);
  cudaGauge->saveCPUField(cpuGauge);
  profileGauge.TPSTOP(QUDA_PROFILE_D2H);

  if (param->type == QUDA_SMEARED_LINKS) { delete cudaGauge; }

  profileGauge.TPSTOP(QUDA_PROFILE_TOTAL);
}

void loadSloppyCloverQuda(const QudaPrecision prec[]);
void freeSloppyCloverQuda();

void loadCloverQuda(void *h_clover, void *h_clovinv, QudaInvertParam *inv_param)
{
  pushVerbosity(inv_param->verbosity);
  profileClover.TPSTART(QUDA_PROFILE_TOTAL);
  profileClover.TPSTART(QUDA_PROFILE_INIT);

  checkCloverParam(inv_param);
  bool device_calc = false; // calculate clover and inverse on the device?

  if (getVerbosity() >= QUDA_DEBUG_VERBOSE) printQudaInvertParam(inv_param);

  if (!initialized) errorQuda("QUDA not initialized");

  if (!h_clover || inv_param->compute_clover) {
    device_calc = true;
    if (inv_param->clover_coeff == 0.0 && inv_param->clover_csw == 0.0)
      errorQuda("neither clover coefficient nor Csw set");
    if (gaugePrecise->Anisotropy() != 1.0) errorQuda("cannot compute anisotropic clover field");
  }
  if (!h_clover && !device_calc) errorQuda("Uninverted clover term not loaded");

  if (gaugePrecise == nullptr) errorQuda("Gauge field must be loaded before clover");
  if ((inv_param->dslash_type != QUDA_CLOVER_WILSON_DSLASH) && (inv_param->dslash_type != QUDA_TWISTED_CLOVER_DSLASH)
      && (inv_param->dslash_type != QUDA_CLOVER_HASENBUSCH_TWIST_DSLASH)) {
    errorQuda("Wrong dslash_type %d in loadCloverQuda()", inv_param->dslash_type);
  }

  CloverFieldParam clover_param(*inv_param, gaugePrecise->X());
  clover_param.create = QUDA_NULL_FIELD_CREATE;
  // do initial creation and download in same precision as caller, and demote after if needed
  clover_param.setPrecision(inv_param->clover_cpu_prec, true);
  clover_param.inverse = !clover::dynamic_inverse();
  clover_param.location = QUDA_CUDA_FIELD_LOCATION;

  // Adjust inv_param->clover_coeff: if a user has set kappa and Csw,
  // populate inv_param->clover_coeff for them as the computeClover
  // routines uses that value
  inv_param->clover_coeff
    = (inv_param->clover_coeff == 0.0 ? inv_param->kappa * inv_param->clover_csw : inv_param->clover_coeff);

  CloverField *in = nullptr;

  profileClover.TPSTOP(QUDA_PROFILE_INIT);

  bool clover_update = false;
  // If either of the clover params have changed, trigger a recompute
  double csw_old = cloverPrecise ? cloverPrecise->Csw() : 0.0;
  double coeff_old = cloverPrecise ? cloverPrecise->Coeff() : 0.0;
  double rho_old = cloverPrecise ? cloverPrecise->Rho() : 0.0;
  double mu2_old = cloverPrecise ? cloverPrecise->Mu2() : 0.0;
  if (!cloverPrecise || invalidate_clover || inv_param->clover_coeff != coeff_old || inv_param->clover_csw != csw_old
      || inv_param->clover_csw != csw_old || inv_param->clover_rho != rho_old
      || 4 * inv_param->kappa * inv_param->kappa * inv_param->mu * inv_param->mu != mu2_old)
    clover_update = true;

  // compute or download clover field only if gauge field has been updated or clover field doesn't exist
  if (clover_update) {
    if (getVerbosity() >= QUDA_VERBOSE) printfQuda("Creating new clover field\n");
    freeSloppyCloverQuda();
    if (cloverPrecise) delete cloverPrecise;

    profileClover.TPSTART(QUDA_PROFILE_INIT);
    cloverPrecise = new CloverField(clover_param);

    if (!device_calc || inv_param->return_clover || inv_param->return_clover_inverse) {
      // create a param for the cpu clover field
      CloverFieldParam inParam(clover_param);
      inParam.order = inv_param->clover_order;
      inParam.setPrecision(inv_param->clover_cpu_prec);
      inParam.inverse = h_clovinv ? true : false;
      inParam.clover = h_clover;
      inParam.cloverInv = h_clovinv;
      inParam.create = QUDA_REFERENCE_FIELD_CREATE;
      inParam.location = inv_param->clover_location;
      inParam.reconstruct = false;
      in = new CloverField(inParam);
    }
    profileClover.TPSTOP(QUDA_PROFILE_INIT);

    if (!device_calc) {
      profileClover.TPSTART(QUDA_PROFILE_H2D);
      cloverPrecise->copy(*in, false);
      if ((h_clovinv && !inv_param->compute_clover_inverse) && !clover::dynamic_inverse())
        cloverPrecise->copy(*in, true);
      profileClover.TPSTOP(QUDA_PROFILE_H2D);
    } else {
      profileClover.TPSTOP(QUDA_PROFILE_TOTAL);
      createCloverQuda(inv_param);
      profileClover.TPSTART(QUDA_PROFILE_TOTAL);
    }

    if ((!h_clovinv || inv_param->compute_clover_inverse) && !clover::dynamic_inverse()) {
      profileClover.TPSTART(QUDA_PROFILE_COMPUTE);
      cloverInvert(*cloverPrecise, inv_param->compute_clover_trlog);
      if (inv_param->compute_clover_trlog) {
        inv_param->trlogA[0] = cloverPrecise->TrLog()[0];
        inv_param->trlogA[1] = cloverPrecise->TrLog()[1];
      }
      profileClover.TPSTOP(QUDA_PROFILE_COMPUTE);
    }
  } else {
    if (getVerbosity() >= QUDA_VERBOSE) printfQuda("Gauge field unchanged - using cached clover field\n");
  }

  // if requested, copy back the clover / inverse field
  if (inv_param->return_clover || inv_param->return_clover_inverse) {
    if (inv_param->return_clover) {
      if (!h_clover) errorQuda("Requested clover field return but no clover host pointer set");
      profileClover.TPSTART(QUDA_PROFILE_D2H);
      in->copy(*cloverPrecise, false);
      profileClover.TPSTOP(QUDA_PROFILE_D2H);
    }

    if (inv_param->return_clover_inverse) {
      if (!h_clovinv) errorQuda("Requested clover field inverse return but no clover host pointer set");
      profileClover.TPSTART(QUDA_PROFILE_D2H);
      in->copy(*cloverPrecise, true);
      profileClover.TPSTOP(QUDA_PROFILE_D2H);
    }
  }

  if (cloverPrecise->Precision() != inv_param->clover_cuda_prec) {
    // we created the clover field in caller precision, and now need to demote to the desired precision
    CloverFieldParam param(*cloverPrecise);
    param.create = QUDA_NULL_FIELD_CREATE;
    param.setPrecision(inv_param->clover_cuda_prec, true);
    CloverField *tmp = new CloverField(param);
    tmp->copy(*cloverPrecise);
    std::swap(tmp, cloverPrecise);
    delete tmp;
  }

  profileClover.TPSTART(QUDA_PROFILE_FREE);
  if (in) delete in; // delete object referencing input field
  profileClover.TPSTOP(QUDA_PROFILE_FREE);

  QudaPrecision prec[] = {inv_param->clover_cuda_prec_sloppy, inv_param->clover_cuda_prec_precondition,
                          inv_param->clover_cuda_prec_refinement_sloppy, inv_param->clover_cuda_prec_eigensolver};
  loadSloppyCloverQuda(prec);

  profileClover.TPSTOP(QUDA_PROFILE_TOTAL);
  popVerbosity();
}

void freeSloppyCloverQuda();

void loadSloppyCloverQuda(const QudaPrecision *prec)
{
  freeSloppyCloverQuda();

  if (cloverPrecise) {
    // create the mirror sloppy clover field
    CloverFieldParam clover_param(*cloverPrecise);
    clover_param.setPrecision(prec[0], true);

    if (clover_param.Precision() != cloverPrecise->Precision()) {
      cloverSloppy = new CloverField(clover_param);
      cloverSloppy->copy(*cloverPrecise);
    } else {
      cloverSloppy = cloverPrecise;
    }

    // switch the parameters for creating the mirror preconditioner clover field
    clover_param.setPrecision(prec[1], true);

    // create the mirror preconditioner clover field
    if (clover_param.Precision() == cloverPrecise->Precision()) {
      cloverPrecondition = cloverPrecise;
    } else if (clover_param.Precision() == cloverSloppy->Precision()) {
      cloverPrecondition = cloverSloppy;
    } else {
      cloverPrecondition = new CloverField(clover_param);
      cloverPrecondition->copy(*cloverPrecise);
    }

    // switch the parameters for creating the mirror refinement clover field
    clover_param.setPrecision(prec[2], true);

    // create the mirror refinement clover field
    if (clover_param.Precision() != cloverSloppy->Precision()) {
      cloverRefinement = new CloverField(clover_param);
      cloverRefinement->copy(*cloverSloppy);
    } else {
      cloverRefinement = cloverSloppy;
    }
    // switch the parameters for creating the mirror eigensolver clover field
    clover_param.setPrecision(prec[3]);

    // create the mirror eigensolver clover field
    if (clover_param.Precision() == cloverPrecise->Precision()) {
      cloverEigensolver = cloverPrecise;
    } else if (clover_param.Precision() == cloverSloppy->Precision()) {
      cloverEigensolver = cloverSloppy;
    } else if (clover_param.Precision() == cloverPrecondition->Precision()) {
      cloverEigensolver = cloverPrecondition;
    } else {
      cloverEigensolver = new CloverField(clover_param);
      cloverEigensolver->copy(*cloverPrecise);
    }
  }

}

// just free the sloppy fields used in mixed-precision solvers
void freeSloppyGaugeQuda()
{
  if (!initialized) errorQuda("QUDA not initialized");

  // Wilson gauges
  freeUniqueSloppyGaugeUtility(gaugePrecise, gaugeSloppy, gaugePrecondition, gaugeRefinement, gaugeEigensolver);

  // Long gauges
  freeUniqueSloppyGaugeUtility(gaugeLongPrecise, gaugeLongSloppy, gaugeLongPrecondition, gaugeLongRefinement,
                               gaugeLongEigensolver);

  // Fat gauges
  freeUniqueSloppyGaugeUtility(gaugeFatPrecise, gaugeFatSloppy, gaugeFatPrecondition, gaugeFatRefinement,
                               gaugeFatEigensolver);
}

void freeGaugeQuda(void)
{
  if (!initialized) errorQuda("QUDA not initialized");

  freeUniqueGaugeQuda(QUDA_WILSON_LINKS);
  freeUniqueGaugeQuda(QUDA_ASQTAD_FAT_LINKS);
  freeUniqueGaugeQuda(QUDA_ASQTAD_LONG_LINKS);
  freeUniqueGaugeQuda(QUDA_SMEARED_LINKS);

  // Need to merge extendedGaugeResident and gaugeFatPrecise/gaugePrecise
  if (extendedGaugeResident) {
    delete extendedGaugeResident;
    extendedGaugeResident = nullptr;
  }
}

// These utility functions are declared w/doxygen above
void freeUniqueSloppyGaugeUtility(cudaGaugeField *&precise, cudaGaugeField *&sloppy, cudaGaugeField *&precondition,
                                  cudaGaugeField *&refinement, cudaGaugeField *&eigensolver)
{
  // In theory, we're checking for aliasing and freeing fields in the opposite order
  // from which they were allocated... but in any case, we're doing an all-to-all
  // checking of aliasing, so it doesn't really matter if the order matches.

  // The last field to get allocated is the eigensolver
  if (eigensolver != refinement && eigensolver != precondition && eigensolver != sloppy && eigensolver != precise
      && eigensolver)
    delete eigensolver;
  eigensolver = nullptr;

  // Second to last: refinement
  if (refinement != precondition && refinement != sloppy && refinement != precise && refinement) delete refinement;
  refinement = nullptr;

  // Third to last: precondition
  if (precondition != sloppy && precondition != precise && precondition) delete precondition;
  precondition = nullptr;

  // Fourth to last: sloppy
  if (sloppy != precise && sloppy) delete sloppy;
  sloppy = nullptr;
}

void freeUniqueGaugeUtility(cudaGaugeField *&precise, cudaGaugeField *&sloppy, cudaGaugeField *&precondition,
                            cudaGaugeField *&refinement, cudaGaugeField *&eigensolver, cudaGaugeField *&extended,
                            bool preserve_precise)
{
  freeUniqueSloppyGaugeUtility(precise, sloppy, precondition, refinement, eigensolver);

  if (precise && !preserve_precise) {
    delete precise;
    precise = nullptr;
  }

  if (extended) delete extended;
  extended = nullptr;
}

void freeUniqueGaugeQuda(QudaLinkType link_type)
{
  if (!initialized) errorQuda("QUDA not initialized");

  // Narrowly free a single type of links
  switch (link_type) {
  case QUDA_WILSON_LINKS:
    freeUniqueGaugeUtility(gaugePrecise, gaugeSloppy, gaugePrecondition, gaugeRefinement, gaugeEigensolver,
                           gaugeExtended, false);
    break;
  case QUDA_ASQTAD_FAT_LINKS:
    freeUniqueGaugeUtility(gaugeFatPrecise, gaugeFatSloppy, gaugeFatPrecondition, gaugeFatRefinement,
                           gaugeFatEigensolver, gaugeFatExtended, false);
    break;
  case QUDA_ASQTAD_LONG_LINKS:
    freeUniqueGaugeUtility(gaugeLongPrecise, gaugeLongSloppy, gaugeLongPrecondition, gaugeLongRefinement,
                           gaugeLongEigensolver, gaugeLongExtended, false);
    break;
  case QUDA_SMEARED_LINKS:
    if (gaugeSmeared) delete gaugeSmeared;
    gaugeSmeared = nullptr;
    break;
  default: errorQuda("Invalid gauge type %d", link_type);
  }
}

void freeGaugeSmearedQuda()
{
  // thin wrapper
  freeUniqueGaugeQuda(QUDA_SMEARED_LINKS);
}

void loadSloppyGaugeQuda(const QudaPrecision *prec, const QudaReconstructType *recon)
{
  // first do SU3 links (if they exist)
  if (gaugePrecise) {
    GaugeFieldParam gauge_param(*gaugePrecise);
    // switch the parameters for creating the mirror sloppy cuda gauge field

    gauge_param.reconstruct = recon[0];
    gauge_param.setPrecision(prec[0], true);

    if (gaugeSloppy) errorQuda("gaugeSloppy already exists");

    if (gauge_param.Precision() == gaugePrecise->Precision() && gauge_param.reconstruct == gaugePrecise->Reconstruct()) {
      gaugeSloppy = gaugePrecise;
    } else {
      gaugeSloppy = new cudaGaugeField(gauge_param);
      gaugeSloppy->copy(*gaugePrecise);
    }

    // switch the parameters for creating the mirror preconditioner cuda gauge field
    gauge_param.reconstruct = recon[1];
    gauge_param.setPrecision(prec[1], true);

    if (gaugePrecondition) errorQuda("gaugePrecondition already exists");

    if (gauge_param.Precision() == gaugePrecise->Precision() && gauge_param.reconstruct == gaugePrecise->Reconstruct()) {
      gaugePrecondition = gaugePrecise;
    } else if (gauge_param.Precision() == gaugeSloppy->Precision()
               && gauge_param.reconstruct == gaugeSloppy->Reconstruct()) {
      gaugePrecondition = gaugeSloppy;
    } else {
      gaugePrecondition = new cudaGaugeField(gauge_param);
      gaugePrecondition->copy(*gaugePrecise);
    }

    // switch the parameters for creating the mirror refinement cuda gauge field
    gauge_param.reconstruct = recon[2];
    gauge_param.setPrecision(prec[2], true);

    if (gaugeRefinement) errorQuda("gaugeRefinement already exists");

    if (gauge_param.Precision() == gaugeSloppy->Precision() && gauge_param.reconstruct == gaugeSloppy->Reconstruct()) {
      gaugeRefinement = gaugeSloppy;
    } else {
      gaugeRefinement = new cudaGaugeField(gauge_param);
      gaugeRefinement->copy(*gaugeSloppy);
    }

    // switch the parameters for creating the mirror eigensolver cuda gauge field
    gauge_param.reconstruct = recon[3];
    gauge_param.setPrecision(prec[3], true);

    if (gaugeEigensolver) errorQuda("gaugeEigensolver already exists");

    if (gauge_param.Precision() == gaugePrecise->Precision() && gauge_param.reconstruct == gaugePrecise->Reconstruct()) {
      gaugeEigensolver = gaugePrecise;
    } else if (gauge_param.Precision() == gaugeSloppy->Precision()
               && gauge_param.reconstruct == gaugeSloppy->Reconstruct()) {
      gaugeEigensolver = gaugeSloppy;
    } else if (gauge_param.Precision() == gaugePrecondition->Precision()
               && gauge_param.reconstruct == gaugePrecondition->Reconstruct()) {
      gaugeEigensolver = gaugePrecondition;
    } else {
      gaugeEigensolver = new cudaGaugeField(gauge_param);
      gaugeEigensolver->copy(*gaugePrecise);
    }
  }

  // fat links (if they exist)
  if (gaugeFatPrecise) {
    GaugeFieldParam gauge_param(*gaugeFatPrecise);
    // switch the parameters for creating the mirror sloppy cuda gauge field

    gauge_param.setPrecision(prec[0], true);

    if (gaugeFatSloppy) errorQuda("gaugeFatSloppy already exists");

    if (gauge_param.Precision() == gaugeFatPrecise->Precision()
        && gauge_param.reconstruct == gaugeFatPrecise->Reconstruct()) {
      gaugeFatSloppy = gaugeFatPrecise;
    } else {
      gaugeFatSloppy = new cudaGaugeField(gauge_param);
      gaugeFatSloppy->copy(*gaugeFatPrecise);
    }

    // switch the parameters for creating the mirror preconditioner cuda gauge field
    gauge_param.setPrecision(prec[1], true);

    if (gaugeFatPrecondition) errorQuda("gaugeFatPrecondition already exists\n");

    if (gauge_param.Precision() == gaugeFatPrecise->Precision()
        && gauge_param.reconstruct == gaugeFatPrecise->Reconstruct()) {
      gaugeFatPrecondition = gaugeFatPrecise;
    } else if (gauge_param.Precision() == gaugeFatSloppy->Precision()
               && gauge_param.reconstruct == gaugeFatSloppy->Reconstruct()) {
      gaugeFatPrecondition = gaugeFatSloppy;
    } else {
      gaugeFatPrecondition = new cudaGaugeField(gauge_param);
      gaugeFatPrecondition->copy(*gaugeFatPrecise);
    }

    // switch the parameters for creating the mirror refinement cuda gauge field
    gauge_param.setPrecision(prec[2], true);

    if (gaugeFatRefinement) errorQuda("gaugeFatRefinement already exists\n");

    if (gauge_param.Precision() == gaugeFatSloppy->Precision()
        && gauge_param.reconstruct == gaugeFatSloppy->Reconstruct()) {
      gaugeFatRefinement = gaugeFatSloppy;
    } else {
      gaugeFatRefinement = new cudaGaugeField(gauge_param);
      gaugeFatRefinement->copy(*gaugeFatSloppy);
    }

    // switch the parameters for creating the mirror eigensolver cuda gauge field
    gauge_param.setPrecision(prec[3], true);

    if (gaugeFatEigensolver) errorQuda("gaugeFatEigensolver already exists");

    if (gauge_param.Precision() == gaugeFatPrecise->Precision()
        && gauge_param.reconstruct == gaugeFatPrecise->Reconstruct()) {
      gaugeFatEigensolver = gaugeFatPrecise;
    } else if (gauge_param.Precision() == gaugeFatSloppy->Precision()
               && gauge_param.reconstruct == gaugeFatSloppy->Reconstruct()) {
      gaugeFatEigensolver = gaugeFatSloppy;
    } else if (gauge_param.Precision() == gaugeFatPrecondition->Precision()
               && gauge_param.reconstruct == gaugeFatPrecondition->Reconstruct()) {
      gaugeFatEigensolver = gaugeFatPrecondition;
    } else {
      gaugeFatEigensolver = new cudaGaugeField(gauge_param);
      gaugeFatEigensolver->copy(*gaugeFatPrecise);
    }
  }

  // long links (if they exist)
  if (gaugeLongPrecise) {
    GaugeFieldParam gauge_param(*gaugeLongPrecise);
    // switch the parameters for creating the mirror sloppy cuda gauge field

    gauge_param.reconstruct = recon[0];
    gauge_param.setPrecision(prec[0], true);

    if (gaugeLongSloppy) errorQuda("gaugeLongSloppy already exists");

    if (gauge_param.Precision() == gaugeLongPrecise->Precision()
        && gauge_param.reconstruct == gaugeLongPrecise->Reconstruct()) {
      gaugeLongSloppy = gaugeLongPrecise;
    } else {
      gaugeLongSloppy = new cudaGaugeField(gauge_param);
      gaugeLongSloppy->copy(*gaugeLongPrecise);
    }

    // switch the parameters for creating the mirror preconditioner cuda gauge field
    gauge_param.reconstruct = recon[1];
    gauge_param.setPrecision(prec[1], true);

    if (gaugeLongPrecondition) errorQuda("gaugeLongPrecondition already exists\n");

    if (gauge_param.Precision() == gaugeLongPrecise->Precision()
        && gauge_param.reconstruct == gaugeLongPrecise->Reconstruct()) {
      gaugeLongPrecondition = gaugeLongPrecise;
    } else if (gauge_param.Precision() == gaugeLongSloppy->Precision()
               && gauge_param.reconstruct == gaugeLongSloppy->Reconstruct()) {
      gaugeLongPrecondition = gaugeLongSloppy;
    } else {
      gaugeLongPrecondition = new cudaGaugeField(gauge_param);
      gaugeLongPrecondition->copy(*gaugeLongPrecise);
    }

    // switch the parameters for creating the mirror refinement cuda gauge field
    gauge_param.reconstruct = recon[2];
    gauge_param.setPrecision(prec[2], true);

    if (gaugeLongRefinement) errorQuda("gaugeLongRefinement already exists\n");

    if (gauge_param.Precision() == gaugeLongSloppy->Precision()
        && gauge_param.reconstruct == gaugeLongSloppy->Reconstruct()) {
      gaugeLongRefinement = gaugeLongSloppy;
    } else {
      gaugeLongRefinement = new cudaGaugeField(gauge_param);
      gaugeLongRefinement->copy(*gaugeLongSloppy);
    }

    // switch the parameters for creating the mirror eigensolver cuda gauge field
    gauge_param.reconstruct = recon[3];
    gauge_param.setPrecision(prec[3], true);

    if (gaugeLongEigensolver) errorQuda("gaugePrecondition already exists");

    if (gauge_param.Precision() == gaugeLongPrecise->Precision()
        && gauge_param.reconstruct == gaugeLongPrecise->Reconstruct()) {
      gaugeLongEigensolver = gaugeLongPrecise;
    } else if (gauge_param.Precision() == gaugeLongSloppy->Precision()
               && gauge_param.reconstruct == gaugeLongSloppy->Reconstruct()) {
      gaugeLongEigensolver = gaugeLongSloppy;
    } else if (gauge_param.Precision() == gaugeLongPrecondition->Precision()
               && gauge_param.reconstruct == gaugeLongPrecondition->Reconstruct()) {
      gaugeLongEigensolver = gaugeLongPrecondition;
    } else {
      gaugeLongEigensolver = new cudaGaugeField(gauge_param);
      gaugeLongEigensolver->copy(*gaugeLongPrecise);
    }
  }
}

void freeSloppyCloverQuda()
{
  if (!initialized) errorQuda("QUDA not initialized");

  // Delete cloverRefinement if it does not alias gaugeSloppy.
  if (cloverRefinement != cloverSloppy && cloverRefinement) delete cloverRefinement;

  // Delete cloverPrecondition if it does not alias cloverPrecise, cloverSloppy, or cloverEigensolver.
  if (cloverPrecondition != cloverSloppy && cloverPrecondition != cloverPrecise
      && cloverPrecondition != cloverEigensolver && cloverPrecondition)
    delete cloverPrecondition;

  // Delete cloverEigensolver if it does not alias cloverPrecise or cloverSloppy.
  if (cloverEigensolver != cloverSloppy && cloverEigensolver != cloverPrecise && cloverEigensolver)
    delete cloverEigensolver;

  // Delete cloverSloppy if it does not alias cloverPrecise.
  if (cloverSloppy != cloverPrecise && cloverSloppy) delete cloverSloppy;

  cloverEigensolver = nullptr;
  cloverRefinement = nullptr;
  cloverPrecondition = nullptr;
  cloverSloppy = nullptr;
}

void freeCloverQuda(void)
{
  if (!initialized) errorQuda("QUDA not initialized");
  freeSloppyCloverQuda();
  if (cloverPrecise) delete cloverPrecise;
  cloverPrecise = nullptr;
}

void flushChronoQuda(int i)
{
  if (i >= QUDA_MAX_CHRONO)
    errorQuda("Requested chrono index %d is outside of max %d\n", i, QUDA_MAX_CHRONO);

  chronoResident[i].clear();
}

void endQuda(void)
{
  profileEnd.TPSTART(QUDA_PROFILE_TOTAL);

  if (!initialized) return;

  freeGaugeQuda();
  freeCloverQuda();

  for (int i = 0; i < QUDA_MAX_CHRONO; i++) flushChronoQuda(i);

  solutionResident.clear();

  if(momResident) delete momResident;

  LatticeField::freeGhostBuffer();
  ColorSpinorField::freeGhostBuffer();
  FieldTmp<ColorSpinorField>::destroy();

  blas_lapack::generic::destroy();
  blas_lapack::native::destroy();
  reducer::destroy();

  pool::flush_pinned();
  pool::flush_device();

  host_free(num_failures_h);
  num_failures_h = nullptr;
  num_failures_d = nullptr;

  destroyDslashEvents();

  saveTuneCache();
  saveProfile();

  // flush any outstanding force monitoring (if enabled)
  flushForceMonitor();

  initialized = false;

  comm_finalize();
  comms_initialized = false;

  profileEnd.TPSTOP(QUDA_PROFILE_TOTAL);
  profileInit2End.TPSTOP(QUDA_PROFILE_TOTAL);

  // print out the profile information of the lifetime of the library
  if (getVerbosity() >= QUDA_SUMMARIZE) {
    profileInit.Print();
    profileGauge.Print();
    profileClover.Print();
    profileDslash.Print();
    profileInvert.Print();
    profileInvertMultiSrc.Print();
    profileMulti.Print();
    profileEigensolve.Print();
    profileFatLink.Print();
    profileGaugeForce.Print();
    profileGaugeUpdate.Print();
    profileExtendedGauge.Print();
    profileCloverForce.Print();
    profileStaggeredForce.Print();
    profileHISQForce.Print();
    profileContract.Print();
    profileBLAS.Print();
    profileCovDev.Print();
    profilePlaq.Print();
    profileGaugeObs.Print();
    profileGaussianSmear.Print();
    profileGaugeSmear.Print();
    profileWFlow.Print();
    profileProject.Print();
    profilePhase.Print();
    profileMomAction.Print();
    profileEnd.Print();

    profileInit2End.Print();
    TimeProfile::PrintGlobal();

    printLaunchTimer();
    printAPIProfile();

    printfQuda("\n");
    printPeakMemUsage();
    printfQuda("\n");
  }

  assertAllMemFree();

  device::destroy();
}


namespace quda {

  void setDiracParam(DiracParam &diracParam, QudaInvertParam *inv_param, const bool pc)
  {
    double kappa = inv_param->kappa;
    if (inv_param->dirac_order == QUDA_CPS_WILSON_DIRAC_ORDER) {
      kappa *= gaugePrecise->Anisotropy();
    }

    switch (inv_param->dslash_type) {
    case QUDA_WILSON_DSLASH:
      diracParam.type = pc ? QUDA_WILSONPC_DIRAC : QUDA_WILSON_DIRAC;
      break;
    case QUDA_CLOVER_WILSON_DSLASH:
      diracParam.type = pc ? QUDA_CLOVERPC_DIRAC : QUDA_CLOVER_DIRAC;
      break;
    case QUDA_CLOVER_HASENBUSCH_TWIST_DSLASH:
      diracParam.type = pc ? QUDA_CLOVER_HASENBUSCH_TWISTPC_DIRAC : QUDA_CLOVER_HASENBUSCH_TWIST_DIRAC;
      break;
    case QUDA_DOMAIN_WALL_DSLASH:
      diracParam.type = pc ? QUDA_DOMAIN_WALLPC_DIRAC : QUDA_DOMAIN_WALL_DIRAC;
      diracParam.Ls = inv_param->Ls;
      break;
    case QUDA_DOMAIN_WALL_4D_DSLASH:
      diracParam.type = pc ? QUDA_DOMAIN_WALL_4DPC_DIRAC : QUDA_DOMAIN_WALL_4D_DIRAC;
      diracParam.Ls = inv_param->Ls;
      break;
    case QUDA_MOBIUS_DWF_EOFA_DSLASH:
      if (inv_param->Ls > QUDA_MAX_DWF_LS) {
        errorQuda("Length of Ls dimension %d greater than QUDA_MAX_DWF_LS %d", inv_param->Ls, QUDA_MAX_DWF_LS);
      }
      diracParam.type = pc ? QUDA_MOBIUS_DOMAIN_WALLPC_EOFA_DIRAC : QUDA_MOBIUS_DOMAIN_WALL_EOFA_DIRAC;
      diracParam.Ls = inv_param->Ls;
      if (sizeof(Complex) != sizeof(double _Complex)) {
        errorQuda("Irreconcilable difference between interface and internal complex number conventions");
      }
      memcpy(diracParam.b_5, inv_param->b_5, sizeof(Complex) * inv_param->Ls);
      memcpy(diracParam.c_5, inv_param->c_5, sizeof(Complex) * inv_param->Ls);
      diracParam.eofa_shift = inv_param->eofa_shift;
      diracParam.eofa_pm = inv_param->eofa_pm;
      diracParam.mq1 = inv_param->mq1;
      diracParam.mq2 = inv_param->mq2;
      diracParam.mq3 = inv_param->mq3;
      break;
    case QUDA_MOBIUS_DWF_DSLASH:
      if (inv_param->Ls > QUDA_MAX_DWF_LS)
	errorQuda("Length of Ls dimension %d greater than QUDA_MAX_DWF_LS %d", inv_param->Ls, QUDA_MAX_DWF_LS);
      diracParam.type = pc ? QUDA_MOBIUS_DOMAIN_WALLPC_DIRAC : QUDA_MOBIUS_DOMAIN_WALL_DIRAC;
      diracParam.Ls = inv_param->Ls;
      if (sizeof(Complex) != sizeof(double _Complex)) {
        errorQuda("Irreconcilable difference between interface and internal complex number conventions");
      }
      memcpy(diracParam.b_5, inv_param->b_5, sizeof(Complex) * inv_param->Ls);
      memcpy(diracParam.c_5, inv_param->c_5, sizeof(Complex) * inv_param->Ls);
      if (getVerbosity() >= QUDA_DEBUG_VERBOSE) {
        printfQuda("Printing b_5 and c_5 values\n");
        for (int i = 0; i < diracParam.Ls; i++) {
          printfQuda("fromQUDA diracParam: b5[%d] = %f + i%f, c5[%d] = %f + i%f\n", i, diracParam.b_5[i].real(),
              diracParam.b_5[i].imag(), i, diracParam.c_5[i].real(), diracParam.c_5[i].imag());
          // printfQuda("fromQUDA inv_param: b5[%d] = %f %f c5[%d] = %f %f\n", i, inv_param->b_5[i], i,
          // inv_param->c_5[i] ); printfQuda("fromQUDA creal: b5[%d] = %f %f c5[%d] = %f %f \n", i,
          // creal(inv_param->b_5[i]), cimag(inv_param->b_5[i]), i, creal(inv_param->c_5[i]), cimag(inv_param->c_5[i]) );
        }
      }
      break;
    case QUDA_STAGGERED_DSLASH:
      diracParam.type = pc ? QUDA_STAGGEREDPC_DIRAC : QUDA_STAGGERED_DIRAC;
      break;
    case QUDA_ASQTAD_DSLASH:
      diracParam.type = pc ? QUDA_ASQTADPC_DIRAC : QUDA_ASQTAD_DIRAC;
      break;
    case QUDA_TWISTED_MASS_DSLASH:
      diracParam.type = pc ? QUDA_TWISTED_MASSPC_DIRAC : QUDA_TWISTED_MASS_DIRAC;
      if (inv_param->twist_flavor == QUDA_TWIST_SINGLET) {
	diracParam.Ls = 1;
	diracParam.epsilon = 0.0;
      } else {
	diracParam.Ls = 2;
	diracParam.epsilon = inv_param->twist_flavor == QUDA_TWIST_NONDEG_DOUBLET ? inv_param->epsilon : 0.0;
      }
      break;
    case QUDA_TWISTED_CLOVER_DSLASH:
      diracParam.type = pc ? QUDA_TWISTED_CLOVERPC_DIRAC : QUDA_TWISTED_CLOVER_DIRAC;
      if (inv_param->twist_flavor == QUDA_TWIST_SINGLET)  {
	diracParam.Ls = 1;
	diracParam.epsilon = 0.0;
      } else {
	diracParam.Ls = 2;
	diracParam.epsilon = inv_param->twist_flavor == QUDA_TWIST_NONDEG_DOUBLET ? inv_param->epsilon : 0.0;
      }
      break;
    case QUDA_LAPLACE_DSLASH:
      diracParam.type = pc ? QUDA_GAUGE_LAPLACEPC_DIRAC : QUDA_GAUGE_LAPLACE_DIRAC;
      diracParam.laplace3D = inv_param->laplace3D;
      break;
    case QUDA_COVDEV_DSLASH:
      diracParam.type = QUDA_GAUGE_COVDEV_DIRAC;
      break;
    default:
      errorQuda("Unsupported dslash_type %d", inv_param->dslash_type);
    }

    diracParam.matpcType = inv_param->matpc_type;
    diracParam.dagger = inv_param->dagger;
    diracParam.gauge = inv_param->dslash_type == QUDA_ASQTAD_DSLASH ? gaugeFatPrecise : gaugePrecise;
    diracParam.fatGauge = gaugeFatPrecise;
    diracParam.longGauge = gaugeLongPrecise;
    diracParam.clover = cloverPrecise;
    diracParam.kappa = kappa;
    diracParam.mass = inv_param->mass;
    diracParam.m5 = inv_param->m5;
    diracParam.mu = inv_param->mu;
    diracParam.tm_rho = inv_param->tm_rho;

    for (int i=0; i<4; i++) diracParam.commDim[i] = 1;   // comms are always on

    if (diracParam.gauge->Precision() != inv_param->cuda_prec)
      errorQuda("Gauge precision %d does not match requested precision %d\n", diracParam.gauge->Precision(),
                inv_param->cuda_prec);

    diracParam.use_mobius_fused_kernel = inv_param->use_mobius_fused_kernel;
  }


  void setDiracSloppyParam(DiracParam &diracParam, QudaInvertParam *inv_param, const bool pc)
  {
    setDiracParam(diracParam, inv_param, pc);

    diracParam.gauge = inv_param->dslash_type == QUDA_ASQTAD_DSLASH ? gaugeFatSloppy : gaugeSloppy;
    diracParam.fatGauge = gaugeFatSloppy;
    diracParam.longGauge = gaugeLongSloppy;
    diracParam.clover = cloverSloppy;

    for (int i=0; i<4; i++) {
      diracParam.commDim[i] = 1;   // comms are always on
    }

    if (diracParam.gauge->Precision() != inv_param->cuda_prec_sloppy)
      errorQuda("Gauge precision %d does not match requested precision %d\n", diracParam.gauge->Precision(),
                inv_param->cuda_prec_sloppy);
  }

  void setDiracRefineParam(DiracParam &diracParam, QudaInvertParam *inv_param, const bool pc)
  {
    setDiracParam(diracParam, inv_param, pc);

    diracParam.gauge = inv_param->dslash_type == QUDA_ASQTAD_DSLASH ? gaugeFatRefinement : gaugeRefinement;
    diracParam.fatGauge = gaugeFatRefinement;
    diracParam.longGauge = gaugeLongRefinement;
    diracParam.clover = cloverRefinement;

    for (int i=0; i<4; i++) {
      diracParam.commDim[i] = 1;   // comms are always on
    }

    if (diracParam.gauge->Precision() != inv_param->cuda_prec_refinement_sloppy)
      errorQuda("Gauge precision %d does not match requested precision %d\n", diracParam.gauge->Precision(),
                inv_param->cuda_prec_refinement_sloppy);
  }

  // The preconditioner currently mimicks the sloppy operator with no comms
  void setDiracPreParam(DiracParam &diracParam, QudaInvertParam *inv_param, const bool pc, bool comms)
  {
    setDiracParam(diracParam, inv_param, pc);

    if (inv_param->overlap) {
      diracParam.gauge = inv_param->dslash_type == QUDA_ASQTAD_DSLASH ? gaugeFatExtended : gaugeExtended;
      diracParam.fatGauge = gaugeFatExtended;
      diracParam.longGauge = gaugeLongExtended;
    } else {
      diracParam.gauge = inv_param->dslash_type == QUDA_ASQTAD_DSLASH ? gaugeFatPrecondition : gaugePrecondition;
      diracParam.fatGauge = gaugeFatPrecondition;
      diracParam.longGauge = gaugeLongPrecondition;
    }
    diracParam.clover = cloverPrecondition;

    for (int i=0; i<4; i++) {
      diracParam.commDim[i] = comms ? 1 : 0;
    }

    // In the preconditioned staggered CG allow a different dslash type in the preconditioning
    if(inv_param->inv_type == QUDA_PCG_INVERTER && inv_param->dslash_type == QUDA_ASQTAD_DSLASH
       && inv_param->dslash_type_precondition == QUDA_STAGGERED_DSLASH) {
       diracParam.type = pc ? QUDA_STAGGEREDPC_DIRAC : QUDA_STAGGERED_DIRAC;
       diracParam.gauge = gaugeFatPrecondition;
    }

    if (diracParam.gauge->Precision() != inv_param->cuda_prec_precondition)
      errorQuda("Gauge precision %d does not match requested precision %d\n", diracParam.gauge->Precision(),
                inv_param->cuda_prec_precondition);
  }

  // The deflation preconditioner currently mimicks the sloppy operator with no comms
  void setDiracEigParam(DiracParam &diracParam, QudaInvertParam *inv_param, const bool pc, bool comms)
  {
    setDiracParam(diracParam, inv_param, pc);

    if (inv_param->overlap) {
      diracParam.gauge = inv_param->dslash_type == QUDA_ASQTAD_DSLASH ? gaugeFatExtended : gaugeExtended;
      diracParam.fatGauge = gaugeFatExtended;
      diracParam.longGauge = gaugeLongExtended;
    } else {
      diracParam.gauge = inv_param->dslash_type == QUDA_ASQTAD_DSLASH ? gaugeFatEigensolver : gaugeEigensolver;
      diracParam.fatGauge = gaugeFatEigensolver;
      diracParam.longGauge = gaugeLongEigensolver;
    }
    diracParam.clover = cloverEigensolver;

    for (int i = 0; i < 4; i++) { diracParam.commDim[i] = comms ? 1 : 0; }

    // In the deflated staggered CG allow a different dslash type
    if (inv_param->inv_type == QUDA_PCG_INVERTER && inv_param->dslash_type == QUDA_ASQTAD_DSLASH
        && inv_param->dslash_type_precondition == QUDA_STAGGERED_DSLASH) {
      diracParam.type = pc ? QUDA_STAGGEREDPC_DIRAC : QUDA_STAGGERED_DIRAC;
      diracParam.gauge = gaugeFatEigensolver;
    }

    if (diracParam.gauge->Precision() != inv_param->cuda_prec_eigensolver)
      errorQuda("Gauge precision %d does not match requested precision %d\n", diracParam.gauge->Precision(),
                inv_param->cuda_prec_eigensolver);
  }

  void createDirac(Dirac *&d, Dirac *&dSloppy, Dirac *&dPre, QudaInvertParam &param, const bool pc_solve)
  {
    DiracParam diracParam;
    DiracParam diracSloppyParam;
    DiracParam diracPreParam;

    setDiracParam(diracParam, &param, pc_solve);
    setDiracSloppyParam(diracSloppyParam, &param, pc_solve);
    // eigCG and deflation need 2 sloppy precisions and do not use Schwarz
    bool pre_comms_flag = (param.schwarz_type != QUDA_INVALID_SCHWARZ) ? false : true;
    setDiracPreParam(diracPreParam, &param, pc_solve, pre_comms_flag);

    d = Dirac::create(diracParam); // create the Dirac operator
    dSloppy = Dirac::create(diracSloppyParam);
    dPre = Dirac::create(diracPreParam);
  }

  void createDiracWithRefine(Dirac *&d, Dirac *&dSloppy, Dirac *&dPre, Dirac *&dRef, QudaInvertParam &param,
                             const bool pc_solve)
  {
    DiracParam diracParam;
    DiracParam diracSloppyParam;
    DiracParam diracPreParam;
    DiracParam diracRefParam;

    setDiracParam(diracParam, &param, pc_solve);
    setDiracSloppyParam(diracSloppyParam, &param, pc_solve);
    setDiracRefineParam(diracRefParam, &param, pc_solve);
    // eigCG and deflation need 2 sloppy precisions and do not use Schwarz
    bool pre_comms_flag = (param.schwarz_type != QUDA_INVALID_SCHWARZ) ? false : true;
    setDiracPreParam(diracPreParam, &param, pc_solve, pre_comms_flag);

    d = Dirac::create(diracParam); // create the Dirac operator
    dSloppy = Dirac::create(diracSloppyParam);
    dPre = Dirac::create(diracPreParam);
    dRef = Dirac::create(diracRefParam);
  }

  void createDiracWithEig(Dirac *&d, Dirac *&dSloppy, Dirac *&dPre, Dirac *&dEig, QudaInvertParam &param,
                          const bool pc_solve)
  {
    DiracParam diracParam;
    DiracParam diracSloppyParam;
    DiracParam diracPreParam;
    DiracParam diracEigParam;

    setDiracParam(diracParam, &param, pc_solve);
    setDiracSloppyParam(diracSloppyParam, &param, pc_solve);
    // eigCG and deflation need 2 sloppy precisions and do not use Schwarz
    bool pre_comms_flag = (param.schwarz_type != QUDA_INVALID_SCHWARZ) ? false : true;
    setDiracPreParam(diracPreParam, &param, pc_solve, pre_comms_flag);
    bool eig_comms_flag = (param.inv_type == QUDA_INC_EIGCG_INVERTER || param.eig_param) ? true : false;
    setDiracEigParam(diracEigParam, &param, pc_solve, eig_comms_flag);

    d = Dirac::create(diracParam); // create the Dirac operator
    dSloppy = Dirac::create(diracSloppyParam);
    dPre = Dirac::create(diracPreParam);
    dEig = Dirac::create(diracEigParam);
  }

  void massRescale(ColorSpinorField &b, QudaInvertParam &param, bool for_multishift)
  {
    double kappa5 = (0.5/(5.0 + param.m5));
    double kappa = (param.dslash_type == QUDA_DOMAIN_WALL_DSLASH || param.dslash_type == QUDA_DOMAIN_WALL_4D_DSLASH
                    || param.dslash_type == QUDA_MOBIUS_DWF_DSLASH || param.dslash_type == QUDA_MOBIUS_DWF_EOFA_DSLASH) ?
      kappa5 :
      param.kappa;

    logQuda(QUDA_DEBUG_VERBOSE, "Mass rescale: Kappa is: %g\n", kappa);
    logQuda(QUDA_DEBUG_VERBOSE, "Mass rescale: mass normalization: %d\n", param.mass_normalization);
    logQuda(QUDA_DEBUG_VERBOSE, "Mass rescale: norm of source in = %g\n", blas::norm2(b));

    // staggered dslash uses mass normalization internally
    if (param.dslash_type == QUDA_ASQTAD_DSLASH || param.dslash_type == QUDA_STAGGERED_DSLASH) {
      switch (param.solution_type) {
        case QUDA_MAT_SOLUTION:
        case QUDA_MATPC_SOLUTION:
          if (param.mass_normalization == QUDA_KAPPA_NORMALIZATION) blas::ax(2.0*param.mass, b);
          break;
        case QUDA_MATDAG_MAT_SOLUTION:
        case QUDA_MATPCDAG_MATPC_SOLUTION:
          if (param.mass_normalization == QUDA_KAPPA_NORMALIZATION) blas::ax(4.0*param.mass*param.mass, b);
          break;
        default:
          errorQuda("Not implemented");
      }
      return;
    }

    // multiply the source to compensate for normalization of the Dirac operator, if necessary
    // you are responsible for restoring what's in param.offset
    switch (param.solution_type) {
      case QUDA_MAT_SOLUTION:
        if (param.mass_normalization == QUDA_MASS_NORMALIZATION ||
            param.mass_normalization == QUDA_ASYMMETRIC_MASS_NORMALIZATION) {
	  blas::ax(2.0*kappa, b);
          if (for_multishift)
            for (int i = 0; i < param.num_offset; i++) param.offset[i] *= 2.0 * kappa;
        }
        break;
      case QUDA_MATDAG_MAT_SOLUTION:
        if (param.mass_normalization == QUDA_MASS_NORMALIZATION ||
            param.mass_normalization == QUDA_ASYMMETRIC_MASS_NORMALIZATION) {
	  blas::ax(4.0*kappa*kappa, b);
          if (for_multishift)
            for (int i = 0; i < param.num_offset; i++) param.offset[i] *= 4.0 * kappa * kappa;
        }
        break;
      case QUDA_MATPC_SOLUTION:
        if (param.mass_normalization == QUDA_MASS_NORMALIZATION) {
	  blas::ax(4.0*kappa*kappa, b);
          if (for_multishift)
            for (int i = 0; i < param.num_offset; i++) param.offset[i] *= 4.0 * kappa * kappa;
        } else if (param.mass_normalization == QUDA_ASYMMETRIC_MASS_NORMALIZATION) {
	  blas::ax(2.0*kappa, b);
          if (for_multishift)
            for (int i = 0; i < param.num_offset; i++) param.offset[i] *= 2.0 * kappa;
        }
        break;
      case QUDA_MATPCDAG_MATPC_SOLUTION:
        if (param.mass_normalization == QUDA_MASS_NORMALIZATION) {
	  blas::ax(16.0*std::pow(kappa,4), b);
          if (for_multishift)
            for (int i = 0; i < param.num_offset; i++) param.offset[i] *= 16.0 * std::pow(kappa, 4);
        } else if (param.mass_normalization == QUDA_ASYMMETRIC_MASS_NORMALIZATION) {
	  blas::ax(4.0*kappa*kappa, b);
          if (for_multishift)
            for (int i = 0; i < param.num_offset; i++) param.offset[i] *= 4.0 * kappa * kappa;
        }
        break;
      default:
        errorQuda("Solution type %d not supported", param.solution_type);
    }

    logQuda(QUDA_DEBUG_VERBOSE, "Mass rescale: norm of source out = %g\n", blas::norm2(b));
  }
}

void dslashQuda(void *h_out, void *h_in, QudaInvertParam *inv_param, QudaParity parity)
{
  profileDslash.TPSTART(QUDA_PROFILE_TOTAL);
  profileDslash.TPSTART(QUDA_PROFILE_INIT);

  const auto &gauge = (inv_param->dslash_type != QUDA_ASQTAD_DSLASH) ? *gaugePrecise : *gaugeFatPrecise;

  if ((!gaugePrecise && inv_param->dslash_type != QUDA_ASQTAD_DSLASH)
      || ((!gaugeFatPrecise || !gaugeLongPrecise) && inv_param->dslash_type == QUDA_ASQTAD_DSLASH))
    errorQuda("Gauge field not allocated");
  if (cloverPrecise == nullptr && ((inv_param->dslash_type == QUDA_CLOVER_WILSON_DSLASH) || (inv_param->dslash_type == QUDA_TWISTED_CLOVER_DSLASH)))
    errorQuda("Clover field not allocated");

  pushVerbosity(inv_param->verbosity);
  if (getVerbosity() >= QUDA_DEBUG_VERBOSE) printQudaInvertParam(inv_param);

  ColorSpinorParam cpuParam(h_in, *inv_param, gauge.X(), true, inv_param->input_location);
  ColorSpinorField in_h(cpuParam);
  ColorSpinorParam cudaParam(cpuParam, *inv_param, QUDA_CUDA_FIELD_LOCATION);

  cpuParam.v = h_out;
  cpuParam.location = inv_param->output_location;
  ColorSpinorField out_h(cpuParam);

  ColorSpinorField in(cudaParam);
  ColorSpinorField out(cudaParam);

  bool pc = true;
  DiracParam diracParam;
  setDiracParam(diracParam, inv_param, pc);

  profileDslash.TPSTOP(QUDA_PROFILE_INIT);

  profileDslash.TPSTART(QUDA_PROFILE_H2D);
  in = in_h;
  profileDslash.TPSTOP(QUDA_PROFILE_H2D);

  profileDslash.TPSTART(QUDA_PROFILE_COMPUTE);

  if (getVerbosity() >= QUDA_DEBUG_VERBOSE) printfQuda("In CPU %e CUDA %e\n", blas::norm2(in_h), blas::norm2(in));

  if (inv_param->mass_normalization == QUDA_KAPPA_NORMALIZATION &&
      (inv_param->dslash_type == QUDA_STAGGERED_DSLASH ||
       inv_param->dslash_type == QUDA_ASQTAD_DSLASH) )
    blas::ax(1.0/(2.0*inv_param->mass), in);

  if (inv_param->dirac_order == QUDA_CPS_WILSON_DIRAC_ORDER) {
    if (parity == QUDA_EVEN_PARITY) {
      parity = QUDA_ODD_PARITY;
    } else {
      parity = QUDA_EVEN_PARITY;
    }
    blas::ax(gauge.Anisotropy(), in);
  }

  Dirac *dirac = Dirac::create(diracParam); // create the Dirac operator
  if (inv_param->dslash_type == QUDA_TWISTED_CLOVER_DSLASH && inv_param->dagger) {
    cudaParam.create = QUDA_NULL_FIELD_CREATE;
    ColorSpinorField tmp1(cudaParam);
    ((DiracTwistedCloverPC*) dirac)->TwistCloverInv(tmp1, in, (parity+1)%2); // apply the clover-twist
    dirac->Dslash(out, tmp1, parity); // apply the operator
  } else if (inv_param->dslash_type == QUDA_DOMAIN_WALL_4D_DSLASH || inv_param->dslash_type == QUDA_MOBIUS_DWF_DSLASH
             || inv_param->dslash_type == QUDA_MOBIUS_DWF_EOFA_DSLASH) {
    dirac->Dslash4(out, in, parity);
  } else {
    dirac->Dslash(out, in, parity); // apply the operator
  }
  profileDslash.TPSTOP(QUDA_PROFILE_COMPUTE);

  profileDslash.TPSTART(QUDA_PROFILE_D2H);
  out_h = out;
  profileDslash.TPSTOP(QUDA_PROFILE_D2H);

  if (getVerbosity() >= QUDA_DEBUG_VERBOSE) printfQuda("Out CPU %e CUDA %e\n", blas::norm2(out_h), blas::norm2(out));

  profileDslash.TPSTART(QUDA_PROFILE_FREE);
  delete dirac; // clean up

  profileDslash.TPSTOP(QUDA_PROFILE_FREE);

  popVerbosity();
  profileDslash.TPSTOP(QUDA_PROFILE_TOTAL);
}

void MatQuda(void *h_out, void *h_in, QudaInvertParam *inv_param)
{
  pushVerbosity(inv_param->verbosity);

  const auto &gauge = (inv_param->dslash_type != QUDA_ASQTAD_DSLASH) ? *gaugePrecise : *gaugeFatPrecise;

  if ((!gaugePrecise && inv_param->dslash_type != QUDA_ASQTAD_DSLASH)
      || ((!gaugeFatPrecise || !gaugeLongPrecise) && inv_param->dslash_type == QUDA_ASQTAD_DSLASH))
    errorQuda("Gauge field not allocated");
  if (cloverPrecise == nullptr && ((inv_param->dslash_type == QUDA_CLOVER_WILSON_DSLASH) || (inv_param->dslash_type == QUDA_TWISTED_CLOVER_DSLASH)))
    errorQuda("Clover field not allocated");
  if (getVerbosity() >= QUDA_DEBUG_VERBOSE) printQudaInvertParam(inv_param);

  bool pc = (inv_param->solution_type == QUDA_MATPC_SOLUTION ||
      inv_param->solution_type == QUDA_MATPCDAG_MATPC_SOLUTION);

  ColorSpinorParam cpuParam(h_in, *inv_param, gauge.X(), pc, inv_param->input_location);
  ColorSpinorField in_h(cpuParam);

  ColorSpinorParam cudaParam(cpuParam, *inv_param, QUDA_CUDA_FIELD_LOCATION);
  ColorSpinorField in(cudaParam);
  in = in_h;

  if (getVerbosity() >= QUDA_DEBUG_VERBOSE) printfQuda("In CPU %e CUDA %e\n", blas::norm2(in_h), blas::norm2(in));

  cudaParam.create = QUDA_NULL_FIELD_CREATE;
  cudaParam.location = QUDA_CUDA_FIELD_LOCATION;
  ColorSpinorField out(cudaParam);

  DiracParam diracParam;
  setDiracParam(diracParam, inv_param, pc);

  Dirac *dirac = Dirac::create(diracParam); // create the Dirac operator
  dirac->M(out, in); // apply the operator
  delete dirac; // clean up

  double kappa = inv_param->kappa;
  if (pc) {
    if (inv_param->mass_normalization == QUDA_MASS_NORMALIZATION) {
      blas::ax(0.25/(kappa*kappa), out);
    } else if (inv_param->mass_normalization == QUDA_ASYMMETRIC_MASS_NORMALIZATION) {
      blas::ax(0.5/kappa, out);
    }
  } else {
    if (inv_param->mass_normalization == QUDA_MASS_NORMALIZATION ||
        inv_param->mass_normalization == QUDA_ASYMMETRIC_MASS_NORMALIZATION) {
      blas::ax(0.5/kappa, out);
    }
  }

  cpuParam.v = h_out;
  cpuParam.location = inv_param->output_location;
  ColorSpinorField out_h(cpuParam);
  out_h = out;

  if (getVerbosity() >= QUDA_DEBUG_VERBOSE) printfQuda("Out CPU %e CUDA %e\n", blas::norm2(out_h), blas::norm2(out));

  popVerbosity();
}


void MatDagMatQuda(void *h_out, void *h_in, QudaInvertParam *inv_param)
{
  pushVerbosity(inv_param->verbosity);

  const auto &gauge = (inv_param->dslash_type != QUDA_ASQTAD_DSLASH) ? *gaugePrecise : *gaugeFatPrecise;

  if ((!gaugePrecise && inv_param->dslash_type != QUDA_ASQTAD_DSLASH)
      || ((!gaugeFatPrecise || !gaugeLongPrecise) && inv_param->dslash_type == QUDA_ASQTAD_DSLASH))
    errorQuda("Gauge field not allocated");
  if (cloverPrecise == nullptr && ((inv_param->dslash_type == QUDA_CLOVER_WILSON_DSLASH) || (inv_param->dslash_type == QUDA_TWISTED_CLOVER_DSLASH)))
    errorQuda("Clover field not allocated");
  if (getVerbosity() >= QUDA_DEBUG_VERBOSE) printQudaInvertParam(inv_param);

  bool pc = (inv_param->solution_type == QUDA_MATPC_SOLUTION ||
      inv_param->solution_type == QUDA_MATPCDAG_MATPC_SOLUTION);

  ColorSpinorParam cpuParam(h_in, *inv_param, gauge.X(), pc, inv_param->input_location);
  ColorSpinorField in_h(cpuParam);

  ColorSpinorParam cudaParam(cpuParam, *inv_param, QUDA_CUDA_FIELD_LOCATION);
  ColorSpinorField in(cudaParam);
  in = in_h;

  if (getVerbosity() >= QUDA_DEBUG_VERBOSE) printfQuda("In CPU %e CUDA %e\n", blas::norm2(in_h), blas::norm2(in));

  cudaParam.create = QUDA_NULL_FIELD_CREATE;
  ColorSpinorField out(cudaParam);

  //  double kappa = inv_param->kappa;
  //  if (inv_param->dirac_order == QUDA_CPS_WILSON_DIRAC_ORDER) kappa *= gaugePrecise->anisotropy;

  DiracParam diracParam;
  setDiracParam(diracParam, inv_param, pc);

  Dirac *dirac = Dirac::create(diracParam); // create the Dirac operator
  dirac->MdagM(out, in); // apply the operator
  delete dirac; // clean up

  double kappa = inv_param->kappa;
  if (pc) {
    if (inv_param->mass_normalization == QUDA_MASS_NORMALIZATION) {
      blas::ax(1.0/std::pow(2.0*kappa,4), out);
    } else if (inv_param->mass_normalization == QUDA_ASYMMETRIC_MASS_NORMALIZATION) {
      blas::ax(0.25/(kappa*kappa), out);
    }
  } else {
    if (inv_param->mass_normalization == QUDA_MASS_NORMALIZATION ||
        inv_param->mass_normalization == QUDA_ASYMMETRIC_MASS_NORMALIZATION) {
      blas::ax(0.25/(kappa*kappa), out);
    }
  }

  cpuParam.v = h_out;
  cpuParam.location = inv_param->output_location;
  ColorSpinorField out_h(cpuParam);
  out_h = out;

  if (getVerbosity() >= QUDA_DEBUG_VERBOSE) printfQuda("Out CPU %e CUDA %e\n", blas::norm2(out_h), blas::norm2(out));

  popVerbosity();
}

namespace quda
{
  bool canReuseResidentGauge(QudaInvertParam *param)
  {
    if (param->dslash_type != QUDA_ASQTAD_DSLASH) {
      return (gaugePrecise != nullptr) and param->cuda_prec == gaugePrecise->Precision();
    } else {
      return (gaugeFatPrecise != nullptr) and param->cuda_prec == gaugeFatPrecise->Precision();
    }
  }

  GaugeField *getResidentGauge() { return gaugePrecise; }

} // namespace quda

void checkClover(QudaInvertParam *param) {

  if (param->dslash_type != QUDA_CLOVER_WILSON_DSLASH && param->dslash_type != QUDA_TWISTED_CLOVER_DSLASH) {
    return;
  }

  if (param->cuda_prec != cloverPrecise->Precision()) {
    errorQuda("Solve precision %d doesn't match clover precision %d", param->cuda_prec, cloverPrecise->Precision());
  }

  if ((!cloverSloppy || param->cuda_prec_sloppy != cloverSloppy->Precision())
      || (!cloverPrecondition || param->cuda_prec_precondition != cloverPrecondition->Precision())
      || (!cloverRefinement || param->cuda_prec_refinement_sloppy != cloverRefinement->Precision())
      || (!cloverEigensolver || param->cuda_prec_eigensolver != cloverEigensolver->Precision())) {
    freeSloppyCloverQuda();
    QudaPrecision prec[4] = {param->cuda_prec_sloppy, param->cuda_prec_precondition, param->cuda_prec_refinement_sloppy,
                             param->cuda_prec_eigensolver};
    loadSloppyCloverQuda(prec);
  }

  if (cloverPrecise == nullptr) errorQuda("Precise clover field doesn't exist");
  if (cloverSloppy == nullptr) errorQuda("Sloppy clover field doesn't exist");
  if (cloverPrecondition == nullptr) errorQuda("Precondition clover field doesn't exist");
  if (cloverRefinement == nullptr) errorQuda("Refinement clover field doesn't exist");
  if (cloverEigensolver == nullptr) errorQuda("Eigensolver clover field doesn't exist");
}

quda::cudaGaugeField *checkGauge(QudaInvertParam *param)
{
  quda::cudaGaugeField *cudaGauge = nullptr;
  if (param->dslash_type != QUDA_ASQTAD_DSLASH) {
    if (gaugePrecise == nullptr) errorQuda("Precise gauge field doesn't exist");

    if (param->cuda_prec != gaugePrecise->Precision()) {
      errorQuda("Solve precision %d doesn't match gauge precision %d", param->cuda_prec, gaugePrecise->Precision());
    }

    if (param->cuda_prec_sloppy != gaugeSloppy->Precision()
        || param->cuda_prec_precondition != gaugePrecondition->Precision()
        || param->cuda_prec_refinement_sloppy != gaugeRefinement->Precision()
        || param->cuda_prec_eigensolver != gaugeEigensolver->Precision()) {
      QudaPrecision precision[4] = {param->cuda_prec_sloppy, param->cuda_prec_precondition,
                                    param->cuda_prec_refinement_sloppy, param->cuda_prec_eigensolver};
      QudaReconstructType recon[4] = {gaugeSloppy->Reconstruct(), gaugePrecondition->Reconstruct(),
                                      gaugeRefinement->Reconstruct(), gaugeEigensolver->Reconstruct()};
      freeSloppyGaugeQuda();
      loadSloppyGaugeQuda(precision, recon);
    }

    if (gaugeSloppy == nullptr) errorQuda("Sloppy gauge field doesn't exist");
    if (gaugePrecondition == nullptr) errorQuda("Precondition gauge field doesn't exist");
    if (gaugeRefinement == nullptr) errorQuda("Refinement gauge field doesn't exist");
    if (gaugeEigensolver == nullptr) errorQuda("Refinement gauge field doesn't exist");
    if (param->overlap) {
      if (gaugeExtended == nullptr) errorQuda("Extended gauge field doesn't exist");
    }
    cudaGauge = gaugePrecise;
  } else {
    if (gaugeFatPrecise == nullptr) errorQuda("Precise gauge fat field doesn't exist");
    if (gaugeLongPrecise == nullptr) errorQuda("Precise gauge long field doesn't exist");

    if (param->cuda_prec != gaugeFatPrecise->Precision()) {
      errorQuda("Solve precision %d doesn't match gauge precision %d", param->cuda_prec, gaugeFatPrecise->Precision());
    }

    if (param->cuda_prec_sloppy != gaugeFatSloppy->Precision()
        || param->cuda_prec_precondition != gaugeFatPrecondition->Precision()
        || param->cuda_prec_refinement_sloppy != gaugeFatRefinement->Precision()
        || param->cuda_prec_eigensolver != gaugeFatEigensolver->Precision()
        || param->cuda_prec_sloppy != gaugeLongSloppy->Precision()
        || param->cuda_prec_precondition != gaugeLongPrecondition->Precision()
        || param->cuda_prec_refinement_sloppy != gaugeLongRefinement->Precision()
        || param->cuda_prec_eigensolver != gaugeLongEigensolver->Precision()) {

      QudaPrecision precision[4] = {param->cuda_prec_sloppy, param->cuda_prec_precondition,
                                    param->cuda_prec_refinement_sloppy, param->cuda_prec_eigensolver};
      // recon is always no for fat links, so just use long reconstructs here
      QudaReconstructType recon[4] = {gaugeLongSloppy->Reconstruct(), gaugeLongPrecondition->Reconstruct(),
                                      gaugeLongRefinement->Reconstruct(), gaugeLongEigensolver->Reconstruct()};
      freeSloppyGaugeQuda();
      loadSloppyGaugeQuda(precision, recon);
    }

    if (gaugeFatSloppy == nullptr) errorQuda("Sloppy gauge fat field doesn't exist");
    if (gaugeFatPrecondition == nullptr) errorQuda("Precondition gauge fat field doesn't exist");
    if (gaugeFatRefinement == nullptr) errorQuda("Refinement gauge fat field doesn't exist");
    if (gaugeFatEigensolver == nullptr) errorQuda("Eigensolver gauge fat field doesn't exist");
    if (param->overlap) {
      if (gaugeFatExtended == nullptr) errorQuda("Extended gauge fat field doesn't exist");
    }

    if (gaugeLongSloppy == nullptr) errorQuda("Sloppy gauge long field doesn't exist");
    if (gaugeLongPrecondition == nullptr) errorQuda("Precondition gauge long field doesn't exist");
    if (gaugeLongRefinement == nullptr) errorQuda("Refinement gauge long field doesn't exist");
    if (gaugeLongEigensolver == nullptr) errorQuda("Eigensolver gauge long field doesn't exist");
    if (param->overlap) {
      if (gaugeLongExtended == nullptr) errorQuda("Extended gauge long field doesn't exist");
    }
    cudaGauge = gaugeFatPrecise;
  }

  checkClover(param);

  return cudaGauge;
}

void cloverQuda(void *h_out, void *h_in, QudaInvertParam *inv_param, QudaParity parity, int inverse)
{
  pushVerbosity(inv_param->verbosity);

  if (!initialized) errorQuda("QUDA not initialized");
  if (gaugePrecise == nullptr) errorQuda("Gauge field not allocated");
  if (cloverPrecise == nullptr) errorQuda("Clover field not allocated");

  if (getVerbosity() >= QUDA_DEBUG_VERBOSE) printQudaInvertParam(inv_param);

  if ((inv_param->dslash_type != QUDA_CLOVER_WILSON_DSLASH) && (inv_param->dslash_type != QUDA_TWISTED_CLOVER_DSLASH))
    errorQuda("Cannot apply the clover term for a non Wilson-clover or Twisted-mass-clover dslash");

  ColorSpinorParam cpuParam(h_in, *inv_param, gaugePrecise->X(), true);

  ColorSpinorField in_h(cpuParam);

  ColorSpinorParam cudaParam(cpuParam, *inv_param, QUDA_CUDA_FIELD_LOCATION);
  ColorSpinorField in(cudaParam);
  in = in_h;

  if (getVerbosity() >= QUDA_DEBUG_VERBOSE) printfQuda("In CPU %e CUDA %e\n", blas::norm2(in_h), blas::norm2(in));

  cudaParam.create = QUDA_NULL_FIELD_CREATE;
  ColorSpinorField out(cudaParam);

  if (inv_param->dirac_order == QUDA_CPS_WILSON_DIRAC_ORDER) {
    if (parity == QUDA_EVEN_PARITY) {
      parity = QUDA_ODD_PARITY;
    } else {
      parity = QUDA_EVEN_PARITY;
    }
    blas::ax(gaugePrecise->Anisotropy(), in);
  }
  bool pc = true;

  DiracParam diracParam;
  setDiracParam(diracParam, inv_param, pc);
	//FIXME: Do we need this for twisted clover???
  DiracCloverPC dirac(diracParam); // create the Dirac operator
  if (!inverse) dirac.Clover(out, in, parity); // apply the clover operator
  else dirac.CloverInv(out, in, parity);

  cpuParam.v = h_out;
  cpuParam.location = inv_param->output_location;
  ColorSpinorField out_h(cpuParam);
  out_h = out;

  if (getVerbosity() >= QUDA_DEBUG_VERBOSE) printfQuda("Out CPU %e CUDA %e\n", blas::norm2(out_h), blas::norm2(out));

  popVerbosity();
}

void eigensolveQuda(void **host_evecs, double _Complex *host_evals, QudaEigParam *eig_param)
{
  if (!initialized) errorQuda("QUDA not initialized");

  profileEigensolve.TPSTART(QUDA_PROFILE_TOTAL);
  profileEigensolve.TPSTART(QUDA_PROFILE_INIT);

  // Transfer the inv param structure contained in eig_param.
  // This will define the operator to be eigensolved.
  QudaInvertParam *inv_param = eig_param->invert_param;

  // QUDA can employ even-odd preconditioning to an operator.
  // For the eigensolver the solution type must match
  // the solve type, i.e., there is no full solution reconstruction
  // for an even-odd preconditioned solve. In the eigensolver we allow
  // for M, Mdag, MdagM, and MMdag type operators, chosen via
  // eig_use_dagger and eig_use_norm_op booleans,
  // each combination of which may be preconditioned via eig_use_pc_op. We select
  // the correct QudaInvertParam values for the solve_type and
  // solution_type based on those three booleans

  if (eig_param->use_pc) {
    if (eig_param->use_norm_op)
      inv_param->solve_type = QUDA_NORMOP_PC_SOLVE;
    else
      inv_param->solve_type = QUDA_DIRECT_PC_SOLVE;
    inv_param->solution_type = QUDA_MATPC_SOLUTION;
  } else {
    if (eig_param->use_norm_op)
      inv_param->solve_type = QUDA_NORMOP_SOLVE;
    else
      inv_param->solve_type = QUDA_DIRECT_SOLVE;
    inv_param->solution_type = QUDA_MAT_SOLUTION;
  }
  //------------------------------------------------------------------

  // Ensure that the parameter structures are sound.
  checkInvertParam(inv_param);
  checkEigParam(eig_param);

  // Check that the gauge field is valid
  cudaGaugeField *cudaGauge = checkGauge(inv_param);

  // Set all timing statistics to zero
  inv_param->secs = 0;
  inv_param->gflops = 0;
  inv_param->iter = 0;

  // Dump all eigensolver and invert param variables to stdout if requested.
  pushVerbosity(inv_param->verbosity);
  if (getVerbosity() >= QUDA_DEBUG_VERBOSE) {
    printQudaInvertParam(inv_param);
    printQudaEigParam(eig_param);
  }

  // Define problem matrix
  //------------------------------------------------------
  Dirac *d = nullptr;
  Dirac *dSloppy = nullptr;
  Dirac *dPre = nullptr;

  // Create the dirac operator with a sloppy and a precon.
  bool pc_solve = (inv_param->solve_type == QUDA_DIRECT_PC_SOLVE) || (inv_param->solve_type == QUDA_NORMOP_PC_SOLVE);
  createDirac(d, dSloppy, dPre, *inv_param, pc_solve);
  Dirac &dirac = *d;
  //------------------------------------------------------

  // Construct vectors
  //------------------------------------------------------
  // Create host wrappers around application vector set
  ColorSpinorParam cpuParam(host_evecs[0], *inv_param, cudaGauge->X(), inv_param->solution_type,
                            inv_param->input_location);

  int n_eig = eig_param->n_conv;
  if (eig_param->compute_svd) n_eig *= 2;
  std::vector<ColorSpinorField> host_evecs_(n_eig);
  cpuParam.create = QUDA_REFERENCE_FIELD_CREATE;
  for (int i = 0; i < n_eig; i++) {
    cpuParam.v = host_evecs[i];
    host_evecs_[i] = ColorSpinorField(cpuParam);
  }

  // Create device side ColorSpinorField vector space to pass to the
  // compute function. Download any user supplied data as an initial guess.
  ColorSpinorParam cudaParam(cpuParam, *inv_param, QUDA_CUDA_FIELD_LOCATION);
  cudaParam.create = QUDA_ZERO_FIELD_CREATE;
  cudaParam.setPrecision(inv_param->cuda_prec_eigensolver, inv_param->cuda_prec_eigensolver, true);
  // Ensure device vectors qre in UKQCD basis for Wilson type fermions
  if (cudaParam.nSpin != 1) cudaParam.gammaBasis = QUDA_UKQCD_GAMMA_BASIS;

  std::vector<ColorSpinorField> kSpace(n_eig);
  for (int i = 0; i < n_eig; i++) {
    kSpace[i] = ColorSpinorField(cudaParam);
    if (i < eig_param->block_size) kSpace[i] = host_evecs_[i];
  }

  // Simple vector for eigenvalues.
  std::vector<Complex> evals(eig_param->n_conv, 0.0);
  //------------------------------------------------------

  // Sanity checks for operator/eigensolver compatibility.
  //------------------------------------------------------
  // If you attempt to compute part of the imaginary spectrum of a hermitian matrix,
  // the solver will fail.
  // Is the spectrum pure imaginary?
  if (eig_param->spectrum == QUDA_SPECTRUM_LI_EIG || eig_param->spectrum == QUDA_SPECTRUM_SI_EIG) {
    // Is the operator hermitian?
    if ((eig_param->use_norm_op || (inv_param->dslash_type == QUDA_LAPLACE_DSLASH))
        || ((inv_param->dslash_type == QUDA_STAGGERED_DSLASH || inv_param->dslash_type == QUDA_ASQTAD_DSLASH)
            && inv_param->solve_type == QUDA_DIRECT_PC_SOLVE)) {
      errorQuda("Cannot compute the pure imaginary spectrum of a hermitian operator");
    }
  }

  // Gamma5 pre-multiplication is only supported for the M type operator
  if (eig_param->compute_gamma5) {
    if (eig_param->use_norm_op || eig_param->use_dagger) {
      errorQuda("gamma5 premultiplication is only supported for M type operators: dag = %s, normop = %s",
                eig_param->use_dagger ? "true" : "false", eig_param->use_norm_op ? "true" : "false");
    }
  }
  //------------------------------------------------------
  profileEigensolve.TPSTOP(QUDA_PROFILE_INIT);

  // We must construct the correct Dirac operator type based on the three
  // options: The normal operator, the daggered operator, and if we pre
  // multiply by gamma5. Each combination requires a unique Dirac operator
  // object.
  DiracMatrix *m = nullptr;
  if (!eig_param->use_norm_op && !eig_param->use_dagger && eig_param->compute_gamma5) {
    m = new DiracG5M(dirac);
  } else if (!eig_param->use_norm_op && !eig_param->use_dagger && !eig_param->compute_gamma5) {
    m = new DiracM(dirac);
  } else if (!eig_param->use_norm_op && eig_param->use_dagger) {
    m = new DiracMdag(dirac);
  } else if (eig_param->use_norm_op && !eig_param->use_dagger) {
    m = new DiracMdagM(dirac);
  } else if (eig_param->use_norm_op && eig_param->use_dagger) {
    m = new DiracMMdag(dirac);
  } else {
    errorQuda("Invalid use_norm_op, dagger, gamma_5 combination");
  }

  // Perfrom the eigensolve
  if (eig_param->arpack_check) {
    arpack_solve(host_evecs_, evals, *m, eig_param, profileEigensolve);
  } else {
    auto *eig_solve = quda::EigenSolver::create(eig_param, *m, profileEigensolve);
    (*eig_solve)(kSpace, evals);
    delete eig_solve;
  }

  delete m;

  // Transfer Eigenpairs back to host if using GPU eigensolver. The copy
  // will automatically rotate from device UKQCD gamma basis to the
  // host side gamma basis.
  for (int i = 0; i < eig_param->n_conv; i++) { memcpy(host_evals + i, &evals[i], sizeof(Complex)); }
  if (!(eig_param->arpack_check)) {
    profileEigensolve.TPSTART(QUDA_PROFILE_D2H);
    for (int i = 0; i < n_eig; i++) host_evecs_[i] = kSpace[i];
    profileEigensolve.TPSTOP(QUDA_PROFILE_D2H);
  }

  profileEigensolve.TPSTART(QUDA_PROFILE_FREE);
  delete d;
  delete dSloppy;
  delete dPre;
  profileEigensolve.TPSTOP(QUDA_PROFILE_FREE);

  popVerbosity();

  // cache is written out even if a long benchmarking job gets interrupted
  saveTuneCache();

  profileEigensolve.TPSTOP(QUDA_PROFILE_TOTAL);
}

multigrid_solver::multigrid_solver(QudaMultigridParam &mg_param, TimeProfile &profile)
  : profile(profile) {
  profile.TPSTART(QUDA_PROFILE_INIT);
  QudaInvertParam *param = mg_param.invert_param;
  // set whether we are going use native or generic blas
  blas_lapack::set_native(param->native_blas_lapack);

  checkMultigridParam(&mg_param);
  cudaGaugeField *cudaGauge = checkGauge(param);

  // check MG params (needs to go somewhere else)
  if (mg_param.n_level > QUDA_MAX_MG_LEVEL)
    errorQuda("Requested MG levels %d greater than allowed maximum %d", mg_param.n_level, QUDA_MAX_MG_LEVEL);
  for (int i=0; i<mg_param.n_level; i++) {
    if (mg_param.smoother_solve_type[i] != QUDA_DIRECT_SOLVE && mg_param.smoother_solve_type[i] != QUDA_DIRECT_PC_SOLVE)
      errorQuda("Unsupported smoother solve type %d on level %d", mg_param.smoother_solve_type[i], i);
  }
  if (param->solve_type != QUDA_DIRECT_SOLVE)
    errorQuda("Outer MG solver can only use QUDA_DIRECT_SOLVE at present");

  if (getVerbosity() >= QUDA_DEBUG_VERBOSE) printQudaMultigridParam(&mg_param);
  mg_param.secs = 0;
  mg_param.gflops = 0;

  bool pc_solution = (param->solution_type == QUDA_MATPC_SOLUTION) ||
    (param->solution_type == QUDA_MATPCDAG_MATPC_SOLUTION);

  bool outer_pc_solve = (param->solve_type == QUDA_DIRECT_PC_SOLVE) ||
    (param->solve_type == QUDA_NORMOP_PC_SOLVE);

  // create the dirac operators for the fine grid

  // this is the Dirac operator we use for inter-grid residual computation
  DiracParam diracParam;
  setDiracSloppyParam(diracParam, param, outer_pc_solve);
  d = Dirac::create(diracParam);
  m = new DiracM(*d);

  // this is the Dirac operator we use for smoothing
  DiracParam diracSmoothParam;
  bool fine_grid_pc_solve = (mg_param.smoother_solve_type[0] == QUDA_DIRECT_PC_SOLVE) ||
    (mg_param.smoother_solve_type[0] == QUDA_NORMOP_PC_SOLVE);
  setDiracSloppyParam(diracSmoothParam, param, fine_grid_pc_solve);
  diracSmoothParam.halo_precision = mg_param.smoother_halo_precision[0];
  dSmooth = Dirac::create(diracSmoothParam);
  mSmooth = new DiracM(*dSmooth);

  // this is the Dirac operator we use for sloppy smoothing (we use the preconditioner fields for this)
  DiracParam diracSmoothSloppyParam;
  setDiracPreParam(diracSmoothSloppyParam, param, fine_grid_pc_solve,
		   mg_param.smoother_schwarz_type[0] == QUDA_INVALID_SCHWARZ ? true : false);
  diracSmoothSloppyParam.halo_precision = mg_param.smoother_halo_precision[0];

  dSmoothSloppy = Dirac::create(diracSmoothSloppyParam);
  mSmoothSloppy = new DiracM(*dSmoothSloppy);

  ColorSpinorParam csParam(nullptr, *param, cudaGauge->X(), pc_solution, mg_param.setup_location[0]);
  csParam.create = QUDA_NULL_FIELD_CREATE;
  QudaPrecision Bprec = mg_param.precision_null[0];
  Bprec = (mg_param.setup_location[0] == QUDA_CPU_FIELD_LOCATION && Bprec < QUDA_SINGLE_PRECISION ? QUDA_SINGLE_PRECISION : Bprec);
  csParam.setPrecision(Bprec, Bprec, true);
  if (mg_param.setup_location[0] == QUDA_CPU_FIELD_LOCATION) csParam.fieldOrder = QUDA_SPACE_SPIN_COLOR_FIELD_ORDER;
  csParam.mem_type = mg_param.setup_minimize_memory == QUDA_BOOLEAN_TRUE ? QUDA_MEMORY_MAPPED : QUDA_MEMORY_DEVICE;
  B.resize(mg_param.n_vec[0]);

  if (mg_param.transfer_type[0] == QUDA_TRANSFER_COARSE_KD || mg_param.transfer_type[0] == QUDA_TRANSFER_OPTIMIZED_KD
      || mg_param.transfer_type[0] == QUDA_TRANSFER_OPTIMIZED_KD_DROP_LONG) {
    // Create the ColorSpinorField as a "container" for metadata.
    csParam.create = QUDA_REFERENCE_FIELD_CREATE;
  }

  for (int i = 0; i < mg_param.n_vec[0]; i++) { B[i] = ColorSpinorField::Create(csParam); }

  // fill out the MG parameters for the fine level
  mgParam = new MGParam(mg_param, B, m, mSmooth, mSmoothSloppy);

  mg = new MG(*mgParam, profile);
  mgParam->updateInvertParam(*param);

  // cache is written out even if a long benchmarking job gets interrupted
  saveTuneCache();
  profile.TPSTOP(QUDA_PROFILE_INIT);
}

void* newMultigridQuda(QudaMultigridParam *mg_param) {
  profilerStart(__func__);

  pushVerbosity(mg_param->invert_param->verbosity);

  profileInvert.TPSTART(QUDA_PROFILE_TOTAL);
  auto *mg = new multigrid_solver(*mg_param, profileInvert);
  profileInvert.TPSTOP(QUDA_PROFILE_TOTAL);

  saveTuneCache();

  popVerbosity();

  profilerStop(__func__);
  return static_cast<void*>(mg);
}

void destroyMultigridQuda(void *mg) {
  delete static_cast<multigrid_solver*>(mg);
}

void updateMultigridQuda(void *mg_, QudaMultigridParam *mg_param)
{
  profilerStart(__func__);

  pushVerbosity(mg_param->invert_param->verbosity);

  profileInvert.TPSTART(QUDA_PROFILE_TOTAL);
  profileInvert.TPSTART(QUDA_PROFILE_PREAMBLE);

  auto *mg = static_cast<multigrid_solver*>(mg_);
  checkMultigridParam(mg_param);

  QudaInvertParam *param = mg_param->invert_param;
  // check the gauge fields have been created and set the precision as needed
  checkGauge(param);

  // for reporting level 1 is the fine level but internally use level 0 for indexing
  // sprintf(mg->prefix,"MG level 1 (%s): ", param.location == QUDA_CUDA_FIELD_LOCATION ? "GPU" : "CPU" );
  // setOutputPrefix(prefix);
  setOutputPrefix("MG level 1 (GPU): "); //fix me

  // Check if we're doing a thin update only
  if (mg_param->thin_update_only) {
    // FIXME: add support for updating kappa, mu as appropriate

    // FIXME: assumes gauge parameters haven't changed.
    // These routines will set gauge = gaugeFat for DiracImprovedStaggered
    mg->d->updateFields(gaugeSloppy, gaugeFatSloppy, gaugeLongSloppy, cloverSloppy);
    mg->d->setMass(param->mass);

    mg->dSmooth->updateFields(gaugeSloppy, gaugeFatSloppy, gaugeLongSloppy, cloverSloppy);
    mg->dSmooth->setMass(param->mass);

    if (mg->dSmoothSloppy != mg->dSmooth) {
      if (param->overlap) {
        mg->dSmoothSloppy->updateFields(gaugeExtended, gaugeFatExtended, gaugeLongExtended, cloverPrecondition);
      } else {
        mg->dSmoothSloppy->updateFields(gaugePrecondition, gaugeFatPrecondition, gaugeLongPrecondition,
                                        cloverPrecondition);
      }
      mg->dSmoothSloppy->setMass(param->mass);
    }
    // The above changes are propagated internally by use of references, pointers, etc, so
    // no further updates are needed.

    // If we're doing a staggered or asqtad KD op, a thin update needs to update the
    // fields for the KD op as well.
    if (mg_param->transfer_type[0] == QUDA_TRANSFER_OPTIMIZED_KD
        || mg_param->transfer_type[0] == QUDA_TRANSFER_OPTIMIZED_KD_DROP_LONG) {
      if (param->overlap) errorQuda("Updating the staggered/asqtad KD field with param->overlap set is not supported");

      mg->mg->resetStaggeredKD(gaugeSloppy, gaugeFatSloppy, gaugeLongSloppy, gaugePrecondition, gaugeFatPrecondition,
                               gaugeLongPrecondition, param->mass);
    }

  } else {

    bool outer_pc_solve = (param->solve_type == QUDA_DIRECT_PC_SOLVE) || (param->solve_type == QUDA_NORMOP_PC_SOLVE);

    // free the previous dirac operators
    if (mg->m) delete mg->m;
    if (mg->mSmooth) delete mg->mSmooth;
    if (mg->mSmoothSloppy) delete mg->mSmoothSloppy;

    if (mg->d) delete mg->d;
    if (mg->dSmooth) delete mg->dSmooth;
    if (mg->dSmoothSloppy && mg->dSmoothSloppy != mg->dSmooth) delete mg->dSmoothSloppy;

    // create new fine dirac operators

    // this is the Dirac operator we use for inter-grid residual computation
    DiracParam diracParam;
    setDiracSloppyParam(diracParam, param, outer_pc_solve);
    mg->d = Dirac::create(diracParam);
    mg->m = new DiracM(*(mg->d));

    // this is the Dirac operator we use for smoothing
    DiracParam diracSmoothParam;
    bool fine_grid_pc_solve = (mg_param->smoother_solve_type[0] == QUDA_DIRECT_PC_SOLVE)
      || (mg_param->smoother_solve_type[0] == QUDA_NORMOP_PC_SOLVE);
    setDiracSloppyParam(diracSmoothParam, param, fine_grid_pc_solve);
    mg->dSmooth = Dirac::create(diracSmoothParam);
    mg->mSmooth = new DiracM(*(mg->dSmooth));

    // this is the Dirac operator we use for sloppy smoothing (we use the preconditioner fields for this)
    DiracParam diracSmoothSloppyParam;
    setDiracPreParam(diracSmoothSloppyParam, param, fine_grid_pc_solve, true);
    mg->dSmoothSloppy = Dirac::create(diracSmoothSloppyParam);
    ;
    mg->mSmoothSloppy = new DiracM(*(mg->dSmoothSloppy));

    mg->mgParam->matResidual = mg->m;
    mg->mgParam->matSmooth = mg->mSmooth;
    mg->mgParam->matSmoothSloppy = mg->mSmoothSloppy;

    mg->mgParam->updateInvertParam(*param);
    if (mg->mgParam->mg_global.invert_param != param) mg->mgParam->mg_global.invert_param = param;

    bool refresh = true;
    mg->mg->reset(refresh);
  }

  setOutputPrefix("");

  // cache is written out even if a long benchmarking job gets interrupted
  saveTuneCache();

  profileInvert.TPSTOP(QUDA_PROFILE_PREAMBLE);
  profileInvert.TPSTOP(QUDA_PROFILE_TOTAL);

  popVerbosity();

  profilerStop(__func__);
}

void dumpMultigridQuda(void *mg_, QudaMultigridParam *mg_param)
{
  profilerStart(__func__);
  pushVerbosity(mg_param->invert_param->verbosity);
  profileInvert.TPSTART(QUDA_PROFILE_TOTAL);

  auto *mg = static_cast<multigrid_solver*>(mg_);
  checkMultigridParam(mg_param);
  checkGauge(mg_param->invert_param);

  mg->mg->dumpNullVectors();

  profileInvert.TPSTOP(QUDA_PROFILE_TOTAL);
  popVerbosity();
  profilerStop(__func__);
}

deflated_solver::deflated_solver(QudaEigParam &eig_param, TimeProfile &profile)
  : d(nullptr), m(nullptr), RV(nullptr), deflParam(nullptr), defl(nullptr),  profile(profile) {

  QudaInvertParam *param = eig_param.invert_param;

  if (param->inv_type != QUDA_EIGCG_INVERTER && param->inv_type != QUDA_INC_EIGCG_INVERTER) return;

  profile.TPSTART(QUDA_PROFILE_INIT);

  cudaGaugeField *cudaGauge = checkGauge(param);
  eig_param.secs   = 0;
  eig_param.gflops = 0;

  DiracParam diracParam;
  if(eig_param.cuda_prec_ritz == param->cuda_prec)
  {
    setDiracParam(diracParam, param, (param->solve_type == QUDA_DIRECT_PC_SOLVE) || (param->solve_type == QUDA_NORMOP_PC_SOLVE));
  } else {
    setDiracSloppyParam(diracParam, param, (param->solve_type == QUDA_DIRECT_PC_SOLVE) || (param->solve_type == QUDA_NORMOP_PC_SOLVE));
  }

  const bool pc_solve = (param->solve_type == QUDA_NORMOP_PC_SOLVE);

  d = Dirac::create(diracParam);
  m = pc_solve ? static_cast<DiracMatrix*>( new DiracMdagM(*d) ) : static_cast<DiracMatrix*>( new DiracM(*d));

  ColorSpinorParam ritzParam(nullptr, *param, cudaGauge->X(), pc_solve, eig_param.location);

  ritzParam.create        = QUDA_ZERO_FIELD_CREATE;
  ritzParam.is_composite  = true;
  ritzParam.is_component  = false;
  ritzParam.composite_dim = param->n_ev * param->deflation_grid;
  ritzParam.setPrecision(param->cuda_prec_ritz);

  if (ritzParam.location==QUDA_CUDA_FIELD_LOCATION) {
    ritzParam.setPrecision(param->cuda_prec_ritz, param->cuda_prec_ritz, true); // set native field order
    if (ritzParam.nSpin != 1) ritzParam.gammaBasis = QUDA_UKQCD_GAMMA_BASIS;

    //select memory location here, by default ritz vectors will be allocated on the device
    //but if not sufficient device memory, then the user may choose mapped type of memory
    ritzParam.mem_type = eig_param.mem_type_ritz;
  } else { //host location
    ritzParam.mem_type = QUDA_MEMORY_HOST_PINNED;
  }

  int ritzVolume = 1;
  for(int d = 0; d < ritzParam.nDim; d++) ritzVolume *= ritzParam.x[d];

  if (getVerbosity() == QUDA_DEBUG_VERBOSE) {

    size_t byte_estimate = (size_t)ritzParam.composite_dim*(size_t)ritzVolume*(ritzParam.nColor*ritzParam.nSpin*ritzParam.Precision());
    printfQuda("allocating bytes: %lu (lattice volume %d, prec %d)", byte_estimate, ritzVolume, ritzParam.Precision());
    if(ritzParam.mem_type == QUDA_MEMORY_DEVICE) printfQuda("Using device memory type.\n");
    else if (ritzParam.mem_type == QUDA_MEMORY_MAPPED)
      printfQuda("Using mapped memory type.\n");
  }

  RV = ColorSpinorField::Create(ritzParam);

  deflParam = new DeflationParam(eig_param, RV, *m);

  defl = new Deflation(*deflParam, profile);

  profile.TPSTOP(QUDA_PROFILE_INIT);
}

void* newDeflationQuda(QudaEigParam *eig_param) {
  profileInvert.TPSTART(QUDA_PROFILE_TOTAL);
  auto *defl = new deflated_solver(*eig_param, profileInvert);

  profileInvert.TPSTOP(QUDA_PROFILE_TOTAL);

  saveProfile(__func__);
  flushProfile();
  return static_cast<void*>(defl);
}

void destroyDeflationQuda(void *df) {
  delete static_cast<deflated_solver*>(df);
}

void invertQuda(void *hp_x, void *hp_b, QudaInvertParam *param)
{
  profilerStart(__func__);

  profileInvert.TPSTART(QUDA_PROFILE_TOTAL);

  if (!initialized) errorQuda("QUDA not initialized");

  pushVerbosity(param->verbosity);
  if (getVerbosity() >= QUDA_DEBUG_VERBOSE) printQudaInvertParam(param);

  checkInvertParam(param, hp_x, hp_b);

  // check the gauge fields have been created
  cudaGaugeField *cudaGauge = checkGauge(param);

  // It was probably a bad design decision to encode whether the system is even/odd preconditioned (PC) in
  // solve_type and solution_type, rather than in separate members of QudaInvertParam.  We're stuck with it
  // for now, though, so here we factorize everything for convenience.

  bool pc_solution = (param->solution_type == QUDA_MATPC_SOLUTION) ||
    (param->solution_type == QUDA_MATPCDAG_MATPC_SOLUTION);
  bool pc_solve = (param->solve_type == QUDA_DIRECT_PC_SOLVE) ||
    (param->solve_type == QUDA_NORMOP_PC_SOLVE) || (param->solve_type == QUDA_NORMERR_PC_SOLVE);
  bool mat_solution = (param->solution_type == QUDA_MAT_SOLUTION) ||
    (param->solution_type ==  QUDA_MATPC_SOLUTION);
  bool direct_solve = (param->solve_type == QUDA_DIRECT_SOLVE) ||
    (param->solve_type == QUDA_DIRECT_PC_SOLVE);
  bool norm_error_solve = (param->solve_type == QUDA_NORMERR_SOLVE) ||
    (param->solve_type == QUDA_NORMERR_PC_SOLVE);

  param->secs = 0;
  param->gflops = 0;
  param->iter = 0;

  Dirac *d = nullptr;
  Dirac *dSloppy = nullptr;
  Dirac *dPre = nullptr;
  Dirac *dEig = nullptr;

  // Create the dirac operator and operators for sloppy, precondition,
  // and an eigensolver
  createDiracWithEig(d, dSloppy, dPre, dEig, *param, pc_solve);

  Dirac &dirac = *d;
  Dirac &diracSloppy = *dSloppy;
  Dirac &diracPre = *dPre;
  Dirac &diracEig = *dEig;

  profileInvert.TPSTART(QUDA_PROFILE_H2D);

  ColorSpinorField *in = nullptr;
  ColorSpinorField *out = nullptr;

  const auto X = cudaGauge->X();

  // wrap CPU host side pointers
  ColorSpinorParam cpuParam(hp_b, *param, X, pc_solution, param->input_location);
  ColorSpinorField h_b(cpuParam);

  cpuParam.v = hp_x;
  cpuParam.location = param->output_location;
  ColorSpinorField h_x(cpuParam);

  // download source
  ColorSpinorParam cudaParam(cpuParam, *param, QUDA_CUDA_FIELD_LOCATION);
  cudaParam.create = QUDA_COPY_FIELD_CREATE;
  cudaParam.field = &h_b;
  ColorSpinorField b(cudaParam);

  // now check if we need to invalidate the solutionResident vectors
  ColorSpinorField x;
  if (param->use_resident_solution == 1) {
    for (auto &v : solutionResident) {
      if (b.Precision() != v.Precision() || b.SiteSubset() != v.SiteSubset()) {
        solutionResident.clear();
        break;
      }
    }

    if (!solutionResident.size()) {
      cudaParam.create = QUDA_NULL_FIELD_CREATE;
      solutionResident = std::vector<ColorSpinorField>(1, cudaParam);
    }
    x = solutionResident[0].create_alias(cudaParam);
  } else {
    cudaParam.create = QUDA_NULL_FIELD_CREATE;
    x = ColorSpinorField(cudaParam);
  }

  if (param->use_init_guess == QUDA_USE_INIT_GUESS_YES && !param->chrono_use_resident) { // download initial guess
    // initial guess only supported for single-pass solvers
    if ((param->solution_type == QUDA_MATDAG_MAT_SOLUTION || param->solution_type == QUDA_MATPCDAG_MATPC_SOLUTION) &&
        (param->solve_type == QUDA_DIRECT_SOLVE || param->solve_type == QUDA_DIRECT_PC_SOLVE)) {
      errorQuda("Initial guess not supported for two-pass solver");
    }

    x = h_x; // solution
  } else { // zero initial guess
    blas::zero(x);
  }

  // if we're doing a managed memory MG solve and prefetching is
  // enabled, prefetch all the Dirac matrices. There's probably
  // a better place to put this...
  if (param->inv_type_precondition == QUDA_MG_INVERTER) {
    dirac.prefetch(QUDA_CUDA_FIELD_LOCATION);
    diracSloppy.prefetch(QUDA_CUDA_FIELD_LOCATION);
    diracPre.prefetch(QUDA_CUDA_FIELD_LOCATION);
  }

  profileInvert.TPSTOP(QUDA_PROFILE_H2D);
  profileInvert.TPSTART(QUDA_PROFILE_PREAMBLE);

  double nb = blas::norm2(b);
  if (nb==0.0) errorQuda("Source has zero norm");

  if (getVerbosity() >= QUDA_DEBUG_VERBOSE) {
    printfQuda("Source: CPU = %g, CUDA copy = %g\n", blas::norm2(h_b), nb);
    if (param->use_init_guess == QUDA_USE_INIT_GUESS_YES) {
      printfQuda("Initial guess: CPU = %g, CUDA copy = %g\n", blas::norm2(h_x), blas::norm2(x));
    }
  } else if (getVerbosity() >= QUDA_VERBOSE) {
    printfQuda("Source: %g\n", nb);
    if (param->use_init_guess == QUDA_USE_INIT_GUESS_YES) { printfQuda("Initial guess: %g\n", blas::norm2(x)); }
  }

  // rescale the source and solution vectors to help prevent the onset of underflow
  if (param->solver_normalization == QUDA_SOURCE_NORMALIZATION) {
    blas::ax(1.0 / sqrt(nb), b);
    blas::ax(1.0 / sqrt(nb), x);
  }

  massRescale(b, *param, false);

  dirac.prepare(in, out, x, b, param->solution_type);

  if (getVerbosity() >= QUDA_VERBOSE) {
    double nin = blas::norm2(*in);
    double nout = blas::norm2(*out);
    printfQuda("Prepared source = %g\n", nin);
    printfQuda("Prepared solution = %g\n", nout);
  }

  if (getVerbosity() >= QUDA_VERBOSE) {
    double nin = blas::norm2(*in);
    printfQuda("Prepared source post mass rescale = %g\n", nin);
  }

  // solution_type specifies *what* system is to be solved.
  // solve_type specifies *how* the system is to be solved.
  //
  // We have the following four cases (plus preconditioned variants):
  //
  // solution_type    solve_type    Effect
  // -------------    ----------    ------
  // MAT              DIRECT        Solve Ax=b
  // MATDAG_MAT       DIRECT        Solve A^dag y = b, followed by Ax=y
  // MAT              NORMOP        Solve (A^dag A) x = (A^dag b)
  // MATDAG_MAT       NORMOP        Solve (A^dag A) x = b
  // MAT              NORMERR       Solve (A A^dag) y = b, then x = A^dag y
  //
  // We generally require that the solution_type and solve_type
  // preconditioning match.  As an exception, the unpreconditioned MAT
  // solution_type may be used with any solve_type, including
  // DIRECT_PC and NORMOP_PC.  In these cases, preparation of the
  // preconditioned source and reconstruction of the full solution are
  // taken care of by Dirac::prepare() and Dirac::reconstruct(),
  // respectively.

  if (pc_solution && !pc_solve) {
    errorQuda("Preconditioned (PC) solution_type requires a PC solve_type");
  }

  if (!mat_solution && !pc_solution && pc_solve) {
    errorQuda("Unpreconditioned MATDAG_MAT solution_type requires an unpreconditioned solve_type");
  }

  if (!mat_solution && norm_error_solve) {
    errorQuda("Normal-error solve requires Mat solution");
  }

  if (param->inv_type_precondition == QUDA_MG_INVERTER && (!direct_solve || !mat_solution)) {
    errorQuda("Multigrid preconditioning only supported for direct solves");
  }

  if (param->chrono_use_resident && ( norm_error_solve) ){
    errorQuda("Chronological forcasting only presently supported for M^dagger M solver");
  }

  profileInvert.TPSTOP(QUDA_PROFILE_PREAMBLE);

  if (mat_solution && !direct_solve && !norm_error_solve) { // prepare source: b' = A^dag b
    ColorSpinorField tmp(*in);
    dirac.Mdag(*in, tmp);
  } else if (!mat_solution && direct_solve) { // perform the first of two solves: A^dag y = b
    DiracMdag m(dirac), mSloppy(diracSloppy), mPre(diracPre), mEig(diracEig);
    SolverParam solverParam(*param);
    Solver *solve = Solver::create(solverParam, m, mSloppy, mPre, mEig, profileInvert);
    (*solve)(*out, *in);
    blas::copy(*in, *out);
    delete solve;
    solverParam.updateInvertParam(*param);
  }

  if (direct_solve) {
    DiracM m(dirac), mSloppy(diracSloppy), mPre(diracPre), mEig(diracEig);
    SolverParam solverParam(*param);
    // chronological forecasting
    if (param->chrono_use_resident && chronoResident[param->chrono_index].size() > 0) {
      profileInvert.TPSTART(QUDA_PROFILE_CHRONO);

      auto &basis = chronoResident[param->chrono_index];

      ColorSpinorParam cs_param(basis[0]);
      std::vector<ColorSpinorField> Ap(basis.size(), cs_param);

      if (param->chrono_precision == param->cuda_prec) {
        for (unsigned int j = 0; j < basis.size(); j++) m(Ap[j], basis[j]);
      } else if (param->chrono_precision == param->cuda_prec_sloppy) {
        for (unsigned int j = 0; j < basis.size(); j++) mSloppy(Ap[j], basis[j]);
      } else {
        errorQuda("Unexpected precision %d for chrono vectors (doesn't match outer %d or sloppy precision %d)",
                  param->chrono_precision, param->cuda_prec, param->cuda_prec_sloppy);
      }

      bool orthogonal = true;
      bool apply_mat = false;
      bool hermitian = false;
      MinResExt mre(m, orthogonal, apply_mat, hermitian, profileInvert);
      mre(*out, *in, basis, Ap);

      profileInvert.TPSTOP(QUDA_PROFILE_CHRONO);
    }

    Solver *solve = Solver::create(solverParam, m, mSloppy, mPre, mEig, profileInvert);
    (*solve)(*out, *in);
    delete solve;
    solverParam.updateInvertParam(*param);
  } else if (!norm_error_solve) {
    DiracMdagM m(dirac), mSloppy(diracSloppy), mPre(diracPre), mEig(diracEig);
    SolverParam solverParam(*param);

    // chronological forecasting
    if (param->chrono_use_resident && chronoResident[param->chrono_index].size() > 0) {
      profileInvert.TPSTART(QUDA_PROFILE_CHRONO);

      auto &basis = chronoResident[param->chrono_index];

      ColorSpinorParam cs_param(basis[0]);
      std::vector<ColorSpinorField> Ap(basis.size(), cs_param);

      if (param->chrono_precision == param->cuda_prec) {
        for (unsigned int j = 0; j < basis.size(); j++) m(Ap[j], basis[j]);
      } else if (param->chrono_precision == param->cuda_prec_sloppy) {
        for (unsigned int j = 0; j < basis.size(); j++) mSloppy(Ap[j], basis[j]);
      } else {
        errorQuda("Unexpected precision %d for chrono vectors (doesn't match outer %d or sloppy precision %d)",
                  param->chrono_precision, param->cuda_prec, param->cuda_prec_sloppy);
      }

      bool orthogonal = true;
      bool apply_mat = false;
      bool hermitian = true;
      MinResExt mre(m, orthogonal, apply_mat, hermitian, profileInvert);
      mre(*out, *in, basis, Ap);

      profileInvert.TPSTOP(QUDA_PROFILE_CHRONO);
    }

    // if using a Schwarz preconditioner with a normal operator then we must use the DiracMdagMLocal operator
    if (param->inv_type_precondition != QUDA_INVALID_INVERTER && param->schwarz_type != QUDA_INVALID_SCHWARZ) {
      DiracMdagMLocal mPreLocal(diracPre);
      Solver *solve = Solver::create(solverParam, m, mSloppy, mPreLocal, mEig, profileInvert);
      (*solve)(*out, *in);
      delete solve;
      solverParam.updateInvertParam(*param);
    } else {
      Solver *solve = Solver::create(solverParam, m, mSloppy, mPre, mEig, profileInvert);
      (*solve)(*out, *in);
      delete solve;
      solverParam.updateInvertParam(*param);
    }
  } else { // norm_error_solve
    DiracMMdag m(dirac), mSloppy(diracSloppy), mPre(diracPre), mEig(diracEig);
    ColorSpinorField tmp(*out);
    SolverParam solverParam(*param);
    Solver *solve = Solver::create(solverParam, m, mSloppy, mPre, mEig, profileInvert);
    (*solve)(tmp, *in); // y = (M M^\dag) b
    dirac.Mdag(*out, tmp);  // x = M^dag y
    delete solve;
    solverParam.updateInvertParam(*param);
  }

  if (getVerbosity() >= QUDA_VERBOSE) { printfQuda("Solution = %g\n", blas::norm2(x)); }

  profileInvert.TPSTART(QUDA_PROFILE_EPILOGUE);
  if (param->chrono_make_resident) {
    if(param->chrono_max_dim < 1){
      errorQuda("Cannot chrono_make_resident with chrono_max_dim %i", param->chrono_max_dim);
    }

    const int i = param->chrono_index;
    if (i >= QUDA_MAX_CHRONO)
      errorQuda("Requested chrono index %d is outside of max %d\n", i, QUDA_MAX_CHRONO);

    auto &basis = chronoResident[i];

    if (param->chrono_max_dim < (int)basis.size()) {
      errorQuda("Requested chrono_max_dim %i is smaller than already existing chronology %lu", param->chrono_max_dim, basis.size());
    }

    if(not param->chrono_replace_last){
      // if we have not filled the space yet just augment
      if ((int)basis.size() < param->chrono_max_dim) {
        ColorSpinorParam cs_param(*out);
        cs_param.setPrecision(param->chrono_precision);
        basis.emplace_back(cs_param);
      }

      // shuffle every entry down one and bring the last to the front
      std::rotate(basis.begin(), basis.end() - 1, basis.end());
    }
    basis[0] = *out; // set first entry to new solution
  }
  dirac.reconstruct(x, b, param->solution_type);

  if (param->solver_normalization == QUDA_SOURCE_NORMALIZATION) {
    // rescale the solution
    blas::ax(sqrt(nb), x);
  }
  profileInvert.TPSTOP(QUDA_PROFILE_EPILOGUE);

  if (!param->make_resident_solution) {
    profileInvert.TPSTART(QUDA_PROFILE_D2H);
    h_x = x;
    profileInvert.TPSTOP(QUDA_PROFILE_D2H);
  }

  profileInvert.TPSTART(QUDA_PROFILE_EPILOGUE);

  if (param->compute_action) {
    Complex action = blas::cDotProduct(b, x);
    param->action[0] = action.real();
    param->action[1] = action.imag();
  }

  if (getVerbosity() >= QUDA_DEBUG_VERBOSE) {
    printfQuda("Reconstructed solution: CUDA = %g, CPU copy = %g\n", blas::norm2(x), blas::norm2(h_x));
  } else if (getVerbosity() >= QUDA_VERBOSE) {
    printfQuda("Reconstructed solution: %g\n", blas::norm2(x));
  }
  profileInvert.TPSTOP(QUDA_PROFILE_EPILOGUE);

  profileInvert.TPSTART(QUDA_PROFILE_FREE);

  if (param->use_resident_solution && !param->make_resident_solution) solutionResident.clear();

  delete d;
  delete dSloppy;
  delete dPre;
  delete dEig;

  profileInvert.TPSTOP(QUDA_PROFILE_FREE);

  popVerbosity();

  // cache is written out even if a long benchmarking job gets interrupted
  saveTuneCache();

  profileInvert.TPSTOP(QUDA_PROFILE_TOTAL);

  profilerStop(__func__);
}

void loadFatLongGaugeQuda(QudaInvertParam *inv_param, QudaGaugeParam *gauge_param, void *milc_fatlinks,
                          void *milc_longlinks)
{
  auto link_recon = gauge_param->reconstruct;
  auto link_recon_sloppy = gauge_param->reconstruct_sloppy;
  auto link_recon_precondition = gauge_param->reconstruct_precondition;

  // Specific gauge parameters for MILC
  int pad_size = 0;
#ifdef MULTI_GPU
  int x_face_size = gauge_param->X[1] * gauge_param->X[2] * gauge_param->X[3] / 2;
  int y_face_size = gauge_param->X[0] * gauge_param->X[2] * gauge_param->X[3] / 2;
  int z_face_size = gauge_param->X[0] * gauge_param->X[1] * gauge_param->X[3] / 2;
  int t_face_size = gauge_param->X[0] * gauge_param->X[1] * gauge_param->X[2] / 2;
  pad_size = MAX(x_face_size, y_face_size);
  pad_size = MAX(pad_size, z_face_size);
  pad_size = MAX(pad_size, t_face_size);
#endif

  int fat_pad = pad_size;
  int link_pad = 3 * pad_size;

  gauge_param->type = (inv_param->dslash_type == QUDA_STAGGERED_DSLASH || inv_param->dslash_type == QUDA_LAPLACE_DSLASH) ?
    QUDA_SU3_LINKS :
    QUDA_ASQTAD_FAT_LINKS;

  gauge_param->ga_pad = fat_pad;
  if (inv_param->dslash_type == QUDA_STAGGERED_DSLASH || inv_param->dslash_type == QUDA_LAPLACE_DSLASH) {
    gauge_param->reconstruct = link_recon;
    gauge_param->reconstruct_sloppy = link_recon_sloppy;
    gauge_param->reconstruct_refinement_sloppy = link_recon_sloppy;
  } else {
    gauge_param->reconstruct = QUDA_RECONSTRUCT_NO;
    gauge_param->reconstruct_sloppy = QUDA_RECONSTRUCT_NO;
    gauge_param->reconstruct_refinement_sloppy = QUDA_RECONSTRUCT_NO;
  }
  gauge_param->reconstruct_precondition = QUDA_RECONSTRUCT_NO;

  loadGaugeQuda(milc_fatlinks, gauge_param);

  if (inv_param->dslash_type == QUDA_ASQTAD_DSLASH) {
    gauge_param->type = QUDA_ASQTAD_LONG_LINKS;
    gauge_param->ga_pad = link_pad;
    gauge_param->staggered_phase_type = QUDA_STAGGERED_PHASE_NO;
    gauge_param->reconstruct = link_recon;
    gauge_param->reconstruct_sloppy = link_recon_sloppy;
    gauge_param->reconstruct_refinement_sloppy = link_recon_sloppy;
    gauge_param->reconstruct_precondition = link_recon_precondition;
    loadGaugeQuda(milc_longlinks, gauge_param);
  }
}

template <class Interface, class... Args>
void callMultiSrcQuda(void **_hp_x, void **_hp_b, QudaInvertParam *param, // color spinor field pointers, and inv_param
                      void *h_gauge, void *milc_fatlinks, void *milc_longlinks,
                      QudaGaugeParam *gauge_param,     // gauge field pointers
                      void *h_clover, void *h_clovinv, // clover field pointers
                      Interface op, Args... args)
{
  /**
    Here we first re-distribute gauge, color spinor, and clover field to sub-partitions, then call either invertQuda or dslashQuda.
    - For clover and gauge field, we re-distribute the host clover side fields, restore them after.
    - For color spinor field, we re-distribute the host side source fields, and re-collect the host side solution fields.
  */

  profilerStart(__func__);

  CommKey split_key = {param->split_grid[0], param->split_grid[1], param->split_grid[2], param->split_grid[3]};
  int num_sub_partition = quda::product(split_key);

  if (!split_key.is_valid()) {
    errorQuda("split_key = [%d,%d,%d,%d] is not valid.\n", split_key[0], split_key[1], split_key[2], split_key[3]);
  }

  if (num_sub_partition == 1) { // In this case we don't split the grid.

    for (int n = 0; n < param->num_src; n++) { op(_hp_x[n], _hp_b[n], param, args...); }

  } else {

    profileInvertMultiSrc.TPSTART(QUDA_PROFILE_TOTAL);
    profileInvertMultiSrc.TPSTART(QUDA_PROFILE_INIT);

    if (gauge_param == nullptr) { errorQuda("gauge_param == nullptr.\n"); }

    // Doing the sub-partition arithmatics
    if (param->num_src_per_sub_partition * num_sub_partition != param->num_src) {
      errorQuda("We need to have split_grid[0](=%d) * split_grid[1](=%d) * split_grid[2](=%d) * split_grid[3](=%d) * "
                "num_src_per_sub_partition(=%d) == num_src(=%d).",
                split_key[0], split_key[1], split_key[2], split_key[3], param->num_src_per_sub_partition, param->num_src);
    }

    // Determine if the color spinor field is using a 5d e/o preconditioning
    QudaPCType pc_type = QUDA_4D_PC;
    if (param->dslash_type == QUDA_DOMAIN_WALL_DSLASH) { pc_type = QUDA_5D_PC; }

    // Doesn't work for MG yet.
    if (param->inv_type_precondition == QUDA_MG_INVERTER) { errorQuda("Split Grid does NOT work with MG yet."); }

    checkInvertParam(param, _hp_x[0], _hp_b[0]);

    bool is_staggered;
    if (h_gauge) {
      is_staggered = false;
    } else if (milc_fatlinks) {
      is_staggered = true;
    } else {
      errorQuda("Both h_gauge and milc_fatlinks are null.");
      is_staggered = true; // to suppress compiler warning/error.
    }

    // Gauge fields/params
    GaugeFieldParam *gf_param = nullptr;
    GaugeField *in = nullptr;
    // Staggered gauge fields/params
    GaugeFieldParam *milc_fatlink_param = nullptr;
    GaugeFieldParam *milc_longlink_param = nullptr;
    GaugeField *milc_fatlink_field = nullptr;
    GaugeField *milc_longlink_field = nullptr;

    // set up the gauge field params.
    if (!is_staggered) { // not staggered
      gf_param = new GaugeFieldParam(*gauge_param, h_gauge);
      if (gf_param->order <= 4) { gf_param->ghostExchange = QUDA_GHOST_EXCHANGE_NO; }
      in = GaugeField::Create(*gf_param);
    } else { // staggered
      milc_fatlink_param = new GaugeFieldParam(*gauge_param, milc_fatlinks);
      if (milc_fatlink_param->order <= 4) { milc_fatlink_param->ghostExchange = QUDA_GHOST_EXCHANGE_NO; }
      milc_fatlink_field = GaugeField::Create(*milc_fatlink_param);
      milc_longlink_param = new GaugeFieldParam(*gauge_param, milc_longlinks);
      if (milc_longlink_param->order <= 4) { milc_longlink_param->ghostExchange = QUDA_GHOST_EXCHANGE_NO; }
      milc_longlink_field = GaugeField::Create(*milc_longlink_param);
    }

    // Create the temp host side helper fields, which are just wrappers of the input pointers.
    bool pc_solution
      = (param->solution_type == QUDA_MATPC_SOLUTION) || (param->solution_type == QUDA_MATPCDAG_MATPC_SOLUTION);

    lat_dim_t X = {gauge_param->X[0], gauge_param->X[1], gauge_param->X[2], gauge_param->X[3]};
    ColorSpinorParam cpuParam(_hp_b[0], *param, X, pc_solution, param->input_location);
    std::vector<ColorSpinorField *> _h_b(param->num_src);
    for (int i = 0; i < param->num_src; i++) {
      cpuParam.v = _hp_b[i];
      _h_b[i] = ColorSpinorField::Create(cpuParam);
    }

    cpuParam.location = param->output_location;
    std::vector<ColorSpinorField *> _h_x(param->num_src);
    for (int i = 0; i < param->num_src; i++) {
      cpuParam.v = _hp_x[i];
      _h_x[i] = ColorSpinorField::Create(cpuParam);
    }

    // Make the gauge param dimensions larger
    if (getVerbosity() >= QUDA_DEBUG_VERBOSE) {
      printfQuda("Spliting the grid into sub-partitions: (%2d,%2d,%2d,%2d) / (%2d,%2d,%2d,%2d).\n", comm_dim(0),
                 comm_dim(1), comm_dim(2), comm_dim(3), split_key[0], split_key[1], split_key[2], split_key[3]);
    }
    for (int d = 0; d < CommKey::n_dim; d++) {
      if (comm_dim(d) % split_key[d] != 0) {
        errorQuda("Split not possible: %2d %% %2d != 0.", comm_dim(d), split_key[d]);
      }
      if (!is_staggered) {
        gf_param->x[d] *= split_key[d];
        gf_param->pad *= split_key[d];
      } else {
        milc_fatlink_param->x[d] *= split_key[d];
        milc_fatlink_param->pad *= split_key[d];
        milc_longlink_param->x[d] *= split_key[d];
        milc_longlink_param->pad *= split_key[d];
      }
      gauge_param->X[d] *= split_key[d];
      gauge_param->ga_pad *= split_key[d];
    }

    // Deal with clover field. For Multi source computatons, clover field construction is done
    // exclusively on the GPU.
    quda::CloverField *input_clover = nullptr;
    quda::CloverField *collected_clover = nullptr;
    bool is_clover = param->dslash_type == QUDA_CLOVER_WILSON_DSLASH || param->dslash_type == QUDA_TWISTED_CLOVER_DSLASH
      || param->dslash_type == QUDA_CLOVER_HASENBUSCH_TWIST_DSLASH;

    if (is_clover) {
      if (param->clover_coeff == 0.0 && param->clover_csw == 0.0)
        errorQuda("called with neither clover term nor inverse and clover coefficient nor Csw not set");
      if (gaugePrecise->Anisotropy() != 1.0) errorQuda("cannot compute anisotropic clover field");

      if (h_clover || h_clovinv) {
        CloverFieldParam clover_param(*param, X);
        clover_param.create = QUDA_REFERENCE_FIELD_CREATE;
        clover_param.setPrecision(param->clover_cpu_prec);
        clover_param.inverse = h_clovinv ? true : false;
        clover_param.clover = h_clover;
        clover_param.cloverInv = h_clovinv;
        clover_param.order = param->clover_order;
        clover_param.location = param->clover_location;
        clover_param.reconstruct = false;

        // Adjust inv_param->clover_coeff: if a user has set kappa and Csw,
        // populate inv_param->clover_coeff for them as the computeClover
        // routines uses that value
        param->clover_coeff = (param->clover_coeff == 0.0 ? param->kappa * param->clover_csw : param->clover_coeff);

        input_clover = new CloverField(clover_param);

        for (int d = 0; d < CommKey::n_dim; d++) { clover_param.x[d] *= split_key[d]; }
        clover_param.create = QUDA_NULL_FIELD_CREATE;
        collected_clover = new CloverField(clover_param);

        std::vector<quda::CloverField *> v_c(1);
        v_c[0] = input_clover;
        quda::split_field(*collected_clover, v_c, split_key); // Clover uses 4d even-odd preconditioning.
      }
    }

    quda::GaugeField *collected_gauge = nullptr;
    quda::GaugeField *collected_milc_fatlink_field = nullptr;
    quda::GaugeField *collected_milc_longlink_field = nullptr;

    if (!is_staggered) {
      gf_param->create = QUDA_NULL_FIELD_CREATE;
      collected_gauge = new quda::cpuGaugeField(*gf_param);
      std::vector<quda::GaugeField *> v_g(1);
      v_g[0] = in;
      quda::split_field(*collected_gauge, v_g, split_key);
    } else {
      milc_fatlink_param->create = QUDA_NULL_FIELD_CREATE;
      milc_longlink_param->create = QUDA_NULL_FIELD_CREATE;
      collected_milc_fatlink_field = new quda::cpuGaugeField(*milc_fatlink_param);
      collected_milc_longlink_field = new quda::cpuGaugeField(*milc_longlink_param);
      std::vector<quda::GaugeField *> v_g(1);
      v_g[0] = milc_fatlink_field;
      quda::split_field(*collected_milc_fatlink_field, v_g, split_key);
      v_g[0] = milc_longlink_field;
      quda::split_field(*collected_milc_longlink_field, v_g, split_key);
    }

    profileInvertMultiSrc.TPSTOP(QUDA_PROFILE_INIT);
    profileInvertMultiSrc.TPSTART(QUDA_PROFILE_PREAMBLE);

    comm_barrier();

    // Split input fermion field
    quda::ColorSpinorParam cpu_cs_param_split(*_h_x[0]);
    cpu_cs_param_split.location = QUDA_CPU_FIELD_LOCATION;
    for (int d = 0; d < CommKey::n_dim; d++) { cpu_cs_param_split.x[d] *= split_key[d]; }
    std::vector<quda::ColorSpinorField *> _collect_b(param->num_src_per_sub_partition, nullptr);
    std::vector<quda::ColorSpinorField *> _collect_x(param->num_src_per_sub_partition, nullptr);
    for (int n = 0; n < param->num_src_per_sub_partition; n++) {
      _collect_b[n] = new quda::ColorSpinorField(cpu_cs_param_split);
      _collect_x[n] = new quda::ColorSpinorField(cpu_cs_param_split);
      auto first = _h_b.begin() + n * num_sub_partition;
      auto last = _h_b.begin() + (n + 1) * num_sub_partition;
      std::vector<ColorSpinorField *> _v_b(first, last);
      split_field(*_collect_b[n], _v_b, split_key, pc_type);
    }
    comm_barrier();

    push_communicator(split_key);
    updateR();
    comm_barrier();

    profileInvertMultiSrc.TPSTOP(QUDA_PROFILE_PREAMBLE);
    profileInvertMultiSrc.TPSTOP(QUDA_PROFILE_TOTAL);

    // Load gauge field after pushing the split communicator so the comm buffers, etc are setup according to
    // the split topology.
    if (getVerbosity() >= QUDA_DEBUG_VERBOSE) { printfQuda("Split grid loading gauge field...\n"); }
    if (!is_staggered) {
      loadGaugeQuda(collected_gauge->data(), gauge_param);
    } else {
      // freeGaugeQuda();
      loadFatLongGaugeQuda(param, gauge_param, collected_milc_fatlink_field->data(),
                           collected_milc_longlink_field->data());
    }
    if (getVerbosity() >= QUDA_DEBUG_VERBOSE) { printfQuda("Split grid loaded gauge field...\n"); }

    if (param->dslash_type == QUDA_CLOVER_WILSON_DSLASH || param->dslash_type == QUDA_TWISTED_CLOVER_DSLASH
        || param->dslash_type == QUDA_CLOVER_HASENBUSCH_TWIST_DSLASH) {
      if (getVerbosity() >= QUDA_DEBUG_VERBOSE) { printfQuda("Split grid loading clover field...\n"); }
      if (collected_clover) {
        loadCloverQuda(collected_clover->V(false), collected_clover->V(true), param);
      } else {
        loadCloverQuda(nullptr, nullptr, param);
      }
      if (getVerbosity() >= QUDA_DEBUG_VERBOSE) { printfQuda("Split grid loaded clover field...\n"); }
    }

    for (int n = 0; n < param->num_src_per_sub_partition; n++) {
      op(_collect_x[n]->V(), _collect_b[n]->V(), param, args...);
    }

    profileInvertMultiSrc.TPSTART(QUDA_PROFILE_TOTAL);
    profileInvertMultiSrc.TPSTART(QUDA_PROFILE_EPILOGUE);
    push_communicator(default_comm_key);
    updateR();
    comm_barrier();

    for (int d = 0; d < CommKey::n_dim; d++) {
      gauge_param->X[d] /= split_key[d];
      gauge_param->ga_pad /= split_key[d];
    }

    for (int n = 0; n < param->num_src_per_sub_partition; n++) {
      auto first = _h_x.begin() + n * num_sub_partition;
      auto last = _h_x.begin() + (n + 1) * num_sub_partition;
      std::vector<ColorSpinorField *> _v_x(first, last);
      join_field(_v_x, *_collect_x[n], split_key, pc_type);
    }

    for (auto p : _collect_b) { delete p; }
    for (auto p : _collect_x) { delete p; }

    for (auto p : _h_x) { delete p; }
    for (auto p : _h_b) { delete p; }

    if (!is_staggered) {
      delete in;
      delete collected_gauge;
    } else {
      delete milc_fatlink_field;
      delete milc_longlink_field;
      delete collected_milc_fatlink_field;
      delete collected_milc_longlink_field;
    }

    if (input_clover) { delete input_clover; }
    if (collected_clover) { delete collected_clover; }

    profileInvertMultiSrc.TPSTOP(QUDA_PROFILE_EPILOGUE);
    profileInvertMultiSrc.TPSTOP(QUDA_PROFILE_TOTAL);

    // Restore the gauge field
    if (!is_staggered) {
      loadGaugeQuda(h_gauge, gauge_param);
    } else {
      freeGaugeQuda();
      loadFatLongGaugeQuda(param, gauge_param, milc_fatlinks, milc_longlinks);
    }

    if (param->dslash_type == QUDA_CLOVER_WILSON_DSLASH || param->dslash_type == QUDA_TWISTED_CLOVER_DSLASH) {
      loadCloverQuda(h_clover, h_clovinv, param);
    }
  }

  profilerStop(__func__);
}

void invertMultiSrcQuda(void **_hp_x, void **_hp_b, QudaInvertParam *param, void *h_gauge, QudaGaugeParam *gauge_param)
{
  auto op = [](void *_x, void *_b, QudaInvertParam *param) { invertQuda(_x, _b, param); };
  callMultiSrcQuda(_hp_x, _hp_b, param, h_gauge, nullptr, nullptr, gauge_param, nullptr, nullptr, op);
}

void invertMultiSrcStaggeredQuda(void **_hp_x, void **_hp_b, QudaInvertParam *param, void *milc_fatlinks,
                                 void *milc_longlinks, QudaGaugeParam *gauge_param)
{
  auto op = [](void *_x, void *_b, QudaInvertParam *param) { invertQuda(_x, _b, param); };
  callMultiSrcQuda(_hp_x, _hp_b, param, nullptr, milc_fatlinks, milc_longlinks, gauge_param, nullptr, nullptr, op);
}

void invertMultiSrcCloverQuda(void **_hp_x, void **_hp_b, QudaInvertParam *param, void *h_gauge,
                              QudaGaugeParam *gauge_param, void *h_clover, void *h_clovinv)
{
  auto op = [](void *_x, void *_b, QudaInvertParam *param) { invertQuda(_x, _b, param); };
  callMultiSrcQuda(_hp_x, _hp_b, param, h_gauge, nullptr, nullptr, gauge_param, h_clover, h_clovinv, op);
}

void dslashMultiSrcQuda(void **_hp_x, void **_hp_b, QudaInvertParam *param, QudaParity parity, void *h_gauge,
                        QudaGaugeParam *gauge_param)
{
  auto op = [](void *_x, void *_b, QudaInvertParam *param, QudaParity parity) { dslashQuda(_x, _b, param, parity); };
  callMultiSrcQuda(_hp_x, _hp_b, param, h_gauge, nullptr, nullptr, gauge_param, nullptr, nullptr, op, parity);
}

void dslashMultiSrcStaggeredQuda(void **_hp_x, void **_hp_b, QudaInvertParam *param, QudaParity parity,
                                 void *milc_fatlinks, void *milc_longlinks, QudaGaugeParam *gauge_param)
{
  auto op = [](void *_x, void *_b, QudaInvertParam *param, QudaParity parity) { dslashQuda(_x, _b, param, parity); };
  callMultiSrcQuda(_hp_x, _hp_b, param, nullptr, milc_fatlinks, milc_longlinks, gauge_param, nullptr, nullptr, op,
                   parity);
}

void dslashMultiSrcCloverQuda(void **_hp_x, void **_hp_b, QudaInvertParam *param, QudaParity parity, void *h_gauge,
                              QudaGaugeParam *gauge_param, void *h_clover, void *h_clovinv)
{
  auto op = [](void *_x, void *_b, QudaInvertParam *param, QudaParity parity) { dslashQuda(_x, _b, param, parity); };
  callMultiSrcQuda(_hp_x, _hp_b, param, h_gauge, nullptr, nullptr, gauge_param, h_clover, h_clovinv, op, parity);
}

/*!
 * Generic version of the multi-shift solver. Should work for
 * most fermions. Note that offset[0] is not folded into the mass parameter.
 *
 * For Wilson-type fermions, the solution_type must be MATDAG_MAT or MATPCDAG_MATPC,
 * and solve_type must be NORMOP or NORMOP_PC. The solution and solve
 * preconditioning have to match.
 *
 * For Staggered-type fermions, the solution_type must be MATPC, and the
 * solve type must be DIRECT_PC. This difference in convention is because
 * preconditioned staggered operator is normal, unlike with Wilson-type fermions.
 */
void invertMultiShiftQuda(void **hp_x, void *hp_b, QudaInvertParam *param)
{
  profilerStart(__func__);

  profileMulti.TPSTART(QUDA_PROFILE_TOTAL);
  profileMulti.TPSTART(QUDA_PROFILE_INIT);

  if (!initialized) errorQuda("QUDA not initialized");

  checkInvertParam(param, hp_x[0], hp_b);

  // check the gauge fields have been created
  checkGauge(param);

  if (param->num_offset > QUDA_MAX_MULTI_SHIFT)
    errorQuda("Number of shifts %d requested greater than QUDA_MAX_MULTI_SHIFT %d", param->num_offset,
              QUDA_MAX_MULTI_SHIFT);

  pushVerbosity(param->verbosity);

  bool pc_solution = (param->solution_type == QUDA_MATPC_SOLUTION) || (param->solution_type == QUDA_MATPCDAG_MATPC_SOLUTION);
  bool pc_solve = (param->solve_type == QUDA_DIRECT_PC_SOLVE) || (param->solve_type == QUDA_NORMOP_PC_SOLVE);
  bool mat_solution = (param->solution_type == QUDA_MAT_SOLUTION) || (param->solution_type ==  QUDA_MATPC_SOLUTION);
  bool direct_solve = (param->solve_type == QUDA_DIRECT_SOLVE) || (param->solve_type == QUDA_DIRECT_PC_SOLVE);

  if (param->dslash_type == QUDA_ASQTAD_DSLASH ||
      param->dslash_type == QUDA_STAGGERED_DSLASH) {

    if (param->solution_type != QUDA_MATPC_SOLUTION) {
      errorQuda("For Staggered-type fermions, multi-shift solver only suports MATPC solution type");
    }

    if (param->solve_type != QUDA_DIRECT_PC_SOLVE) {
      errorQuda("For Staggered-type fermions, multi-shift solver only supports DIRECT_PC solve types");
    }

  } else { // Wilson type

    if (mat_solution) {
      errorQuda("For Wilson-type fermions, multi-shift solver does not support MAT or MATPC solution types");
    }
    if (direct_solve) {
      errorQuda("For Wilson-type fermions, multi-shift solver does not support DIRECT or DIRECT_PC solve types");
    }
    if (pc_solution & !pc_solve) {
      errorQuda("For Wilson-type fermions, preconditioned (PC) solution_type requires a PC solve_type");
    }
    if (!pc_solution & pc_solve) {
      errorQuda("For Wilson-type fermions, in multi-shift solver, a preconditioned (PC) solve_type requires a PC solution_type");
    }
  }

  // Timing and FLOP counters
  param->secs = 0;
  param->gflops = 0;
  param->iter = 0;

  for (int i=0; i<param->num_offset-1; i++) {
    for (int j=i+1; j<param->num_offset; j++) {
      if (param->offset[i] > param->offset[j])
        errorQuda("Offsets must be ordered from smallest to largest");
    }
  }

  // Create the matrix.
  // The way this works is that createDirac will create 'd' and 'dSloppy'
  // which are global. We then grab these with references...
  //
  // Balint: Isn't there a nice construction pattern we could use here? This is
  // expedient but yucky.
  //  DiracParam diracParam;
  if (param->dslash_type == QUDA_ASQTAD_DSLASH ||
      param->dslash_type == QUDA_STAGGERED_DSLASH){
    param->mass = sqrt(param->offset[0]/4);
  }

  Dirac *d = nullptr;
  Dirac *dSloppy = nullptr;
  Dirac *dPre = nullptr;
  Dirac *dRefine = nullptr;

  // Create the dirac operator and a sloppy, precon, and refine.
  createDiracWithRefine(d, dSloppy, dPre, dRefine, *param, pc_solve);
  Dirac &dirac = *d;
  Dirac &diracSloppy = *dSloppy;
  dirac.prefetch(QUDA_CUDA_FIELD_LOCATION);
  diracSloppy.prefetch(QUDA_CUDA_FIELD_LOCATION);

  std::vector<double> r2_old(param->num_offset);

  // Grab the dimension array of the input gauge field.
  const auto X = (param->dslash_type == QUDA_ASQTAD_DSLASH) ? gaugeFatPrecise->X() : gaugePrecise->X();

  // This creates a ColorSpinorParam struct, from the host data
  // pointer, the definitions in param, the dimensions X, and whether
  // the solution is on a checkerboard instruction or not. These can
  // then be used as 'instructions' to create the actual
  // ColorSpinorField
  ColorSpinorParam cpuParam(hp_b, *param, X, pc_solution, param->input_location);
  ColorSpinorField h_b(cpuParam);

  std::vector<std::unique_ptr<ColorSpinorField>> h_x;
  h_x.resize(param->num_offset);

  cpuParam.location = param->output_location;
  for(int i=0; i < param->num_offset; i++) {
    cpuParam.v = hp_x[i];
    h_x[i] = std::make_unique<ColorSpinorField>(cpuParam);
  }

  profileMulti.TPSTOP(QUDA_PROFILE_INIT);
  profileMulti.TPSTART(QUDA_PROFILE_H2D);
  // Now I need a colorSpinorParam for the device
  ColorSpinorParam cudaParam(cpuParam, *param, QUDA_CUDA_FIELD_LOCATION);
  // This setting will download a host vector
  cudaParam.create = QUDA_COPY_FIELD_CREATE;
  cudaParam.field = &h_b;
  ColorSpinorField b(cudaParam); // Creates b and downloads h_b to it

  profileMulti.TPSTOP(QUDA_PROFILE_H2D);

  profileMulti.TPSTART(QUDA_PROFILE_INIT);
  // Create the solution fields filled with zero
  cudaParam.create = QUDA_ZERO_FIELD_CREATE;

  // now check if we need to invalidate the solution vectors
  for (auto &v : solutionResident) {
    if (cudaParam.Precision() != v.Precision()) {
      solutionResident.clear();
      break;
    }
  }

  // grow/shrink resident solutions to be correct size
  auto old_size = solutionResident.size();
  solutionResident.resize(param->num_offset);
  for (auto i = old_size; i < solutionResident.size(); i++) solutionResident[i] = ColorSpinorField(cudaParam);

  std::vector<ColorSpinorField> &x = solutionResident;
  std::vector<ColorSpinorField> p;

  profileMulti.TPSTOP(QUDA_PROFILE_INIT);

  profileMulti.TPSTART(QUDA_PROFILE_PREAMBLE);

  // Check source norms
  double nb = blas::norm2(b);
  if (nb==0.0) errorQuda("Source has zero norm");

  if (getVerbosity() >= QUDA_DEBUG_VERBOSE) {
    printfQuda("Source: CPU = %g, CUDA copy = %g\n", blas::norm2(h_b), nb);
  } else if (getVerbosity() >= QUDA_VERBOSE) {
    printfQuda("Source: %g\n", nb);
  }

  // rescale the source vector to help prevent the onset of underflow
  if (param->solver_normalization == QUDA_SOURCE_NORMALIZATION) { blas::ax(1.0 / sqrt(nb), b); }

  // backup shifts
  double unscaled_shifts[QUDA_MAX_MULTI_SHIFT];
  for (int i = 0; i < param->num_offset; i++) { unscaled_shifts[i] = param->offset[i]; }

  // rescale
  massRescale(b, *param, true);
  profileMulti.TPSTOP(QUDA_PROFILE_PREAMBLE);

  DiracMatrix *m, *mSloppy;

  if (param->dslash_type == QUDA_ASQTAD_DSLASH ||
      param->dslash_type == QUDA_STAGGERED_DSLASH) {
    m = new DiracM(dirac);
    mSloppy = new DiracM(diracSloppy);
  } else {
    m = new DiracMdagM(dirac);
    mSloppy = new DiracMdagM(diracSloppy);
  }

  SolverParam solverParam(*param);
  {
    MultiShiftCG cg_m(*m, *mSloppy, solverParam, profileMulti);
    cg_m(x, b, p, r2_old);
  }
  solverParam.updateInvertParam(*param);

  delete m;
  delete mSloppy;

  if (param->compute_true_res) {
    // check each shift has the desired tolerance and use sequential CG to refine
    profileMulti.TPSTART(QUDA_PROFILE_INIT);
    cudaParam.create = QUDA_ZERO_FIELD_CREATE;
    ColorSpinorField r(cudaParam);
    profileMulti.TPSTOP(QUDA_PROFILE_INIT);
    QudaInvertParam refineparam = *param;
    refineparam.cuda_prec_sloppy = param->cuda_prec_refinement_sloppy;
    Dirac &dirac = *d;
    Dirac &diracSloppy = *dRefine;
    diracSloppy.prefetch(QUDA_CUDA_FIELD_LOCATION);

#define REFINE_INCREASING_MASS
#ifdef REFINE_INCREASING_MASS
    for(int i=0; i < param->num_offset; i++) {
#else
    for(int i=param->num_offset-1; i >= 0; i--) {
#endif
      double rsd_hq = param->residual_type & QUDA_HEAVY_QUARK_RESIDUAL ?
	param->true_res_hq_offset[i] : 0;
      double tol_hq = param->residual_type & QUDA_HEAVY_QUARK_RESIDUAL ?
	param->tol_hq_offset[i] : 0;

      /*
	In the case where the shifted systems have zero tolerance
	specified, we refine these systems until either the limit of
	precision is reached (prec_tol) or until the tolerance reaches
	the iterated residual tolerance of the previous multi-shift
	solver (iter_res_offset[i]), which ever is greater.
      */
      const double prec_tol = std::pow(10.,(-2*(int)param->cuda_prec+4)); // implicit refinment limit of 1e-12
      const double iter_tol = (param->iter_res_offset[i] < prec_tol ? prec_tol : (param->iter_res_offset[i] *1.1));
      const double refine_tol = (param->tol_offset[i] == 0.0 ? iter_tol : param->tol_offset[i]);
      // refine if either L2 or heavy quark residual tolerances have not been met, only if desired residual is > 0
      if (param->true_res_offset[i] > refine_tol || rsd_hq > tol_hq) {
	if (getVerbosity() >= QUDA_SUMMARIZE)
	  printfQuda("Refining shift %d: L2 residual %e / %e, heavy quark %e / %e (actual / requested)\n",
		     i, param->true_res_offset[i], param->tol_offset[i], rsd_hq, tol_hq);

        // for staggered the shift is just a change in mass term (FIXME: for twisted mass also)
        if (param->dslash_type == QUDA_ASQTAD_DSLASH ||
            param->dslash_type == QUDA_STAGGERED_DSLASH) {
          dirac.setMass(sqrt(param->offset[i]/4));
          diracSloppy.setMass(sqrt(param->offset[i]/4));
        }

        DiracMatrix *m, *mSloppy;

        if (param->dslash_type == QUDA_ASQTAD_DSLASH ||
            param->dslash_type == QUDA_STAGGERED_DSLASH) {
          m = new DiracM(dirac);
          mSloppy = new DiracM(diracSloppy);
        } else {
          m = new DiracMdagM(dirac);
          mSloppy = new DiracMdagM(diracSloppy);
        }

        // need to curry in the shift if we are not doing staggered
        if (param->dslash_type != QUDA_ASQTAD_DSLASH && param->dslash_type != QUDA_STAGGERED_DSLASH) {
          m->shift = param->offset[i];
          mSloppy->shift = param->offset[i];
        }

        if (false) { // experimenting with Minimum residual extrapolation
                     // only perform MRE using current and previously refined solutions
#ifdef REFINE_INCREASING_MASS
	  const int nRefine = i+1;
#else
	  const int nRefine = param->num_offset - i + 1;
#endif

          cudaParam.create = QUDA_NULL_FIELD_CREATE;
          std::vector<ColorSpinorField> q(nRefine, cudaParam);
          std::vector<ColorSpinorField> z(nRefine, cudaParam);

          z[0] = x[0]; // zero solution already solved
#ifdef REFINE_INCREASING_MASS
          for (int j = 1; j < nRefine; j++) z[j] = x[j];
#else
          for (int j = 1; j < nRefine; j++) z[j] = x[param->num_offset - j];
#endif

          bool orthogonal = false;
          bool apply_mat = true;
          bool hermitian = true;
	  MinResExt mre(*m, orthogonal, apply_mat, hermitian, profileMulti);
          mre(x[i], b, z, q);
        }

        SolverParam solverParam(refineparam);
        solverParam.iter = 0;
        solverParam.use_init_guess = QUDA_USE_INIT_GUESS_YES;
        solverParam.tol = (param->tol_offset[i] > 0.0 ? param->tol_offset[i] : iter_tol); // set L2 tolerance
        solverParam.tol_hq = param->tol_hq_offset[i];                                     // set heavy quark tolerance
        solverParam.delta = param->reliable_delta_refinement;

        {
          CG cg(*m, *mSloppy, *mSloppy, *mSloppy, solverParam, profileMulti);
          if (i==0)
            cg(x[i], b, &p[i], r2_old[i]);
          else
            cg(x[i], b);
        }

        solverParam.true_res_offset[i] = solverParam.true_res;
        solverParam.true_res_hq_offset[i] = solverParam.true_res_hq;
        solverParam.updateInvertParam(*param,i);

        if (param->dslash_type == QUDA_ASQTAD_DSLASH ||
            param->dslash_type == QUDA_STAGGERED_DSLASH) {
          dirac.setMass(sqrt(param->offset[0]/4)); // restore just in case
          diracSloppy.setMass(sqrt(param->offset[0]/4)); // restore just in case
        }

        delete m;
        delete mSloppy;
      }
    }
  }

  // restore shifts
  for (int i = 0; i < param->num_offset; i++) param->offset[i] = unscaled_shifts[i];

  profileMulti.TPSTART(QUDA_PROFILE_D2H);

  if (param->compute_action) {
    Complex action(0);
    for (int i = 0; i < param->num_offset; i++) action += param->residue[i] * blas::cDotProduct(b, x[i]);
    param->action[0] = action.real();
    param->action[1] = action.imag();
  }

  for(int i=0; i < param->num_offset; i++) {
    if (param->solver_normalization == QUDA_SOURCE_NORMALIZATION) { // rescale the solution
      blas::ax(sqrt(nb), x[i]);
    }

    if (getVerbosity() >= QUDA_VERBOSE) printfQuda("Solution %d = %g\n", i, blas::norm2(x[i]));

    if (!param->make_resident_solution) *h_x[i] = x[i];
  }
  profileMulti.TPSTOP(QUDA_PROFILE_D2H);

  profileMulti.TPSTART(QUDA_PROFILE_EPILOGUE);

  if (!param->make_resident_solution) solutionResident.clear();

  profileMulti.TPSTOP(QUDA_PROFILE_EPILOGUE);

  profileMulti.TPSTART(QUDA_PROFILE_FREE);
  delete d;
  delete dSloppy;
  delete dPre;
  delete dRefine;
  profileMulti.TPSTOP(QUDA_PROFILE_FREE);

  popVerbosity();

  // cache is written out even if a long benchmarking job gets interrupted
  saveTuneCache();

  profileMulti.TPSTOP(QUDA_PROFILE_TOTAL);

  profilerStop(__func__);
}

void computeKSLinkQuda(void *fatlink, void *longlink, void *ulink, void *inlink, double *path_coeff, QudaGaugeParam *param)
{
  profileFatLink.TPSTART(QUDA_PROFILE_TOTAL);
  profileFatLink.TPSTART(QUDA_PROFILE_INIT);

  checkGaugeParam(param);

  GaugeFieldParam gParam(*param, fatlink, QUDA_GENERAL_LINKS);
  gParam.location = QUDA_CPU_FIELD_LOCATION;
  cpuGaugeField cpuFatLink(gParam);   // create the host fatlink
  gParam.gauge = longlink;
  cpuGaugeField cpuLongLink(gParam);  // create the host longlink
  gParam.gauge = ulink;
  cpuGaugeField cpuUnitarizedLink(gParam);
  gParam.link_type = param->type;
  gParam.gauge = inlink;
  cpuGaugeField cpuInLink(gParam);    // create the host sitelink

  // create the device fields
  gParam.location = QUDA_CUDA_FIELD_LOCATION;
  gParam.reconstruct = param->reconstruct;
  gParam.setPrecision(param->cuda_prec, true);
  gParam.create = QUDA_NULL_FIELD_CREATE;
  cudaGaugeField *cudaInLink = new cudaGaugeField(gParam);
  profileFatLink.TPSTOP(QUDA_PROFILE_INIT);

  cudaInLink->loadCPUField(cpuInLink, profileFatLink);
  cudaGaugeField *cudaInLinkEx = createExtendedGauge(*cudaInLink, R, profileFatLink);

  profileFatLink.TPSTART(QUDA_PROFILE_FREE);
  delete cudaInLink;
  profileFatLink.TPSTOP(QUDA_PROFILE_FREE);

  gParam.create = QUDA_ZERO_FIELD_CREATE;
  gParam.link_type = QUDA_GENERAL_LINKS;
  gParam.reconstruct = QUDA_RECONSTRUCT_NO;
  gParam.setPrecision(param->cuda_prec, true);
  gParam.ghostExchange = QUDA_GHOST_EXCHANGE_NO;

  if (longlink) {
    profileFatLink.TPSTART(QUDA_PROFILE_INIT);
    cudaGaugeField *cudaLongLink = new cudaGaugeField(gParam);
    profileFatLink.TPSTOP(QUDA_PROFILE_INIT);

    profileFatLink.TPSTART(QUDA_PROFILE_COMPUTE);
    longKSLink(cudaLongLink, *cudaInLinkEx, path_coeff);
    profileFatLink.TPSTOP(QUDA_PROFILE_COMPUTE);

    cudaLongLink->saveCPUField(cpuLongLink, profileFatLink);

    profileFatLink.TPSTART(QUDA_PROFILE_FREE);
    delete cudaLongLink;
    profileFatLink.TPSTOP(QUDA_PROFILE_FREE);
  }

  profileFatLink.TPSTART(QUDA_PROFILE_INIT);
  cudaGaugeField *cudaFatLink = new cudaGaugeField(gParam);
  profileFatLink.TPSTOP(QUDA_PROFILE_INIT);

  profileFatLink.TPSTART(QUDA_PROFILE_COMPUTE);
  fatKSLink(cudaFatLink, *cudaInLinkEx, path_coeff);
  profileFatLink.TPSTOP(QUDA_PROFILE_COMPUTE);

  if (fatlink) cudaFatLink->saveCPUField(cpuFatLink, profileFatLink);

  profileFatLink.TPSTART(QUDA_PROFILE_FREE);
  delete cudaInLinkEx;
  profileFatLink.TPSTOP(QUDA_PROFILE_FREE);

  if (ulink) {
    const double unitarize_eps = 1e-14;
    const double max_error = 1e-10;
    const int reunit_allow_svd = 1;
    const int reunit_svd_only = 0;
    const double svd_rel_error = 1e-6;
    const double svd_abs_error = 1e-6;
    quda::setUnitarizeLinksConstants(unitarize_eps, max_error, reunit_allow_svd, reunit_svd_only, svd_rel_error,
                                     svd_abs_error);

    cudaGaugeField *cudaUnitarizedLink = new cudaGaugeField(gParam);

    profileFatLink.TPSTART(QUDA_PROFILE_COMPUTE);
    *num_failures_h = 0;
    quda::unitarizeLinks(*cudaUnitarizedLink, *cudaFatLink, num_failures_d); // unitarize on the gpu
    if (*num_failures_h > 0)
      errorQuda("Error in unitarization component of the hisq fattening: %d failures", *num_failures_h);
    profileFatLink.TPSTOP(QUDA_PROFILE_COMPUTE);

    cudaUnitarizedLink->saveCPUField(cpuUnitarizedLink, profileFatLink);

    profileFatLink.TPSTART(QUDA_PROFILE_FREE);
    delete cudaUnitarizedLink;
    profileFatLink.TPSTOP(QUDA_PROFILE_FREE);
  }

  profileFatLink.TPSTART(QUDA_PROFILE_FREE);
  delete cudaFatLink;
  profileFatLink.TPSTOP(QUDA_PROFILE_FREE);

  profileFatLink.TPSTOP(QUDA_PROFILE_TOTAL);
}

void computeTwoLinkQuda(void *twolink, void *inlink, QudaGaugeParam *param)
{
  profileGaussianSmear.TPSTART(QUDA_PROFILE_TOTAL);
  profileGaussianSmear.TPSTART(QUDA_PROFILE_INIT);

  checkGaugeParam(param);

  GaugeFieldParam gParam(*param, inlink, QUDA_GENERAL_LINKS);
  gParam.gauge     = twolink;
  cpuGaugeField cpuTwoLink(gParam);  // create the host twolink
  profileGaussianSmear.TPSTOP(QUDA_PROFILE_INIT);

  cudaGaugeField *cudaInLinkEx = nullptr;

  if(inlink) {
    gParam.link_type = param->type;
    gParam.gauge     = inlink;
    cpuGaugeField cpuInLink(gParam);    // create the host sitelink

    // create the device fields
    gParam.reconstruct = param->reconstruct;
    gParam.setPrecision(param->cuda_prec, true);
    gParam.create = QUDA_NULL_FIELD_CREATE;
    cudaGaugeField *cudaInLink = new cudaGaugeField(gParam);
    profileGaussianSmear.TPSTOP(QUDA_PROFILE_INIT);

    cudaInLink->loadCPUField(cpuInLink, profileGaussianSmear);
    //
    cudaInLinkEx = createExtendedGauge(*cudaInLink, R, profileGaussianSmear);
    //
    profileGaussianSmear.TPSTART(QUDA_PROFILE_FREE);
    delete cudaInLink;
    profileGaussianSmear.TPSTOP(QUDA_PROFILE_FREE);

  } else {
    cudaInLinkEx = createExtendedGauge(*gaugePrecise, R, profileGaussianSmear);
  }

  GaugeFieldParam gsParam(*gaugePrecise);

  gsParam.create        = QUDA_NULL_FIELD_CREATE;
  gsParam.link_type     = QUDA_ASQTAD_LONG_LINKS;
  gsParam.reconstruct   = QUDA_RECONSTRUCT_NO;
  gsParam.setPrecision(param->cuda_prec, true);
  gsParam.ghostExchange = QUDA_GHOST_EXCHANGE_PAD;
  gsParam.nFace         = 3;
  gsParam.pad           = gsParam.pad*gsParam.nFace;

  profileGaussianSmear.TPSTART(QUDA_PROFILE_INIT);

  freeUniqueGaugeQuda(QUDA_SMEARED_LINKS);
  gaugeSmeared = new cudaGaugeField(gsParam);

  
  profileGaussianSmear.TPSTOP(QUDA_PROFILE_INIT);

  profileGaussianSmear.TPSTART(QUDA_PROFILE_COMPUTE);

  computeTwoLink(*gaugeSmeared, *cudaInLinkEx);
  gaugeSmeared->exchangeGhost();

  profileGaussianSmear.TPSTOP(QUDA_PROFILE_COMPUTE);
  //
  gaugeSmeared->saveCPUField(cpuTwoLink, profileGaussianSmear);

  profileGaussianSmear.TPSTART(QUDA_PROFILE_FREE);

  freeUniqueGaugeQuda(QUDA_SMEARED_LINKS);
  delete cudaInLinkEx;

  profileGaussianSmear.TPSTOP(QUDA_PROFILE_FREE);
  profileGaussianSmear.TPSTOP(QUDA_PROFILE_TOTAL);
}

int computeGaugeForceQuda(void* mom, void* siteLink,  int*** input_path_buf, int* path_length,
			  double* loop_coeff, int num_paths, int max_length, double eb3, QudaGaugeParam* qudaGaugeParam)
{
  profileGaugeForce.TPSTART(QUDA_PROFILE_TOTAL);
  profileGaugeForce.TPSTART(QUDA_PROFILE_INIT);

  checkGaugeParam(qudaGaugeParam);

  GaugeFieldParam gParam(*qudaGaugeParam, siteLink);
  gParam.location = QUDA_CPU_FIELD_LOCATION;
  gParam.site_offset = qudaGaugeParam->gauge_offset;
  gParam.site_size = qudaGaugeParam->site_size;
  cpuGaugeField *cpuSiteLink = (!qudaGaugeParam->use_resident_gauge) ? new cpuGaugeField(gParam) : nullptr;

  cudaGaugeField* cudaSiteLink = nullptr;

  if (qudaGaugeParam->use_resident_gauge) {
    if (!gaugePrecise) errorQuda("No resident gauge field to use");
    cudaSiteLink = gaugePrecise;
  } else {
    gParam.create = QUDA_NULL_FIELD_CREATE;
    gParam.reconstruct = qudaGaugeParam->reconstruct;
    gParam.setPrecision(qudaGaugeParam->cuda_prec, true);
    gParam.location = QUDA_CUDA_FIELD_LOCATION;

    cudaSiteLink = new cudaGaugeField(gParam);
    profileGaugeForce.TPSTOP(QUDA_PROFILE_INIT);

    profileGaugeForce.TPSTART(QUDA_PROFILE_H2D);
    cudaSiteLink->loadCPUField(*cpuSiteLink);
    profileGaugeForce.TPSTOP(QUDA_PROFILE_H2D);

    profileGaugeForce.TPSTART(QUDA_PROFILE_INIT);
  }

  GaugeFieldParam gParamMom(*qudaGaugeParam, mom, QUDA_ASQTAD_MOM_LINKS);
  gParamMom.location = QUDA_CPU_FIELD_LOCATION;
  if (gParamMom.order == QUDA_TIFR_GAUGE_ORDER || gParamMom.order == QUDA_TIFR_PADDED_GAUGE_ORDER)
    gParamMom.reconstruct = QUDA_RECONSTRUCT_NO;
  else
    gParamMom.reconstruct = QUDA_RECONSTRUCT_10;

  gParamMom.site_offset = qudaGaugeParam->mom_offset;
  gParamMom.site_size = qudaGaugeParam->site_size;
  cpuGaugeField* cpuMom = (!qudaGaugeParam->use_resident_mom) ? new cpuGaugeField(gParamMom) : nullptr;

  cudaGaugeField* cudaMom = nullptr;
  if (qudaGaugeParam->use_resident_mom) {
    if (!momResident) errorQuda("No resident momentum field to use");
    cudaMom = momResident;
    if (qudaGaugeParam->overwrite_mom) cudaMom->zero();
    profileGaugeForce.TPSTOP(QUDA_PROFILE_INIT);
  } else {
    gParamMom.location = QUDA_CUDA_FIELD_LOCATION;
    gParamMom.create = qudaGaugeParam->overwrite_mom ? QUDA_ZERO_FIELD_CREATE : QUDA_NULL_FIELD_CREATE;
    gParamMom.reconstruct = QUDA_RECONSTRUCT_10;
    gParamMom.link_type = QUDA_ASQTAD_MOM_LINKS;
    gParamMom.setPrecision(qudaGaugeParam->cuda_prec, true);
    gParamMom.create = QUDA_ZERO_FIELD_CREATE;
    cudaMom = new cudaGaugeField(gParamMom);
    profileGaugeForce.TPSTOP(QUDA_PROFILE_INIT);
    if (!qudaGaugeParam->overwrite_mom) {
      profileGaugeForce.TPSTART(QUDA_PROFILE_H2D);
      cudaMom->loadCPUField(*cpuMom);
      profileGaugeForce.TPSTOP(QUDA_PROFILE_H2D);
    }
  }

  cudaGaugeField *cudaGauge = createExtendedGauge(*cudaSiteLink, R, profileGaugeForce);
  // apply / remove phase as appropriate
  if (cudaGauge->StaggeredPhaseApplied()) cudaGauge->removeStaggeredPhase();

  // wrap 1-d arrays in std::vector
  std::vector<int> path_length_v(num_paths);
  std::vector<double> loop_coeff_v(num_paths);
  for (int i = 0; i < num_paths; i++) {
    path_length_v[i] = path_length[i];
    loop_coeff_v[i] = loop_coeff[i];
  }

  // input_path should encode exactly 4 directions
  std::vector<int **> input_path_v(4);
  for (int d = 0; d < 4; d++) { input_path_v[d] = input_path_buf[d]; }

  // actually do the computation
  profileGaugeForce.TPSTART(QUDA_PROFILE_COMPUTE);
  if (!forceMonitor()) {
    gaugeForce(*cudaMom, *cudaGauge, eb3, input_path_v, path_length_v, loop_coeff_v, num_paths, max_length);
  } else {
    // if we are monitoring the force, separate the force computation from the momentum update
    GaugeFieldParam gParam(*cudaMom);
    gParam.create = QUDA_ZERO_FIELD_CREATE;
    GaugeField *force = GaugeField::Create(gParam);
    gaugeForce(*force, *cudaGauge, 1.0, input_path_v, path_length_v, loop_coeff_v, num_paths, max_length);
    updateMomentum(*cudaMom, eb3, *force, "gauge");
    delete force;
  }
  profileGaugeForce.TPSTOP(QUDA_PROFILE_COMPUTE);

  if (qudaGaugeParam->return_result_mom) {
    profileGaugeForce.TPSTART(QUDA_PROFILE_D2H);
    cudaMom->saveCPUField(*cpuMom);
    profileGaugeForce.TPSTOP(QUDA_PROFILE_D2H);
  }

  profileGaugeForce.TPSTART(QUDA_PROFILE_FREE);
  if (qudaGaugeParam->make_resident_gauge) {
    if (gaugePrecise && gaugePrecise != cudaSiteLink) freeUniqueGaugeQuda(QUDA_WILSON_LINKS);
    gaugePrecise = cudaSiteLink;
  } else {
    delete cudaSiteLink;
  }

  if (qudaGaugeParam->make_resident_mom) {
    if (momResident && momResident != cudaMom) delete momResident;
    momResident = cudaMom;
  } else {
    delete cudaMom;
  }

  if (cpuSiteLink) delete cpuSiteLink;
  if (cpuMom) delete cpuMom;

  if (qudaGaugeParam->make_resident_gauge) {
    if (extendedGaugeResident) delete extendedGaugeResident;
    extendedGaugeResident = cudaGauge;
  } else {
    delete cudaGauge;
  }
  profileGaugeForce.TPSTOP(QUDA_PROFILE_FREE);

  profileGaugeForce.TPSTOP(QUDA_PROFILE_TOTAL);
  return 0;
}

int computeGaugePathQuda(void *out, void *siteLink, int ***input_path_buf, int *path_length, double *loop_coeff,
                         int num_paths, int max_length, double eb3, QudaGaugeParam *qudaGaugeParam)
{
  profileGaugePath.TPSTART(QUDA_PROFILE_TOTAL);
  profileGaugePath.TPSTART(QUDA_PROFILE_INIT);

  checkGaugeParam(qudaGaugeParam);

  GaugeFieldParam gParam(*qudaGaugeParam, siteLink);
  gParam.location = QUDA_CPU_FIELD_LOCATION;
  gParam.site_offset = qudaGaugeParam->gauge_offset;
  gParam.site_size = qudaGaugeParam->site_size;
  cpuGaugeField *cpuSiteLink = (!qudaGaugeParam->use_resident_gauge) ? new cpuGaugeField(gParam) : nullptr;

  cudaGaugeField *cudaSiteLink = nullptr;

  if (qudaGaugeParam->use_resident_gauge) {
    if (!gaugePrecise) errorQuda("No resident gauge field to use");
    cudaSiteLink = gaugePrecise;
  } else {
    gParam.location = QUDA_CUDA_FIELD_LOCATION;
    gParam.create = QUDA_NULL_FIELD_CREATE;
    gParam.reconstruct = qudaGaugeParam->reconstruct;
    gParam.setPrecision(qudaGaugeParam->cuda_prec, true);

    cudaSiteLink = new cudaGaugeField(gParam);
    profileGaugePath.TPSTOP(QUDA_PROFILE_INIT);

    profileGaugePath.TPSTART(QUDA_PROFILE_H2D);
    cudaSiteLink->loadCPUField(*cpuSiteLink);
    profileGaugePath.TPSTOP(QUDA_PROFILE_H2D);

    profileGaugePath.TPSTART(QUDA_PROFILE_INIT);
  }

  GaugeFieldParam gParamOut(*qudaGaugeParam, out);
  gParamOut.location = QUDA_CPU_FIELD_LOCATION;
  gParamOut.site_offset = qudaGaugeParam->gauge_offset;
  gParamOut.site_size = qudaGaugeParam->site_size;
  cpuGaugeField *cpuOut = new cpuGaugeField(gParamOut);
  gParamOut.location = QUDA_CUDA_FIELD_LOCATION;
  gParamOut.create = qudaGaugeParam->overwrite_gauge ? QUDA_ZERO_FIELD_CREATE : QUDA_NULL_FIELD_CREATE;
  gParamOut.reconstruct = QUDA_RECONSTRUCT_NO;
  gParamOut.setPrecision(qudaGaugeParam->cuda_prec, true);
  cudaGaugeField *cudaOut = new cudaGaugeField(gParamOut);
  profileGaugePath.TPSTOP(QUDA_PROFILE_INIT);
  if (!qudaGaugeParam->overwrite_gauge) {
    profileGaugePath.TPSTART(QUDA_PROFILE_H2D);
    cudaOut->loadCPUField(*cpuOut);
    profileGaugePath.TPSTOP(QUDA_PROFILE_H2D);
  }

  cudaGaugeField *cudaGauge = createExtendedGauge(*cudaSiteLink, R, profileGaugePath);
  // apply / remove phase as appropriate
  if (cudaGauge->StaggeredPhaseApplied()) cudaGauge->removeStaggeredPhase();

  // wrap 1-d arrays in a std::vector
  std::vector<int> path_length_v(num_paths);
  std::vector<double> loop_coeff_v(num_paths);
  for (int i = 0; i < num_paths; i++) {
    path_length_v[i] = path_length[i];
    loop_coeff_v[i] = loop_coeff[i];
  }

  // input_path should encode exactly 4 directions
  std::vector<int **> input_path_v(4);
  for (int d = 0; d < 4; d++) { input_path_v[d] = input_path_buf[d]; }

  // actually do the computation
  profileGaugePath.TPSTART(QUDA_PROFILE_COMPUTE);
  gaugePath(*cudaOut, *cudaGauge, eb3, input_path_v, path_length_v, loop_coeff_v, num_paths, max_length);
  profileGaugePath.TPSTOP(QUDA_PROFILE_COMPUTE);

  profileGaugePath.TPSTART(QUDA_PROFILE_D2H);
  cudaOut->saveCPUField(*cpuOut);
  profileGaugePath.TPSTOP(QUDA_PROFILE_D2H);

  profileGaugePath.TPSTART(QUDA_PROFILE_FREE);
  if (qudaGaugeParam->make_resident_gauge) {
    if (gaugePrecise && gaugePrecise != cudaSiteLink) freeUniqueGaugeQuda(QUDA_WILSON_LINKS);
    gaugePrecise = cudaSiteLink;
    if (extendedGaugeResident) delete extendedGaugeResident;
    extendedGaugeResident = cudaGauge;
  } else {
    delete cudaSiteLink;
    delete cudaGauge;
  }

  delete cudaOut;

  if (cpuSiteLink) delete cpuSiteLink;
  if (cpuOut) delete cpuOut;
  profileGaugePath.TPSTOP(QUDA_PROFILE_FREE);

  profileGaugePath.TPSTOP(QUDA_PROFILE_TOTAL);
  return 0;
}

void momResidentQuda(void *mom, QudaGaugeParam *param)
{
  profileGaugeForce.TPSTART(QUDA_PROFILE_TOTAL);
  profileGaugeForce.TPSTART(QUDA_PROFILE_INIT);

  checkGaugeParam(param);

  GaugeFieldParam gParamMom(*param, mom, QUDA_ASQTAD_MOM_LINKS);
  gParamMom.location = QUDA_CPU_FIELD_LOCATION;
  if (gParamMom.order == QUDA_TIFR_GAUGE_ORDER || gParamMom.order == QUDA_TIFR_PADDED_GAUGE_ORDER)
    gParamMom.reconstruct = QUDA_RECONSTRUCT_NO;
  else
    gParamMom.reconstruct = QUDA_RECONSTRUCT_10;
  gParamMom.site_offset = param->mom_offset;
  gParamMom.site_size = param->site_size;

  cpuGaugeField cpuMom(gParamMom);

  if (param->make_resident_mom && !param->return_result_mom) {
    if (momResident) delete momResident;
    gParamMom.location = QUDA_CUDA_FIELD_LOCATION;
    gParamMom.create = QUDA_NULL_FIELD_CREATE;
    gParamMom.reconstruct = QUDA_RECONSTRUCT_10;
    gParamMom.link_type = QUDA_ASQTAD_MOM_LINKS;
    gParamMom.setPrecision(param->cuda_prec, true);
    gParamMom.create = QUDA_ZERO_FIELD_CREATE;
    momResident = new cudaGaugeField(gParamMom);
  } else if (param->return_result_mom && !param->make_resident_mom) {
    if (!momResident) errorQuda("No resident momentum to return");
  } else {
    errorQuda("Unexpected combination make_resident_mom = %d return_result_mom = %d", param->make_resident_mom,
              param->return_result_mom);
  }

  profileGaugeForce.TPSTOP(QUDA_PROFILE_INIT);

  if (param->make_resident_mom) {
    // we are downloading the momentum from the host
    profileGaugeForce.TPSTART(QUDA_PROFILE_H2D);
    momResident->loadCPUField(cpuMom);
    profileGaugeForce.TPSTOP(QUDA_PROFILE_H2D);
  } else if (param->return_result_mom) {
    // we are uploading the momentum to the host
    profileGaugeForce.TPSTART(QUDA_PROFILE_D2H);
    momResident->saveCPUField(cpuMom);
    profileGaugeForce.TPSTOP(QUDA_PROFILE_D2H);

    profileGaugeForce.TPSTART(QUDA_PROFILE_FREE);
    delete momResident;
    momResident = nullptr;
    profileGaugeForce.TPSTOP(QUDA_PROFILE_FREE);
  }

  profileGaugeForce.TPSTOP(QUDA_PROFILE_TOTAL);
}

void createCloverQuda(QudaInvertParam* invertParam)
{
  profileClover.TPSTART(QUDA_PROFILE_TOTAL);
  if (!cloverPrecise) errorQuda("Clover field not allocated");

  QudaReconstructType recon = (gaugePrecise->Reconstruct() == QUDA_RECONSTRUCT_8) ? QUDA_RECONSTRUCT_12 : gaugePrecise->Reconstruct();
  // for clover we optimize to only send depth 1 halos in y/z/t (FIXME - make work for x, make robust in general)
  lat_dim_t R;
  for (int d=0; d<4; d++) R[d] = (d==0 ? 2 : 1) * (redundant_comms || commDimPartitioned(d));
  cudaGaugeField *gauge = extendedGaugeResident ? extendedGaugeResident : createExtendedGauge(*gaugePrecise, R, profileClover, false, recon);

  profileClover.TPSTART(QUDA_PROFILE_INIT);

  GaugeField *ex = gauge;
  if (gauge->Precision() < cloverPrecise->Precision()) {
    GaugeFieldParam param(*gauge);
    param.setPrecision(cloverPrecise->Precision(), true);
    param.create = QUDA_NULL_FIELD_CREATE;
    ex = GaugeField::Create(param);
    ex->copy(*gauge);
  }

  // create the Fmunu field
  GaugeFieldParam tensorParam(gaugePrecise->X(), ex->Precision(), QUDA_RECONSTRUCT_NO, 0, QUDA_TENSOR_GEOMETRY);
  tensorParam.location = QUDA_CUDA_FIELD_LOCATION;
  tensorParam.siteSubset = QUDA_FULL_SITE_SUBSET;
  tensorParam.order = QUDA_FLOAT2_GAUGE_ORDER;
  tensorParam.ghostExchange = QUDA_GHOST_EXCHANGE_NO;
  cudaGaugeField Fmunu(tensorParam);
  profileClover.TPSTOP(QUDA_PROFILE_INIT);
  profileClover.TPSTART(QUDA_PROFILE_COMPUTE);
  computeFmunu(Fmunu, *ex);
  computeClover(*cloverPrecise, Fmunu, invertParam->clover_coeff);
  profileClover.TPSTOP(QUDA_PROFILE_COMPUTE);
  profileClover.TPSTOP(QUDA_PROFILE_TOTAL);

  if (ex != gauge) delete ex;

  // FIXME always preserve the extended gauge
  extendedGaugeResident = gauge;
}

void* createGaugeFieldQuda(void* gauge, int geometry, QudaGaugeParam* param)
{
  GaugeFieldParam gParam(*param, gauge, QUDA_GENERAL_LINKS);
  gParam.geometry = static_cast<QudaFieldGeometry>(geometry);
  if (geometry != QUDA_SCALAR_GEOMETRY && geometry != QUDA_VECTOR_GEOMETRY)
    errorQuda("Only scalar and vector geometries are supported\n");

  cpuGaugeField *cpuGauge = nullptr;
  if (gauge) cpuGauge = new cpuGaugeField(gParam);

  gParam.order = QUDA_FLOAT2_GAUGE_ORDER;
  gParam.create = QUDA_ZERO_FIELD_CREATE;
  auto* cudaGauge = new cudaGaugeField(gParam);

  if (gauge) {
    cudaGauge->loadCPUField(*cpuGauge);
    delete cpuGauge;
  }

  return cudaGauge;
}

void saveGaugeFieldQuda(void *gauge, void *inGauge, QudaGaugeParam *param)
{
  auto* cudaGauge = reinterpret_cast<cudaGaugeField*>(inGauge);

  GaugeFieldParam gParam(*param, gauge, QUDA_GENERAL_LINKS);
  gParam.geometry = cudaGauge->Geometry();

  cpuGaugeField cpuGauge(gParam);
  cudaGauge->saveCPUField(cpuGauge);
}

void destroyGaugeFieldQuda(void *gauge)
{
  auto* g = reinterpret_cast<cudaGaugeField*>(gauge);
  delete g;
}

void computeStaggeredForceQuda(void *h_mom, double dt, double delta, void *, void **, QudaGaugeParam *gauge_param,
                               QudaInvertParam *inv_param)
{
  profileStaggeredForce.TPSTART(QUDA_PROFILE_TOTAL);
  profileStaggeredForce.TPSTART(QUDA_PROFILE_INIT);

  GaugeFieldParam gParam(*gauge_param, h_mom, QUDA_ASQTAD_MOM_LINKS);

  // create the host momentum field
  gParam.location = QUDA_CPU_FIELD_LOCATION;
  gParam.reconstruct = gauge_param->reconstruct;
  gParam.t_boundary = QUDA_PERIODIC_T;
  cpuGaugeField cpuMom(gParam);

  // create the device momentum field
  gParam.location = QUDA_CUDA_FIELD_LOCATION;
  gParam.link_type = QUDA_ASQTAD_MOM_LINKS;
  gParam.create = QUDA_ZERO_FIELD_CREATE; // FIXME
  gParam.order = QUDA_FLOAT2_GAUGE_ORDER;
  gParam.reconstruct = QUDA_RECONSTRUCT_10;
  cudaGaugeField *cudaMom = !gauge_param->use_resident_mom ? new cudaGaugeField(gParam) : nullptr;

  // create temporary field for quark-field outer product
  gParam.reconstruct = QUDA_RECONSTRUCT_NO;
  gParam.link_type = QUDA_GENERAL_LINKS;
  gParam.create = QUDA_ZERO_FIELD_CREATE;
  cudaGaugeField cudaForce(gParam);
  GaugeField *cudaForce_[2] = {&cudaForce};

  ColorSpinorParam qParam;
  qParam.location = QUDA_CUDA_FIELD_LOCATION;
  qParam.nColor = 3;
  qParam.nSpin = 1;
  qParam.siteSubset = QUDA_FULL_SITE_SUBSET;
  qParam.siteOrder = QUDA_EVEN_ODD_SITE_ORDER;
  qParam.nDim = 4;
  qParam.pc_type = QUDA_4D_PC;
  qParam.setPrecision(gParam.Precision(), gParam.Precision(), true);
  qParam.pad = 0;
  for(int dir=0; dir<4; ++dir) qParam.x[dir] = gParam.x[dir];
  qParam.x[4] = 1;
  qParam.create = QUDA_NULL_FIELD_CREATE;
  qParam.gammaBasis = QUDA_DEGRAND_ROSSI_GAMMA_BASIS;

  profileStaggeredForce.TPSTOP(QUDA_PROFILE_INIT);
  profileStaggeredForce.TPSTART(QUDA_PROFILE_H2D);

  if (gauge_param->use_resident_mom) {
    if (!momResident) errorQuda("Cannot use resident momentum field since none appears resident");
    cudaMom = momResident;
  } else {
    // download the initial momentum (FIXME make an option just to return?)
    cudaMom->loadCPUField(cpuMom);
  }

  // resident gauge field is required
  if (!gauge_param->use_resident_gauge || !gaugePrecise)
    errorQuda("Resident gauge field is required");

  if (!gaugePrecise->StaggeredPhaseApplied()) {
    errorQuda("Gauge field requires the staggered phase factors to be applied");
  }

  // check if staggered phase is the desired one
  if (gauge_param->staggered_phase_type != gaugePrecise->StaggeredPhase()) {
    errorQuda("Requested staggered phase %d, but found %d\n",
              gauge_param->staggered_phase_type, gaugePrecise->StaggeredPhase());
  }

  profileStaggeredForce.TPSTOP(QUDA_PROFILE_H2D);
  profileStaggeredForce.TPSTART(QUDA_PROFILE_INIT);

  const int nvector = inv_param->num_offset;
  std::vector<ColorSpinorField*> X(nvector);
  for ( int i=0; i<nvector; i++) X[i] = ColorSpinorField::Create(qParam);

  if (inv_param->use_resident_solution) {
    if (solutionResident.size() < (unsigned int)nvector)
      errorQuda("solutionResident.size() %lu does not match number of shifts %d",
		solutionResident.size(), nvector);
  }

  // create the staggered operator
  DiracParam diracParam;
  bool pc_solve = (inv_param->solve_type == QUDA_DIRECT_PC_SOLVE) ||
    (inv_param->solve_type == QUDA_NORMOP_PC_SOLVE);
  if (!pc_solve)
    errorQuda("Preconditioned solve type required not %d\n", inv_param->solve_type);
  setDiracParam(diracParam, inv_param, pc_solve);
  Dirac *dirac = Dirac::create(diracParam);

  profileStaggeredForce.TPSTOP(QUDA_PROFILE_INIT);
  profileStaggeredForce.TPSTART(QUDA_PROFILE_PREAMBLE);

  for (int i=0; i<nvector; i++) {
    ColorSpinorField &x = *(X[i]);

    if (inv_param->use_resident_solution)
      x.Even() = solutionResident[i];
    else errorQuda("%s requires resident solution", __func__);

    // set the odd solution component
    dirac->Dslash(x.Odd(), x.Even(), QUDA_ODD_PARITY);
  }

  profileStaggeredForce.TPSTOP(QUDA_PROFILE_PREAMBLE);
  profileStaggeredForce.TPSTART(QUDA_PROFILE_FREE);

#if 0
  if (inv_param->use_resident_solution) solutionResident.clear();
#endif
  delete dirac;

  profileStaggeredForce.TPSTOP(QUDA_PROFILE_FREE);
  profileStaggeredForce.TPSTART(QUDA_PROFILE_COMPUTE);

  // compute quark-field outer product
  for (int i=0; i<nvector; i++) {
    ColorSpinorField &x = *(X[i]);
    // second component is zero since we have no three hop term
    double coeff[2] = {inv_param->residue[i], 0.0};

    // Operate on even-parity sites
    computeStaggeredOprod(cudaForce_, x, coeff, 1);
  }

  // mom += delta * [U * force]TA
  applyU(cudaForce, *gaugePrecise);
  updateMomentum(*cudaMom, dt * delta, cudaForce, "staggered");
  qudaDeviceSynchronize();

  profileStaggeredForce.TPSTOP(QUDA_PROFILE_COMPUTE);
  profileStaggeredForce.TPSTART(QUDA_PROFILE_D2H);

  if (gauge_param->return_result_mom) {
    // copy the momentum field back to the host
    cudaMom->saveCPUField(cpuMom);
  }

  if (gauge_param->make_resident_mom) {
    // make the momentum field resident
    momResident = cudaMom;
  } else {
    delete cudaMom;
  }

  profileStaggeredForce.TPSTOP(QUDA_PROFILE_D2H);
  profileStaggeredForce.TPSTART(QUDA_PROFILE_FREE);

  for (int i=0; i<nvector; i++) delete X[i];

  profileStaggeredForce.TPSTOP(QUDA_PROFILE_FREE);
  profileStaggeredForce.TPSTOP(QUDA_PROFILE_TOTAL);
}

void computeHISQForceQuda(void* const milc_momentum,
                          double dt,
                          const double level2_coeff[6],
                          const double fat7_coeff[6],
                          const void* const w_link,
                          const void* const v_link,
                          const void* const u_link,
                          void **fermion,
                          int num_terms,
                          int num_naik_terms,
                          double **coeff,
                          QudaGaugeParam* gParam)
{
  using namespace quda;
  using namespace quda::fermion_force;
  profileHISQForce.TPSTART(QUDA_PROFILE_TOTAL);
  if (gParam->gauge_order != QUDA_MILC_GAUGE_ORDER) errorQuda("Unsupported input field order %d", gParam->gauge_order);

  checkGaugeParam(gParam);

  profileHISQForce.TPSTART(QUDA_PROFILE_INIT);

  {
    // default settings for the unitarization
    const double unitarize_eps = 1e-14;
    const double hisq_force_filter = 5e-5;
    const double max_det_error = 1e-10;
    const bool   allow_svd = true;
    const bool   svd_only = false;
    const double svd_rel_err = 1e-8;
    const double svd_abs_err = 1e-8;

    setUnitarizeForceConstants(unitarize_eps, hisq_force_filter, max_det_error, allow_svd, svd_only, svd_rel_err, svd_abs_err);
  }

  // Save input reconstruct type (applied to W and U fields) and set
  // the reconstruct type to QUDA_RECONSTRUCT_NO
  QudaReconstructType cuda_link_recon = gParam->reconstruct;
  gParam->reconstruct = QUDA_RECONSTRUCT_NO;

  // Create a copy of the setup for the gauge links
  QudaGaugeParam gParam_field;
  memcpy(&gParam_field, gParam, sizeof(QudaGaugeParam));

  // Check reconstruct
  if (cuda_link_recon == QUDA_RECONSTRUCT_9) {
    warningQuda("Attempting to use recon 9 for HISQ force. Resetting to 13...");
    cuda_link_recon = QUDA_RECONSTRUCT_13;
  }

  if (cuda_link_recon != QUDA_RECONSTRUCT_NO && cuda_link_recon != QUDA_RECONSTRUCT_13)
    errorQuda("Invalid reconstruct %d", cuda_link_recon);

  logQuda(QUDA_VERBOSE, "Reconstruct type for HISQ force: %d\n", cuda_link_recon);

  // create the device outer-product field
  GaugeFieldParam oParam(*gParam);
  oParam.location = QUDA_CUDA_FIELD_LOCATION;
  oParam.nFace = 0;
  oParam.create = QUDA_ZERO_FIELD_CREATE;
  oParam.link_type = QUDA_GENERAL_LINKS;
  oParam.reconstruct = QUDA_RECONSTRUCT_NO;
  oParam.setPrecision(gParam->cpu_prec, true);
  oParam.ghostExchange = QUDA_GHOST_EXCHANGE_NO;

  cudaGaugeField *stapleOprod = new cudaGaugeField(oParam);
  cudaGaugeField *oneLinkOprod = new cudaGaugeField(oParam);
  cudaGaugeField *naikOprod = new cudaGaugeField(oParam);

  double act_path_coeff[6] = {0, 1, level2_coeff[2], level2_coeff[3], level2_coeff[4], level2_coeff[5]};
  // You have to look at the MILC routine to understand the following
  // Basically, I have already absorbed the one-link coefficient

  profileHISQForce.TPSTOP(QUDA_PROFILE_INIT);

  { // do outer-product computation
    ColorSpinorParam qParam;
    qParam.nColor = 3;
    qParam.nSpin = 1;
    qParam.siteSubset = QUDA_FULL_SITE_SUBSET;
    qParam.siteOrder = QUDA_EVEN_ODD_SITE_ORDER;
    qParam.nDim = 4;
    qParam.pc_type = QUDA_4D_PC;
    qParam.setPrecision(oParam.Precision(), oParam.Precision(), true);
    qParam.pad = 0;
    for (int dir=0; dir<4; ++dir) qParam.x[dir] = oParam.x[dir];

    // create the device quark field
    qParam.create = QUDA_NULL_FIELD_CREATE;
    qParam.location = QUDA_CUDA_FIELD_LOCATION;
    ColorSpinorField cudaQuark(qParam);

    // create the host quark field
    qParam.location = QUDA_CPU_FIELD_LOCATION;
    qParam.create = QUDA_REFERENCE_FIELD_CREATE;
    qParam.fieldOrder = QUDA_SPACE_COLOR_SPIN_FIELD_ORDER;
    qParam.v = fermion[0];

    { // regular terms
      GaugeField *oprod[2] = {stapleOprod, naikOprod};

      // loop over different quark fields
      for(int i=0; i<num_terms; ++i){

        // Wrap the MILC quark field
        profileHISQForce.TPSTART(QUDA_PROFILE_INIT);
        qParam.v = fermion[i];
        ColorSpinorField cpuQuark(qParam); // create host quark field
        profileHISQForce.TPSTOP(QUDA_PROFILE_INIT);

        profileHISQForce.TPSTART(QUDA_PROFILE_H2D);
        cudaQuark = cpuQuark;
        profileHISQForce.TPSTOP(QUDA_PROFILE_H2D);

        profileHISQForce.TPSTART(QUDA_PROFILE_COMPUTE);
        computeStaggeredOprod(oprod, cudaQuark, coeff[i], 3);
        qudaDeviceSynchronize();
        profileHISQForce.TPSTOP(QUDA_PROFILE_COMPUTE);
      }
    }

    { // naik terms
      oneLinkOprod->copy(*stapleOprod);
      ax(level2_coeff[0], *oneLinkOprod);
      GaugeField *oprod[2] = {oneLinkOprod, naikOprod};

      // loop over different quark fields
      for(int i=0; i<num_naik_terms; ++i){

        // Wrap the MILC quark field
        profileHISQForce.TPSTART(QUDA_PROFILE_INIT);
        qParam.v = fermion[i + num_terms - num_naik_terms];
        ColorSpinorField cpuQuark(qParam); // create host quark field
        profileHISQForce.TPSTOP(QUDA_PROFILE_INIT);

        profileHISQForce.TPSTART(QUDA_PROFILE_H2D);
        cudaQuark = cpuQuark;
        profileHISQForce.TPSTOP(QUDA_PROFILE_H2D);

        profileHISQForce.TPSTART(QUDA_PROFILE_COMPUTE);
        computeStaggeredOprod(oprod, cudaQuark, coeff[i + num_terms], 3);
        qudaDeviceSynchronize();
        profileHISQForce.TPSTOP(QUDA_PROFILE_COMPUTE);
      }
    }
  }

  profileHISQForce.TPSTART(QUDA_PROFILE_INIT);

  // Compute the pad size
  int pad_size = 0;
#ifdef MULTI_GPU
  int x_face_size = gParam->X[1] * gParam->X[2] * gParam->X[3] / 2;
  int y_face_size = gParam->X[0] * gParam->X[2] * gParam->X[3] / 2;
  int z_face_size = gParam->X[0] * gParam->X[1] * gParam->X[3] / 2;
  int t_face_size = gParam->X[0] * gParam->X[1] * gParam->X[2] / 2;
  pad_size = std::max({x_face_size, y_face_size, z_face_size, t_face_size});
#endif

  // Copy outer product fields into input force fields
  oParam.create = QUDA_NULL_FIELD_CREATE;
  oParam.nFace = 1;
  oParam.pad = pad_size;
  oParam.ghostExchange = QUDA_GHOST_EXCHANGE_EXTENDED;
  lat_dim_t R = {2 * comm_dim_partitioned(0), 2 * comm_dim_partitioned(1), 2 * comm_dim_partitioned(2),
                 2 * comm_dim_partitioned(3)};
  for (int dir = 0; dir < 4; ++dir) {
    oParam.x[dir] += 2 * R[dir];
    oParam.r[dir] = R[dir];
  }

  cudaGaugeField *cudaInForce = new cudaGaugeField(oParam);
  copyExtendedGauge(*cudaInForce, *stapleOprod, QUDA_CUDA_FIELD_LOCATION);
  delete stapleOprod;

  cudaGaugeField *cudaOutForce = new cudaGaugeField(oParam);
  copyExtendedGauge(*cudaOutForce, *oneLinkOprod, QUDA_CUDA_FIELD_LOCATION);
  delete oneLinkOprod;

  // Create CPU momentum fields, prepare GPU momentum param
  GaugeFieldParam param(*gParam);
  param.location = QUDA_CPU_FIELD_LOCATION;
  param.create = QUDA_REFERENCE_FIELD_CREATE;
  param.order = QUDA_MILC_GAUGE_ORDER;
  param.link_type = QUDA_ASQTAD_MOM_LINKS;
  param.reconstruct = QUDA_RECONSTRUCT_10;
  param.ghostExchange = QUDA_GHOST_EXCHANGE_NO;
  param.gauge = milc_momentum;
  cpuGaugeField *cpuMom = (!gParam->use_resident_mom) ? new cpuGaugeField(param) : nullptr;

  param.location = QUDA_CUDA_FIELD_LOCATION;
  param.create = QUDA_ZERO_FIELD_CREATE;
  param.order = QUDA_FLOAT2_GAUGE_ORDER;
  GaugeFieldParam momParam(param);

  // Create CPU W, V, and U fields
  gParam_field.type = QUDA_GENERAL_LINKS;
  gParam_field.t_boundary = QUDA_ANTI_PERIODIC_T;
  gParam_field.staggered_phase_type = QUDA_STAGGERED_PHASE_NO;
  gParam_field.staggered_phase_applied = true;
  gParam_field.gauge_fix = QUDA_GAUGE_FIXED_NO;

  GaugeFieldParam wParam(gParam_field);
  wParam.location = QUDA_CPU_FIELD_LOCATION;
  wParam.create = QUDA_REFERENCE_FIELD_CREATE;
  wParam.order = QUDA_MILC_GAUGE_ORDER;
  wParam.link_type = QUDA_GENERAL_LINKS;
  wParam.ghostExchange = QUDA_GHOST_EXCHANGE_NO;
  wParam.gauge = (void *)w_link;
  cpuGaugeField cpuWLink(wParam);

  GaugeFieldParam vParam(wParam);
  vParam.gauge = (void *)v_link;
  cpuGaugeField cpuVLink(vParam);

  GaugeFieldParam uParam(vParam);
  uParam.gauge = (void *)u_link;
  cpuGaugeField cpuULink(uParam);

  // Load the W field, which contains U(3) matrices, to the device
  gParam_field.ga_pad = 3 * pad_size;
  wParam = GaugeFieldParam(gParam_field);
  for (int dir = 0; dir < 4; dir++) {
    wParam.x[dir] += 2 * R[dir];
    wParam.r[dir] = R[dir];
  }
  wParam.location = QUDA_CUDA_FIELD_LOCATION;
  wParam.ghostExchange = QUDA_GHOST_EXCHANGE_EXTENDED;
  wParam.reconstruct = cuda_link_recon;
  wParam.create = QUDA_NULL_FIELD_CREATE;
  wParam.setPrecision(gParam->cpu_prec, true);

  cudaGaugeField *cudaWLink = new cudaGaugeField(wParam);
  profileHISQForce.TPSTOP(QUDA_PROFILE_INIT);

  cudaWLink->loadCPUField(cpuWLink, profileHISQForce);
  cudaWLink->exchangeExtendedGhost(cudaWLink->R(), profileHISQForce);

  cudaInForce->exchangeExtendedGhost(R, profileHISQForce);
  cudaWLink->exchangeExtendedGhost(cudaWLink->R(), profileHISQForce);
  cudaOutForce->exchangeExtendedGhost(R, profileHISQForce);

  // Compute level two term
  profileHISQForce.TPSTART(QUDA_PROFILE_COMPUTE);
  hisqStaplesForce(*cudaOutForce, *cudaInForce, *cudaWLink, act_path_coeff);
  qudaDeviceSynchronize();
  profileHISQForce.TPSTOP(QUDA_PROFILE_COMPUTE);

  // Load naik outer product
  copyExtendedGauge(*cudaInForce, *naikOprod, QUDA_CUDA_FIELD_LOCATION);
  cudaInForce->exchangeExtendedGhost(cudaWLink->R(), profileHISQForce);
  delete naikOprod;

  // Compute Naik three-link term contribution
  profileHISQForce.TPSTART(QUDA_PROFILE_COMPUTE);
  hisqLongLinkForce(*cudaOutForce, *cudaInForce, *cudaWLink, act_path_coeff[1]);
  qudaDeviceSynchronize();
  profileHISQForce.TPSTOP(QUDA_PROFILE_COMPUTE);

  cudaOutForce->exchangeExtendedGhost(R, profileHISQForce);

  // Load the V field, which contains general matrices, to the device
  profileHISQForce.TPSTART(QUDA_PROFILE_FREE);
  delete cudaWLink;
  profileHISQForce.TPSTOP(QUDA_PROFILE_FREE);
  profileHISQForce.TPSTART(QUDA_PROFILE_INIT);
  for (int dir = 0; dir < 4; ++dir) {
    vParam.x[dir] += 2 * R[dir];
    vParam.r[dir] = R[dir];
  }
  vParam.location = QUDA_CUDA_FIELD_LOCATION;
  vParam.link_type = QUDA_GENERAL_LINKS;
  vParam.reconstruct = QUDA_RECONSTRUCT_NO;
  vParam.create = QUDA_NULL_FIELD_CREATE;
  vParam.setPrecision(gParam->cpu_prec, true);
  vParam.ghostExchange = QUDA_GHOST_EXCHANGE_EXTENDED;
  vParam.pad = 3 * pad_size;
  cudaGaugeField *cudaVLink = new cudaGaugeField(vParam);
  profileHISQForce.TPSTOP(QUDA_PROFILE_INIT);

  cudaVLink->loadCPUField(cpuVLink, profileHISQForce);
  cudaVLink->exchangeExtendedGhost(cudaVLink->R(), profileHISQForce);

  profileHISQForce.TPSTART(QUDA_PROFILE_COMPUTE);
  *num_failures_h = 0;
  unitarizeForce(*cudaInForce, *cudaOutForce, *cudaVLink, num_failures_d);

  if (*num_failures_h>0) errorQuda("Error in the unitarization component of the hisq fermion force: %d failures\n", *num_failures_h);

  cudaOutForce->zero();
<<<<<<< HEAD
=======
  qudaDeviceSynchronize();
  profileHISQForce.TPSTOP(QUDA_PROFILE_COMPUTE);

  // Load the U field, which contains U(3) matrices, to the device
  // TODO: in theory these should just be SU(3) matrices with MILC phases?
  profileHISQForce.TPSTART(QUDA_PROFILE_FREE);
  delete cudaVLink;
  profileHISQForce.TPSTOP(QUDA_PROFILE_FREE);
  profileHISQForce.TPSTART(QUDA_PROFILE_INIT);
  for (int dir = 0; dir < 4; ++dir) {
    uParam.x[dir] += 2 * R[dir];
    uParam.r[dir] = R[dir];
  }
  uParam.location = QUDA_CUDA_FIELD_LOCATION;
  uParam.link_type = QUDA_GENERAL_LINKS;
  uParam.reconstruct = cuda_link_recon;
  uParam.create = QUDA_NULL_FIELD_CREATE;
  uParam.setPrecision(gParam->cpu_prec, true);
  uParam.ghostExchange = QUDA_GHOST_EXCHANGE_EXTENDED;
  uParam.pad = 3 * pad_size;
  cudaGaugeField *cudaULink = new cudaGaugeField(uParam);
  profileHISQForce.TPSTOP(QUDA_PROFILE_INIT);
>>>>>>> 9ffceca6

  cudaULink->loadCPUField(cpuULink, profileHISQForce);
  cudaULink->exchangeExtendedGhost(cudaULink->R(), profileHISQForce);

  // Compute Fat7-staple term
  profileHISQForce.TPSTART(QUDA_PROFILE_COMPUTE);
  hisqStaplesForce(*cudaOutForce, *cudaInForce, *cudaULink, fat7_coeff);
  qudaDeviceSynchronize();
  profileHISQForce.TPSTOP(QUDA_PROFILE_COMPUTE);

  profileHISQForce.TPSTART(QUDA_PROFILE_FREE);
  delete cudaInForce;
  profileHISQForce.TPSTOP(QUDA_PROFILE_FREE);
  profileHISQForce.TPSTART(QUDA_PROFILE_INIT);
  cudaGaugeField* cudaMom = new cudaGaugeField(momParam);
  profileHISQForce.TPSTOP(QUDA_PROFILE_INIT);

  profileHISQForce.TPSTART(QUDA_PROFILE_COMPUTE);
  hisqCompleteForce(*cudaOutForce, *cudaULink);

  if (gParam->use_resident_mom) {
    if (!momResident) errorQuda("No resident momentum field to use");
    updateMomentum(*momResident, dt, *cudaOutForce, "hisq");
  } else {
    updateMomentum(*cudaMom, dt, *cudaOutForce, "hisq");
  }
  qudaDeviceSynchronize();
  profileHISQForce.TPSTOP(QUDA_PROFILE_COMPUTE);

  if (gParam->return_result_mom) {
    // Close the paths, make anti-hermitian, and store in compressed format
    if (gParam->return_result_mom) cudaMom->saveCPUField(*cpuMom, profileHISQForce);
  }

  profileHISQForce.TPSTART(QUDA_PROFILE_FREE);

  if (cpuMom) delete cpuMom;

  if (!gParam->make_resident_mom) {
    delete momResident;
    momResident = nullptr;
  }
  if (cudaMom) delete cudaMom;
  delete cudaOutForce;
  delete cudaULink;
  profileHISQForce.TPSTOP(QUDA_PROFILE_FREE);

  profileHISQForce.TPSTOP(QUDA_PROFILE_TOTAL);
}

void computeCloverForceQuda(void *h_mom, double dt, void **h_x, void **, double *coeff, double kappa2, double ck,
                            int nvector, double multiplicity, void *, QudaGaugeParam *gauge_param,
                            QudaInvertParam *inv_param)
{
  using namespace quda;
  profileCloverForce.TPSTART(QUDA_PROFILE_TOTAL);
  profileCloverForce.TPSTART(QUDA_PROFILE_INIT);

  checkGaugeParam(gauge_param);
  if (!gaugePrecise) errorQuda("No resident gauge field");

  GaugeFieldParam fParam(*gauge_param, h_mom, QUDA_ASQTAD_MOM_LINKS);
  // create the host momentum field
  fParam.location = QUDA_CPU_FIELD_LOCATION;
  fParam.reconstruct = QUDA_RECONSTRUCT_10;
  fParam.order = gauge_param->gauge_order;
  cpuGaugeField cpuMom(fParam);

  // create the device momentum field
  fParam.location = QUDA_CUDA_FIELD_LOCATION;
  fParam.create = QUDA_ZERO_FIELD_CREATE;
  fParam.order = QUDA_FLOAT2_GAUGE_ORDER;
  cudaGaugeField cudaMom(fParam);

  // create the device force field
  fParam.link_type = QUDA_GENERAL_LINKS;
  fParam.create = QUDA_ZERO_FIELD_CREATE;
  fParam.order = QUDA_FLOAT2_GAUGE_ORDER;
  fParam.reconstruct = QUDA_RECONSTRUCT_NO;
  cudaGaugeField cudaForce(fParam);

  ColorSpinorParam qParam;
  qParam.location = QUDA_CUDA_FIELD_LOCATION;
  qParam.nColor = 3;
  qParam.nSpin = 4;
  qParam.siteSubset = QUDA_FULL_SITE_SUBSET;
  qParam.siteOrder = QUDA_EVEN_ODD_SITE_ORDER;
  qParam.nDim = 4;
  qParam.setPrecision(fParam.Precision(), fParam.Precision(), true);
  qParam.pad = 0;
  for(int dir=0; dir<4; ++dir) qParam.x[dir] = fParam.x[dir];

  // create the device quark field
  qParam.create = QUDA_NULL_FIELD_CREATE;
  qParam.gammaBasis = QUDA_UKQCD_GAMMA_BASIS;

  std::vector<ColorSpinorField*> quarkX, quarkP;
  for (int i=0; i<nvector; i++) {
    quarkX.push_back(ColorSpinorField::Create(qParam));
    quarkP.push_back(ColorSpinorField::Create(qParam));
  }

  qParam.siteSubset = QUDA_PARITY_SITE_SUBSET;
  qParam.x[0] /= 2;
  ColorSpinorField tmp(qParam);

  // create the host quark field
  qParam.location = QUDA_CPU_FIELD_LOCATION;
  qParam.create = QUDA_REFERENCE_FIELD_CREATE;
  qParam.fieldOrder = QUDA_SPACE_SPIN_COLOR_FIELD_ORDER;
  qParam.gammaBasis = QUDA_DEGRAND_ROSSI_GAMMA_BASIS; // need expose this to interface

  bool pc_solve = (inv_param->solve_type == QUDA_DIRECT_PC_SOLVE) ||
    (inv_param->solve_type == QUDA_NORMOP_PC_SOLVE);
  DiracParam diracParam;
  setDiracParam(diracParam, inv_param, pc_solve);
  Dirac *dirac = Dirac::create(diracParam);

  if (inv_param->use_resident_solution) {
    if (solutionResident.size() < (unsigned int)nvector)
      errorQuda("solutionResident.size() %lu does not match number of shifts %d",
		solutionResident.size(), nvector);
  }

  cudaGaugeField &gaugeEx = *extendedGaugeResident;

  // create oprod and trace fields
  fParam.geometry = QUDA_TENSOR_GEOMETRY;
  cudaGaugeField oprod(fParam);

  profileCloverForce.TPSTOP(QUDA_PROFILE_INIT);
  profileCloverForce.TPSTART(QUDA_PROFILE_COMPUTE);

  std::vector<double> force_coeff(nvector);
  // loop over different quark fields
  for(int i=0; i<nvector; i++){
    ColorSpinorField &x = *(quarkX[i]);
    ColorSpinorField &p = *(quarkP[i]);

    if (!inv_param->use_resident_solution) {
      // for downloading x_e
      qParam.siteSubset = QUDA_PARITY_SITE_SUBSET;
      qParam.x[0] /= 2;

      // Wrap the even-parity MILC quark field
      profileCloverForce.TPSTOP(QUDA_PROFILE_COMPUTE);
      profileCloverForce.TPSTART(QUDA_PROFILE_INIT);
      qParam.v = h_x[i];
      ColorSpinorField cpuQuarkX(qParam); // create host quark field
      profileCloverForce.TPSTOP(QUDA_PROFILE_INIT);

      profileCloverForce.TPSTART(QUDA_PROFILE_H2D);
      x.Even() = cpuQuarkX;
      profileCloverForce.TPSTOP(QUDA_PROFILE_H2D);

      profileCloverForce.TPSTART(QUDA_PROFILE_COMPUTE);
      gamma5(x.Even(), x.Even());
    } else {
      x.Even() = solutionResident[i];
    }

    dirac->Dslash(x.Odd(), x.Even(), QUDA_ODD_PARITY);
    dirac->M(p.Even(), x.Even());
    dirac->Dagger(QUDA_DAG_YES);
    dirac->Dslash(p.Odd(), p.Even(), QUDA_ODD_PARITY);
    dirac->Dagger(QUDA_DAG_NO);

    gamma5(x, x);
    gamma5(p, p);

    force_coeff[i] = 2.0*dt*coeff[i]*kappa2;
  }

  computeCloverForce(cudaForce, *gaugePrecise, quarkX, quarkP, force_coeff);

  // In double precision the clover derivative is faster with no reconstruct
  cudaGaugeField *u = &gaugeEx;
  if (gaugeEx.Reconstruct() == QUDA_RECONSTRUCT_12 && gaugeEx.Precision() == QUDA_DOUBLE_PRECISION) {
    GaugeFieldParam param(gaugeEx);
    param.reconstruct = QUDA_RECONSTRUCT_NO;
    u = new cudaGaugeField(param);
    u -> copy(gaugeEx);
  }

  computeCloverSigmaTrace(oprod, *cloverPrecise, 2.0*ck*multiplicity*dt);

  /* Now the U dA/dU terms */
  std::vector< std::vector<double> > ferm_epsilon(nvector);
  for (int shift = 0; shift < nvector; shift++) {
    ferm_epsilon[shift].reserve(2);
    ferm_epsilon[shift][0] = 2.0*ck*coeff[shift]*dt;
    ferm_epsilon[shift][1] = -kappa2 * 2.0*ck*coeff[shift]*dt;
  }

  computeCloverSigmaOprod(oprod, quarkX, quarkP, ferm_epsilon);

  cudaGaugeField *oprodEx = createExtendedGauge(oprod, R, profileCloverForce);

  profileCloverForce.TPSTART(QUDA_PROFILE_COMPUTE);

  cloverDerivative(cudaForce, *u, *oprodEx, 1.0, QUDA_ODD_PARITY);
  cloverDerivative(cudaForce, *u, *oprodEx, 1.0, QUDA_EVEN_PARITY);

  if (u != &gaugeEx) delete u;

  updateMomentum(cudaMom, -1.0, cudaForce, "clover");
  profileCloverForce.TPSTOP(QUDA_PROFILE_COMPUTE);

  // copy the outer product field back to the host
  profileCloverForce.TPSTART(QUDA_PROFILE_D2H);
  cudaMom.saveCPUField(cpuMom);
  profileCloverForce.TPSTOP(QUDA_PROFILE_D2H);

  profileCloverForce.TPSTART(QUDA_PROFILE_FREE);

  for (int i=0; i<nvector; i++) {
    delete quarkX[i];
    delete quarkP[i];
  }

#if 0
  if (inv_param->use_resident_solution) solutionResident.clear();
#endif
  delete dirac;
  profileCloverForce.TPSTOP(QUDA_PROFILE_FREE);

  profileCloverForce.TPSTOP(QUDA_PROFILE_TOTAL);
}

void updateGaugeFieldQuda(void* gauge,
			  void* momentum,
			  double dt,
			  int conj_mom,
			  int exact,
			  QudaGaugeParam* param)
{
  profileGaugeUpdate.TPSTART(QUDA_PROFILE_TOTAL);

  checkGaugeParam(param);

  profileGaugeUpdate.TPSTART(QUDA_PROFILE_INIT);

  // create the host fields
  GaugeFieldParam gParam(*param, gauge, QUDA_SU3_LINKS);
  gParam.location = QUDA_CPU_FIELD_LOCATION;
  gParam.site_offset = param->gauge_offset;
  gParam.site_size = param->site_size;
  bool need_cpu = !param->use_resident_gauge || param->return_result_gauge;
  cpuGaugeField *cpuGauge = need_cpu ? new cpuGaugeField(gParam) : nullptr;

  GaugeFieldParam gParamMom(*param, momentum);
  gParamMom.reconstruct = (gParamMom.order == QUDA_TIFR_GAUGE_ORDER || gParamMom.order == QUDA_TIFR_PADDED_GAUGE_ORDER) ?
   QUDA_RECONSTRUCT_NO : QUDA_RECONSTRUCT_10;
  gParamMom.link_type = QUDA_ASQTAD_MOM_LINKS;
  gParamMom.site_offset = param->mom_offset;
  gParamMom.site_size = param->site_size;
  cpuGaugeField *cpuMom = !param->use_resident_mom ? new cpuGaugeField(gParamMom) : nullptr;

  // create the device fields
  gParam.location = QUDA_CUDA_FIELD_LOCATION;
  gParam.create = QUDA_NULL_FIELD_CREATE;
  gParam.order = QUDA_FLOAT2_GAUGE_ORDER;
  gParam.link_type = QUDA_ASQTAD_MOM_LINKS;
  gParam.reconstruct = QUDA_RECONSTRUCT_10;
  gParam.ghostExchange = QUDA_GHOST_EXCHANGE_NO;
  gParam.pad = 0;
  cudaGaugeField *cudaMom = !param->use_resident_mom ? new cudaGaugeField(gParam) : nullptr;

  gParam.link_type = QUDA_SU3_LINKS;
  gParam.reconstruct = param->reconstruct;
  cudaGaugeField *cudaInGauge = !param->use_resident_gauge ? new cudaGaugeField(gParam) : nullptr;
  auto *cudaOutGauge = new cudaGaugeField(gParam);

  profileGaugeUpdate.TPSTOP(QUDA_PROFILE_INIT);

  profileGaugeUpdate.TPSTART(QUDA_PROFILE_H2D);

  if (!param->use_resident_gauge) {   // load fields onto the device
    cudaInGauge->loadCPUField(*cpuGauge);
  } else { // or use resident fields already present
    if (!gaugePrecise) errorQuda("No resident gauge field allocated");
    cudaInGauge = gaugePrecise;
    gaugePrecise = nullptr;
  }

  if (!param->use_resident_mom) {
    cudaMom->loadCPUField(*cpuMom);
  } else {
    if (!momResident) errorQuda("No resident mom field allocated");
    cudaMom = momResident;
    momResident = nullptr;
  }

  profileGaugeUpdate.TPSTOP(QUDA_PROFILE_H2D);

  // perform the update
  profileGaugeUpdate.TPSTART(QUDA_PROFILE_COMPUTE);
  updateGaugeField(*cudaOutGauge, dt, *cudaInGauge, *cudaMom,
      (bool)conj_mom, (bool)exact);
  profileGaugeUpdate.TPSTOP(QUDA_PROFILE_COMPUTE);

  if (param->return_result_gauge) {
    // copy the gauge field back to the host
    profileGaugeUpdate.TPSTART(QUDA_PROFILE_D2H);
    cudaOutGauge->saveCPUField(*cpuGauge);
    profileGaugeUpdate.TPSTOP(QUDA_PROFILE_D2H);
  }

  profileGaugeUpdate.TPSTART(QUDA_PROFILE_FREE);
  if (param->make_resident_gauge) {
    if (gaugePrecise != nullptr) freeUniqueGaugeQuda(QUDA_WILSON_LINKS);
    gaugePrecise = cudaOutGauge;
  } else {
    delete cudaOutGauge;
  }

  if (param->make_resident_mom) {
    if (momResident != nullptr && momResident != cudaMom) delete momResident;
    momResident = cudaMom;
  } else {
    delete cudaMom;
  }

  delete cudaInGauge;
  if (cpuMom) delete cpuMom;
  if (cpuGauge) delete cpuGauge;

  profileGaugeUpdate.TPSTOP(QUDA_PROFILE_FREE);
  profileGaugeUpdate.TPSTOP(QUDA_PROFILE_TOTAL);
}

 void projectSU3Quda(void *gauge_h, double tol, QudaGaugeParam *param) {
   profileProject.TPSTART(QUDA_PROFILE_TOTAL);

   profileProject.TPSTART(QUDA_PROFILE_INIT);
   checkGaugeParam(param);

   // create the gauge field
   GaugeFieldParam gParam(*param, gauge_h, QUDA_GENERAL_LINKS);
   gParam.location = QUDA_CPU_FIELD_LOCATION;
   gParam.site_offset = param->gauge_offset;
   gParam.site_size = param->site_size;
   bool need_cpu = !param->use_resident_gauge || param->return_result_gauge;
   cpuGaugeField *cpuGauge = need_cpu ? new cpuGaugeField(gParam) : nullptr;

   // create the device fields
   gParam.location = QUDA_CUDA_FIELD_LOCATION;
   gParam.create = QUDA_NULL_FIELD_CREATE;
   gParam.order = QUDA_FLOAT2_GAUGE_ORDER;
   gParam.reconstruct = param->reconstruct;
   cudaGaugeField *cudaGauge = !param->use_resident_gauge ? new cudaGaugeField(gParam) : nullptr;
   profileProject.TPSTOP(QUDA_PROFILE_INIT);

   if (param->use_resident_gauge) {
     if (!gaugePrecise) errorQuda("No resident gauge field to use");
     cudaGauge = gaugePrecise;
     gaugePrecise = nullptr;
   } else {
     profileProject.TPSTART(QUDA_PROFILE_H2D);
     cudaGauge->loadCPUField(*cpuGauge);
     profileProject.TPSTOP(QUDA_PROFILE_H2D);
   }

   profileProject.TPSTART(QUDA_PROFILE_COMPUTE);
   *num_failures_h = 0;

   // project onto SU(3)
   if (cudaGauge->StaggeredPhaseApplied()) cudaGauge->removeStaggeredPhase();
   projectSU3(*cudaGauge, tol, num_failures_d);
   if (!cudaGauge->StaggeredPhaseApplied() && param->staggered_phase_applied) cudaGauge->applyStaggeredPhase();

   profileProject.TPSTOP(QUDA_PROFILE_COMPUTE);

   if(*num_failures_h>0)
     errorQuda("Error in the SU(3) unitarization: %d failures\n", *num_failures_h);

   profileProject.TPSTART(QUDA_PROFILE_D2H);
   if (param->return_result_gauge) cudaGauge->saveCPUField(*cpuGauge);
   profileProject.TPSTOP(QUDA_PROFILE_D2H);

   if (param->make_resident_gauge) {
     if (gaugePrecise != nullptr && cudaGauge != gaugePrecise) freeUniqueGaugeQuda(QUDA_WILSON_LINKS);
     gaugePrecise = cudaGauge;
   } else {
     delete cudaGauge;
   }

   profileProject.TPSTART(QUDA_PROFILE_FREE);
   if (cpuGauge) delete cpuGauge;
   profileProject.TPSTOP(QUDA_PROFILE_FREE);

   profileProject.TPSTOP(QUDA_PROFILE_TOTAL);
 }

 void staggeredPhaseQuda(void *gauge_h, QudaGaugeParam *param) {
   profilePhase.TPSTART(QUDA_PROFILE_TOTAL);

   profilePhase.TPSTART(QUDA_PROFILE_INIT);
   checkGaugeParam(param);

   // create the gauge field
   GaugeFieldParam gParam(*param, gauge_h, QUDA_GENERAL_LINKS);
   bool need_cpu = !param->use_resident_gauge || param->return_result_gauge;
   gParam.location = QUDA_CPU_FIELD_LOCATION;
   cpuGaugeField *cpuGauge = need_cpu ? new cpuGaugeField(gParam) : nullptr;

   // create the device fields
   gParam.location = QUDA_CUDA_FIELD_LOCATION;
   gParam.create = QUDA_NULL_FIELD_CREATE;
   gParam.order = QUDA_FLOAT2_GAUGE_ORDER;
   gParam.reconstruct = param->reconstruct;
   cudaGaugeField *cudaGauge = !param->use_resident_gauge ? new cudaGaugeField(gParam) : nullptr;
   profilePhase.TPSTOP(QUDA_PROFILE_INIT);

   if (param->use_resident_gauge) {
     if (!gaugePrecise) errorQuda("No resident gauge field to use");
     cudaGauge = gaugePrecise;
   } else {
     profilePhase.TPSTART(QUDA_PROFILE_H2D);
     cudaGauge->loadCPUField(*cpuGauge);
     profilePhase.TPSTOP(QUDA_PROFILE_H2D);
   }

   profilePhase.TPSTART(QUDA_PROFILE_COMPUTE);
   *num_failures_h = 0;

   // apply / remove phase as appropriate
   if (!cudaGauge->StaggeredPhaseApplied()) cudaGauge->applyStaggeredPhase();
   else cudaGauge->removeStaggeredPhase();

   profilePhase.TPSTOP(QUDA_PROFILE_COMPUTE);

   profilePhase.TPSTART(QUDA_PROFILE_D2H);
   if (param->return_result_gauge) cudaGauge->saveCPUField(*cpuGauge);
   profilePhase.TPSTOP(QUDA_PROFILE_D2H);

   if (param->make_resident_gauge) {
     if (gaugePrecise != nullptr && cudaGauge != gaugePrecise) freeUniqueGaugeQuda(QUDA_WILSON_LINKS);
     gaugePrecise = cudaGauge;
   } else {
     delete cudaGauge;
   }

   profilePhase.TPSTART(QUDA_PROFILE_FREE);
   if (cpuGauge) delete cpuGauge;
   profilePhase.TPSTOP(QUDA_PROFILE_FREE);

   profilePhase.TPSTOP(QUDA_PROFILE_TOTAL);
 }

// evaluate the momentum action
double momActionQuda(void* momentum, QudaGaugeParam* param)
{
  profileMomAction.TPSTART(QUDA_PROFILE_TOTAL);

  profileMomAction.TPSTART(QUDA_PROFILE_INIT);
  checkGaugeParam(param);

  // create the momentum fields
  GaugeFieldParam gParam(*param, momentum, QUDA_ASQTAD_MOM_LINKS);
  gParam.location = QUDA_CPU_FIELD_LOCATION;
  gParam.reconstruct = (gParam.order == QUDA_TIFR_GAUGE_ORDER || gParam.order == QUDA_TIFR_PADDED_GAUGE_ORDER) ?
    QUDA_RECONSTRUCT_NO : QUDA_RECONSTRUCT_10;
  gParam.site_offset = param->mom_offset;
  gParam.site_size = param->site_size;

  cpuGaugeField *cpuMom = !param->use_resident_mom ? new cpuGaugeField(gParam) : nullptr;

  // create the device fields
  gParam.location = QUDA_CUDA_FIELD_LOCATION;
  gParam.create = QUDA_NULL_FIELD_CREATE;
  gParam.reconstruct = QUDA_RECONSTRUCT_10;
  gParam.setPrecision(param->cuda_prec, true);

  cudaGaugeField *cudaMom = !param->use_resident_mom ? new cudaGaugeField(gParam) : nullptr;

  profileMomAction.TPSTOP(QUDA_PROFILE_INIT);

  profileMomAction.TPSTART(QUDA_PROFILE_H2D);
  if (!param->use_resident_mom) {
    cudaMom->loadCPUField(*cpuMom);
  } else {
    if (!momResident) errorQuda("No resident mom field allocated");
    cudaMom = momResident;
  }
  profileMomAction.TPSTOP(QUDA_PROFILE_H2D);

  // perform the update
  profileMomAction.TPSTART(QUDA_PROFILE_COMPUTE);
  double action = computeMomAction(*cudaMom);
  profileMomAction.TPSTOP(QUDA_PROFILE_COMPUTE);

  profileMomAction.TPSTART(QUDA_PROFILE_FREE);
  if (param->make_resident_mom) {
    if (momResident != nullptr && momResident != cudaMom) delete momResident;
    momResident = cudaMom;
  } else {
    delete cudaMom;
    momResident = nullptr;
  }
  if (cpuMom) {
    delete cpuMom;
  }

  profileMomAction.TPSTOP(QUDA_PROFILE_FREE);
  profileMomAction.TPSTOP(QUDA_PROFILE_TOTAL);

  return action;
}

void gaussGaugeQuda(unsigned long long seed, double sigma)
{
  profileGauss.TPSTART(QUDA_PROFILE_TOTAL);

  if (!gaugePrecise) errorQuda("Cannot generate Gauss GaugeField as there is no resident gauge field");

  cudaGaugeField *data = gaugePrecise;

  profileGauss.TPSTART(QUDA_PROFILE_COMPUTE);
  quda::gaugeGauss(*data, seed, sigma);
  profileGauss.TPSTOP(QUDA_PROFILE_COMPUTE);

  if (extendedGaugeResident) {
    extendedGaugeResident->copy(*gaugePrecise);
    extendedGaugeResident->exchangeExtendedGhost(R, profileGauss, redundant_comms);
  }

  profileGauss.TPSTOP(QUDA_PROFILE_TOTAL);
}

void gaussMomQuda(unsigned long long seed, double sigma)
{
  profileGauss.TPSTART(QUDA_PROFILE_TOTAL);

  if (!momResident) errorQuda("Cannot generate Gauss GaugeField as there is no resident momentum field");

  cudaGaugeField *data = momResident;

  profileGauss.TPSTART(QUDA_PROFILE_COMPUTE);
  quda::gaugeGauss(*data, seed, sigma);
  profileGauss.TPSTOP(QUDA_PROFILE_COMPUTE);

  profileGauss.TPSTOP(QUDA_PROFILE_TOTAL);
}

/*
 * Computes the total, spatial and temporal plaquette averages of the loaded gauge configuration.
 */
void plaqQuda(double plaq[3])
{
  profilePlaq.TPSTART(QUDA_PROFILE_TOTAL);

  if (!gaugePrecise) errorQuda("Cannot compute plaquette as there is no resident gauge field");

  cudaGaugeField *data = extendedGaugeResident ? extendedGaugeResident : createExtendedGauge(*gaugePrecise, R, profilePlaq);
  extendedGaugeResident = data;

  profilePlaq.TPSTART(QUDA_PROFILE_COMPUTE);
  double3 plaq3 = quda::plaquette(*data);
  plaq[0] = plaq3.x;
  plaq[1] = plaq3.y;
  plaq[2] = plaq3.z;
  profilePlaq.TPSTOP(QUDA_PROFILE_COMPUTE);

  profilePlaq.TPSTOP(QUDA_PROFILE_TOTAL);
}

/*
 * Computes the trace of the Polyakov loop in direction dir from the resident gauge field
 */
void polyakovLoopQuda(double ploop[2], int dir)
{
  if (!gaugePrecise) errorQuda("Cannot compute Polyakov loop as there is no resident gauge field");
  if (dir != 3) errorQuda("The Polyakov loop can only be computed in the t == 3 direction, invalid direction %d", dir);

  QudaGaugeObservableParam obsParam = newQudaGaugeObservableParam();
  obsParam.compute_polyakov_loop = QUDA_BOOLEAN_TRUE;
  gaugeObservablesQuda(&obsParam);
  ploop[0] = obsParam.ploop[0];
  ploop[1] = obsParam.ploop[1];
}

void computeGaugeLoopTraceQuda(double _Complex *traces, int **input_path_buf, int *path_length, double *loop_coeff,
                               int num_paths, int max_length, double factor)
{
  if (!gaugePrecise) errorQuda("Cannot compute gauge loop traces as there is no resident gauge field");

  if (extendedGaugeResident) delete extendedGaugeResident;
  extendedGaugeResident = createExtendedGauge(*gaugePrecise, R, profileGaugeObs);

  // informed by gauge path code; apply / remove gauge as appropriate
  if (extendedGaugeResident->StaggeredPhaseApplied()) extendedGaugeResident->removeStaggeredPhase();

  QudaGaugeObservableParam obsParam = newQudaGaugeObservableParam();
  obsParam.compute_gauge_loop_trace = QUDA_BOOLEAN_TRUE;
  obsParam.traces = traces;
  obsParam.input_path_buff = input_path_buf;
  obsParam.path_length = path_length;
  obsParam.loop_coeff = loop_coeff;
  obsParam.num_paths = num_paths;
  obsParam.max_length = max_length;
  obsParam.factor = factor;
  gaugeObservablesQuda(&obsParam);
}

/*
 * Performs a deep copy from the internal extendedGaugeResident field.
 */
void copyExtendedResidentGaugeQuda(void *resident_gauge)
{
  if (!gaugePrecise) errorQuda("Cannot perform deep copy of resident gauge field as there is no resident gauge field");
  extendedGaugeResident
    = extendedGaugeResident ? extendedGaugeResident : createExtendedGauge(*gaugePrecise, R, profilePlaq);
  static_cast<GaugeField *>(resident_gauge)->copy(*extendedGaugeResident);
}

void performWuppertalnStep(void *h_out, void *h_in, QudaInvertParam *inv_param, unsigned int n_steps, double alpha)
{
  profileWuppertal.TPSTART(QUDA_PROFILE_TOTAL);

  if (gaugePrecise == nullptr) errorQuda("Gauge field must be loaded");

  pushVerbosity(inv_param->verbosity);
  if (getVerbosity() >= QUDA_DEBUG_VERBOSE) printQudaInvertParam(inv_param);

  cudaGaugeField *precise = nullptr;

  if (gaugeSmeared != nullptr) {
    if (getVerbosity() >= QUDA_VERBOSE) printfQuda("Wuppertal smearing done with gaugeSmeared\n");
    GaugeFieldParam gParam(*gaugePrecise);
    gParam.create = QUDA_NULL_FIELD_CREATE;
    precise = new cudaGaugeField(gParam);
    copyExtendedGauge(*precise, *gaugeSmeared, QUDA_CUDA_FIELD_LOCATION);
    precise->exchangeGhost();
  } else {
    if (getVerbosity() >= QUDA_VERBOSE)
      printfQuda("Wuppertal smearing done with gaugePrecise\n");
    precise = gaugePrecise;
  }

  ColorSpinorParam cpuParam(h_in, *inv_param, precise->X(), false, inv_param->input_location);
  ColorSpinorField in_h(cpuParam);

  ColorSpinorParam cudaParam(cpuParam, *inv_param, QUDA_CUDA_FIELD_LOCATION);
  ColorSpinorField in(cudaParam);
  in = in_h;

  if (getVerbosity() >= QUDA_DEBUG_VERBOSE) {
    double cpu = blas::norm2(in_h);
    double gpu = blas::norm2(in);
    printfQuda("In CPU %e CUDA %e\n", cpu, gpu);
  }

  cudaParam.create = QUDA_NULL_FIELD_CREATE;
  ColorSpinorField out(cudaParam);
  int parity = 0;

  // Computes out(x) = 1/(1+6*alpha)*(in(x) + alpha*\sum_mu (U_{-\mu}(x)in(x+mu) + U^\dagger_mu(x-mu)in(x-mu)))
  double a = alpha / (1. + 6. * alpha);
  double b = 1. / (1. + 6. * alpha);

  for (unsigned int i = 0; i < n_steps; i++) {
    if (i) in = out;
    ApplyLaplace(out, in, *precise, 3, a, b, in, parity, false, nullptr, profileWuppertal);
    if (getVerbosity() >= QUDA_DEBUG_VERBOSE) {
      double norm = blas::norm2(out);
      printfQuda("Step %d, vector norm %e\n", i, norm);
    }
  }

  cpuParam.v = h_out;
  cpuParam.location = inv_param->output_location;
  ColorSpinorField out_h(cpuParam);
  out_h = out;

  if (getVerbosity() >= QUDA_DEBUG_VERBOSE) {
    double cpu = blas::norm2(out_h);
    double gpu = blas::norm2(out);
    printfQuda("Out CPU %e CUDA %e\n", cpu, gpu);
  }

  if (gaugeSmeared != nullptr)
    delete precise;

  popVerbosity();

  profileWuppertal.TPSTOP(QUDA_PROFILE_TOTAL);
}
 

void performTwoLinkGaussianSmearNStep(void *h_in, QudaQuarkSmearParam *smear_param)
{
  if(smear_param->n_steps == 0) return;
  
  QudaInvertParam *inv_param = smear_param->inv_param;
  
  profileGaussianSmear.TPSTART(QUDA_PROFILE_TOTAL);
  profileGaussianSmear.TPSTART(QUDA_PROFILE_INIT);

  if (gaugePrecise == nullptr) errorQuda("Gauge field must be loaded");
    
  if (getVerbosity() >= QUDA_DEBUG_VERBOSE) printQudaInvertParam(inv_param);

  if ( gaugeSmeared == nullptr || smear_param->compute_2link != 0 ) {
  
    if (getVerbosity() >= QUDA_VERBOSE) printfQuda("Gaussian smearing done with gaugeSmeared\n");
    freeUniqueGaugeQuda(QUDA_SMEARED_LINKS);

    GaugeFieldParam gParam(*gaugePrecise);
    //
    gParam.create        = QUDA_NULL_FIELD_CREATE;
    gParam.reconstruct   = QUDA_RECONSTRUCT_NO;
    gParam.setPrecision(inv_param->cuda_prec, true);
    gParam.link_type     = QUDA_ASQTAD_LONG_LINKS;
    gParam.ghostExchange = QUDA_GHOST_EXCHANGE_PAD;
    gParam.nFace = 3; // FIXME: need a QudaLinkType with nFace=2.
    gParam.pad = gParam.pad*gParam.nFace;
    //
    gaugeSmeared = new cudaGaugeField(gParam);
    
    cudaGaugeField *two_link_ext = createExtendedGauge(*gaugePrecise, R, profileGauge);//aux field
    
    computeTwoLink(*gaugeSmeared, *two_link_ext);
    
    gaugeSmeared->exchangeGhost();
    
    delete two_link_ext;   
  }

  if (!initialized) errorQuda("QUDA not initialized");

  if (getVerbosity() >= QUDA_DEBUG_VERBOSE) { printQudaInvertParam(inv_param); }

  checkInvertParam(inv_param);
  
  // Create device side ColorSpinorField vectors and to pass to the
  // compute function.
  const lat_dim_t X = gaugeSmeared->X();
  
  inv_param->dslash_type = QUDA_ASQTAD_DSLASH;
  
  ColorSpinorParam cpuParam(h_in, *inv_param, X, QUDA_MAT_SOLUTION, QUDA_CPU_FIELD_LOCATION);
  cpuParam.nSpin = 1;
  // QUDA style pointer for host data.
  ColorSpinorField in_h(cpuParam);

  // Device side data.
  ColorSpinorParam cudaParam(cpuParam);
  cudaParam.location = QUDA_CUDA_FIELD_LOCATION;
  cudaParam.create   = QUDA_ZERO_FIELD_CREATE;
  cudaParam.setPrecision(inv_param->cuda_prec, inv_param->cuda_prec, true);
  ColorSpinorField in(cudaParam);
  ColorSpinorField out(cudaParam);
  ColorSpinorField temp1(cudaParam);
 

  // Create the smearing operator
  //------------------------------------------------------
  Dirac *d       = nullptr;
  DiracParam diracParam;
  //
  diracParam.type      = QUDA_ASQTAD_DIRAC;
  diracParam.matpcType = inv_param->matpc_type;
  diracParam.dagger    = inv_param->dagger;
  diracParam.gauge     = gaugeSmeared;
  diracParam.fatGauge  = gaugeFatPrecise;
  diracParam.longGauge = gaugeLongPrecise;
  diracParam.clover = cloverPrecise;
  diracParam.kappa  = inv_param->kappa;
  diracParam.mass   = inv_param->mass;
  diracParam.m5     = inv_param->m5;
  diracParam.mu     = inv_param->mu;
  diracParam.laplace3D = inv_param->laplace3D;

  for (int i=0; i<4; i++) diracParam.commDim[i] = 1;   // comms are always on

  if (diracParam.gauge->Precision() != inv_param->cuda_prec)
    errorQuda("Gauge precision %d does not match requested precision %d\n", diracParam.gauge->Precision(), inv_param->cuda_prec);
  //
  d = Dirac::create(diracParam); // create the Dirac operator
  
  Dirac &dirac = *d;
  DiracM qsmear_op(dirac);
  profileGaussianSmear.TPSTOP(QUDA_PROFILE_INIT);

  // Copy host data to device
  profileGaussianSmear.TPSTART(QUDA_PROFILE_H2D);
  in = in_h;
  profileGaussianSmear.TPSTOP(QUDA_PROFILE_H2D);

  const double ftmp    = -(smear_param->width*smear_param->width)/(4.0*smear_param->n_steps*4.0);  /* Extra 4 to compensate for stride 2 */
  // Scale up the source to prevent underflow
  profileGaussianSmear.TPSTART(QUDA_PROFILE_COMPUTE);
  
  const double msq     = 1. / ftmp;  
  const double a       = inv_param->laplace3D * 2.0 + msq;
  const QudaParity  parity   = QUDA_INVALID_PARITY;
  for (int i = 0; i < smear_param->n_steps; i++) {
    if (i > 0) std::swap(in, out);
    blas::ax(ftmp, in);
    blas::axpy(a, in, temp1);
    
    qsmear_op.Expose()->SmearOp(out, in, a, 0.0, smear_param->t0, parity);
    if (getVerbosity() >= QUDA_DEBUG_VERBOSE) {
      double norm = blas::norm2(out);
      printfQuda("Step %d, vector norm %e\n", i, norm);
    }
    blas::xpay(temp1, -1.0, out);
    blas::zero(temp1);
  }

  profileGaussianSmear.TPSTOP(QUDA_PROFILE_COMPUTE);

  // Copy device data to host.
  profileGaussianSmear.TPSTART(QUDA_PROFILE_D2H);
  in_h = out;
  profileGaussianSmear.TPSTOP(QUDA_PROFILE_D2H);

  profileGaussianSmear.TPSTART(QUDA_PROFILE_FREE);

  if (getVerbosity() >= QUDA_VERBOSE) printfQuda("Finished 2link Gaussian smearing.\n");

  delete d;

  smear_param->gflops = dirac.Flops();

  if (smear_param->delete_2link != 0) { freeUniqueGaugeQuda(QUDA_SMEARED_LINKS); }

  profileGaussianSmear.TPSTOP(QUDA_PROFILE_FREE);
  profileGaussianSmear.TPSTOP(QUDA_PROFILE_TOTAL);
  saveTuneCache();
}


void performGaugeSmearQuda(QudaGaugeSmearParam *smear_param, QudaGaugeObservableParam *obs_param)
{
  pushOutputPrefix("performGaugeSmearQuda: ");
  profileGaugeSmear.TPSTART(QUDA_PROFILE_TOTAL);
  checkGaugeSmearParam(smear_param);

  if (gaugePrecise == nullptr) errorQuda("Gauge field must be loaded");
  freeUniqueGaugeQuda(QUDA_SMEARED_LINKS);
  gaugeSmeared = createExtendedGauge(*gaugePrecise, R, profileGaugeSmear);

  GaugeFieldParam gParam(*gaugeSmeared);
  gParam.location = QUDA_CUDA_FIELD_LOCATION;
  auto *cudaGaugeTemp = new cudaGaugeField(gParam);

  int measurement_n = 0; // The nth measurement to take
  gaugeObservablesQuda(&obs_param[measurement_n]);
  if (getVerbosity() >= QUDA_SUMMARIZE) {
    printfQuda("Q charge at step %03d = %+.16e\n", 0, obs_param[measurement_n].qcharge);
  }

  for (unsigned int i = 0; i < smear_param->n_steps; i++) {
    profileGaugeSmear.TPSTART(QUDA_PROFILE_COMPUTE);

    switch (smear_param->smear_type) {
    case QUDA_GAUGE_SMEAR_APE: APEStep(*gaugeSmeared, *cudaGaugeTemp, smear_param->alpha); break;
    case QUDA_GAUGE_SMEAR_STOUT: STOUTStep(*gaugeSmeared, *cudaGaugeTemp, smear_param->rho); break;
    case QUDA_GAUGE_SMEAR_OVRIMP_STOUT:
      OvrImpSTOUTStep(*gaugeSmeared, *cudaGaugeTemp, smear_param->rho, smear_param->epsilon);
      break;
    default: errorQuda("Unkown gauge smear type %d", smear_param->smear_type);
    }

    profileGaugeSmear.TPSTOP(QUDA_PROFILE_COMPUTE);
    if ((i + 1) % smear_param->meas_interval == 0) {
      measurement_n++;
      gaugeObservablesQuda(&obs_param[measurement_n]);
      if (getVerbosity() >= QUDA_SUMMARIZE) {
        printfQuda("Q charge at step %03d = %+.16e\n", i + 1, obs_param[measurement_n].qcharge);
      }
    }
  }

  delete cudaGaugeTemp;
  profileGaugeSmear.TPSTOP(QUDA_PROFILE_TOTAL);
  popOutputPrefix();
}

void performWFlowQuda(QudaGaugeSmearParam *smear_param, QudaGaugeObservableParam *obs_param)
{
  pushOutputPrefix("performWFlowQuda: ");
  profileWFlow.TPSTART(QUDA_PROFILE_TOTAL);
  checkGaugeSmearParam(smear_param);

  if (gaugePrecise == nullptr) errorQuda("Gauge field must be loaded");
  freeUniqueGaugeQuda(QUDA_SMEARED_LINKS);
  gaugeSmeared = createExtendedGauge(*gaugePrecise, R, profileWFlow);

  GaugeFieldParam gParamEx(*gaugeSmeared);
  auto *gaugeAux = GaugeField::Create(gParamEx);

  GaugeFieldParam gParam(*gaugePrecise);
  gParam.reconstruct = QUDA_RECONSTRUCT_NO; // temporary field is not on manifold so cannot use reconstruct
  auto *gaugeTemp = GaugeField::Create(gParam);

  GaugeField *in = gaugeSmeared;
  GaugeField *out = gaugeAux;

  int measurement_n = 0; // The nth measurement to take

  gaugeObservables(*in, obs_param[measurement_n], profileWFlow);

  if (getVerbosity() >= QUDA_SUMMARIZE) {
    printfQuda("flow t, plaquette, E_tot, E_spatial, E_temporal, Q charge\n");
    printfQuda("%le %.16e %+.16e %+.16e %+.16e %+.16e\n", 0.0, obs_param[0].plaquette[0], obs_param[0].energy[0],
               obs_param[0].energy[1], obs_param[0].energy[2], obs_param[0].qcharge);
  }

  for (unsigned int i = 0; i < smear_param->n_steps; i++) {
    // Perform W1, W2, and Vt Wilson Flow steps as defined in
    // https://arxiv.org/abs/1006.4518v3
    profileWFlow.TPSTART(QUDA_PROFILE_COMPUTE);
    if (i > 0) std::swap(in, out); // output from prior step becomes input for next step
    WFlowStep(*out, *gaugeTemp, *in, smear_param->epsilon, smear_param->smear_type);
    profileWFlow.TPSTOP(QUDA_PROFILE_COMPUTE);

    if ((i + 1) % smear_param->meas_interval == 0) {
      measurement_n++; // increment measurements.
      gaugeObservables(*out, obs_param[measurement_n], profileWFlow);
      if (getVerbosity() >= QUDA_SUMMARIZE) {
        printfQuda("%le %.16e %+.16e %+.16e %+.16e %+.16e\n", smear_param->epsilon * (i + 1),
                   obs_param[measurement_n].plaquette[0], obs_param[measurement_n].energy[0],
                   obs_param[measurement_n].energy[1], obs_param[measurement_n].energy[2],
                   obs_param[measurement_n].qcharge);
      }
    }
  }

  delete gaugeTemp;
  delete gaugeAux;
  profileWFlow.TPSTOP(QUDA_PROFILE_TOTAL);
  popOutputPrefix();
}

int computeGaugeFixingOVRQuda(void *gauge, const unsigned int gauge_dir, const unsigned int Nsteps,
                              const unsigned int verbose_interval, const double relax_boost, const double tolerance,
                              const unsigned int reunit_interval, const unsigned int stopWtheta, QudaGaugeParam *param,
                              double *timeinfo)
{
  GaugeFixOVRQuda.TPSTART(QUDA_PROFILE_TOTAL);

  checkGaugeParam(param);

  GaugeFixOVRQuda.TPSTART(QUDA_PROFILE_INIT);

  GaugeFieldParam gParam(*param, gauge);
  gParam.location = QUDA_CPU_FIELD_LOCATION;
  gParam.site_offset = param->gauge_offset;
  gParam.site_size = param->site_size;
  auto *cpuGauge = new cpuGaugeField(gParam);

  gParam.create = QUDA_NULL_FIELD_CREATE;
  gParam.location = QUDA_CUDA_FIELD_LOCATION;
  gParam.link_type = param->type;
  gParam.reconstruct = param->reconstruct;
  gParam.setPrecision(gParam.Precision(), true);
  auto *cudaInGauge = new cudaGaugeField(gParam);

  GaugeFixOVRQuda.TPSTOP(QUDA_PROFILE_INIT);
  GaugeFixOVRQuda.TPSTART(QUDA_PROFILE_H2D);

  cudaInGauge->loadCPUField(*cpuGauge);

  GaugeFixOVRQuda.TPSTOP(QUDA_PROFILE_H2D);

  cudaGaugeField *cudaInGaugeEx = nullptr;

  if (comm_size() == 1) {
    // perform the update
    GaugeFixOVRQuda.TPSTART(QUDA_PROFILE_COMPUTE);
    gaugeFixingOVR(*cudaInGauge, gauge_dir, Nsteps, verbose_interval, relax_boost, tolerance, reunit_interval,
                   stopWtheta);
    GaugeFixOVRQuda.TPSTOP(QUDA_PROFILE_COMPUTE);
  } else {
    cudaInGaugeEx = createExtendedGauge(*cudaInGauge, R, GaugeFixOVRQuda);

    // perform the update
    GaugeFixOVRQuda.TPSTART(QUDA_PROFILE_COMPUTE);
    gaugeFixingOVR(*cudaInGaugeEx, gauge_dir, Nsteps, verbose_interval, relax_boost, tolerance, reunit_interval,
                   stopWtheta);
    GaugeFixOVRQuda.TPSTOP(QUDA_PROFILE_COMPUTE);

    copyExtendedGauge(*cudaInGauge, *cudaInGaugeEx, QUDA_CUDA_FIELD_LOCATION);
  }

  // copy the gauge field back to the host
  GaugeFixOVRQuda.TPSTART(QUDA_PROFILE_D2H);
  cudaInGauge->saveCPUField(*cpuGauge);
  GaugeFixOVRQuda.TPSTOP(QUDA_PROFILE_D2H);

  GaugeFixOVRQuda.TPSTOP(QUDA_PROFILE_TOTAL);

  if (param->make_resident_gauge) {
    if (gaugePrecise != nullptr) freeUniqueGaugeQuda(QUDA_WILSON_LINKS);
    gaugePrecise = cudaInGauge;
    if (extendedGaugeResident) delete extendedGaugeResident;
    extendedGaugeResident = cudaInGaugeEx;
  } else {
    delete cudaInGauge;
    if (cudaInGaugeEx) delete cudaInGaugeEx;
  }

  delete cpuGauge;

  if(timeinfo){
    timeinfo[0] = GaugeFixOVRQuda.Last(QUDA_PROFILE_H2D);
    timeinfo[1] = GaugeFixOVRQuda.Last(QUDA_PROFILE_COMPUTE);
    timeinfo[2] = GaugeFixOVRQuda.Last(QUDA_PROFILE_D2H);
  }

  return 0;
}

int computeGaugeFixingFFTQuda(void* gauge, const unsigned int gauge_dir,  const unsigned int Nsteps, \
  const unsigned int verbose_interval, const double alpha, const unsigned int autotune, const double tolerance, \
  const unsigned int  stopWtheta, QudaGaugeParam* param , double* timeinfo)
{
  GaugeFixFFTQuda.TPSTART(QUDA_PROFILE_TOTAL);

  checkGaugeParam(param);

  GaugeFixFFTQuda.TPSTART(QUDA_PROFILE_INIT);

  GaugeFieldParam gParam(*param, gauge);
  gParam.location = QUDA_CPU_FIELD_LOCATION;
  gParam.site_offset = param->gauge_offset;
  gParam.site_size = param->site_size;
  auto *cpuGauge = new cpuGaugeField(gParam);

  gParam.create = QUDA_NULL_FIELD_CREATE;
  gParam.location = QUDA_CUDA_FIELD_LOCATION;
  gParam.link_type = param->type;
  gParam.reconstruct = param->reconstruct;
  gParam.setPrecision(gParam.Precision(), true);
  auto *cudaInGauge = new cudaGaugeField(gParam);

  GaugeFixFFTQuda.TPSTOP(QUDA_PROFILE_INIT);

  GaugeFixFFTQuda.TPSTART(QUDA_PROFILE_H2D);

  cudaInGauge->loadCPUField(*cpuGauge);

  GaugeFixFFTQuda.TPSTOP(QUDA_PROFILE_H2D);

  // perform the update
  GaugeFixFFTQuda.TPSTART(QUDA_PROFILE_COMPUTE);

  gaugeFixingFFT(*cudaInGauge, gauge_dir, Nsteps, verbose_interval, alpha, autotune, tolerance, stopWtheta);

  GaugeFixFFTQuda.TPSTOP(QUDA_PROFILE_COMPUTE);

  // copy the gauge field back to the host
  GaugeFixFFTQuda.TPSTART(QUDA_PROFILE_D2H);
  cudaInGauge->saveCPUField(*cpuGauge);
  GaugeFixFFTQuda.TPSTOP(QUDA_PROFILE_D2H);

  GaugeFixFFTQuda.TPSTOP(QUDA_PROFILE_TOTAL);

  if (param->make_resident_gauge) {
    if (gaugePrecise != nullptr) freeUniqueGaugeQuda(QUDA_WILSON_LINKS);
    gaugePrecise = cudaInGauge;
  } else {
    delete cudaInGauge;
  }

  if (timeinfo) {
    timeinfo[0] = GaugeFixFFTQuda.Last(QUDA_PROFILE_H2D);
    timeinfo[1] = GaugeFixFFTQuda.Last(QUDA_PROFILE_COMPUTE);
    timeinfo[2] = GaugeFixFFTQuda.Last(QUDA_PROFILE_D2H);
  }

  return 0;
}

void contractQuda(const void *hp_x, const void *hp_y, void *h_result, const QudaContractType cType,
                  QudaInvertParam *param, const int *X)
{
  // DMH: Easiest way to construct ColorSpinorField? Do we require the user
  //     to declare and fill and invert_param, or can it just be hacked?.

  profileContract.TPSTART(QUDA_PROFILE_TOTAL);
  profileContract.TPSTART(QUDA_PROFILE_INIT);

  // wrap CPU host side pointers
  lat_dim_t X_ = {X[0], X[1], X[2], X[3]};
  ColorSpinorParam cpuParam((void *)hp_x, *param, X_, false, param->input_location);
  ColorSpinorField h_x(cpuParam);

  cpuParam.v = (void *)hp_y;
  ColorSpinorField h_y(cpuParam);

  // Create device parameter
  ColorSpinorParam cudaParam(cpuParam);
  cudaParam.location = QUDA_CUDA_FIELD_LOCATION;
  cudaParam.create = QUDA_NULL_FIELD_CREATE;
  // Quda uses Degrand-Rossi gamma basis for contractions and will
  // automatically reorder data if necessary.
  cudaParam.gammaBasis = QUDA_DEGRAND_ROSSI_GAMMA_BASIS;
  cudaParam.setPrecision(cpuParam.Precision(), cpuParam.Precision(), true);

  std::vector<ColorSpinorField> x = {ColorSpinorField(cudaParam)};
  std::vector<ColorSpinorField> y = {ColorSpinorField(cudaParam)};

  size_t data_bytes = x[0].Volume() * x[0].Nspin() * x[0].Nspin() * 2 * x[0].Precision();
  void *d_result = pool_device_malloc(data_bytes);
  profileContract.TPSTOP(QUDA_PROFILE_INIT);

  profileContract.TPSTART(QUDA_PROFILE_H2D);
  x[0] = h_x;
  y[0] = h_y;
  profileContract.TPSTOP(QUDA_PROFILE_H2D);

  profileContract.TPSTART(QUDA_PROFILE_COMPUTE);
  contractQuda(x[0], y[0], d_result, cType);
  profileContract.TPSTOP(QUDA_PROFILE_COMPUTE);

  profileContract.TPSTART(QUDA_PROFILE_D2H);
  qudaMemcpy(h_result, d_result, data_bytes, qudaMemcpyDeviceToHost);
  profileContract.TPSTOP(QUDA_PROFILE_D2H);

  pool_device_free(d_result);
  profileContract.TPSTOP(QUDA_PROFILE_TOTAL);
}

void gaugeObservablesQuda(QudaGaugeObservableParam *param)
{
  profileGaugeObs.TPSTART(QUDA_PROFILE_TOTAL);
  checkGaugeObservableParam(param);

  if (!gaugePrecise) errorQuda("Cannot compute Polyakov loop as there is no resident gauge field");

  cudaGaugeField *gauge = nullptr;
  if (!gaugeSmeared) {
    if (!extendedGaugeResident) extendedGaugeResident = createExtendedGauge(*gaugePrecise, R, profileGaugeObs);
    gauge = extendedGaugeResident;
  } else {
    gauge = gaugeSmeared;
  }

  // Apply / remove gauge as appropriate
  if (param->remove_staggered_phase == QUDA_BOOLEAN_TRUE) {
    if (gauge->StaggeredPhaseApplied())
      gauge->removeStaggeredPhase();
    else
      errorQuda("Removing staggered phases was requested, however staggered phases aren't already applied");
  }

  gaugeObservables(*gauge, *param, profileGaugeObs);
  profileGaugeObs.TPSTOP(QUDA_PROFILE_TOTAL);
}<|MERGE_RESOLUTION|>--- conflicted
+++ resolved
@@ -4817,8 +4817,6 @@
   if (*num_failures_h>0) errorQuda("Error in the unitarization component of the hisq fermion force: %d failures\n", *num_failures_h);
 
   cudaOutForce->zero();
-<<<<<<< HEAD
-=======
   qudaDeviceSynchronize();
   profileHISQForce.TPSTOP(QUDA_PROFILE_COMPUTE);
 
@@ -4841,7 +4839,6 @@
   uParam.pad = 3 * pad_size;
   cudaGaugeField *cudaULink = new cudaGaugeField(uParam);
   profileHISQForce.TPSTOP(QUDA_PROFILE_INIT);
->>>>>>> 9ffceca6
 
   cudaULink->loadCPUField(cpuULink, profileHISQForce);
   cudaULink->exchangeExtendedGhost(cudaULink->R(), profileHISQForce);
