--- conflicted
+++ resolved
@@ -213,7 +213,6 @@
 
 //!<Profiler for gaussQuda
 static TimeProfile profileGauss("gaussQuda");
-
 
 //!< Profiler for APEQuda
 static TimeProfile profileAPE("APEQuda");
@@ -1358,13 +1357,13 @@
       break;
     case QUDA_DOMAIN_WALL_4D_DSLASH:
       if(pc) {
-  diracParam.type = QUDA_DOMAIN_WALL_4DPC_DIRAC;
-  diracParam.Ls = inv_param->Ls;
+	diracParam.type = QUDA_DOMAIN_WALL_4DPC_DIRAC;
+	diracParam.Ls = inv_param->Ls;
       } else errorQuda("For 4D type of DWF dslash, pc must be turned on, %d", inv_param->dslash_type);
       break;
     case QUDA_MOBIUS_DWF_DSLASH:
       if (inv_param->Ls > QUDA_MAX_DWF_LS)
-  errorQuda("Length of Ls dimension %d greater than QUDA_MAX_DWF_LS %d", inv_param->Ls, QUDA_MAX_DWF_LS);
+	errorQuda("Length of Ls dimension %d greater than QUDA_MAX_DWF_LS %d", inv_param->Ls, QUDA_MAX_DWF_LS);
       diracParam.type = pc ? QUDA_MOBIUS_DOMAIN_WALLPC_DIRAC : QUDA_MOBIUS_DOMAIN_WALL_DIRAC;
       diracParam.Ls = inv_param->Ls;
       memcpy(diracParam.b_5, inv_param->b_5, sizeof(double)*inv_param->Ls);
@@ -1379,21 +1378,21 @@
     case QUDA_TWISTED_MASS_DSLASH:
       diracParam.type = pc ? QUDA_TWISTED_MASSPC_DIRAC : QUDA_TWISTED_MASS_DIRAC;
       if (inv_param->twist_flavor == QUDA_TWIST_SINGLET) {
-  diracParam.Ls = 1;
-  diracParam.epsilon = 0.0;
+	diracParam.Ls = 1;
+	diracParam.epsilon = 0.0;
       } else {
-  diracParam.Ls = 2;
-  diracParam.epsilon = inv_param->twist_flavor == QUDA_TWIST_NONDEG_DOUBLET ? inv_param->epsilon : 0.0;
+	diracParam.Ls = 2;
+	diracParam.epsilon = inv_param->twist_flavor == QUDA_TWIST_NONDEG_DOUBLET ? inv_param->epsilon : 0.0;
       }
       break;
     case QUDA_TWISTED_CLOVER_DSLASH:
       diracParam.type = pc ? QUDA_TWISTED_CLOVERPC_DIRAC : QUDA_TWISTED_CLOVER_DIRAC;
       if (inv_param->twist_flavor == QUDA_TWIST_SINGLET)  {
-  diracParam.Ls = 1;
-  diracParam.epsilon = 0.0;
+	diracParam.Ls = 1;
+	diracParam.epsilon = 0.0;
       } else {
-  diracParam.Ls = 2;
-  diracParam.epsilon = inv_param->twist_flavor == QUDA_TWIST_NONDEG_DOUBLET ? inv_param->epsilon : 0.0;
+	diracParam.Ls = 2;
+	diracParam.epsilon = inv_param->twist_flavor == QUDA_TWIST_NONDEG_DOUBLET ? inv_param->epsilon : 0.0;
       }
       break;
     case QUDA_LAPLACE_DSLASH:
@@ -1417,7 +1416,7 @@
 
     for (int i=0; i<4; i++) diracParam.commDim[i] = 1;   // comms are always on
 
-}
+  }
 
   void setDiracSloppyParam(DiracParam &diracParam, QudaInvertParam *inv_param, const bool pc)
   {
@@ -1476,10 +1475,6 @@
     setDiracPreParam(diracPreParam, &param, pc_solve, comms_flag);
 
 
-<<<<<<< HEAD
-
-=======
->>>>>>> f2be722c
     d = Dirac::create(diracParam); // create the Dirac operator
     dSloppy = Dirac::create(diracSloppyParam);
     dPre = Dirac::create(diracPreParam);
