--- conflicted
+++ resolved
@@ -705,38 +705,8 @@
   // set the persistant memory allocations that QUDA uses (Blas, streams, etc.)
   initQudaMemory();
 }
-<<<<<<< HEAD
+
 #ifndef DPCPP_DEVELOP
-// helper for creating extended gauge fields
-static cudaGaugeField* createExtendedGauge(cudaGaugeField &in, const int *R, TimeProfile &profile,
-					   bool redundant_comms=false, QudaReconstructType recon=QUDA_RECONSTRUCT_INVALID)
-{
-  profile.TPSTART(QUDA_PROFILE_INIT);
-  GaugeFieldParam gParamEx(in);
-  gParamEx.ghostExchange = QUDA_GHOST_EXCHANGE_EXTENDED;
-  gParamEx.pad = 0;
-  gParamEx.nFace = 1;
-  gParamEx.tadpole = in.Tadpole();
-  gParamEx.anisotropy = in.Anisotropy();
-  for (int d = 0; d < 4; d++) {
-    gParamEx.x[d] += 2 * R[d];
-    gParamEx.r[d] = R[d];
-  }
-
-  auto *out = new cudaGaugeField(gParamEx);
-
-  // copy input field into the extended device gauge field
-  copyExtendedGauge(*out, in, QUDA_CUDA_FIELD_LOCATION);
-
-  profile.TPSTOP(QUDA_PROFILE_INIT);
-
-  // now fill up the halos
-  out->exchangeExtendedGhost(R,profile,redundant_comms);
-
-  return out;
-}
-=======
->>>>>>> ad1d9546
 
 // This is a flag used to signal when we have downloaded new gauge
 // field.  Set by loadGaugeQuda and consumed by loadCloverQuda as one
