#include <cmath>
#include <cstdio>
#include <cstdlib>
#include <cstring>
#include <iostream>
#include <sys/time.h>
#include <complex.h>

#include <quda.h>
#include <quda_fortran.h>
#include <quda_internal.h>
#include <device.h>
#include <comm_quda.h>
#include <tune_quda.h>
#include <blas_quda.h>
#include <gauge_field.h>
#include <dirac_quda.h>
#include <dslash_quda.h>
#include <invert_quda.h>
#include <eigensolve_quda.h>
#include <color_spinor_field.h>
#include <propagator.h>
#include <clover_field.h>
#include <llfat_quda.h>
#include <unitarization_links.h>
#include <algorithm>
#include <staggered_oprod.h>
#include <ks_improved_force.h>
#include <ks_force_quda.h>
#include <random_quda.h>
#include <mpi_comm_handle.h>

#include <multigrid.h>
#include <deflation.h>
#include <ks_force_quda.h>

#ifdef GPU_GAUGE_FORCE
#include <gauge_force_quda.h>
#endif
#include <gauge_update_quda.h>

#define MAX(a,b) ((a)>(b)? (a):(b))
#define TDIFF(a,b) (b.tv_sec - a.tv_sec + 0.000001*(b.tv_usec - a.tv_usec))

// define newQudaGaugeParam() and newQudaInvertParam()
#define INIT_PARAM
#include "check_params.h"
#undef INIT_PARAM

// define (static) checkGaugeParam() and checkInvertParam()
#define CHECK_PARAM
#include "check_params.h"
#undef CHECK_PARAM

// define printQudaGaugeParam() and printQudaInvertParam()
#define PRINT_PARAM
#include "check_params.h"
#undef PRINT_PARAM

#include <gauge_tools.h>
#include <contract_quda.h>
#include <momentum.h>

using namespace quda;

static int R[4] = {0, 0, 0, 0};
// setting this to false prevents redundant halo exchange but isn't yet compatible with HISQ / ASQTAD kernels
static bool redundant_comms = false;

#include <blas_lapack.h>

//for MAGMA lib:
#include <blas_magma.h>

static bool InitMagma = false;

void openMagma() {

  if (!InitMagma) {
    OpenMagma();
    InitMagma = true;
  } else {
    printfQuda("\nMAGMA library was already initialized..\n");
  }

}

void closeMagma(){

  if (InitMagma) {
    CloseMagma();
    InitMagma = false;
  } else {
    printfQuda("\nMAGMA library was not initialized..\n");
  }

}

cudaGaugeField *gaugePrecise = nullptr;
cudaGaugeField *gaugeSloppy = nullptr;
cudaGaugeField *gaugePrecondition = nullptr;
cudaGaugeField *gaugeRefinement = nullptr;
cudaGaugeField *gaugeEigensolver = nullptr;
cudaGaugeField *gaugeExtended = nullptr;

cudaGaugeField *gaugeFatPrecise = nullptr;
cudaGaugeField *gaugeFatSloppy = nullptr;
cudaGaugeField *gaugeFatPrecondition = nullptr;
cudaGaugeField *gaugeFatRefinement = nullptr;
cudaGaugeField *gaugeFatEigensolver = nullptr;
cudaGaugeField *gaugeFatExtended = nullptr;

cudaGaugeField *gaugeLongPrecise = nullptr;
cudaGaugeField *gaugeLongSloppy = nullptr;
cudaGaugeField *gaugeLongPrecondition = nullptr;
cudaGaugeField *gaugeLongRefinement = nullptr;
cudaGaugeField *gaugeLongEigensolver = nullptr;
cudaGaugeField *gaugeLongExtended = nullptr;

cudaGaugeField *gaugeSmeared = nullptr;

cudaCloverField *cloverPrecise = nullptr;
cudaCloverField *cloverSloppy = nullptr;
cudaCloverField *cloverPrecondition = nullptr;
cudaCloverField *cloverRefinement = nullptr;
cudaCloverField *cloverEigensolver = nullptr;

cudaGaugeField *momResident = nullptr;
cudaGaugeField *extendedGaugeResident = nullptr;

std::vector<cudaColorSpinorField*> solutionResident;

// vector of spinors used for forecasting solutions in HMC
#define QUDA_MAX_CHRONO 12
// each entry is one p
std::vector< std::vector<ColorSpinorField*> > chronoResident(QUDA_MAX_CHRONO);

// Mapped memory buffer used to hold unitarization failures
static int *num_failures_h = nullptr;
static int *num_failures_d = nullptr;

static bool initialized = false;

//!< Profiler for initQuda
static TimeProfile profileInit("initQuda");

//!< Profile for loadGaugeQuda / saveGaugeQuda
static TimeProfile profileGauge("loadGaugeQuda");

//!< Profile for loadCloverQuda
static TimeProfile profileClover("loadCloverQuda");

//!< Profiler for dslashQuda
static TimeProfile profileDslash("dslashQuda");

//!< Profiler for invertQuda
static TimeProfile profileInvert("invertQuda");

//!< Profiler for propagatorQuda
static TimeProfile profilePropagator("propagatorQuda");

//!< Profiler for invertMultiShiftQuda
static TimeProfile profileMulti("invertMultiShiftQuda");

//!< Profiler for eigensolveQuda
static TimeProfile profileEigensolve("eigensolveQuda");

//!< Profiler for computeFatLinkQuda
static TimeProfile profileFatLink("computeKSLinkQuda");

//!< Profiler for computeGaugeForceQuda
static TimeProfile profileGaugeForce("computeGaugeForceQuda");

//!<Profiler for updateGaugeFieldQuda
static TimeProfile profileGaugeUpdate("updateGaugeFieldQuda");

//!<Profiler for createExtendedGaugeField
static TimeProfile profileExtendedGauge("createExtendedGaugeField");

//!<Profiler for computeCloverForceQuda
static TimeProfile profileCloverForce("computeCloverForceQuda");

//!<Profiler for computeStaggeredForceQuda
static TimeProfile profileStaggeredForce("computeStaggeredForceQuda");

//!<Profiler for computeHISQForceQuda
static TimeProfile profileHISQForce("computeHISQForceQuda");

//!<Profiler for plaqQuda
static TimeProfile profilePlaq("plaqQuda");

//!< Profiler for wuppertalQuda
static TimeProfile profileWuppertal("wuppertalQuda");

//!< Profiler for gaussianSmearQuda
static TimeProfile profileGaussianSmear("gaussianSmearQuda");

//!<Profiler for gaussQuda
static TimeProfile profileGauss("gaussQuda");

//!< Profiler for gaugeObservableQuda
static TimeProfile profileGaugeObs("gaugeObservablesQuda");

//!< Profiler for APEQuda
static TimeProfile profileAPE("APEQuda");

//!< Profiler for STOUTQuda
static TimeProfile profileSTOUT("STOUTQuda");

//!< Profiler for OvrImpSTOUTQuda
static TimeProfile profileOvrImpSTOUT("OvrImpSTOUTQuda");

//!< Profiler for wFlowQuda
static TimeProfile profileWFlow("wFlowQuda");

//!< Profiler for projectSU3Quda
static TimeProfile profileProject("projectSU3Quda");

//!< Profiler for staggeredPhaseQuda
static TimeProfile profilePhase("staggeredPhaseQuda");

//!< Profiler for contractions
static TimeProfile profileContract("contractQuda");

//!< Profiler for summed contractions
static TimeProfile profileContractSummed("contractSummedQuda");

//!< Profiler for FT contractions
static TimeProfile profileContractFT("contractFTQuda");

//!< Profiler for covariant derivative
static TimeProfile profileCovDev("covDevQuda");

//!< Profiler for momentum action
static TimeProfile profileMomAction("momActionQuda");

//!< Profiler for endQuda
static TimeProfile profileEnd("endQuda");

//!< Profiler for endQuda
static TimeProfile profileMake4DProp("make4DPropQuda");

//!< Profiler for GaugeFixing
static TimeProfile GaugeFixFFTQuda("GaugeFixFFTQuda");
static TimeProfile GaugeFixOVRQuda("GaugeFixOVRQuda");

//!< Profiler for toal time spend between init and end
static TimeProfile profileInit2End("initQuda-endQuda",false);

static bool enable_profiler = false;
static bool do_not_profile_quda = false;

static void profilerStart(const char *f)
{
  static std::vector<int> target_list;
  static bool enable = false;
  static bool init = false;
  if (!init) {
    char *profile_target_env = getenv("QUDA_ENABLE_TARGET_PROFILE"); // selectively enable profiling for a given solve

    if ( profile_target_env ) {
      std::stringstream target_stream(profile_target_env);

      int target;
      while(target_stream >> target) {
       target_list.push_back(target);
       if (target_stream.peek() == ',') target_stream.ignore();
     }

     if (target_list.size() > 0) {
       std::sort(target_list.begin(), target_list.end());
       target_list.erase( unique( target_list.begin(), target_list.end() ), target_list.end() );
       warningQuda("Targeted profiling enabled for %lu functions\n", target_list.size());
       enable = true;
     }
   }

    char* donotprofile_env = getenv("QUDA_DO_NOT_PROFILE"); // disable profiling of QUDA parts
    if (donotprofile_env && (!(strcmp(donotprofile_env, "0") == 0)))  {
      do_not_profile_quda=true;
      printfQuda("Disabling profiling in QUDA\n");
    }
    init = true;
  }

  static int target_count = 0;
  static unsigned int i = 0;
  if (do_not_profile_quda){
    device::profile::stop();
    printfQuda("Stopping profiling in QUDA\n");
  } else {
    if (enable) {
      if (i < target_list.size() && target_count++ == target_list[i]) {
        enable_profiler = true;
        printfQuda("Starting profiling for %s\n", f);
        device::profile::start();
      i++; // advance to next target
    }
  }
}
}

static void profilerStop(const char *f) {
  if (do_not_profile_quda){
    device::profile::start();
  } else {

    if (enable_profiler) {
      printfQuda("Stopping profiling for %s\n", f);
      device::profile::stop();
      enable_profiler = false;
    }
  }
}


namespace quda {
  void printLaunchTimer();
}

void setVerbosityQuda(QudaVerbosity verbosity, const char prefix[], FILE *outfile)
{
  setVerbosity(verbosity);
  setOutputPrefix(prefix);
  setOutputFile(outfile);
}


typedef struct {
  int ndim;
  int dims[QUDA_MAX_DIM];
} LexMapData;

/**
 * For MPI, the default node mapping is lexicographical with t varying fastest.
 */
static int lex_rank_from_coords(const int *coords, void *fdata)
{
  auto *md = static_cast<LexMapData *>(fdata);

  int rank = coords[0];
  for (int i = 1; i < md->ndim; i++) {
    rank = md->dims[i] * rank + coords[i];
  }
  return rank;
}

#ifdef QMP_COMMS
/**
 * For QMP, we use the existing logical topology if already declared.
 */
static int qmp_rank_from_coords(const int *coords, void *fdata)
{
  return QMP_get_node_number_from(coords);
}
#endif

// Provision for user control over MPI comm handle
// Assumes an MPI implementation of QMP

#if defined(QMP_COMMS) || defined(MPI_COMMS)
MPI_Comm MPI_COMM_HANDLE;
static int user_set_comm_handle = 0;
#endif

void setMPICommHandleQuda(void *mycomm)
{
#if defined(QMP_COMMS) || defined(MPI_COMMS)
  MPI_COMM_HANDLE = *((MPI_Comm *)mycomm);
  user_set_comm_handle = 1;
#endif
}

#ifdef QMP_COMMS
static void initQMPComms(void)
{
  // Default comm handle is taken from QMP
  // WARNING: Assumes an MPI implementation of QMP
  if (!user_set_comm_handle) {
    void *mycomm;
    QMP_get_mpi_comm(QMP_comm_get_default(), &mycomm);
    setMPICommHandleQuda(mycomm);
  }
}
#elif defined(MPI_COMMS)
static void initMPIComms(void)
{
  // Default comm handle is MPI_COMM_WORLD
  if (!user_set_comm_handle) {
    static MPI_Comm mycomm;
    MPI_Comm_dup(MPI_COMM_WORLD, &mycomm);
    setMPICommHandleQuda((void *)&mycomm);
  }
}
#endif

static bool comms_initialized = false;

void initCommsGridQuda(int nDim, const int *dims, QudaCommsMap func, void *fdata)
{
  if (comms_initialized) return;

#if QMP_COMMS
  initQMPComms();
#elif defined(MPI_COMMS)
  initMPIComms();
#endif

  if (nDim != 4) {
    errorQuda("Number of communication grid dimensions must be 4");
  }

  LexMapData map_data;
  if (!func) {

#if QMP_COMMS
    if (QMP_logical_topology_is_declared()) {
      if (QMP_get_logical_number_of_dimensions() != 4) {
        errorQuda("QMP logical topology must have 4 dimensions");
      }
      for (int i=0; i<nDim; i++) {
        int qdim = QMP_get_logical_dimensions()[i];
        if(qdim != dims[i]) {
          errorQuda("QMP logical dims[%d]=%d does not match dims[%d]=%d argument", i, qdim, i, dims[i]);
        }
      }
      fdata = nullptr;
      func = qmp_rank_from_coords;
    } else {
      warningQuda("QMP logical topology is undeclared; using default lexicographical ordering");
#endif

      map_data.ndim = nDim;
      for (int i=0; i<nDim; i++) {
        map_data.dims[i] = dims[i];
      }
      fdata = (void *) &map_data;
      func = lex_rank_from_coords;

#if QMP_COMMS
    }
#endif

  }
  comm_init(nDim, dims, func, fdata);
  comms_initialized = true;
}


static void init_default_comms()
{
#if defined(QMP_COMMS)
  if (QMP_logical_topology_is_declared()) {
    int ndim = QMP_get_logical_number_of_dimensions();
    const int *dims = QMP_get_logical_dimensions();
    initCommsGridQuda(ndim, dims, nullptr, nullptr);
  } else {
    errorQuda("initQuda() called without prior call to initCommsGridQuda(),"
        " and QMP logical topology has not been declared");
  }
#elif defined(MPI_COMMS)
  errorQuda("When using MPI for communications, initCommsGridQuda() must be called before initQuda()");
#else // single-GPU
  const int dims[4] = {1, 1, 1, 1};
  initCommsGridQuda(4, dims, nullptr, nullptr);
#endif
}


#define STR_(x) #x
#define STR(x) STR_(x)
  static const std::string quda_version = STR(QUDA_VERSION_MAJOR) "." STR(QUDA_VERSION_MINOR) "." STR(QUDA_VERSION_SUBMINOR);
#undef STR
#undef STR_

extern char* gitversion;

/*
 * Set the device that QUDA uses.
 */
void initQudaDevice(int dev)
{
  //static bool initialized = false;
  if (initialized) return;
  initialized = true;

  profileInit2End.TPSTART(QUDA_PROFILE_TOTAL);
  profileInit.TPSTART(QUDA_PROFILE_TOTAL);
  profileInit.TPSTART(QUDA_PROFILE_INIT);

  if (getVerbosity() >= QUDA_SUMMARIZE) {
#ifdef GITVERSION
    printfQuda("QUDA %s (git %s)\n",quda_version.c_str(),gitversion);
#else
    printfQuda("QUDA %s\n",quda_version.c_str());
#endif
  }

#ifdef MULTI_GPU
  if (dev < 0) {
    if (!comms_initialized) {
      errorQuda("initDeviceQuda() called with a negative device ordinal, but comms have not been initialized");
        }
    dev = comm_gpuid();
  }
#else
  if (dev < 0 || dev >= 16) errorQuda("Invalid device number %d", dev);
#endif

  device::init(dev);

  { // determine if we will do CPU or GPU data reordering (default is GPU)
    char *reorder_str = getenv("QUDA_REORDER_LOCATION");

    if (!reorder_str || (strcmp(reorder_str,"CPU") && strcmp(reorder_str,"cpu")) ) {
      warningQuda("Data reordering done on GPU (set with QUDA_REORDER_LOCATION=GPU/CPU)");
      reorder_location_set(QUDA_CUDA_FIELD_LOCATION);
    } else {
      warningQuda("Data reordering done on CPU (set with QUDA_REORDER_LOCATION=GPU/CPU)");
      reorder_location_set(QUDA_CPU_FIELD_LOCATION);
    }
  }

  profileInit.TPSTOP(QUDA_PROFILE_INIT);
  profileInit.TPSTOP(QUDA_PROFILE_TOTAL);
}

/*
 * Any persistent memory allocations that QUDA uses are done here.
 */
void initQudaMemory()
{
  profileInit.TPSTART(QUDA_PROFILE_TOTAL);
  profileInit.TPSTART(QUDA_PROFILE_INIT);

  if (!comms_initialized) init_default_comms();

  device::create_context();
  createDslashEvents();

  blas::init();

  // initalize the memory pool allocators
  pool::init();

  num_failures_h = static_cast<int*>(mapped_malloc(sizeof(int)));
  num_failures_d = static_cast<int*>(get_mapped_device_pointer(num_failures_h));

  loadTuneCache();

  for (int d=0; d<4; d++) R[d] = 2 * (redundant_comms || commDimPartitioned(d));

  profileInit.TPSTOP(QUDA_PROFILE_INIT);
  profileInit.TPSTOP(QUDA_PROFILE_TOTAL);
}

void updateR()
{
  for (int d=0; d<4; d++) R[d] = 2 * (redundant_comms || commDimPartitioned(d));
}

void initQuda(int dev)
{
  // initialize communications topology, if not already done explicitly via initCommsGridQuda()
  if (!comms_initialized) init_default_comms();

  // set the device that QUDA uses
  initQudaDevice(dev);

  // set the persistant memory allocations that QUDA uses (Blas, streams, etc.)
  initQudaMemory();
}

// This is a flag used to signal when we have downloaded new gauge
// field.  Set by loadGaugeQuda and consumed by loadCloverQuda as one
// possible flag to indicate we need to recompute the clover field
static bool invalidate_clover = true;

void loadGaugeQuda(void *h_gauge, QudaGaugeParam *param)
{
  profileGauge.TPSTART(QUDA_PROFILE_TOTAL);

  if (!initialized) errorQuda("QUDA not initialized");
  if (getVerbosity() == QUDA_DEBUG_VERBOSE) printQudaGaugeParam(param);

  checkGaugeParam(param);

  profileGauge.TPSTART(QUDA_PROFILE_INIT);
  // Set the specific input parameters and create the cpu gauge field
  GaugeFieldParam gauge_param(h_gauge, *param);

  if (gauge_param.order <= 4) gauge_param.ghostExchange = QUDA_GHOST_EXCHANGE_NO;
  GaugeField *in = (param->location == QUDA_CPU_FIELD_LOCATION) ?
    static_cast<GaugeField*>(new cpuGaugeField(gauge_param)) :
    static_cast<GaugeField*>(new cudaGaugeField(gauge_param));

  if (in->Order() == QUDA_BQCD_GAUGE_ORDER) {
    static size_t checksum = SIZE_MAX;
    size_t in_checksum = in->checksum(true);
    if (in_checksum == checksum) {
      if (getVerbosity() >= QUDA_VERBOSE) printfQuda("Gauge field unchanged - using cached gauge field %lu\n", checksum);
      profileGauge.TPSTOP(QUDA_PROFILE_INIT);
      profileGauge.TPSTOP(QUDA_PROFILE_TOTAL);
      delete in;
      invalidate_clover = false;
      return;
    }
    checksum = in_checksum;
    invalidate_clover = true;
  }

  // free any current gauge field before new allocations to reduce memory overhead
  switch (param->type) {
    case QUDA_WILSON_LINKS:
      if (gaugeRefinement != gaugeSloppy && gaugeRefinement != gaugeEigensolver && gaugeRefinement)
        delete gaugeRefinement;

      if (gaugePrecondition != gaugeSloppy && gaugePrecondition != gaugeEigensolver && gaugePrecondition != gaugePrecise
          && gaugePrecondition)
        delete gaugePrecondition;

      if (gaugeEigensolver != gaugeSloppy && gaugeEigensolver != gaugePrecise && gaugeEigensolver != gaugePrecondition
          && gaugeEigensolver)
        delete gaugeEigensolver;

      if (gaugePrecise != gaugeSloppy && gaugeSloppy) delete gaugeSloppy;

      if (gaugePrecise && !param->use_resident_gauge) delete gaugePrecise;

      break;
    case QUDA_ASQTAD_FAT_LINKS:
      if (gaugeFatRefinement != gaugeFatSloppy && gaugeFatRefinement != gaugeFatEigensolver && gaugeFatRefinement)
        delete gaugeFatRefinement;

      if (gaugeFatPrecondition != gaugeFatSloppy && gaugeFatPrecondition != gaugeFatEigensolver
          && gaugeFatPrecondition != gaugeFatPrecise && gaugeFatPrecondition)
        delete gaugeFatPrecondition;

      if (gaugeFatEigensolver != gaugeFatSloppy && gaugeFatEigensolver != gaugeFatPrecise
          && gaugeFatEigensolver != gaugeFatPrecondition && gaugeFatEigensolver)
        delete gaugeFatEigensolver;

      if (gaugeFatPrecise != gaugeFatSloppy && gaugeFatSloppy) delete gaugeFatSloppy;

      if (gaugeFatPrecise && !param->use_resident_gauge) delete gaugeFatPrecise;

      break;
    case QUDA_ASQTAD_LONG_LINKS:

      if (gaugeLongRefinement != gaugeLongSloppy && gaugeLongRefinement != gaugeLongEigensolver && gaugeLongRefinement)
        delete gaugeLongRefinement;

      if (gaugeLongPrecondition != gaugeLongSloppy && gaugeLongPrecondition != gaugeLongEigensolver
          && gaugeLongPrecondition != gaugeLongPrecise && gaugeLongPrecondition)
        delete gaugeLongPrecondition;

      if (gaugeLongEigensolver != gaugeLongSloppy && gaugeLongEigensolver != gaugeLongPrecise
          && gaugeLongEigensolver != gaugeLongPrecondition && gaugeLongEigensolver)
        delete gaugeLongEigensolver;

      if (gaugeLongPrecise != gaugeLongSloppy && gaugeLongSloppy) delete gaugeLongSloppy;

      if (gaugeLongPrecise) delete gaugeLongPrecise;

      break;
    case QUDA_SMEARED_LINKS:
      if (gaugeSmeared) delete gaugeSmeared;
      break;
    default:
      errorQuda("Invalid gauge type %d", param->type);
  }

  // if not preserving then copy the gauge field passed in
  cudaGaugeField *precise = nullptr;

  // switch the parameters for creating the mirror precise cuda gauge field
  gauge_param.create = QUDA_NULL_FIELD_CREATE;
  gauge_param.reconstruct = param->reconstruct;
  gauge_param.setPrecision(param->cuda_prec, true);
  gauge_param.ghostExchange = QUDA_GHOST_EXCHANGE_PAD;
  gauge_param.pad = param->ga_pad;

  precise = new cudaGaugeField(gauge_param);

  if (param->use_resident_gauge) {
    if(gaugePrecise == nullptr) errorQuda("No resident gauge field");
    // copy rather than point at to ensure that the padded region is filled in
    precise->copy(*gaugePrecise);
    precise->exchangeGhost();
    delete gaugePrecise;
    gaugePrecise = nullptr;
    profileGauge.TPSTOP(QUDA_PROFILE_INIT);
  } else {
    profileGauge.TPSTOP(QUDA_PROFILE_INIT);
    profileGauge.TPSTART(QUDA_PROFILE_H2D);
    precise->copy(*in);
    profileGauge.TPSTOP(QUDA_PROFILE_H2D);
  }

  // for gaugeSmeared we are interested only in the precise version
  if (param->type == QUDA_SMEARED_LINKS) {
    gaugeSmeared = createExtendedGauge(*precise, R, profileGauge);

    profileGauge.TPSTART(QUDA_PROFILE_FREE);
    delete precise;
    delete in;
    profileGauge.TPSTOP(QUDA_PROFILE_FREE);

    profileGauge.TPSTOP(QUDA_PROFILE_TOTAL);
    return;
  }

  // creating sloppy fields isn't really compute, but it is work done on the gpu
  profileGauge.TPSTART(QUDA_PROFILE_COMPUTE);

  // switch the parameters for creating the mirror sloppy cuda gauge field
  gauge_param.reconstruct = param->reconstruct_sloppy;
  gauge_param.setPrecision(param->cuda_prec_sloppy, true);
  cudaGaugeField *sloppy = nullptr;
  if (param->cuda_prec == param->cuda_prec_sloppy && param->reconstruct == param->reconstruct_sloppy) {
    sloppy = precise;
  } else {
    sloppy = new cudaGaugeField(gauge_param);
    sloppy->copy(*precise);
  }

  // switch the parameters for creating the mirror preconditioner cuda gauge field
  gauge_param.reconstruct = param->reconstruct_precondition;
  gauge_param.setPrecision(param->cuda_prec_precondition, true);
  cudaGaugeField *precondition = nullptr;
  if (param->cuda_prec == param->cuda_prec_precondition && param->reconstruct == param->reconstruct_precondition) {
    precondition = precise;
  } else if (param->cuda_prec_sloppy == param->cuda_prec_precondition
             && param->reconstruct_sloppy == param->reconstruct_precondition) {
    precondition = sloppy;
  } else {
    precondition = new cudaGaugeField(gauge_param);
    precondition->copy(*precise);
  }

  // switch the parameters for creating the refinement cuda gauge field
  gauge_param.reconstruct = param->reconstruct_refinement_sloppy;
  gauge_param.setPrecision(param->cuda_prec_refinement_sloppy, true);
  cudaGaugeField *refinement = nullptr;
  if (param->cuda_prec_sloppy == param->cuda_prec_refinement_sloppy
      && param->reconstruct_sloppy == param->reconstruct_refinement_sloppy) {
    refinement = sloppy;
  } else {
    refinement = new cudaGaugeField(gauge_param);
    refinement->copy(*sloppy);
  }

  // switch the parameters for creating the eigensolver cuda gauge field
  gauge_param.reconstruct = param->reconstruct_eigensolver;
  gauge_param.setPrecision(param->cuda_prec_eigensolver, true);
  cudaGaugeField *eigensolver = nullptr;
  if (param->cuda_prec == param->cuda_prec_eigensolver && param->reconstruct == param->reconstruct_eigensolver) {
    eigensolver = precise;
  } else if (param->cuda_prec_precondition == param->cuda_prec_eigensolver
             && param->reconstruct_precondition == param->reconstruct_eigensolver) {
    eigensolver = precondition;
  } else if (param->cuda_prec_sloppy == param->cuda_prec_eigensolver
             && param->reconstruct_sloppy == param->reconstruct_eigensolver) {
    eigensolver = sloppy;
  } else {
    eigensolver = new cudaGaugeField(gauge_param);
    eigensolver->copy(*precise);
  }

  profileGauge.TPSTOP(QUDA_PROFILE_COMPUTE);

  // create an extended preconditioning field
  cudaGaugeField* extended = nullptr;
  if (param->overlap){
    int R[4]; // domain-overlap widths in different directions
    for (int i=0; i<4; ++i) R[i] = param->overlap*commDimPartitioned(i);
    extended = createExtendedGauge(*precondition, R, profileGauge);
  }

  switch (param->type) {
    case QUDA_WILSON_LINKS:
      gaugePrecise = precise;
      gaugeSloppy = sloppy;
      gaugePrecondition = precondition;
      gaugeRefinement = refinement;
      gaugeEigensolver = eigensolver;

      if(param->overlap) gaugeExtended = extended;
      break;
    case QUDA_ASQTAD_FAT_LINKS:
      gaugeFatPrecise = precise;
      gaugeFatSloppy = sloppy;
      gaugeFatPrecondition = precondition;
      gaugeFatRefinement = refinement;
      gaugeFatEigensolver = eigensolver;

      if(param->overlap){
        if(gaugeFatExtended) errorQuda("Extended gauge fat field already allocated");
	gaugeFatExtended = extended;
      }
      break;
    case QUDA_ASQTAD_LONG_LINKS:
      gaugeLongPrecise = precise;
      gaugeLongSloppy = sloppy;
      gaugeLongPrecondition = precondition;
      gaugeLongRefinement = refinement;
      gaugeLongEigensolver = eigensolver;

      if(param->overlap){
        if(gaugeLongExtended) errorQuda("Extended gauge long field already allocated");
   	gaugeLongExtended = extended;
      }
      break;
    default:
      errorQuda("Invalid gauge type %d", param->type);
  }

  profileGauge.TPSTART(QUDA_PROFILE_FREE);
  delete in;
  profileGauge.TPSTOP(QUDA_PROFILE_FREE);

  if (extendedGaugeResident) {
    // updated the resident gauge field if needed
    const int *R_ = extendedGaugeResident->R();
    const int R[] = { R_[0], R_[1], R_[2], R_[3] };
    QudaReconstructType recon = extendedGaugeResident->Reconstruct();
    delete extendedGaugeResident;

    extendedGaugeResident = createExtendedGauge(*gaugePrecise, R, profileGauge, false, recon);
  }

  profileGauge.TPSTOP(QUDA_PROFILE_TOTAL);
}

void saveGaugeQuda(void *h_gauge, QudaGaugeParam *param)
{
  profileGauge.TPSTART(QUDA_PROFILE_TOTAL);

  if (param->location != QUDA_CPU_FIELD_LOCATION)
    errorQuda("Non-cpu output location not yet supported");

  if (!initialized) errorQuda("QUDA not initialized");
  checkGaugeParam(param);

  // Set the specific cpu parameters and create the cpu gauge field
  GaugeFieldParam gauge_param(h_gauge, *param);
  cpuGaugeField cpuGauge(gauge_param);
  cudaGaugeField *cudaGauge = nullptr;
  switch (param->type) {
    case QUDA_WILSON_LINKS:
      cudaGauge = gaugePrecise;
      break;
    case QUDA_ASQTAD_FAT_LINKS:
      cudaGauge = gaugeFatPrecise;
      break;
    case QUDA_ASQTAD_LONG_LINKS:
      cudaGauge = gaugeLongPrecise;
      break;
    case QUDA_SMEARED_LINKS:
      gauge_param.create = QUDA_NULL_FIELD_CREATE;
      gauge_param.reconstruct = param->reconstruct;
      gauge_param.setPrecision(param->cuda_prec, true);
      gauge_param.ghostExchange = QUDA_GHOST_EXCHANGE_PAD;
      gauge_param.pad = param->ga_pad;
      cudaGauge = new cudaGaugeField(gauge_param);
      copyExtendedGauge(*cudaGauge, *gaugeSmeared, QUDA_CUDA_FIELD_LOCATION);
      break;
    default:
      errorQuda("Invalid gauge type");
  }

  profileGauge.TPSTART(QUDA_PROFILE_D2H);
  cudaGauge->saveCPUField(cpuGauge);
  profileGauge.TPSTOP(QUDA_PROFILE_D2H);

  if (param->type == QUDA_SMEARED_LINKS) { delete cudaGauge; }

  profileGauge.TPSTOP(QUDA_PROFILE_TOTAL);
}

void loadSloppyCloverQuda(const QudaPrecision prec[]);
void freeSloppyCloverQuda();

void loadCloverQuda(void *h_clover, void *h_clovinv, QudaInvertParam *inv_param)
{
  profileClover.TPSTART(QUDA_PROFILE_TOTAL);
  profileClover.TPSTART(QUDA_PROFILE_INIT);

  checkCloverParam(inv_param);
  bool device_calc = false; // calculate clover and inverse on the device?

  pushVerbosity(inv_param->verbosity);
  if (getVerbosity() >= QUDA_DEBUG_VERBOSE) printQudaInvertParam(inv_param);

  if (!initialized) errorQuda("QUDA not initialized");

  if ( (!h_clover && !h_clovinv) || inv_param->compute_clover ) {
    device_calc = true;
    if (inv_param->clover_coeff == 0.0) errorQuda("called with neither clover term nor inverse and clover coefficient not set");
    if (gaugePrecise->Anisotropy() != 1.0) errorQuda("cannot compute anisotropic clover field");
  }

  if (inv_param->clover_cpu_prec < QUDA_SINGLE_PRECISION) errorQuda("Fixed-point precision not supported on CPU");
  if (gaugePrecise == nullptr) errorQuda("Gauge field must be loaded before clover");
  if ((inv_param->dslash_type != QUDA_CLOVER_WILSON_DSLASH) && (inv_param->dslash_type != QUDA_TWISTED_CLOVER_DSLASH)
      && (inv_param->dslash_type != QUDA_CLOVER_HASENBUSCH_TWIST_DSLASH)) {
    errorQuda("Wrong dslash_type %d in loadCloverQuda()", inv_param->dslash_type);
  }

  // determines whether operator is preconditioned when calling invertQuda()
  bool pc_solve = (inv_param->solve_type == QUDA_DIRECT_PC_SOLVE ||
      inv_param->solve_type == QUDA_NORMOP_PC_SOLVE ||
      inv_param->solve_type == QUDA_NORMERR_PC_SOLVE );

  // determines whether operator is preconditioned when calling MatQuda() or MatDagMatQuda()
  bool pc_solution = (inv_param->solution_type == QUDA_MATPC_SOLUTION ||
      inv_param->solution_type == QUDA_MATPCDAG_MATPC_SOLUTION);

  bool asymmetric = (inv_param->matpc_type == QUDA_MATPC_EVEN_EVEN_ASYMMETRIC ||
      inv_param->matpc_type == QUDA_MATPC_ODD_ODD_ASYMMETRIC);

  // uninverted clover term is required when applying unpreconditioned operator,
  // but note that dslashQuda() is always preconditioned
  if (!h_clover && !pc_solve && !pc_solution) {
    //warningQuda("Uninverted clover term not loaded");
  }

  // uninverted clover term is also required for "asymmetric" preconditioning
  if (!h_clover && pc_solve && pc_solution && asymmetric && !device_calc) {
    warningQuda("Uninverted clover term not loaded");
  }

  bool twisted = inv_param->dslash_type == QUDA_TWISTED_CLOVER_DSLASH ? true : false;

  CloverFieldParam clover_param;
  clover_param.nDim = 4;
  clover_param.csw = inv_param->clover_coeff;
  clover_param.twisted = twisted;
  clover_param.mu2 = twisted ? 4.*inv_param->kappa*inv_param->kappa*inv_param->mu*inv_param->mu : 0.0;
  clover_param.siteSubset = QUDA_FULL_SITE_SUBSET;
  for (int i=0; i<4; i++) clover_param.x[i] = gaugePrecise->X()[i];
  clover_param.pad = inv_param->cl_pad;
  clover_param.create = QUDA_NULL_FIELD_CREATE;
  clover_param.norm = nullptr;
  clover_param.invNorm = nullptr;
  clover_param.setPrecision(inv_param->clover_cuda_prec, true);
  clover_param.direct = h_clover || device_calc ? true : false;
  clover_param.inverse = (h_clovinv || pc_solve) && !dynamic_clover_inverse() ? true : false;
  CloverField *in = nullptr;
  profileClover.TPSTOP(QUDA_PROFILE_INIT);

  // FIXME do we need to make this more robust to changing other meta data (compare cloverPrecise against clover_param)
  bool clover_update = false;
  double csw_old = cloverPrecise ? cloverPrecise->Csw() : 0.0;
  if (!cloverPrecise || invalidate_clover || inv_param->clover_coeff != csw_old) clover_update = true;

  // compute or download clover field only if gauge field has been updated or clover field doesn't exist
  if (clover_update) {
    if (getVerbosity() >= QUDA_VERBOSE) printfQuda("Creating new clover field\n");
    freeSloppyCloverQuda();
    if (cloverPrecise) delete cloverPrecise;

    profileClover.TPSTART(QUDA_PROFILE_INIT);
    cloverPrecise = new cudaCloverField(clover_param);

    if (!device_calc || inv_param->return_clover || inv_param->return_clover_inverse) {
      // create a param for the cpu clover field
      CloverFieldParam inParam(clover_param);
      inParam.order = inv_param->clover_order;
      inParam.setPrecision(inv_param->clover_cpu_prec);
      inParam.direct = h_clover ? true : false;
      inParam.inverse = h_clovinv ? true : false;
      inParam.clover = h_clover;
      inParam.cloverInv = h_clovinv;
      inParam.create = QUDA_REFERENCE_FIELD_CREATE;
      in = (inv_param->clover_location == QUDA_CPU_FIELD_LOCATION) ?
	static_cast<CloverField*>(new cpuCloverField(inParam)) :
	static_cast<CloverField*>(new cudaCloverField(inParam));
    }
    profileClover.TPSTOP(QUDA_PROFILE_INIT);

    if (!device_calc) {
      profileClover.TPSTART(QUDA_PROFILE_H2D);
      bool inverse = (h_clovinv && !inv_param->compute_clover_inverse && !dynamic_clover_inverse());
      cloverPrecise->copy(*in, inverse);
      profileClover.TPSTOP(QUDA_PROFILE_H2D);
    } else {
      profileClover.TPSTOP(QUDA_PROFILE_TOTAL);
      createCloverQuda(inv_param);
      profileClover.TPSTART(QUDA_PROFILE_TOTAL);
    }

    // inverted clover term is required when applying preconditioned operator
    if ((!h_clovinv || inv_param->compute_clover_inverse) && pc_solve) {
      profileClover.TPSTART(QUDA_PROFILE_COMPUTE);
      if (!dynamic_clover_inverse()) {
	cloverInvert(*cloverPrecise, inv_param->compute_clover_trlog);
	if (inv_param->compute_clover_trlog) {
	  inv_param->trlogA[0] = cloverPrecise->TrLog()[0];
	  inv_param->trlogA[1] = cloverPrecise->TrLog()[1];
	}
      }
      profileClover.TPSTOP(QUDA_PROFILE_COMPUTE);
    }
  } else {
    if (getVerbosity() >= QUDA_VERBOSE) printfQuda("Gauge field unchanged - using cached clover field\n");
  }

  clover_param.direct = true;
  clover_param.inverse = dynamic_clover_inverse() ? false : true;

  cloverPrecise->setRho(inv_param->clover_rho);

  QudaPrecision prec[] = {inv_param->clover_cuda_prec_sloppy, inv_param->clover_cuda_prec_precondition,
                          inv_param->clover_cuda_prec_refinement_sloppy, inv_param->clover_cuda_prec_eigensolver};
  loadSloppyCloverQuda(prec);

  // if requested, copy back the clover / inverse field
  if (inv_param->return_clover || inv_param->return_clover_inverse) {
    if (!h_clover && !h_clovinv) errorQuda("Requested clover field return but no clover host pointers set");

    // copy the inverted clover term into host application order on the device
    clover_param.direct = (h_clover && inv_param->return_clover);
    clover_param.inverse = (h_clovinv && inv_param->return_clover_inverse);

    // this isn't really "epilogue" but this label suffices
    profileClover.TPSTART(QUDA_PROFILE_EPILOGUE);
    cudaCloverField *hack = nullptr;
    if (!dynamic_clover_inverse()) {
      clover_param.order = inv_param->clover_order;
      clover_param.setPrecision(inv_param->clover_cpu_prec);
      hack = new cudaCloverField(clover_param);
      hack->copy(*cloverPrecise); // FIXME this can lead to an redundant copies if we're not copying back direct + inverse
    } else {
      clover_param.setPrecision(inv_param->clover_cuda_prec, true);
      auto *hackOfTheHack = new cudaCloverField(clover_param);	// Hack of the hack
      hackOfTheHack->copy(*cloverPrecise, false);
      cloverInvert(*hackOfTheHack, inv_param->compute_clover_trlog);
      if (inv_param->compute_clover_trlog) {
	inv_param->trlogA[0] = cloverPrecise->TrLog()[0];
	inv_param->trlogA[1] = cloverPrecise->TrLog()[1];
      }
      clover_param.order = inv_param->clover_order;
      clover_param.setPrecision(inv_param->clover_cpu_prec);
      hack = new cudaCloverField(clover_param);
      hack->copy(*hackOfTheHack); // FIXME this can lead to an redundant copies if we're not copying back direct + inverse
      delete hackOfTheHack;
    }
    profileClover.TPSTOP(QUDA_PROFILE_EPILOGUE);

    // copy the field into the host application's clover field
    profileClover.TPSTART(QUDA_PROFILE_D2H);
    if (inv_param->return_clover) {
      qudaMemcpy((char*)(in->V(false)), (char*)(hack->V(false)), in->Bytes(), cudaMemcpyDeviceToHost);
    }
    if (inv_param->return_clover_inverse) {
      qudaMemcpy((char*)(in->V(true)), (char*)(hack->V(true)), in->Bytes(), cudaMemcpyDeviceToHost);
    }

    profileClover.TPSTOP(QUDA_PROFILE_D2H);

    delete hack;
  }

  profileClover.TPSTART(QUDA_PROFILE_FREE);
  if (in) delete in; // delete object referencing input field
  profileClover.TPSTOP(QUDA_PROFILE_FREE);

  popVerbosity();

  profileClover.TPSTOP(QUDA_PROFILE_TOTAL);
}

void freeSloppyCloverQuda();

void loadSloppyCloverQuda(const QudaPrecision *prec)
{
  freeSloppyCloverQuda();

  if (cloverPrecise) {
    // create the mirror sloppy clover field
    CloverFieldParam clover_param(*cloverPrecise);
    clover_param.setPrecision(prec[0], true);

    if (cloverPrecise->V(false) != cloverPrecise->V(true)) {
      clover_param.direct = true;
      clover_param.inverse = true;
    } else {
      clover_param.direct = false;
      clover_param.inverse = true;
    }

    if (clover_param.Precision() != cloverPrecise->Precision()) {
      cloverSloppy = new cudaCloverField(clover_param);
      cloverSloppy->copy(*cloverPrecise, clover_param.inverse);
    } else {
      cloverSloppy = cloverPrecise;
    }

    // switch the parameters for creating the mirror preconditioner clover field
    clover_param.setPrecision(prec[1], true);

    // create the mirror preconditioner clover field
    if (clover_param.Precision() == cloverPrecise->Precision()) {
      cloverPrecondition = cloverPrecise;
    } else if (clover_param.Precision() == cloverSloppy->Precision()) {
      cloverPrecondition = cloverSloppy;
    } else {
      cloverPrecondition = new cudaCloverField(clover_param);
      cloverPrecondition->copy(*cloverPrecise, clover_param.inverse);
    }

    // switch the parameters for creating the mirror refinement clover field
    clover_param.setPrecision(prec[2], true);

    // create the mirror refinement clover field
    if (clover_param.Precision() != cloverSloppy->Precision()) {
      cloverRefinement = new cudaCloverField(clover_param);
      cloverRefinement->copy(*cloverSloppy, clover_param.inverse);
    } else {
      cloverRefinement = cloverSloppy;
    }
    // switch the parameters for creating the mirror eigensolver clover field
    clover_param.setPrecision(prec[3]);

    // create the mirror eigensolver clover field
    if (clover_param.Precision() == cloverPrecise->Precision()) {
      cloverEigensolver = cloverPrecise;
    } else if (clover_param.Precision() == cloverSloppy->Precision()) {
      cloverEigensolver = cloverSloppy;
    } else if (clover_param.Precision() == cloverPrecondition->Precision()) {
      cloverEigensolver = cloverPrecondition;
    } else {
      cloverEigensolver = new cudaCloverField(clover_param);
      cloverEigensolver->copy(*cloverPrecise, clover_param.inverse);
    }
  }

}

// just free the sloppy fields used in mixed-precision solvers
void freeSloppyGaugeQuda()
{
  if (!initialized) errorQuda("QUDA not initialized");

<<<<<<< HEAD
  if (gaugeSloppy != gaugeRefinement && gaugeRefinement) delete gaugeRefinement;

=======
  // Wilson gauges
  //---------------------------------------------------------------------------
  // Delete gaugeRefinement if it does not alias gaugeSloppy.
  if (gaugeRefinement != gaugeSloppy && gaugeRefinement) delete gaugeRefinement;

  // Delete gaugePrecondition if it does not alias gaugePrecise, gaugeSloppy, or gaugeEigensolver.
>>>>>>> 5962f0ab
  if (gaugePrecondition != gaugeSloppy && gaugePrecondition != gaugePrecise && gaugePrecondition != gaugeEigensolver
      && gaugePrecondition)
    delete gaugePrecondition;

<<<<<<< HEAD
  if (gaugeEigensolver != gaugeSloppy && gaugeEigensolver != gaugePrecise && gaugeEigensolver) delete gaugeEigensolver;

  if (gaugeSloppy != gaugePrecise && gaugeSloppy != gaugeEigensolver) delete gaugeSloppy;
=======
  // Delete gaugeEigensolver if it does not alias gaugePrecise or gaugeSloppy.
  if (gaugeEigensolver != gaugeSloppy && gaugeEigensolver != gaugePrecise && gaugeEigensolver) delete gaugeEigensolver;

  // Delete gaugeSloppy if it does not alias gaugePrecise.
  if (gaugeSloppy != gaugePrecise && gaugeSloppy) delete gaugeSloppy;
>>>>>>> 5962f0ab

  gaugeEigensolver = nullptr;
  gaugeRefinement = nullptr;
  gaugePrecondition = nullptr;
  gaugeSloppy = nullptr;
  //---------------------------------------------------------------------------

  // Long gauges
  //---------------------------------------------------------------------------
  // Delete gaugeLongRefinement if it does not alias gaugeLongSloppy.
  if (gaugeLongRefinement != gaugeLongSloppy && gaugeLongRefinement) delete gaugeLongRefinement;

<<<<<<< HEAD
  if (gaugeLongSloppy != gaugeLongRefinement && gaugeLongRefinement) delete gaugeLongRefinement;

=======
  // Delete gaugeLongPrecondition if it does not alias gaugeLongPrecise, gaugeLongSloppy, or gaugeLongEigensolver.
>>>>>>> 5962f0ab
  if (gaugeLongPrecondition != gaugeLongSloppy && gaugeLongPrecondition != gaugeLongPrecise
      && gaugeLongPrecondition != gaugeLongEigensolver && gaugeLongPrecondition)
    delete gaugeLongPrecondition;

<<<<<<< HEAD
  if (gaugeLongEigensolver != gaugeLongSloppy && gaugeLongEigensolver != gaugeLongPrecise && gaugeLongEigensolver)
    delete gaugeLongEigensolver;

  if (gaugeLongSloppy != gaugeLongPrecise && gaugeLongSloppy != gaugeLongEigensolver) delete gaugeLongSloppy;
=======
  // Delete gaugeLongEigensolver if it does not alias gaugeLongPrecise or gaugeLongSloppy.
  if (gaugeLongEigensolver != gaugeLongSloppy && gaugeLongEigensolver != gaugeLongPrecise && gaugeLongEigensolver)
    delete gaugeLongEigensolver;

  // Delete gaugeLongSloppy if it does not alias gaugeLongPrecise.
  if (gaugeLongSloppy != gaugeLongPrecise && gaugeLongSloppy) delete gaugeLongSloppy;
>>>>>>> 5962f0ab

  gaugeLongEigensolver = nullptr;
  gaugeLongRefinement = nullptr;
  gaugeLongPrecondition = nullptr;
  gaugeLongSloppy = nullptr;
  //---------------------------------------------------------------------------

<<<<<<< HEAD
  if (gaugeFatSloppy != gaugeFatRefinement && gaugeFatRefinement) delete gaugeFatRefinement;

=======
  // Fat gauges
  //---------------------------------------------------------------------------
  // Delete gaugeFatRefinement if it does not alias gaugeFatSloppy.
  if (gaugeFatRefinement != gaugeFatSloppy && gaugeFatRefinement) delete gaugeFatRefinement;

  // Delete gaugeFatPrecondition if it does not alias gaugeFatPrecise, gaugeFatSloppy, or gaugeFatEigensolver.
>>>>>>> 5962f0ab
  if (gaugeFatPrecondition != gaugeFatSloppy && gaugeFatPrecondition != gaugeFatPrecise
      && gaugeFatPrecondition != gaugeFatEigensolver && gaugeFatPrecondition)
    delete gaugeFatPrecondition;

<<<<<<< HEAD
  if (gaugeFatEigensolver != gaugeFatSloppy && gaugeFatEigensolver != gaugeFatPrecise && gaugeFatEigensolver)
    delete gaugeFatEigensolver;

  if (gaugeFatSloppy != gaugeFatPrecise && gaugeFatSloppy != gaugeFatEigensolver) delete gaugeFatSloppy;
=======
  // Delete gaugeFatEigensolver if it does not alias gaugeFatPrecise or gaugeFatSloppy.
  if (gaugeFatEigensolver != gaugeFatSloppy && gaugeFatEigensolver != gaugeFatPrecise && gaugeFatEigensolver)
    delete gaugeFatEigensolver;

  // Delete gaugeFatSloppy if it does not alias gaugeFatPrecise.
  if (gaugeFatSloppy != gaugeFatPrecise && gaugeFatSloppy) delete gaugeFatSloppy;
>>>>>>> 5962f0ab

  gaugeFatEigensolver = nullptr;
  gaugeFatRefinement = nullptr;
  gaugeFatPrecondition = nullptr;
  gaugeFatSloppy = nullptr;
}

void freeGaugeQuda(void)
{
  if (!initialized) errorQuda("QUDA not initialized");

  freeSloppyGaugeQuda();

  if (gaugePrecise) delete gaugePrecise;
  if (gaugeExtended) delete gaugeExtended;

  gaugePrecise = nullptr;
  gaugeExtended = nullptr;

  if (gaugeLongPrecise) delete gaugeLongPrecise;
  if (gaugeLongExtended) delete gaugeLongExtended;

  gaugeLongPrecise = nullptr;
  gaugeLongExtended = nullptr;

  if (gaugeFatPrecise) delete gaugeFatPrecise;

  gaugeFatPrecise = nullptr;
  gaugeFatExtended = nullptr;

  if (gaugeSmeared) delete gaugeSmeared;

  gaugeSmeared = nullptr;
  // Need to merge extendedGaugeResident and gaugeFatPrecise/gaugePrecise
  if (extendedGaugeResident) {
    delete extendedGaugeResident;
    extendedGaugeResident = nullptr;
  }
}

void loadSloppyGaugeQuda(const QudaPrecision *prec, const QudaReconstructType *recon)
{
  // first do SU3 links (if they exist)
  if (gaugePrecise) {
    GaugeFieldParam gauge_param(*gaugePrecise);
    // switch the parameters for creating the mirror sloppy cuda gauge field

    gauge_param.reconstruct = recon[0];
    gauge_param.setPrecision(prec[0], true);

    if (gaugeSloppy) errorQuda("gaugeSloppy already exists");

    if (gauge_param.Precision() == gaugePrecise->Precision() && gauge_param.reconstruct == gaugePrecise->Reconstruct()) {
      gaugeSloppy = gaugePrecise;
    } else {
      gaugeSloppy = new cudaGaugeField(gauge_param);
      gaugeSloppy->copy(*gaugePrecise);
    }

    // switch the parameters for creating the mirror preconditioner cuda gauge field
    gauge_param.reconstruct = recon[1];
    gauge_param.setPrecision(prec[1], true);

    if (gaugePrecondition) errorQuda("gaugePrecondition already exists");

    if (gauge_param.Precision() == gaugePrecise->Precision() && gauge_param.reconstruct == gaugePrecise->Reconstruct()) {
      gaugePrecondition = gaugePrecise;
    } else if (gauge_param.Precision() == gaugeSloppy->Precision()
               && gauge_param.reconstruct == gaugeSloppy->Reconstruct()) {
      gaugePrecondition = gaugeSloppy;
    } else {
      gaugePrecondition = new cudaGaugeField(gauge_param);
      gaugePrecondition->copy(*gaugePrecise);
    }

    // switch the parameters for creating the mirror refinement cuda gauge field
    gauge_param.reconstruct = recon[2];
    gauge_param.setPrecision(prec[2], true);

    if (gaugeRefinement) errorQuda("gaugeRefinement already exists");

    if (gauge_param.Precision() == gaugeSloppy->Precision() && gauge_param.reconstruct == gaugeSloppy->Reconstruct()) {
      gaugeRefinement = gaugeSloppy;
    } else {
      gaugeRefinement = new cudaGaugeField(gauge_param);
      gaugeRefinement->copy(*gaugeSloppy);
    }

    // switch the parameters for creating the mirror eigensolver cuda gauge field
    gauge_param.reconstruct = recon[3];
    gauge_param.setPrecision(prec[3], true);

<<<<<<< HEAD
    if (gaugeEigensolver) errorQuda("gaugePrecondition already exists");
=======
    if (gaugeEigensolver) errorQuda("gaugeEigensolver already exists");
>>>>>>> 5962f0ab

    if (gauge_param.Precision() == gaugePrecise->Precision() && gauge_param.reconstruct == gaugePrecise->Reconstruct()) {
      gaugeEigensolver = gaugePrecise;
    } else if (gauge_param.Precision() == gaugeSloppy->Precision()
               && gauge_param.reconstruct == gaugeSloppy->Reconstruct()) {
      gaugeEigensolver = gaugeSloppy;
    } else if (gauge_param.Precision() == gaugePrecondition->Precision()
               && gauge_param.reconstruct == gaugePrecondition->Reconstruct()) {
      gaugeEigensolver = gaugePrecondition;
    } else {
      gaugeEigensolver = new cudaGaugeField(gauge_param);
      gaugeEigensolver->copy(*gaugePrecise);
    }
  }

  // fat links (if they exist)
  if (gaugeFatPrecise) {
    GaugeFieldParam gauge_param(*gaugeFatPrecise);
    // switch the parameters for creating the mirror sloppy cuda gauge field

    gauge_param.setPrecision(prec[0], true);

    if (gaugeFatSloppy) errorQuda("gaugeFatSloppy already exists");

    if (gauge_param.Precision() == gaugeFatPrecise->Precision()
        && gauge_param.reconstruct == gaugeFatPrecise->Reconstruct()) {
      gaugeFatSloppy = gaugeFatPrecise;
    } else {
      gaugeFatSloppy = new cudaGaugeField(gauge_param);
      gaugeFatSloppy->copy(*gaugeFatPrecise);
    }

    // switch the parameters for creating the mirror preconditioner cuda gauge field
    gauge_param.setPrecision(prec[1], true);

    if (gaugeFatPrecondition) errorQuda("gaugeFatPrecondition already exists\n");

    if (gauge_param.Precision() == gaugeFatPrecise->Precision()
        && gauge_param.reconstruct == gaugeFatPrecise->Reconstruct()) {
      gaugeFatPrecondition = gaugeFatPrecise;
    } else if (gauge_param.Precision() == gaugeFatSloppy->Precision()
               && gauge_param.reconstruct == gaugeFatSloppy->Reconstruct()) {
      gaugeFatPrecondition = gaugeFatSloppy;
    } else {
      gaugeFatPrecondition = new cudaGaugeField(gauge_param);
      gaugeFatPrecondition->copy(*gaugeFatPrecise);
    }

    // switch the parameters for creating the mirror refinement cuda gauge field
    gauge_param.setPrecision(prec[2], true);

    if (gaugeFatRefinement) errorQuda("gaugeFatRefinement already exists\n");

    if (gauge_param.Precision() == gaugeFatSloppy->Precision()
        && gauge_param.reconstruct == gaugeFatSloppy->Reconstruct()) {
      gaugeFatRefinement = gaugeFatSloppy;
    } else {
      gaugeFatRefinement = new cudaGaugeField(gauge_param);
      gaugeFatRefinement->copy(*gaugeFatSloppy);
    }

    // switch the parameters for creating the mirror eigensolver cuda gauge field
<<<<<<< HEAD
    gauge_param.reconstruct = recon[3];
    gauge_param.setPrecision(prec[3], true);

    if (gaugeFatEigensolver) errorQuda("gaugePrecondition already exists");
=======
    gauge_param.setPrecision(prec[3], true);

    if (gaugeFatEigensolver) errorQuda("gaugeFatEigensolver already exists");
>>>>>>> 5962f0ab

    if (gauge_param.Precision() == gaugeFatPrecise->Precision()
        && gauge_param.reconstruct == gaugeFatPrecise->Reconstruct()) {
      gaugeFatEigensolver = gaugeFatPrecise;
    } else if (gauge_param.Precision() == gaugeFatSloppy->Precision()
               && gauge_param.reconstruct == gaugeFatSloppy->Reconstruct()) {
      gaugeFatEigensolver = gaugeFatSloppy;
    } else if (gauge_param.Precision() == gaugeFatPrecondition->Precision()
               && gauge_param.reconstruct == gaugeFatPrecondition->Reconstruct()) {
      gaugeFatEigensolver = gaugeFatPrecondition;
    } else {
      gaugeFatEigensolver = new cudaGaugeField(gauge_param);
      gaugeFatEigensolver->copy(*gaugeFatPrecise);
    }
  }

  // long links (if they exist)
  if (gaugeLongPrecise) {
    GaugeFieldParam gauge_param(*gaugeLongPrecise);
    // switch the parameters for creating the mirror sloppy cuda gauge field

    gauge_param.reconstruct = recon[0];
    gauge_param.setPrecision(prec[0], true);

    if (gaugeLongSloppy) errorQuda("gaugeLongSloppy already exists");

    if (gauge_param.Precision() == gaugeLongPrecise->Precision()
        && gauge_param.reconstruct == gaugeLongPrecise->Reconstruct()) {
      gaugeLongSloppy = gaugeLongPrecise;
    } else {
      gaugeLongSloppy = new cudaGaugeField(gauge_param);
      gaugeLongSloppy->copy(*gaugeLongPrecise);
    }

    // switch the parameters for creating the mirror preconditioner cuda gauge field
    gauge_param.reconstruct = recon[1];
    gauge_param.setPrecision(prec[1], true);

    if (gaugeLongPrecondition) errorQuda("gaugeLongPrecondition already exists\n");

    if (gauge_param.Precision() == gaugeLongPrecise->Precision()
        && gauge_param.reconstruct == gaugeLongPrecise->Reconstruct()) {
      gaugeLongPrecondition = gaugeLongPrecise;
    } else if (gauge_param.Precision() == gaugeLongSloppy->Precision()
               && gauge_param.reconstruct == gaugeLongSloppy->Reconstruct()) {
      gaugeLongPrecondition = gaugeLongSloppy;
    } else {
      gaugeLongPrecondition = new cudaGaugeField(gauge_param);
      gaugeLongPrecondition->copy(*gaugeLongPrecise);
    }

    // switch the parameters for creating the mirror refinement cuda gauge field
    gauge_param.reconstruct = recon[2];
    gauge_param.setPrecision(prec[2], true);

    if (gaugeLongRefinement) errorQuda("gaugeLongRefinement already exists\n");

    if (gauge_param.Precision() == gaugeLongSloppy->Precision()
        && gauge_param.reconstruct == gaugeLongSloppy->Reconstruct()) {
      gaugeLongRefinement = gaugeLongSloppy;
    } else {
      gaugeLongRefinement = new cudaGaugeField(gauge_param);
      gaugeLongRefinement->copy(*gaugeLongSloppy);
    }

    // switch the parameters for creating the mirror eigensolver cuda gauge field
    gauge_param.reconstruct = recon[3];
    gauge_param.setPrecision(prec[3], true);

    if (gaugeLongEigensolver) errorQuda("gaugePrecondition already exists");

    if (gauge_param.Precision() == gaugeLongPrecise->Precision()
        && gauge_param.reconstruct == gaugeLongPrecise->Reconstruct()) {
      gaugeLongEigensolver = gaugeLongPrecise;
    } else if (gauge_param.Precision() == gaugeLongSloppy->Precision()
               && gauge_param.reconstruct == gaugeLongSloppy->Reconstruct()) {
      gaugeLongEigensolver = gaugeLongSloppy;
    } else if (gauge_param.Precision() == gaugeLongPrecondition->Precision()
               && gauge_param.reconstruct == gaugeLongPrecondition->Reconstruct()) {
      gaugeLongEigensolver = gaugeLongPrecondition;
    } else {
      gaugeLongEigensolver = new cudaGaugeField(gauge_param);
      gaugeLongEigensolver->copy(*gaugeLongPrecise);
    }
  }
}

void freeSloppyCloverQuda()
{
  if (!initialized) errorQuda("QUDA not initialized");
  if (cloverRefinement != cloverSloppy && cloverRefinement) delete cloverRefinement;
  if (cloverPrecondition != cloverSloppy && cloverPrecondition != cloverPrecise && cloverPrecondition)
    delete cloverPrecondition;
  if (cloverSloppy != cloverPrecise && cloverSloppy) delete cloverSloppy;

  cloverRefinement = nullptr;
  cloverPrecondition = nullptr;
  cloverSloppy = nullptr;
}

void freeCloverQuda(void)
{
  if (!initialized) errorQuda("QUDA not initialized");
  freeSloppyCloverQuda();
  if (cloverPrecise) delete cloverPrecise;
  cloverPrecise = nullptr;
}

void flushChronoQuda(int i)
{
  if (i >= QUDA_MAX_CHRONO)
    errorQuda("Requested chrono index %d is outside of max %d\n", i, QUDA_MAX_CHRONO);

  auto &basis = chronoResident[i];

  for (auto v : basis) {
    if (v)  delete v;
  }
  basis.clear();
}

void endQuda(void)
{
  profileEnd.TPSTART(QUDA_PROFILE_TOTAL);

  if (!initialized) return;

  freeGaugeQuda();
  freeCloverQuda();

  for (int i=0; i<QUDA_MAX_CHRONO; i++) flushChronoQuda(i);

  for (auto v : solutionResident) if (v) delete v;
  solutionResident.clear();

  if(momResident) delete momResident;

  LatticeField::freeGhostBuffer();
  cpuColorSpinorField::freeGhostBuffer();

  blas_lapack::generic::destroy();
  blas_lapack::native::destroy();
  blas::destroy();

  pool::flush_pinned();
  pool::flush_device();

  host_free(num_failures_h);
  num_failures_h = nullptr;
  num_failures_d = nullptr;

  destroyDslashEvents();

  saveTuneCache();
  saveProfile();

  // flush any outstanding force monitoring (if enabled)
  flushForceMonitor();

  initialized = false;

  comm_finalize();
  comms_initialized = false;

  profileEnd.TPSTOP(QUDA_PROFILE_TOTAL);
  profileInit2End.TPSTOP(QUDA_PROFILE_TOTAL);

  // print out the profile information of the lifetime of the library
  if (getVerbosity() >= QUDA_SUMMARIZE) {
    profileInit.Print();
    profileGauge.Print();
    profileClover.Print();
    profileDslash.Print();
    profileInvert.Print();
    profilePropagator.Print();
    profileMulti.Print();
    profileEigensolve.Print();
    profileFatLink.Print();
    profileGaugeForce.Print();
    profileGaugeUpdate.Print();
    profileExtendedGauge.Print();
    profileCloverForce.Print();
    profileStaggeredForce.Print();
    profileHISQForce.Print();
    profileContract.Print();
    profileContractSummed.Print();
    profileContractFT.Print();
    profileCovDev.Print();
    profilePlaq.Print();
    profileGaugeObs.Print();
    profileWuppertal.Print();
    profileGaussianSmear.Print();
    profileAPE.Print();
    profileSTOUT.Print();
    profileOvrImpSTOUT.Print();
    profileWFlow.Print();
    profileProject.Print();
    profilePhase.Print();
    profileMomAction.Print();
    profileMake4DProp.Print();
    profileEnd.Print();

    profileInit2End.Print();
    TimeProfile::PrintGlobal();

    printLaunchTimer();
    printAPIProfile();

    printfQuda("\n");
    printPeakMemUsage();
    printfQuda("\n");
  }

  assertAllMemFree();

  device::destroy();
}


namespace quda {

  void setDiracParam(DiracParam &diracParam, QudaInvertParam *inv_param, const bool pc)
  {
    double kappa = inv_param->kappa;
    if (inv_param->dirac_order == QUDA_CPS_WILSON_DIRAC_ORDER) {
      kappa *= gaugePrecise->Anisotropy();
    }

    switch (inv_param->dslash_type) {
    case QUDA_WILSON_DSLASH:
      diracParam.type = pc ? QUDA_WILSONPC_DIRAC : QUDA_WILSON_DIRAC;
      break;
    case QUDA_CLOVER_WILSON_DSLASH:
      diracParam.type = pc ? QUDA_CLOVERPC_DIRAC : QUDA_CLOVER_DIRAC;
      break;
    case QUDA_CLOVER_HASENBUSCH_TWIST_DSLASH:
      diracParam.type = pc ? QUDA_CLOVER_HASENBUSCH_TWISTPC_DIRAC : QUDA_CLOVER_HASENBUSCH_TWIST_DIRAC;
      break;
    case QUDA_DOMAIN_WALL_DSLASH:
      diracParam.type = pc ? QUDA_DOMAIN_WALLPC_DIRAC : QUDA_DOMAIN_WALL_DIRAC;
      diracParam.Ls = inv_param->Ls;
      break;
    case QUDA_DOMAIN_WALL_4D_DSLASH:
      diracParam.type = pc ? QUDA_DOMAIN_WALL_4DPC_DIRAC : QUDA_DOMAIN_WALL_4D_DIRAC;
      diracParam.Ls = inv_param->Ls;
      break;
    case QUDA_MOBIUS_DWF_EOFA_DSLASH:
      if (inv_param->Ls > QUDA_MAX_DWF_LS) {
        errorQuda("Length of Ls dimension %d greater than QUDA_MAX_DWF_LS %d", inv_param->Ls, QUDA_MAX_DWF_LS);
      }
      diracParam.type = pc ? QUDA_MOBIUS_DOMAIN_WALLPC_EOFA_DIRAC : QUDA_MOBIUS_DOMAIN_WALL_EOFA_DIRAC;
      diracParam.Ls = inv_param->Ls;
      if (sizeof(Complex) != sizeof(double _Complex)) {
        errorQuda("Irreconcilable difference between interface and internal complex number conventions");
      }
      memcpy(diracParam.b_5, inv_param->b_5, sizeof(Complex) * inv_param->Ls);
      memcpy(diracParam.c_5, inv_param->c_5, sizeof(Complex) * inv_param->Ls);
      diracParam.eofa_shift = inv_param->eofa_shift;
      diracParam.eofa_pm = inv_param->eofa_pm;
      diracParam.mq1 = inv_param->mq1;
      diracParam.mq2 = inv_param->mq2;
      diracParam.mq3 = inv_param->mq3;
      break;
    case QUDA_MOBIUS_DWF_DSLASH:
      if (inv_param->Ls > QUDA_MAX_DWF_LS)
	errorQuda("Length of Ls dimension %d greater than QUDA_MAX_DWF_LS %d", inv_param->Ls, QUDA_MAX_DWF_LS);
      diracParam.type = pc ? QUDA_MOBIUS_DOMAIN_WALLPC_DIRAC : QUDA_MOBIUS_DOMAIN_WALL_DIRAC;
      diracParam.Ls = inv_param->Ls;
      if (sizeof(Complex) != sizeof(double _Complex)) {
        errorQuda("Irreconcilable difference between interface and internal complex number conventions");
      }
      memcpy(diracParam.b_5, inv_param->b_5, sizeof(Complex) * inv_param->Ls);
      memcpy(diracParam.c_5, inv_param->c_5, sizeof(Complex) * inv_param->Ls);
      if (getVerbosity() >= QUDA_DEBUG_VERBOSE) {
        printfQuda("Printing b_5 and c_5 values\n");
        for (int i = 0; i < diracParam.Ls; i++) {
          printfQuda("fromQUDA diracParam: b5[%d] = %f + i%f, c5[%d] = %f + i%f\n", i, diracParam.b_5[i].real(),
              diracParam.b_5[i].imag(), i, diracParam.c_5[i].real(), diracParam.c_5[i].imag());
          // printfQuda("fromQUDA inv_param: b5[%d] = %f %f c5[%d] = %f %f\n", i, inv_param->b_5[i], i,
          // inv_param->c_5[i] ); printfQuda("fromQUDA creal: b5[%d] = %f %f c5[%d] = %f %f \n", i,
          // creal(inv_param->b_5[i]), cimag(inv_param->b_5[i]), i, creal(inv_param->c_5[i]), cimag(inv_param->c_5[i]) );
        }
      }
      break;
    case QUDA_STAGGERED_DSLASH:
      diracParam.type = pc ? QUDA_STAGGEREDPC_DIRAC : QUDA_STAGGERED_DIRAC;
      break;
    case QUDA_ASQTAD_DSLASH:
      diracParam.type = pc ? QUDA_ASQTADPC_DIRAC : QUDA_ASQTAD_DIRAC;
      break;
    case QUDA_TWISTED_MASS_DSLASH:
      diracParam.type = pc ? QUDA_TWISTED_MASSPC_DIRAC : QUDA_TWISTED_MASS_DIRAC;
      if (inv_param->twist_flavor == QUDA_TWIST_SINGLET) {
	diracParam.Ls = 1;
	diracParam.epsilon = 0.0;
      } else {
	diracParam.Ls = 2;
	diracParam.epsilon = inv_param->twist_flavor == QUDA_TWIST_NONDEG_DOUBLET ? inv_param->epsilon : 0.0;
      }
      break;
    case QUDA_TWISTED_CLOVER_DSLASH:
      diracParam.type = pc ? QUDA_TWISTED_CLOVERPC_DIRAC : QUDA_TWISTED_CLOVER_DIRAC;
      if (inv_param->twist_flavor == QUDA_TWIST_SINGLET)  {
	diracParam.Ls = 1;
	diracParam.epsilon = 0.0;
      } else {
	diracParam.Ls = 2;
	diracParam.epsilon = inv_param->twist_flavor == QUDA_TWIST_NONDEG_DOUBLET ? inv_param->epsilon : 0.0;
      }
      break;
    case QUDA_LAPLACE_DSLASH:
      diracParam.type = pc ? QUDA_GAUGE_LAPLACEPC_DIRAC : QUDA_GAUGE_LAPLACE_DIRAC;
      diracParam.laplace3D = inv_param->laplace3D;
      break;
    case QUDA_COVDEV_DSLASH:
      diracParam.type = QUDA_GAUGE_COVDEV_DIRAC;
      break;
    default:
      errorQuda("Unsupported dslash_type %d", inv_param->dslash_type);
    }

    diracParam.matpcType = inv_param->matpc_type;
    diracParam.dagger = inv_param->dagger;
    diracParam.gauge = inv_param->dslash_type == QUDA_ASQTAD_DSLASH ? gaugeFatPrecise : gaugePrecise;
    diracParam.fatGauge = gaugeFatPrecise;
    diracParam.longGauge = gaugeLongPrecise;
    diracParam.clover = cloverPrecise;
    diracParam.kappa = kappa;
    diracParam.mass = inv_param->mass;
    diracParam.m5 = inv_param->m5;
    diracParam.mu = inv_param->mu;

    for (int i=0; i<4; i++) diracParam.commDim[i] = 1;   // comms are always on

    if (diracParam.gauge->Precision() != inv_param->cuda_prec)
      errorQuda("Gauge precision %d does not match requested precision %d\n", diracParam.gauge->Precision(),
                inv_param->cuda_prec);
  }


  void setDiracSloppyParam(DiracParam &diracParam, QudaInvertParam *inv_param, const bool pc)
  {
    setDiracParam(diracParam, inv_param, pc);

    diracParam.gauge = inv_param->dslash_type == QUDA_ASQTAD_DSLASH ? gaugeFatSloppy : gaugeSloppy;
    diracParam.fatGauge = gaugeFatSloppy;
    diracParam.longGauge = gaugeLongSloppy;
    diracParam.clover = cloverSloppy;

    for (int i=0; i<4; i++) {
      diracParam.commDim[i] = 1;   // comms are always on
    }

    if (diracParam.gauge->Precision() != inv_param->cuda_prec_sloppy)
      errorQuda("Gauge precision %d does not match requested precision %d\n", diracParam.gauge->Precision(),
                inv_param->cuda_prec_sloppy);
  }

  void setDiracRefineParam(DiracParam &diracParam, QudaInvertParam *inv_param, const bool pc)
  {
    setDiracParam(diracParam, inv_param, pc);

    diracParam.gauge = inv_param->dslash_type == QUDA_ASQTAD_DSLASH ? gaugeFatRefinement : gaugeRefinement;
    diracParam.fatGauge = gaugeFatRefinement;
    diracParam.longGauge = gaugeLongRefinement;
    diracParam.clover = cloverRefinement;

    for (int i=0; i<4; i++) {
      diracParam.commDim[i] = 1;   // comms are always on
    }

    if (diracParam.gauge->Precision() != inv_param->cuda_prec_refinement_sloppy)
      errorQuda("Gauge precision %d does not match requested precision %d\n", diracParam.gauge->Precision(),
                inv_param->cuda_prec_refinement_sloppy);
  }

  // The preconditioner currently mimicks the sloppy operator with no comms
  void setDiracPreParam(DiracParam &diracParam, QudaInvertParam *inv_param, const bool pc, bool comms)
  {
    setDiracParam(diracParam, inv_param, pc);

    if (inv_param->overlap) {
      diracParam.gauge = inv_param->dslash_type == QUDA_ASQTAD_DSLASH ? gaugeFatExtended : gaugeExtended;
      diracParam.fatGauge = gaugeFatExtended;
      diracParam.longGauge = gaugeLongExtended;
    } else {
      diracParam.gauge = inv_param->dslash_type == QUDA_ASQTAD_DSLASH ? gaugeFatPrecondition : gaugePrecondition;
      diracParam.fatGauge = gaugeFatPrecondition;
      diracParam.longGauge = gaugeLongPrecondition;
    }
    diracParam.clover = cloverPrecondition;

    for (int i=0; i<4; i++) {
      diracParam.commDim[i] = comms ? 1 : 0;
    }

    // In the preconditioned staggered CG allow a different dslash type in the preconditioning
    if(inv_param->inv_type == QUDA_PCG_INVERTER && inv_param->dslash_type == QUDA_ASQTAD_DSLASH
       && inv_param->dslash_type_precondition == QUDA_STAGGERED_DSLASH) {
       diracParam.type = pc ? QUDA_STAGGEREDPC_DIRAC : QUDA_STAGGERED_DIRAC;
       diracParam.gauge = gaugeFatPrecondition;
    }

    if (diracParam.gauge->Precision() != inv_param->cuda_prec_precondition)
      errorQuda("Gauge precision %d does not match requested precision %d\n", diracParam.gauge->Precision(),
                inv_param->cuda_prec_precondition);
  }

  // The deflation preconditioner currently mimicks the sloppy operator with no comms
  void setDiracEigParam(DiracParam &diracParam, QudaInvertParam *inv_param, const bool pc, bool comms)
  {
    setDiracParam(diracParam, inv_param, pc);

    if (inv_param->overlap) {
      diracParam.gauge = inv_param->dslash_type == QUDA_ASQTAD_DSLASH ? gaugeFatExtended : gaugeExtended;
      diracParam.fatGauge = gaugeFatExtended;
      diracParam.longGauge = gaugeLongExtended;
    } else {
      diracParam.gauge = inv_param->dslash_type == QUDA_ASQTAD_DSLASH ? gaugeFatEigensolver : gaugeEigensolver;
      diracParam.fatGauge = gaugeFatEigensolver;
      diracParam.longGauge = gaugeLongEigensolver;
    }
    diracParam.clover = cloverEigensolver;

    for (int i = 0; i < 4; i++) { diracParam.commDim[i] = comms ? 1 : 0; }

    // In the deflated staggered CG allow a different dslash type
    if (inv_param->inv_type == QUDA_PCG_INVERTER && inv_param->dslash_type == QUDA_ASQTAD_DSLASH
        && inv_param->dslash_type_precondition == QUDA_STAGGERED_DSLASH) {
      diracParam.type = pc ? QUDA_STAGGEREDPC_DIRAC : QUDA_STAGGERED_DIRAC;
      diracParam.gauge = gaugeFatEigensolver;
    }

    if (diracParam.gauge->Precision() != inv_param->cuda_prec_eigensolver)
      errorQuda("Gauge precision %d does not match requested precision %d\n", diracParam.gauge->Precision(),
                inv_param->cuda_prec_eigensolver);
  }

  void createDirac(Dirac *&d, Dirac *&dSloppy, Dirac *&dPre, QudaInvertParam &param, const bool pc_solve)
  {
    DiracParam diracParam;
    DiracParam diracSloppyParam;
    DiracParam diracPreParam;

    setDiracParam(diracParam, &param, pc_solve);
    setDiracSloppyParam(diracSloppyParam, &param, pc_solve);
    // eigCG and deflation need 2 sloppy precisions and do not use Schwarz
    bool comms_flag = (param.schwarz_type != QUDA_INVALID_SCHWARZ) ? false : true;
    setDiracPreParam(diracPreParam, &param, pc_solve, comms_flag);

    d = Dirac::create(diracParam); // create the Dirac operator
    dSloppy = Dirac::create(diracSloppyParam);
    dPre = Dirac::create(diracPreParam);
  }

  void createDiracWithRefine(Dirac *&d, Dirac *&dSloppy, Dirac *&dPre, Dirac *&dRef, QudaInvertParam &param,
                             const bool pc_solve)
  {
    DiracParam diracParam;
    DiracParam diracSloppyParam;
    DiracParam diracPreParam;
    DiracParam diracRefParam;

    setDiracParam(diracParam, &param, pc_solve);
    setDiracSloppyParam(diracSloppyParam, &param, pc_solve);
    setDiracRefineParam(diracRefParam, &param, pc_solve);
    // eigCG and deflation need 2 sloppy precisions and do not use Schwarz
    bool comms_flag = (param.inv_type == QUDA_INC_EIGCG_INVERTER || param.eig_param) ? true : false;
    setDiracPreParam(diracPreParam, &param, pc_solve, comms_flag);

    d = Dirac::create(diracParam); // create the Dirac operator
    dSloppy = Dirac::create(diracSloppyParam);
    dPre = Dirac::create(diracPreParam);
    dRef = Dirac::create(diracRefParam);
  }

  void createDiracWithEig(Dirac *&d, Dirac *&dSloppy, Dirac *&dPre, Dirac *&dEig, QudaInvertParam &param,
                          const bool pc_solve)
  {
    DiracParam diracParam;
    DiracParam diracSloppyParam;
    DiracParam diracPreParam;
    DiracParam diracEigParam;

    setDiracParam(diracParam, &param, pc_solve);
    setDiracSloppyParam(diracSloppyParam, &param, pc_solve);
    // eigCG and deflation need 2 sloppy precisions and do not use Schwarz
    bool comms_flag = (param.inv_type == QUDA_INC_EIGCG_INVERTER || param.eig_param) ? true : false;
    setDiracPreParam(diracPreParam, &param, pc_solve, comms_flag);
    setDiracEigParam(diracEigParam, &param, pc_solve, comms_flag);

    d = Dirac::create(diracParam); // create the Dirac operator
    dSloppy = Dirac::create(diracSloppyParam);
    dPre = Dirac::create(diracPreParam);
    dEig = Dirac::create(diracEigParam);
  }

  static double unscaled_shifts[QUDA_MAX_MULTI_SHIFT];

  void massRescale(cudaColorSpinorField &b, QudaInvertParam &param) {

    double kappa5 = (0.5/(5.0 + param.m5));
    double kappa = (param.dslash_type == QUDA_DOMAIN_WALL_DSLASH || param.dslash_type == QUDA_DOMAIN_WALL_4D_DSLASH
                    || param.dslash_type == QUDA_MOBIUS_DWF_DSLASH || param.dslash_type == QUDA_MOBIUS_DWF_EOFA_DSLASH) ?
      kappa5 :
      param.kappa;

    if (getVerbosity() >= QUDA_DEBUG_VERBOSE) {
      printfQuda("Mass rescale: Kappa is: %g\n", kappa);
      printfQuda("Mass rescale: mass normalization: %d\n", param.mass_normalization);
      double nin = blas::norm2(b);
      printfQuda("Mass rescale: norm of source in = %g\n", nin);
    }

    // staggered dslash uses mass normalization internally
    if (param.dslash_type == QUDA_ASQTAD_DSLASH || param.dslash_type == QUDA_STAGGERED_DSLASH) {
      switch (param.solution_type) {
        case QUDA_MAT_SOLUTION:
        case QUDA_MATPC_SOLUTION:
          if (param.mass_normalization == QUDA_KAPPA_NORMALIZATION) blas::ax(2.0*param.mass, b);
          break;
        case QUDA_MATDAG_MAT_SOLUTION:
        case QUDA_MATPCDAG_MATPC_SOLUTION:
          if (param.mass_normalization == QUDA_KAPPA_NORMALIZATION) blas::ax(4.0*param.mass*param.mass, b);
          break;
        default:
          errorQuda("Not implemented");
      }
      return;
    }

    for(int i=0; i<param.num_offset; i++) {
      unscaled_shifts[i] = param.offset[i];
    }

    // multiply the source to compensate for normalization of the Dirac operator, if necessary
    switch (param.solution_type) {
      case QUDA_MAT_SOLUTION:
        if (param.mass_normalization == QUDA_MASS_NORMALIZATION ||
            param.mass_normalization == QUDA_ASYMMETRIC_MASS_NORMALIZATION) {
	  blas::ax(2.0*kappa, b);
	  for(int i=0; i<param.num_offset; i++)  param.offset[i] *= 2.0*kappa;
        }
        break;
      case QUDA_MATDAG_MAT_SOLUTION:
        if (param.mass_normalization == QUDA_MASS_NORMALIZATION ||
            param.mass_normalization == QUDA_ASYMMETRIC_MASS_NORMALIZATION) {
	  blas::ax(4.0*kappa*kappa, b);
	  for(int i=0; i<param.num_offset; i++)  param.offset[i] *= 4.0*kappa*kappa;
        }
        break;
      case QUDA_MATPC_SOLUTION:
        if (param.mass_normalization == QUDA_MASS_NORMALIZATION) {
	  blas::ax(4.0*kappa*kappa, b);
	  for(int i=0; i<param.num_offset; i++)  param.offset[i] *= 4.0*kappa*kappa;
        } else if (param.mass_normalization == QUDA_ASYMMETRIC_MASS_NORMALIZATION) {
	  blas::ax(2.0*kappa, b);
	  for(int i=0; i<param.num_offset; i++)  param.offset[i] *= 2.0*kappa;
        }
        break;
      case QUDA_MATPCDAG_MATPC_SOLUTION:
        if (param.mass_normalization == QUDA_MASS_NORMALIZATION) {
	  blas::ax(16.0*std::pow(kappa,4), b);
	  for(int i=0; i<param.num_offset; i++)  param.offset[i] *= 16.0*std::pow(kappa,4);
        } else if (param.mass_normalization == QUDA_ASYMMETRIC_MASS_NORMALIZATION) {
	  blas::ax(4.0*kappa*kappa, b);
	  for(int i=0; i<param.num_offset; i++)  param.offset[i] *= 4.0*kappa*kappa;
        }
        break;
      default:
        errorQuda("Solution type %d not supported", param.solution_type);
    }

    if (getVerbosity() >= QUDA_DEBUG_VERBOSE) printfQuda("Mass rescale done\n");
    if (getVerbosity() >= QUDA_DEBUG_VERBOSE) {
      printfQuda("Mass rescale: Kappa is: %g\n", kappa);
      printfQuda("Mass rescale: mass normalization: %d\n", param.mass_normalization);
      double nin = blas::norm2(b);
      printfQuda("Mass rescale: norm of source out = %g\n", nin);
    }

  }
}

void dslashQuda(void *h_out, void *h_in, QudaInvertParam *inv_param, QudaParity parity)
{
  profileDslash.TPSTART(QUDA_PROFILE_TOTAL);
  profileDslash.TPSTART(QUDA_PROFILE_INIT);

  const auto &gauge = (inv_param->dslash_type != QUDA_ASQTAD_DSLASH) ? *gaugePrecise : *gaugeFatPrecise;

  if ((!gaugePrecise && inv_param->dslash_type != QUDA_ASQTAD_DSLASH)
      || ((!gaugeFatPrecise || !gaugeLongPrecise) && inv_param->dslash_type == QUDA_ASQTAD_DSLASH))
    errorQuda("Gauge field not allocated");
  if (cloverPrecise == nullptr && ((inv_param->dslash_type == QUDA_CLOVER_WILSON_DSLASH) || (inv_param->dslash_type == QUDA_TWISTED_CLOVER_DSLASH)))
    errorQuda("Clover field not allocated");

  pushVerbosity(inv_param->verbosity);
  if (getVerbosity() >= QUDA_DEBUG_VERBOSE) printQudaInvertParam(inv_param);

  ColorSpinorParam cpuParam(h_in, *inv_param, gauge.X(), true, inv_param->input_location);
  ColorSpinorField *in_h = ColorSpinorField::Create(cpuParam);
  ColorSpinorParam cudaParam(cpuParam, *inv_param);

  cpuParam.v = h_out;
  cpuParam.location = inv_param->output_location;
  ColorSpinorField *out_h = ColorSpinorField::Create(cpuParam);

  cudaParam.create = QUDA_NULL_FIELD_CREATE;
  cudaColorSpinorField in(*in_h, cudaParam);
  cudaColorSpinorField out(in, cudaParam);

  bool pc = true;
  DiracParam diracParam;
  setDiracParam(diracParam, inv_param, pc);

  profileDslash.TPSTOP(QUDA_PROFILE_INIT);

  profileDslash.TPSTART(QUDA_PROFILE_H2D);
  in = *in_h;
  profileDslash.TPSTOP(QUDA_PROFILE_H2D);

  profileDslash.TPSTART(QUDA_PROFILE_COMPUTE);

  if (getVerbosity() >= QUDA_DEBUG_VERBOSE) {
    double cpu = blas::norm2(*in_h);
    double gpu = blas::norm2(in);
    printfQuda("In CPU %e CUDA %e\n", cpu, gpu);
  }

  if (inv_param->mass_normalization == QUDA_KAPPA_NORMALIZATION &&
      (inv_param->dslash_type == QUDA_STAGGERED_DSLASH ||
       inv_param->dslash_type == QUDA_ASQTAD_DSLASH) )
    blas::ax(1.0/(2.0*inv_param->mass), in);

  if (inv_param->dirac_order == QUDA_CPS_WILSON_DIRAC_ORDER) {
    if (parity == QUDA_EVEN_PARITY) {
      parity = QUDA_ODD_PARITY;
    } else {
      parity = QUDA_EVEN_PARITY;
    }
    blas::ax(gauge.Anisotropy(), in);
  }

  Dirac *dirac = Dirac::create(diracParam); // create the Dirac operator
  if (inv_param->dslash_type == QUDA_TWISTED_CLOVER_DSLASH && inv_param->dagger) {
    cudaParam.create = QUDA_NULL_FIELD_CREATE;
    cudaColorSpinorField tmp1(in, cudaParam);
    ((DiracTwistedCloverPC*) dirac)->TwistCloverInv(tmp1, in, (parity+1)%2); // apply the clover-twist
    dirac->Dslash(out, tmp1, parity); // apply the operator
  } else {
    dirac->Dslash(out, in, parity); // apply the operator
  }
  profileDslash.TPSTOP(QUDA_PROFILE_COMPUTE);

  profileDslash.TPSTART(QUDA_PROFILE_D2H);
  *out_h = out;
  profileDslash.TPSTOP(QUDA_PROFILE_D2H);

  if (getVerbosity() >= QUDA_DEBUG_VERBOSE) {
    double cpu = blas::norm2(*out_h);
    double gpu = blas::norm2(out);
    printfQuda("Out CPU %e CUDA %e\n", cpu, gpu);
  }

  profileDslash.TPSTART(QUDA_PROFILE_FREE);
  delete dirac; // clean up

  delete out_h;
  delete in_h;
  profileDslash.TPSTOP(QUDA_PROFILE_FREE);

  popVerbosity();
  profileDslash.TPSTOP(QUDA_PROFILE_TOTAL);
}

void MatQuda(void *h_out, void *h_in, QudaInvertParam *inv_param)
{
  pushVerbosity(inv_param->verbosity);

  const auto &gauge = (inv_param->dslash_type != QUDA_ASQTAD_DSLASH) ? *gaugePrecise : *gaugeFatPrecise;

  if ((!gaugePrecise && inv_param->dslash_type != QUDA_ASQTAD_DSLASH)
      || ((!gaugeFatPrecise || !gaugeLongPrecise) && inv_param->dslash_type == QUDA_ASQTAD_DSLASH))
    errorQuda("Gauge field not allocated");
  if (cloverPrecise == nullptr && ((inv_param->dslash_type == QUDA_CLOVER_WILSON_DSLASH) || (inv_param->dslash_type == QUDA_TWISTED_CLOVER_DSLASH)))
    errorQuda("Clover field not allocated");
  if (getVerbosity() >= QUDA_DEBUG_VERBOSE) printQudaInvertParam(inv_param);

  bool pc = (inv_param->solution_type == QUDA_MATPC_SOLUTION ||
      inv_param->solution_type == QUDA_MATPCDAG_MATPC_SOLUTION);

  ColorSpinorParam cpuParam(h_in, *inv_param, gauge.X(), pc, inv_param->input_location);
  ColorSpinorField *in_h = ColorSpinorField::Create(cpuParam);

  ColorSpinorParam cudaParam(cpuParam, *inv_param);
  cudaColorSpinorField in(*in_h, cudaParam);

  if (getVerbosity() >= QUDA_DEBUG_VERBOSE) {
    double cpu = blas::norm2(*in_h);
    double gpu = blas::norm2(in);
    printfQuda("In CPU %e CUDA %e\n", cpu, gpu);
  }

  cudaParam.create = QUDA_NULL_FIELD_CREATE;
  cudaColorSpinorField out(in, cudaParam);

  DiracParam diracParam;
  setDiracParam(diracParam, inv_param, pc);

  Dirac *dirac = Dirac::create(diracParam); // create the Dirac operator
  dirac->M(out, in); // apply the operator
  delete dirac; // clean up

  double kappa = inv_param->kappa;
  if (pc) {
    if (inv_param->mass_normalization == QUDA_MASS_NORMALIZATION) {
      blas::ax(0.25/(kappa*kappa), out);
    } else if (inv_param->mass_normalization == QUDA_ASYMMETRIC_MASS_NORMALIZATION) {
      blas::ax(0.5/kappa, out);
    }
  } else {
    if (inv_param->mass_normalization == QUDA_MASS_NORMALIZATION ||
        inv_param->mass_normalization == QUDA_ASYMMETRIC_MASS_NORMALIZATION) {
      blas::ax(0.5/kappa, out);
    }
  }

  cpuParam.v = h_out;
  cpuParam.location = inv_param->output_location;
  ColorSpinorField *out_h = ColorSpinorField::Create(cpuParam);
  *out_h = out;

  if (getVerbosity() >= QUDA_DEBUG_VERBOSE) {
    double cpu = blas::norm2(*out_h);
    double gpu = blas::norm2(out);
    printfQuda("Out CPU %e CUDA %e\n", cpu, gpu);
  }

  delete out_h;
  delete in_h;

  popVerbosity();
}


void MatDagMatQuda(void *h_out, void *h_in, QudaInvertParam *inv_param)
{
  pushVerbosity(inv_param->verbosity);

  const auto &gauge = (inv_param->dslash_type != QUDA_ASQTAD_DSLASH) ? *gaugePrecise : *gaugeFatPrecise;

  if ((!gaugePrecise && inv_param->dslash_type != QUDA_ASQTAD_DSLASH)
      || ((!gaugeFatPrecise || !gaugeLongPrecise) && inv_param->dslash_type == QUDA_ASQTAD_DSLASH))
    errorQuda("Gauge field not allocated");
  if (cloverPrecise == nullptr && ((inv_param->dslash_type == QUDA_CLOVER_WILSON_DSLASH) || (inv_param->dslash_type == QUDA_TWISTED_CLOVER_DSLASH)))
    errorQuda("Clover field not allocated");
  if (getVerbosity() >= QUDA_DEBUG_VERBOSE) printQudaInvertParam(inv_param);

  bool pc = (inv_param->solution_type == QUDA_MATPC_SOLUTION ||
      inv_param->solution_type == QUDA_MATPCDAG_MATPC_SOLUTION);

  ColorSpinorParam cpuParam(h_in, *inv_param, gauge.X(), pc, inv_param->input_location);
  ColorSpinorField *in_h = ColorSpinorField::Create(cpuParam);

  ColorSpinorParam cudaParam(cpuParam, *inv_param);
  cudaColorSpinorField in(*in_h, cudaParam);

  if (getVerbosity() >= QUDA_DEBUG_VERBOSE){
    double cpu = blas::norm2(*in_h);
    double gpu = blas::norm2(in);
    printfQuda("In CPU %e CUDA %e\n", cpu, gpu);
  }

  cudaParam.create = QUDA_NULL_FIELD_CREATE;
  cudaColorSpinorField out(in, cudaParam);

  //  double kappa = inv_param->kappa;
  //  if (inv_param->dirac_order == QUDA_CPS_WILSON_DIRAC_ORDER) kappa *= gaugePrecise->anisotropy;

  DiracParam diracParam;
  setDiracParam(diracParam, inv_param, pc);

  Dirac *dirac = Dirac::create(diracParam); // create the Dirac operator
  dirac->MdagM(out, in); // apply the operator
  delete dirac; // clean up

  double kappa = inv_param->kappa;
  if (pc) {
    if (inv_param->mass_normalization == QUDA_MASS_NORMALIZATION) {
      blas::ax(1.0/std::pow(2.0*kappa,4), out);
    } else if (inv_param->mass_normalization == QUDA_ASYMMETRIC_MASS_NORMALIZATION) {
      blas::ax(0.25/(kappa*kappa), out);
    }
  } else {
    if (inv_param->mass_normalization == QUDA_MASS_NORMALIZATION ||
        inv_param->mass_normalization == QUDA_ASYMMETRIC_MASS_NORMALIZATION) {
      blas::ax(0.25/(kappa*kappa), out);
    }
  }

  cpuParam.v = h_out;
  cpuParam.location = inv_param->output_location;
  ColorSpinorField *out_h = ColorSpinorField::Create(cpuParam);
  *out_h = out;

  if (getVerbosity() >= QUDA_DEBUG_VERBOSE){
    double cpu = blas::norm2(*out_h);
    double gpu = blas::norm2(out);
    printfQuda("Out CPU %e CUDA %e\n", cpu, gpu);
  }

  delete out_h;
  delete in_h;

  popVerbosity();
}

namespace quda
{
  bool canReuseResidentGauge(QudaInvertParam *param)
  {
    if (param->dslash_type != QUDA_ASQTAD_DSLASH) {
      return (gaugePrecise != nullptr) and param->cuda_prec == gaugePrecise->Precision();
    } else {
      return (gaugeFatPrecise != nullptr) and param->cuda_prec == gaugeFatPrecise->Precision();
    }
  }
} // namespace quda

void checkClover(QudaInvertParam *param) {

  if (param->dslash_type != QUDA_CLOVER_WILSON_DSLASH && param->dslash_type != QUDA_TWISTED_CLOVER_DSLASH) {
    return;
  }

  if (param->cuda_prec != cloverPrecise->Precision()) {
    errorQuda("Solve precision %d doesn't match clover precision %d", param->cuda_prec, cloverPrecise->Precision());
  }

  if ( (!cloverSloppy || param->cuda_prec_sloppy != cloverSloppy->Precision()) ||
       (!cloverPrecondition || param->cuda_prec_precondition != cloverPrecondition->Precision()) ||
       (!cloverRefinement || param->cuda_prec_refinement_sloppy != cloverRefinement->Precision()) ) {
    freeSloppyCloverQuda();
    QudaPrecision prec[] = {param->cuda_prec_sloppy, param->cuda_prec_precondition, param->cuda_prec_refinement_sloppy};
    loadSloppyCloverQuda(prec);
  }

  if (cloverPrecise == nullptr) errorQuda("Precise clover field doesn't exist");
  if (cloverSloppy == nullptr) errorQuda("Sloppy clover field doesn't exist");
  if (cloverPrecondition == nullptr) errorQuda("Precondition clover field doesn't exist");
  if (cloverRefinement == nullptr) errorQuda("Refinement clover field doesn't exist");
}

quda::cudaGaugeField *checkGauge(QudaInvertParam *param)
{
  quda::cudaGaugeField *cudaGauge = nullptr;
  if (param->dslash_type != QUDA_ASQTAD_DSLASH) {
    if (gaugePrecise == nullptr) errorQuda("Precise gauge field doesn't exist");

    if (param->cuda_prec != gaugePrecise->Precision()) {
      errorQuda("Solve precision %d doesn't match gauge precision %d", param->cuda_prec, gaugePrecise->Precision());
    }

    if (param->cuda_prec_sloppy != gaugeSloppy->Precision()
        || param->cuda_prec_precondition != gaugePrecondition->Precision()
        || param->cuda_prec_refinement_sloppy != gaugeRefinement->Precision()
        || param->cuda_prec_eigensolver != gaugeEigensolver->Precision()) {
      QudaPrecision precision[4] = {param->cuda_prec_sloppy, param->cuda_prec_precondition,
                                    param->cuda_prec_refinement_sloppy, param->cuda_prec_eigensolver};
      QudaReconstructType recon[4] = {gaugeSloppy->Reconstruct(), gaugePrecondition->Reconstruct(),
                                      gaugeRefinement->Reconstruct(), gaugeEigensolver->Reconstruct()};
      freeSloppyGaugeQuda();
      loadSloppyGaugeQuda(precision, recon);
    }

    if (gaugeSloppy == nullptr) errorQuda("Sloppy gauge field doesn't exist");
    if (gaugePrecondition == nullptr) errorQuda("Precondition gauge field doesn't exist");
    if (gaugeRefinement == nullptr) errorQuda("Refinement gauge field doesn't exist");
    if (gaugeEigensolver == nullptr) errorQuda("Refinement gauge field doesn't exist");
    if (param->overlap) {
      if (gaugeExtended == nullptr) errorQuda("Extended gauge field doesn't exist");
    }
    cudaGauge = gaugePrecise;
  } else {
    if (gaugeFatPrecise == nullptr) errorQuda("Precise gauge fat field doesn't exist");
    if (gaugeLongPrecise == nullptr) errorQuda("Precise gauge long field doesn't exist");

    if (param->cuda_prec != gaugeFatPrecise->Precision()) {
      errorQuda("Solve precision %d doesn't match gauge precision %d", param->cuda_prec, gaugeFatPrecise->Precision());
    }

    if (param->cuda_prec_sloppy != gaugeFatSloppy->Precision()
        || param->cuda_prec_precondition != gaugeFatPrecondition->Precision()
        || param->cuda_prec_refinement_sloppy != gaugeFatRefinement->Precision()
        || param->cuda_prec_eigensolver != gaugeFatEigensolver->Precision()
        || param->cuda_prec_sloppy != gaugeLongSloppy->Precision()
        || param->cuda_prec_precondition != gaugeLongPrecondition->Precision()
        || param->cuda_prec_refinement_sloppy != gaugeLongRefinement->Precision()
        || param->cuda_prec_eigensolver != gaugeLongEigensolver->Precision()) {

      QudaPrecision precision[4] = {param->cuda_prec_sloppy, param->cuda_prec_precondition,
                                    param->cuda_prec_refinement_sloppy, param->cuda_prec_eigensolver};
      // recon is always no for fat links, so just use long reconstructs here
      QudaReconstructType recon[4] = {gaugeLongSloppy->Reconstruct(), gaugeLongPrecondition->Reconstruct(),
                                      gaugeLongRefinement->Reconstruct(), gaugeLongEigensolver->Reconstruct()};
      freeSloppyGaugeQuda();
      loadSloppyGaugeQuda(precision, recon);
    }

    if (gaugeFatSloppy == nullptr) errorQuda("Sloppy gauge fat field doesn't exist");
    if (gaugeFatPrecondition == nullptr) errorQuda("Precondition gauge fat field doesn't exist");
    if (gaugeFatRefinement == nullptr) errorQuda("Refinement gauge fat field doesn't exist");
    if (gaugeFatEigensolver == nullptr) errorQuda("Eigensolver gauge fat field doesn't exist");
    if (param->overlap) {
      if (gaugeFatExtended == nullptr) errorQuda("Extended gauge fat field doesn't exist");
    }

    if (gaugeLongSloppy == nullptr) errorQuda("Sloppy gauge long field doesn't exist");
    if (gaugeLongPrecondition == nullptr) errorQuda("Precondition gauge long field doesn't exist");
    if (gaugeLongRefinement == nullptr) errorQuda("Refinement gauge long field doesn't exist");
    if (gaugeLongEigensolver == nullptr) errorQuda("Eigensolver gauge long field doesn't exist");
    if (param->overlap) {
      if (gaugeLongExtended == nullptr) errorQuda("Extended gauge long field doesn't exist");
    }
    cudaGauge = gaugeFatPrecise;
  }

  checkClover(param);

  return cudaGauge;
}

void cloverQuda(void *h_out, void *h_in, QudaInvertParam *inv_param, QudaParity parity, int inverse)
{
  pushVerbosity(inv_param->verbosity);

  if (!initialized) errorQuda("QUDA not initialized");
  if (gaugePrecise == nullptr) errorQuda("Gauge field not allocated");
  if (cloverPrecise == nullptr) errorQuda("Clover field not allocated");

  if (getVerbosity() >= QUDA_DEBUG_VERBOSE) printQudaInvertParam(inv_param);

  if ((inv_param->dslash_type != QUDA_CLOVER_WILSON_DSLASH) && (inv_param->dslash_type != QUDA_TWISTED_CLOVER_DSLASH))
    errorQuda("Cannot apply the clover term for a non Wilson-clover or Twisted-mass-clover dslash");

  ColorSpinorParam cpuParam(h_in, *inv_param, gaugePrecise->X(), true);

  ColorSpinorField *in_h = (inv_param->input_location == QUDA_CPU_FIELD_LOCATION) ?
    static_cast<ColorSpinorField*>(new cpuColorSpinorField(cpuParam)) :
    static_cast<ColorSpinorField*>(new cudaColorSpinorField(cpuParam));

  ColorSpinorParam cudaParam(cpuParam, *inv_param);
  cudaColorSpinorField in(*in_h, cudaParam);

  if (getVerbosity() >= QUDA_DEBUG_VERBOSE) {
    double cpu = blas::norm2(*in_h);
    double gpu = blas::norm2(in);
    printfQuda("In CPU %e CUDA %e\n", cpu, gpu);
  }

  cudaParam.create = QUDA_NULL_FIELD_CREATE;
  cudaColorSpinorField out(in, cudaParam);

  if (inv_param->dirac_order == QUDA_CPS_WILSON_DIRAC_ORDER) {
    if (parity == QUDA_EVEN_PARITY) {
      parity = QUDA_ODD_PARITY;
    } else {
      parity = QUDA_EVEN_PARITY;
    }
    blas::ax(gaugePrecise->Anisotropy(), in);
  }
  bool pc = true;

  DiracParam diracParam;
  setDiracParam(diracParam, inv_param, pc);
	//FIXME: Do we need this for twisted clover???
  DiracCloverPC dirac(diracParam); // create the Dirac operator
  if (!inverse) dirac.Clover(out, in, parity); // apply the clover operator
  else dirac.CloverInv(out, in, parity);

  cpuParam.v = h_out;
  cpuParam.location = inv_param->output_location;
  ColorSpinorField *out_h = ColorSpinorField::Create(cpuParam);
  *out_h = out;

  if (getVerbosity() >= QUDA_DEBUG_VERBOSE) {
    double cpu = blas::norm2(*out_h);
    double gpu = blas::norm2(out);
    printfQuda("Out CPU %e CUDA %e\n", cpu, gpu);
  }

  /*for (int i=0; i<in_h->Volume(); i++) {
    ((cpuColorSpinorField*)out_h)->PrintVector(i);
    }*/

  delete out_h;
  delete in_h;

  popVerbosity();
}

void eigensolveQuda(void **host_evecs, double _Complex *host_evals, QudaEigParam *eig_param)
{
  profileEigensolve.TPSTART(QUDA_PROFILE_TOTAL);
  profileEigensolve.TPSTART(QUDA_PROFILE_INIT);

  // Transfer the inv param structure contained in eig_param
  QudaInvertParam *inv_param = eig_param->invert_param;

  if (inv_param->dslash_type == QUDA_DOMAIN_WALL_DSLASH || inv_param->dslash_type == QUDA_DOMAIN_WALL_4D_DSLASH
      || inv_param->dslash_type == QUDA_MOBIUS_DWF_DSLASH)
    setKernelPackT(true);

  if (!initialized) errorQuda("QUDA not initialized");

  pushVerbosity(inv_param->verbosity);
  if (getVerbosity() >= QUDA_DEBUG_VERBOSE) {
    printQudaInvertParam(inv_param);
    printQudaEigParam(eig_param);
  }

  checkInvertParam(inv_param);
  checkEigParam(eig_param);
  cudaGaugeField *cudaGauge = checkGauge(inv_param);

  bool pc_solve = (inv_param->solve_type == QUDA_DIRECT_PC_SOLVE) || (inv_param->solve_type == QUDA_NORMOP_PC_SOLVE)
    || (inv_param->solve_type == QUDA_NORMERR_PC_SOLVE);

  inv_param->secs = 0;
  inv_param->gflops = 0;
  inv_param->iter = 0;

  // Define problem matrix
  //------------------------------------------------------
  Dirac *d = nullptr;
  Dirac *dSloppy = nullptr;
  Dirac *dPre = nullptr;

  // Create the dirac operator with a sloppy and a precon.
  createDirac(d, dSloppy, dPre, *inv_param, pc_solve);
  Dirac &dirac = *d;

  // Create device side ColorSpinorField vector space and to pass to the
  // compute function.
  const int *X = cudaGauge->X();
  ColorSpinorParam cpuParam(host_evecs[0], *inv_param, X, inv_param->solution_type, inv_param->input_location);

  // create wrappers around application vector set
  std::vector<ColorSpinorField *> host_evecs_;
  for (int i = 0; i < eig_param->n_conv; i++) {
    cpuParam.v = host_evecs[i];
    host_evecs_.push_back(ColorSpinorField::Create(cpuParam));
  }

  ColorSpinorParam cudaParam(cpuParam);
  cudaParam.location = QUDA_CUDA_FIELD_LOCATION;
  cudaParam.create = QUDA_ZERO_FIELD_CREATE;
  cudaParam.setPrecision(inv_param->cuda_prec_eigensolver, inv_param->cuda_prec_eigensolver, true);
  // Ensure device vectors qre in UKQCD basis for Wilson type fermions
  if (cudaParam.nSpin != 1) cudaParam.gammaBasis = QUDA_UKQCD_GAMMA_BASIS;

  std::vector<Complex> evals(eig_param->n_conv, 0.0);
  std::vector<ColorSpinorField *> kSpace;
  for (int i = 0; i < eig_param->n_conv; i++) { kSpace.push_back(ColorSpinorField::Create(cudaParam)); }

  // If you use polynomial acceleration on a non-symmetric matrix,
  // the solver will fail.
  if (eig_param->use_poly_acc && !eig_param->use_norm_op && !(inv_param->dslash_type == QUDA_LAPLACE_DSLASH)) {
    // Breaking up the boolean check a little bit. If it's a staggered dslash type and a PC type, we can use poly acceleration.
    if (!((inv_param->dslash_type == QUDA_STAGGERED_DSLASH || inv_param->dslash_type == QUDA_ASQTAD_DSLASH) && inv_param->solve_type == QUDA_DIRECT_PC_SOLVE)) {
      errorQuda("Polynomial acceleration with non-symmetric matrices not supported");
    }
  }

  // If you attempt to compute part of the the imaginary spectrum of a symmetric matrix,
  // the solver will fail.
  if ((eig_param->spectrum == QUDA_SPECTRUM_LI_EIG || eig_param->spectrum == QUDA_SPECTRUM_SI_EIG)
      && ((eig_param->use_norm_op || (inv_param->dslash_type == QUDA_LAPLACE_DSLASH))
          || ((inv_param->dslash_type == QUDA_STAGGERED_DSLASH || inv_param->dslash_type == QUDA_ASQTAD_DSLASH)
              && inv_param->solve_type == QUDA_DIRECT_PC_SOLVE))) {
    errorQuda("Cannot compute imaginary spectra with a hermitian operator");
  }

  profileEigensolve.TPSTOP(QUDA_PROFILE_INIT);

  if (!eig_param->use_norm_op && !eig_param->use_dagger) {
    DiracM m(dirac);
    if (eig_param->arpack_check) {
      arpack_solve(host_evecs_, evals, m, eig_param, profileEigensolve);
    } else {
      EigenSolver *eig_solve = EigenSolver::create(eig_param, m, profileEigensolve);
      (*eig_solve)(kSpace, evals);
      delete eig_solve;
    }
  } else if (!eig_param->use_norm_op && eig_param->use_dagger) {
    DiracMdag m(dirac);
    if (eig_param->arpack_check) {
      arpack_solve(host_evecs_, evals, m, eig_param, profileEigensolve);
    } else {
      EigenSolver *eig_solve = EigenSolver::create(eig_param, m, profileEigensolve);
      (*eig_solve)(kSpace, evals);
      delete eig_solve;
    }
  } else if (eig_param->use_norm_op && !eig_param->use_dagger) {
    DiracMdagM m(dirac);
    if (eig_param->arpack_check) {
      arpack_solve(host_evecs_, evals, m, eig_param, profileEigensolve);
    } else {
      EigenSolver *eig_solve = EigenSolver::create(eig_param, m, profileEigensolve);
      (*eig_solve)(kSpace, evals);
      delete eig_solve;
    }
  } else if (eig_param->use_norm_op && eig_param->use_dagger) {
    DiracMMdag m(dirac);
    if (eig_param->arpack_check) {
      arpack_solve(host_evecs_, evals, m, eig_param, profileEigensolve);
    } else {
      EigenSolver *eig_solve = EigenSolver::create(eig_param, m, profileEigensolve);
      (*eig_solve)(kSpace, evals);
      delete eig_solve;
    }
  } else {
    errorQuda("Invalid use_norm_op and dagger combination");
  }

  // Copy eigen values back
  for (int i = 0; i < eig_param->n_conv; i++) { memcpy(host_evals + i, &evals[i], sizeof(Complex)); }

  // Transfer Eigenpairs back to host if using GPU eigensolver. The copy
  // will automatically rotate from device UKQCD gamma basis to the
  // host side gamma basis.
  if (!(eig_param->arpack_check)) {
    profileEigensolve.TPSTART(QUDA_PROFILE_D2H);
    for (int i = 0; i < eig_param->n_conv; i++) *host_evecs_[i] = *kSpace[i];
    profileEigensolve.TPSTOP(QUDA_PROFILE_D2H);
  }

  profileEigensolve.TPSTART(QUDA_PROFILE_FREE);
  for (int i = 0; i < eig_param->n_conv; i++) delete host_evecs_[i];
  delete d;
  delete dSloppy;
  delete dPre;
  for (int i = 0; i < eig_param->n_conv; i++) delete kSpace[i];
  profileEigensolve.TPSTOP(QUDA_PROFILE_FREE);

  popVerbosity();

  // cache is written out even if a long benchmarking job gets interrupted
  saveTuneCache();

  profileEigensolve.TPSTOP(QUDA_PROFILE_TOTAL);
}

multigrid_solver::multigrid_solver(QudaMultigridParam &mg_param, TimeProfile &profile)
  : profile(profile) {
  profile.TPSTART(QUDA_PROFILE_INIT);
  QudaInvertParam *param = mg_param.invert_param;
  // set whether we are going use native or generic blas
  blas_lapack::set_native(param->native_blas_lapack);

  checkMultigridParam(&mg_param);
  cudaGaugeField *cudaGauge = checkGauge(param);

  // check MG params (needs to go somewhere else)
  if (mg_param.n_level > QUDA_MAX_MG_LEVEL)
    errorQuda("Requested MG levels %d greater than allowed maximum %d", mg_param.n_level, QUDA_MAX_MG_LEVEL);
  for (int i=0; i<mg_param.n_level; i++) {
    if (mg_param.smoother_solve_type[i] != QUDA_DIRECT_SOLVE && mg_param.smoother_solve_type[i] != QUDA_DIRECT_PC_SOLVE)
      errorQuda("Unsupported smoother solve type %d on level %d", mg_param.smoother_solve_type[i], i);
  }
  if (param->solve_type != QUDA_DIRECT_SOLVE)
    errorQuda("Outer MG solver can only use QUDA_DIRECT_SOLVE at present");

  if (getVerbosity() >= QUDA_DEBUG_VERBOSE) printQudaMultigridParam(&mg_param);
  mg_param.secs = 0;
  mg_param.gflops = 0;

  bool pc_solution = (param->solution_type == QUDA_MATPC_SOLUTION) ||
    (param->solution_type == QUDA_MATPCDAG_MATPC_SOLUTION);

  bool outer_pc_solve = (param->solve_type == QUDA_DIRECT_PC_SOLVE) ||
    (param->solve_type == QUDA_NORMOP_PC_SOLVE);

  // create the dirac operators for the fine grid

  // this is the Dirac operator we use for inter-grid residual computation
  DiracParam diracParam;
  setDiracSloppyParam(diracParam, param, outer_pc_solve);
  d = Dirac::create(diracParam);
  m = new DiracM(*d);

  // this is the Dirac operator we use for smoothing
  DiracParam diracSmoothParam;
  bool fine_grid_pc_solve = (mg_param.smoother_solve_type[0] == QUDA_DIRECT_PC_SOLVE) ||
    (mg_param.smoother_solve_type[0] == QUDA_NORMOP_PC_SOLVE);
  setDiracSloppyParam(diracSmoothParam, param, fine_grid_pc_solve);
  diracSmoothParam.halo_precision = mg_param.smoother_halo_precision[0];
  dSmooth = Dirac::create(diracSmoothParam);
  mSmooth = new DiracM(*dSmooth);

  // this is the Dirac operator we use for sloppy smoothing (we use the preconditioner fields for this)
  DiracParam diracSmoothSloppyParam;
  setDiracPreParam(diracSmoothSloppyParam, param, fine_grid_pc_solve,
		   mg_param.smoother_schwarz_type[0] == QUDA_INVALID_SCHWARZ ? true : false);
  diracSmoothSloppyParam.halo_precision = mg_param.smoother_halo_precision[0];

  dSmoothSloppy = Dirac::create(diracSmoothSloppyParam);
  mSmoothSloppy = new DiracM(*dSmoothSloppy);

  ColorSpinorParam csParam(nullptr, *param, cudaGauge->X(), pc_solution, mg_param.setup_location[0]);
  csParam.create = QUDA_NULL_FIELD_CREATE;
  QudaPrecision Bprec = mg_param.precision_null[0];
  Bprec = (mg_param.setup_location[0] == QUDA_CPU_FIELD_LOCATION && Bprec < QUDA_SINGLE_PRECISION ? QUDA_SINGLE_PRECISION : Bprec);
  csParam.setPrecision(Bprec, Bprec, true);
  if (mg_param.setup_location[0] == QUDA_CPU_FIELD_LOCATION) csParam.fieldOrder = QUDA_SPACE_SPIN_COLOR_FIELD_ORDER;
  csParam.mem_type = mg_param.setup_minimize_memory == QUDA_BOOLEAN_TRUE ? QUDA_MEMORY_MAPPED : QUDA_MEMORY_DEVICE;
  B.resize(mg_param.n_vec[0]);

  if (mg_param.is_staggered == QUDA_BOOLEAN_TRUE) {
    // Create the ColorSpinorField as a "container" for metadata.
    csParam.create = QUDA_REFERENCE_FIELD_CREATE;

    // These never get accessed, `nullptr` on its own leads to an error in texture binding
    csParam.v = (void *)std::numeric_limits<uint64_t>::max();
    csParam.norm = (void *)std::numeric_limits<uint64_t>::max();
  }

  for (int i = 0; i < mg_param.n_vec[0]; i++) { B[i] = ColorSpinorField::Create(csParam); }

  // fill out the MG parameters for the fine level
  mgParam = new MGParam(mg_param, B, m, mSmooth, mSmoothSloppy);

  mg = new MG(*mgParam, profile);
  mgParam->updateInvertParam(*param);

  // cache is written out even if a long benchmarking job gets interrupted
  saveTuneCache();
  profile.TPSTOP(QUDA_PROFILE_INIT);
}

void* newMultigridQuda(QudaMultigridParam *mg_param) {
  profilerStart(__func__);

  pushVerbosity(mg_param->invert_param->verbosity);

  profileInvert.TPSTART(QUDA_PROFILE_TOTAL);
  auto *mg = new multigrid_solver(*mg_param, profileInvert);
  profileInvert.TPSTOP(QUDA_PROFILE_TOTAL);

  saveTuneCache();

  popVerbosity();

  profilerStop(__func__);
  return static_cast<void*>(mg);
}

void destroyMultigridQuda(void *mg) {
  delete static_cast<multigrid_solver*>(mg);
}

void updateMultigridQuda(void *mg_, QudaMultigridParam *mg_param)
{
  profilerStart(__func__);

  pushVerbosity(mg_param->invert_param->verbosity);

  profileInvert.TPSTART(QUDA_PROFILE_TOTAL);
  profileInvert.TPSTART(QUDA_PROFILE_PREAMBLE);

  auto *mg = static_cast<multigrid_solver*>(mg_);
  checkMultigridParam(mg_param);

  QudaInvertParam *param = mg_param->invert_param;
  // check the gauge fields have been created and set the precision as needed
  checkGauge(param);

  // for reporting level 1 is the fine level but internally use level 0 for indexing
  // sprintf(mg->prefix,"MG level 1 (%s): ", param.location == QUDA_CUDA_FIELD_LOCATION ? "GPU" : "CPU" );
  // setOutputPrefix(prefix);
  setOutputPrefix("MG level 1 (GPU): "); //fix me

  // Check if we're doing a thin update only
  if (mg_param->thin_update_only) {
    // FIXME: add support for updating kappa, mu as appropriate

    // FIXME: assumes gauge parameters haven't changed.
    // These routines will set gauge = gaugeFat for DiracImprovedStaggered
    mg->d->updateFields(gaugeSloppy, gaugeFatSloppy, gaugeLongSloppy, cloverSloppy);
    mg->d->setMass(param->mass);

    mg->dSmooth->updateFields(gaugeSloppy, gaugeFatSloppy, gaugeLongSloppy, cloverSloppy);
    mg->dSmooth->setMass(param->mass);

    if (mg->dSmoothSloppy != mg->dSmooth) {
      if (param->overlap) {
        mg->dSmoothSloppy->updateFields(gaugeExtended, gaugeFatExtended, gaugeLongExtended, cloverPrecondition);
      } else {
        mg->dSmoothSloppy->updateFields(gaugePrecondition, gaugeFatPrecondition, gaugeLongPrecondition,
                                        cloverPrecondition);
      }
      mg->dSmoothSloppy->setMass(param->mass);
    }
    // The above changes are propagated internally by use of references, pointers, etc, so
    // no further updates are needed.

  } else {

    bool outer_pc_solve = (param->solve_type == QUDA_DIRECT_PC_SOLVE) || (param->solve_type == QUDA_NORMOP_PC_SOLVE);

    // free the previous dirac operators
    if (mg->m) delete mg->m;
    if (mg->mSmooth) delete mg->mSmooth;
    if (mg->mSmoothSloppy) delete mg->mSmoothSloppy;

    if (mg->d) delete mg->d;
    if (mg->dSmooth) delete mg->dSmooth;
    if (mg->dSmoothSloppy && mg->dSmoothSloppy != mg->dSmooth) delete mg->dSmoothSloppy;

    // create new fine dirac operators

    // this is the Dirac operator we use for inter-grid residual computation
    DiracParam diracParam;
    setDiracSloppyParam(diracParam, param, outer_pc_solve);
    mg->d = Dirac::create(diracParam);
    mg->m = new DiracM(*(mg->d));

    // this is the Dirac operator we use for smoothing
    DiracParam diracSmoothParam;
    bool fine_grid_pc_solve = (mg_param->smoother_solve_type[0] == QUDA_DIRECT_PC_SOLVE)
      || (mg_param->smoother_solve_type[0] == QUDA_NORMOP_PC_SOLVE);
    setDiracSloppyParam(diracSmoothParam, param, fine_grid_pc_solve);
    mg->dSmooth = Dirac::create(diracSmoothParam);
    mg->mSmooth = new DiracM(*(mg->dSmooth));

    // this is the Dirac operator we use for sloppy smoothing (we use the preconditioner fields for this)
    DiracParam diracSmoothSloppyParam;
    setDiracPreParam(diracSmoothSloppyParam, param, fine_grid_pc_solve, true);
    mg->dSmoothSloppy = Dirac::create(diracSmoothSloppyParam);
    ;
    mg->mSmoothSloppy = new DiracM(*(mg->dSmoothSloppy));

    mg->mgParam->matResidual = mg->m;
    mg->mgParam->matSmooth = mg->mSmooth;
    mg->mgParam->matSmoothSloppy = mg->mSmoothSloppy;

    mg->mgParam->updateInvertParam(*param);
    if (mg->mgParam->mg_global.invert_param != param) mg->mgParam->mg_global.invert_param = param;

    bool refresh = true;
    mg->mg->reset(refresh);
  }

  setOutputPrefix("");

  // cache is written out even if a long benchmarking job gets interrupted
  saveTuneCache();

  profileInvert.TPSTOP(QUDA_PROFILE_PREAMBLE);
  profileInvert.TPSTOP(QUDA_PROFILE_TOTAL);

  popVerbosity();

  profilerStop(__func__);
}

void dumpMultigridQuda(void *mg_, QudaMultigridParam *mg_param)
{
  profilerStart(__func__);
  pushVerbosity(mg_param->invert_param->verbosity);
  profileInvert.TPSTART(QUDA_PROFILE_TOTAL);

  auto *mg = static_cast<multigrid_solver*>(mg_);
  checkMultigridParam(mg_param);
  checkGauge(mg_param->invert_param);

  mg->mg->dumpNullVectors();

  profileInvert.TPSTOP(QUDA_PROFILE_TOTAL);
  popVerbosity();
  profilerStop(__func__);
}

deflated_solver::deflated_solver(QudaEigParam &eig_param, TimeProfile &profile)
  : d(nullptr), m(nullptr), RV(nullptr), deflParam(nullptr), defl(nullptr),  profile(profile) {

  QudaInvertParam *param = eig_param.invert_param;

  if (param->inv_type != QUDA_EIGCG_INVERTER && param->inv_type != QUDA_INC_EIGCG_INVERTER) return;

  profile.TPSTART(QUDA_PROFILE_INIT);

  cudaGaugeField *cudaGauge = checkGauge(param);
  eig_param.secs   = 0;
  eig_param.gflops = 0;

  DiracParam diracParam;
  if(eig_param.cuda_prec_ritz == param->cuda_prec)
  {
    setDiracParam(diracParam, param, (param->solve_type == QUDA_DIRECT_PC_SOLVE) || (param->solve_type == QUDA_NORMOP_PC_SOLVE));
  } else {
    setDiracSloppyParam(diracParam, param, (param->solve_type == QUDA_DIRECT_PC_SOLVE) || (param->solve_type == QUDA_NORMOP_PC_SOLVE));
  }

  const bool pc_solve = (param->solve_type == QUDA_NORMOP_PC_SOLVE);

  d = Dirac::create(diracParam);
  m = pc_solve ? static_cast<DiracMatrix*>( new DiracMdagM(*d) ) : static_cast<DiracMatrix*>( new DiracM(*d));

  ColorSpinorParam ritzParam(nullptr, *param, cudaGauge->X(), pc_solve, eig_param.location);

  ritzParam.create        = QUDA_ZERO_FIELD_CREATE;
  ritzParam.is_composite  = true;
  ritzParam.is_component  = false;
  ritzParam.composite_dim = param->n_ev * param->deflation_grid;
  ritzParam.setPrecision(param->cuda_prec_ritz);

  if (ritzParam.location==QUDA_CUDA_FIELD_LOCATION) {
    ritzParam.setPrecision(param->cuda_prec_ritz, param->cuda_prec_ritz, true); // set native field order
    if (ritzParam.nSpin != 1) ritzParam.gammaBasis = QUDA_UKQCD_GAMMA_BASIS;

    //select memory location here, by default ritz vectors will be allocated on the device
    //but if not sufficient device memory, then the user may choose mapped type of memory
    ritzParam.mem_type = eig_param.mem_type_ritz;
  } else { //host location
    ritzParam.mem_type = QUDA_MEMORY_PINNED;
  }

  int ritzVolume = 1;
  for(int d = 0; d < ritzParam.nDim; d++) ritzVolume *= ritzParam.x[d];

  if (getVerbosity() == QUDA_DEBUG_VERBOSE) {

    size_t byte_estimate = (size_t)ritzParam.composite_dim*(size_t)ritzVolume*(ritzParam.nColor*ritzParam.nSpin*ritzParam.Precision());
    printfQuda("allocating bytes: %lu (lattice volume %d, prec %d)", byte_estimate, ritzVolume, ritzParam.Precision());
    if(ritzParam.mem_type == QUDA_MEMORY_DEVICE) printfQuda("Using device memory type.\n");
    else if (ritzParam.mem_type == QUDA_MEMORY_MAPPED)
      printfQuda("Using mapped memory type.\n");
  }

  RV = ColorSpinorField::Create(ritzParam);

  deflParam = new DeflationParam(eig_param, RV, *m);

  defl = new Deflation(*deflParam, profile);

  profile.TPSTOP(QUDA_PROFILE_INIT);
}

void* newDeflationQuda(QudaEigParam *eig_param) {
  profileInvert.TPSTART(QUDA_PROFILE_TOTAL);
#ifdef MAGMA_LIB
  openMagma();
#endif
  auto *defl = new deflated_solver(*eig_param, profileInvert);

  profileInvert.TPSTOP(QUDA_PROFILE_TOTAL);

  saveProfile(__func__);
  flushProfile();
  return static_cast<void*>(defl);
}

void destroyDeflationQuda(void *df) {
#ifdef MAGMA_LIB
  closeMagma();
#endif
  delete static_cast<deflated_solver*>(df);
}

void invertQuda(void *hp_x, void *hp_b, QudaInvertParam *param)
{
  profilerStart(__func__);

  if (param->dslash_type == QUDA_DOMAIN_WALL_DSLASH || param->dslash_type == QUDA_DOMAIN_WALL_4D_DSLASH
      || param->dslash_type == QUDA_MOBIUS_DWF_DSLASH || param->dslash_type == QUDA_MOBIUS_DWF_EOFA_DSLASH)
    setKernelPackT(true);

  profileInvert.TPSTART(QUDA_PROFILE_TOTAL);

  if (!initialized) errorQuda("QUDA not initialized");

  pushVerbosity(param->verbosity);
  if (getVerbosity() >= QUDA_DEBUG_VERBOSE) printQudaInvertParam(param);

  checkInvertParam(param, hp_x, hp_b);

  // check the gauge fields have been created
  cudaGaugeField *cudaGauge = checkGauge(param);

  // It was probably a bad design decision to encode whether the system is even/odd preconditioned (PC) in
  // solve_type and solution_type, rather than in separate members of QudaInvertParam.  We're stuck with it
  // for now, though, so here we factorize everything for convenience.

  bool pc_solution = (param->solution_type == QUDA_MATPC_SOLUTION) ||
    (param->solution_type == QUDA_MATPCDAG_MATPC_SOLUTION);
  bool pc_solve = (param->solve_type == QUDA_DIRECT_PC_SOLVE) ||
    (param->solve_type == QUDA_NORMOP_PC_SOLVE) || (param->solve_type == QUDA_NORMERR_PC_SOLVE);
  bool mat_solution = (param->solution_type == QUDA_MAT_SOLUTION) ||
    (param->solution_type ==  QUDA_MATPC_SOLUTION);
  bool direct_solve = (param->solve_type == QUDA_DIRECT_SOLVE) ||
    (param->solve_type == QUDA_DIRECT_PC_SOLVE);
  bool norm_error_solve = (param->solve_type == QUDA_NORMERR_SOLVE) ||
    (param->solve_type == QUDA_NORMERR_PC_SOLVE);

  param->secs = 0;
  param->gflops = 0;
  param->iter = 0;

  Dirac *d = nullptr;
  Dirac *dSloppy = nullptr;
  Dirac *dPre = nullptr;
  Dirac *dEig = nullptr;

  // Create the dirac operator and operators for sloppy, precondition,
  // and an eigensolver
  createDiracWithEig(d, dSloppy, dPre, dEig, *param, pc_solve);

  Dirac &dirac = *d;
  Dirac &diracSloppy = *dSloppy;
  Dirac &diracPre = *dPre;
  Dirac &diracEig = *dEig;

  profileInvert.TPSTART(QUDA_PROFILE_H2D);

  ColorSpinorField *b = nullptr;
  ColorSpinorField *x = nullptr;
  ColorSpinorField *in = nullptr;
  ColorSpinorField *out = nullptr;

  const int *X = cudaGauge->X();

  // wrap CPU host side pointers
  ColorSpinorParam cpuParam(hp_b, *param, X, pc_solution, param->input_location);
  ColorSpinorField *h_b = ColorSpinorField::Create(cpuParam);

  cpuParam.v = hp_x;
  cpuParam.location = param->output_location;
  ColorSpinorField *h_x = ColorSpinorField::Create(cpuParam);

  // download source
  ColorSpinorParam cudaParam(cpuParam, *param);
  cudaParam.create = QUDA_COPY_FIELD_CREATE;
  b = new cudaColorSpinorField(*h_b, cudaParam);

  // now check if we need to invalidate the solutionResident vectors
  bool invalidate = false;
  if (param->use_resident_solution == 1) {
    for (auto v : solutionResident)
      if (b->Precision() != v->Precision() || b->SiteSubset() != v->SiteSubset()) { invalidate = true; break; }

    if (invalidate) {
      for (auto v : solutionResident) if (v) delete v;
      solutionResident.clear();
    }

    if (!solutionResident.size()) {
      cudaParam.create = QUDA_NULL_FIELD_CREATE;
      solutionResident.push_back(new cudaColorSpinorField(cudaParam)); // solution
    }
    x = solutionResident[0];
  } else {
    cudaParam.create = QUDA_NULL_FIELD_CREATE;
    x = new cudaColorSpinorField(cudaParam);
  }

  if (param->use_init_guess == QUDA_USE_INIT_GUESS_YES) { // download initial guess
    // initial guess only supported for single-pass solvers
    if ((param->solution_type == QUDA_MATDAG_MAT_SOLUTION || param->solution_type == QUDA_MATPCDAG_MATPC_SOLUTION) &&
        (param->solve_type == QUDA_DIRECT_SOLVE || param->solve_type == QUDA_DIRECT_PC_SOLVE)) {
      errorQuda("Initial guess not supported for two-pass solver");
    }

    *x = *h_x; // solution
  } else { // zero initial guess
    blas::zero(*x);
  }

  // if we're doing a managed memory MG solve and prefetching is
  // enabled, prefetch all the Dirac matrices. There's probably
  // a better place to put this...
  if (param->inv_type_precondition == QUDA_MG_INVERTER) {
    dirac.prefetch(QUDA_CUDA_FIELD_LOCATION);
    diracSloppy.prefetch(QUDA_CUDA_FIELD_LOCATION);
    diracPre.prefetch(QUDA_CUDA_FIELD_LOCATION);
  }

  profileInvert.TPSTOP(QUDA_PROFILE_H2D);
  profileInvert.TPSTART(QUDA_PROFILE_PREAMBLE);

  double nb = blas::norm2(*b);
  if (nb==0.0) errorQuda("Source has zero norm");

  if (getVerbosity() >= QUDA_VERBOSE) {
    double nh_b = blas::norm2(*h_b);
    printfQuda("Source: CPU = %g, CUDA copy = %g\n", nh_b, nb);
    if (param->use_init_guess == QUDA_USE_INIT_GUESS_YES) {
      double nh_x = blas::norm2(*h_x);
      double nx = blas::norm2(*x);
      printfQuda("Solution: CPU = %g, CUDA copy = %g\n", nh_x, nx);
    }
  }

  // rescale the source and solution vectors to help prevent the onset of underflow
  if (param->solver_normalization == QUDA_SOURCE_NORMALIZATION) {
    blas::ax(1.0/sqrt(nb), *b);
    blas::ax(1.0/sqrt(nb), *x);
  }

  massRescale(*static_cast<cudaColorSpinorField*>(b), *param);

  dirac.prepare(in, out, *x, *b, param->solution_type);

  if (getVerbosity() >= QUDA_VERBOSE) {
    double nin = blas::norm2(*in);
    double nout = blas::norm2(*out);
    printfQuda("Prepared source = %g\n", nin);
    printfQuda("Prepared solution = %g\n", nout);
  }

  if (getVerbosity() >= QUDA_VERBOSE) {
    double nin = blas::norm2(*in);
    printfQuda("Prepared source post mass rescale = %g\n", nin);
  }

  // solution_type specifies *what* system is to be solved.
  // solve_type specifies *how* the system is to be solved.
  //
  // We have the following four cases (plus preconditioned variants):
  //
  // solution_type    solve_type    Effect
  // -------------    ----------    ------
  // MAT              DIRECT        Solve Ax=b
  // MATDAG_MAT       DIRECT        Solve A^dag y = b, followed by Ax=y
  // MAT              NORMOP        Solve (A^dag A) x = (A^dag b)
  // MATDAG_MAT       NORMOP        Solve (A^dag A) x = b
  // MAT              NORMERR       Solve (A A^dag) y = b, then x = A^dag y
  //
  // We generally require that the solution_type and solve_type
  // preconditioning match.  As an exception, the unpreconditioned MAT
  // solution_type may be used with any solve_type, including
  // DIRECT_PC and NORMOP_PC.  In these cases, preparation of the
  // preconditioned source and reconstruction of the full solution are
  // taken care of by Dirac::prepare() and Dirac::reconstruct(),
  // respectively.

  if (pc_solution && !pc_solve) {
    errorQuda("Preconditioned (PC) solution_type requires a PC solve_type");
  }

  if (!mat_solution && !pc_solution && pc_solve) {
    errorQuda("Unpreconditioned MATDAG_MAT solution_type requires an unpreconditioned solve_type");
  }

  if (!mat_solution && norm_error_solve) {
    errorQuda("Normal-error solve requires Mat solution");
  }

  if (param->inv_type_precondition == QUDA_MG_INVERTER && (!direct_solve || !mat_solution)) {
    errorQuda("Multigrid preconditioning only supported for direct solves");
  }

  if (param->chrono_use_resident && ( norm_error_solve) ){
    errorQuda("Chronological forcasting only presently supported for M^dagger M solver");
  }

  profileInvert.TPSTOP(QUDA_PROFILE_PREAMBLE);

  if (mat_solution && !direct_solve && !norm_error_solve) { // prepare source: b' = A^dag b
    cudaColorSpinorField tmp(*in);
    dirac.Mdag(*in, tmp);
  } else if (!mat_solution && direct_solve) { // perform the first of two solves: A^dag y = b
    DiracMdag m(dirac), mSloppy(diracSloppy), mPre(diracPre), mEig(diracEig);
    SolverParam solverParam(*param);
    Solver *solve = Solver::create(solverParam, m, mSloppy, mPre, mEig, profileInvert);
    (*solve)(*out, *in);
    blas::copy(*in, *out);
    delete solve;
    solverParam.updateInvertParam(*param);
  }

  if (direct_solve) {
    DiracM m(dirac), mSloppy(diracSloppy), mPre(diracPre), mEig(diracEig);
    SolverParam solverParam(*param);
    // chronological forecasting
    if (param->chrono_use_resident && chronoResident[param->chrono_index].size() > 0) {
      profileInvert.TPSTART(QUDA_PROFILE_CHRONO);

      auto &basis = chronoResident[param->chrono_index];

      ColorSpinorParam cs_param(*basis[0]);
      ColorSpinorField *tmp = ColorSpinorField::Create(cs_param);
      ColorSpinorField *tmp2 = (param->chrono_precision == out->Precision()) ? out : ColorSpinorField::Create(cs_param);
      std::vector<ColorSpinorField*> Ap;
      for (unsigned int k=0; k < basis.size(); k++) {
        Ap.emplace_back((ColorSpinorField::Create(cs_param)));
      }

      if (param->chrono_precision == param->cuda_prec) {
        for (unsigned int j=0; j<basis.size(); j++) m(*Ap[j], *basis[j], *tmp, *tmp2);
      } else if (param->chrono_precision == param->cuda_prec_sloppy) {
        for (unsigned int j=0; j<basis.size(); j++) mSloppy(*Ap[j], *basis[j], *tmp, *tmp2);
      } else {
        errorQuda("Unexpected precision %d for chrono vectors (doesn't match outer %d or sloppy precision %d)",
                  param->chrono_precision, param->cuda_prec, param->cuda_prec_sloppy);
      }

      bool orthogonal = true;
      bool apply_mat = false;
      bool hermitian = false;
      MinResExt mre(m, orthogonal, apply_mat, hermitian, profileInvert);

      blas::copy(*tmp, *in);
      mre(*out, *tmp, basis, Ap);

      for (auto ap: Ap) {
        if (ap) delete (ap);
      }
      delete tmp;
      if (tmp2 != out) delete tmp2;

      profileInvert.TPSTOP(QUDA_PROFILE_CHRONO);
    }

    Solver *solve = Solver::create(solverParam, m, mSloppy, mPre, mEig, profileInvert);
    (*solve)(*out, *in);
    delete solve;
    solverParam.updateInvertParam(*param);
  } else if (!norm_error_solve) {
    DiracMdagM m(dirac), mSloppy(diracSloppy), mPre(diracPre), mEig(diracEig);
    SolverParam solverParam(*param);

    // chronological forecasting
    if (param->chrono_use_resident && chronoResident[param->chrono_index].size() > 0) {
      profileInvert.TPSTART(QUDA_PROFILE_CHRONO);

      auto &basis = chronoResident[param->chrono_index];

      ColorSpinorParam cs_param(*basis[0]);
      std::vector<ColorSpinorField*> Ap;
      ColorSpinorField *tmp = ColorSpinorField::Create(cs_param);
      ColorSpinorField *tmp2 = (param->chrono_precision == out->Precision()) ? out : ColorSpinorField::Create(cs_param);
      for (unsigned int k=0; k < basis.size(); k++) {
        Ap.emplace_back((ColorSpinorField::Create(cs_param)));
      }

      if (param->chrono_precision == param->cuda_prec) {
        for (unsigned int j=0; j<basis.size(); j++) m(*Ap[j], *basis[j], *tmp, *tmp2);
      } else if (param->chrono_precision == param->cuda_prec_sloppy) {
        for (unsigned int j=0; j<basis.size(); j++) mSloppy(*Ap[j], *basis[j], *tmp, *tmp2);
      } else {
        errorQuda("Unexpected precision %d for chrono vectors (doesn't match outer %d or sloppy precision %d)",
                  param->chrono_precision, param->cuda_prec, param->cuda_prec_sloppy);
      }

      bool orthogonal = true;
      bool apply_mat = false;
      bool hermitian = true;
      MinResExt mre(m, orthogonal, apply_mat, hermitian, profileInvert);

      blas::copy(*tmp, *in);
      mre(*out, *tmp, basis, Ap);

      for (auto ap: Ap) {
        if (ap) delete(ap);
      }
      delete tmp;
      if (tmp2 != out) delete tmp2;

      profileInvert.TPSTOP(QUDA_PROFILE_CHRONO);
    }

    // if using a Schwarz preconditioner with a normal operator then we must use the DiracMdagMLocal operator
    if (param->inv_type_precondition != QUDA_INVALID_INVERTER && param->schwarz_type != QUDA_INVALID_SCHWARZ) {
      DiracMdagMLocal mPreLocal(diracPre);
      Solver *solve = Solver::create(solverParam, m, mSloppy, mPreLocal, mEig, profileInvert);
      (*solve)(*out, *in);
      delete solve;
      solverParam.updateInvertParam(*param);
    } else {
      Solver *solve = Solver::create(solverParam, m, mSloppy, mPre, mEig, profileInvert);
      (*solve)(*out, *in);
      delete solve;
      solverParam.updateInvertParam(*param);
    }
  } else { // norm_error_solve
    DiracMMdag m(dirac), mSloppy(diracSloppy), mPre(diracPre), mEig(diracEig);
    cudaColorSpinorField tmp(*out);
    SolverParam solverParam(*param);
    Solver *solve = Solver::create(solverParam, m, mSloppy, mPre, mEig, profileInvert);
    (*solve)(tmp, *in); // y = (M M^\dag) b
    dirac.Mdag(*out, tmp);  // x = M^dag y
    delete solve;
    solverParam.updateInvertParam(*param);
  }

  if (getVerbosity() >= QUDA_VERBOSE){
    double nx = blas::norm2(*x);
    printfQuda("Solution = %g\n",nx);
  }

  profileInvert.TPSTART(QUDA_PROFILE_EPILOGUE);
  if (param->chrono_make_resident) {
    if(param->chrono_max_dim < 1){
      errorQuda("Cannot chrono_make_resident with chrono_max_dim %i",param->chrono_max_dim);
    }

    const int i = param->chrono_index;
    if (i >= QUDA_MAX_CHRONO)
      errorQuda("Requested chrono index %d is outside of max %d\n", i, QUDA_MAX_CHRONO);

    auto &basis = chronoResident[i];

    if(param->chrono_max_dim < (int)basis.size()){
      errorQuda("Requested chrono_max_dim %i is smaller than already existing chroology %i",param->chrono_max_dim,(int)basis.size());
    }

    if(not param->chrono_replace_last){
      // if we have not filled the space yet just augment
      if ((int)basis.size() < param->chrono_max_dim) {
        ColorSpinorParam cs_param(*out);
        cs_param.setPrecision(param->chrono_precision);
        basis.emplace_back(ColorSpinorField::Create(cs_param));
      }

      // shuffle every entry down one and bring the last to the front
      ColorSpinorField *tmp = basis[basis.size()-1];
      for (unsigned int j=basis.size()-1; j>0; j--) basis[j] = basis[j-1];
        basis[0] = tmp;
    }
    *(basis[0]) = *out; // set first entry to new solution
  }
  dirac.reconstruct(*x, *b, param->solution_type);

  if (param->solver_normalization == QUDA_SOURCE_NORMALIZATION) {
    // rescale the solution
    blas::ax(sqrt(nb), *x);
  }
  profileInvert.TPSTOP(QUDA_PROFILE_EPILOGUE);

  if (!param->make_resident_solution) {
    profileInvert.TPSTART(QUDA_PROFILE_D2H);
    *h_x = *x;
    profileInvert.TPSTOP(QUDA_PROFILE_D2H);
  }

  profileInvert.TPSTART(QUDA_PROFILE_EPILOGUE);

  if (param->compute_action) {
    Complex action = blas::cDotProduct(*b, *x);
    param->action[0] = action.real();
    param->action[1] = action.imag();
  }

  if (getVerbosity() >= QUDA_VERBOSE){
    double nx = blas::norm2(*x);
    double nh_x = blas::norm2(*h_x);
    printfQuda("Reconstructed: CUDA solution = %g, CPU copy = %g\n", nx, nh_x);
  }
  profileInvert.TPSTOP(QUDA_PROFILE_EPILOGUE);

  profileInvert.TPSTART(QUDA_PROFILE_FREE);

  delete h_b;
  delete h_x;
  delete b;

  if (param->use_resident_solution && !param->make_resident_solution) {
    for (auto v: solutionResident) if (v) delete v;
    solutionResident.clear();
  } else if (!param->make_resident_solution) {
    delete x;
  }

  delete d;
  delete dSloppy;
  delete dPre;
  delete dEig;

  profileInvert.TPSTOP(QUDA_PROFILE_FREE);

  popVerbosity();

  // cache is written out even if a long benchmarking job gets interrupted
  saveTuneCache();

  profileInvert.TPSTOP(QUDA_PROFILE_TOTAL);

  profilerStop(__func__);
}


/*!
 * Generic version of the multi-shift solver. Should work for
 * most fermions. Note that offset[0] is not folded into the mass parameter.
 *
 * At present, the solution_type must be MATDAG_MAT or MATPCDAG_MATPC,
 * and solve_type must be NORMOP or NORMOP_PC.  The solution and solve
 * preconditioning have to match.
 */
void invertMultiSrcQuda(void **_hp_x, void **_hp_b, QudaInvertParam *param)
{
  // currently that code is just a copy of invertQuda and cannot work
  profileInvert.TPSTART(QUDA_PROFILE_TOTAL);

  if (!initialized) errorQuda("QUDA not initialized");

  pushVerbosity(param->verbosity);
  if (getVerbosity() >= QUDA_DEBUG_VERBOSE) printQudaInvertParam(param);

  checkInvertParam(param, _hp_x[0], _hp_b[0]);

  // check the gauge fields have been created
  cudaGaugeField *cudaGauge = checkGauge(param);

  // It was probably a bad design decision to encode whether the system is even/odd preconditioned (PC) in
  // solve_type and solution_type, rather than in separate members of QudaInvertParam.  We're stuck with it
  // for now, though, so here we factorize everything for convenience.

  bool pc_solution = (param->solution_type == QUDA_MATPC_SOLUTION) ||
    (param->solution_type == QUDA_MATPCDAG_MATPC_SOLUTION);
  bool pc_solve = (param->solve_type == QUDA_DIRECT_PC_SOLVE) ||
    (param->solve_type == QUDA_NORMOP_PC_SOLVE) || (param->solve_type == QUDA_NORMERR_PC_SOLVE);
  bool mat_solution = (param->solution_type == QUDA_MAT_SOLUTION) ||
    (param->solution_type ==  QUDA_MATPC_SOLUTION);
  bool direct_solve = (param->solve_type == QUDA_DIRECT_SOLVE) ||
    (param->solve_type == QUDA_DIRECT_PC_SOLVE);
  bool norm_error_solve = (param->solve_type == QUDA_NORMERR_SOLVE) ||
    (param->solve_type == QUDA_NORMERR_PC_SOLVE);

  param->secs = 0;
  param->gflops = 0;
  param->iter = 0;

  Dirac *d = nullptr;
  Dirac *dSloppy = nullptr;
  Dirac *dPre = nullptr;

  // Create the dirac operator with a sloppy and a precon
  createDirac(d, dSloppy, dPre, *param, pc_solve);

  Dirac &dirac = *d;
  Dirac &diracSloppy = *dSloppy;
  Dirac &diracPre = *dPre;

  profileInvert.TPSTART(QUDA_PROFILE_H2D);

  // std::vector<ColorSpinorField*> b;  // Cuda Solutions
  // b.resize(param->num_src);
  // std::vector<ColorSpinorField*> x;  // Cuda Solutions
  // x.resize(param->num_src);
  ColorSpinorField* in;  // = nullptr;
  //in.resize(param->num_src);
  ColorSpinorField* out;  // = nullptr;
  //out.resize(param->num_src);

  // for(int i=0;i < param->num_src;i++){
  //   in[i] = nullptr;
  //   out[i] = nullptr;
  // }

  const int *X = cudaGauge->X();


  // Host pointers for x, take a copy of the input host pointers
  void** hp_x;
  hp_x = new void* [ param->num_src ];

  void** hp_b;
  hp_b = new void* [param->num_src];

  for(int i=0;i < param->num_src;i++){
    hp_x[i] = _hp_x[i];
    hp_b[i] = _hp_b[i];
  }

  // wrap CPU host side pointers
  ColorSpinorParam cpuParam(hp_b[0], *param, X, pc_solution, param->input_location);
  std::vector<ColorSpinorField*> h_b;
  h_b.resize(param->num_src);
  for(int i=0; i < param->num_src; i++) {
    cpuParam.v = hp_b[i]; //MW seems wird in the loop
    h_b[i] = ColorSpinorField::Create(cpuParam);
  }

 // cpuParam.v = hp_x;
  cpuParam.location = param->output_location;
  std::vector<ColorSpinorField*> h_x;
  h_x.resize(param->num_src);
//
  for(int i=0; i < param->num_src; i++) {
    cpuParam.v = hp_x[i]; //MW seems wird in the loop
    h_x[i] = ColorSpinorField::Create(cpuParam);
  }


  // MW currently checked until here

  // download source
  printfQuda("Setup b\n");
  ColorSpinorParam cudaParam(cpuParam, *param);
  cudaParam.create = QUDA_NULL_FIELD_CREATE;
  cudaParam.is_composite = true;
  cudaParam.composite_dim = param->num_src;

  printfQuda("Create b \n");
  ColorSpinorField *b = ColorSpinorField::Create(cudaParam);




  for(int i=0; i < param->num_src; i++) {
    b->Component(i) = *h_b[i];
  }
  printfQuda("Done b \n");

    ColorSpinorField *x;
  if (param->use_init_guess == QUDA_USE_INIT_GUESS_YES) { // download initial guess
    // initial guess only supported for single-pass solvers
    if ((param->solution_type == QUDA_MATDAG_MAT_SOLUTION || param->solution_type == QUDA_MATPCDAG_MATPC_SOLUTION) &&
        (param->solve_type == QUDA_DIRECT_SOLVE || param->solve_type == QUDA_DIRECT_PC_SOLVE)) {
      errorQuda("Initial guess not supported for two-pass solver");
    }
    cudaParam.is_composite = true;
    cudaParam.is_component = false;
    cudaParam.composite_dim = param->num_src;

    x = ColorSpinorField::Create(cudaParam);
    for(int i=0; i < param->num_src; i++) {
      x->Component(i) = *h_x[i];
    }

  } else { // zero initial guess
    // Create the solution fields filled with zero
    cudaParam.create = QUDA_ZERO_FIELD_CREATE;
      printfQuda("Create x \n");
    x = ColorSpinorField::Create(cudaParam);
      printfQuda("Done x \n");
 // solution
  }

  profileInvert.TPSTOP(QUDA_PROFILE_H2D);

  auto * nb = new double[param->num_src];
  for(int i=0; i < param->num_src; i++) {
    nb[i] = blas::norm2(b->Component(i));
    printfQuda("Source %i: CPU = %g, CUDA copy = %g\n", i, nb[i], nb[i]);
    if (nb[i]==0.0) errorQuda("Source has zero norm");

    if (getVerbosity() >= QUDA_VERBOSE) {
      double nh_b = blas::norm2(*h_b[i]);
      double nh_x = blas::norm2(*h_x[i]);
      double nx = blas::norm2(x->Component(i));
      printfQuda("Source %i: CPU = %g, CUDA copy = %g\n", i, nh_b, nb[i]);
      printfQuda("Solution %i: CPU = %g, CUDA copy = %g\n", i, nh_x, nx);
    }
  }

  // MW checked until here do far

  // rescale the source and solution vectors to help prevent the onset of underflow
  if (param->solver_normalization == QUDA_SOURCE_NORMALIZATION) {
    for(int i=0; i < param->num_src; i++) {
      blas::ax(1.0/sqrt(nb[i]), b->Component(i));
      blas::ax(1.0/sqrt(nb[i]), x->Component(i));
    }
  }

  for(int i=0; i < param->num_src; i++) {
    massRescale(dynamic_cast<cudaColorSpinorField&>( b->Component(i) ), *param);
  }

  // MW: need to check what dirac.prepare does
  // for now let's just try looping of num_rhs already here???
  // for(int i=0; i < param->num_src; i++) {
    dirac.prepare(in, out, *x, *b, param->solution_type);
for(int i=0; i < param->num_src; i++) {
    if (getVerbosity() >= QUDA_VERBOSE) {
      double nin = blas::norm2((in->Component(i)));
      double nout = blas::norm2((out->Component(i)));
      printfQuda("Prepared source %i = %g\n", i, nin);
      printfQuda("Prepared solution %i = %g\n", i, nout);
    }

    if (getVerbosity() >= QUDA_VERBOSE) {
      double nin = blas::norm2(in->Component(i));
      printfQuda("Prepared source %i post mass rescale = %g\n", i, nin);
    }
  }

    // solution_type specifies *what* system is to be solved.
    // solve_type specifies *how* the system is to be solved.
    //
    // We have the following four cases (plus preconditioned variants):
    //
    // solution_type    solve_type    Effect
    // -------------    ----------    ------
    // MAT              DIRECT        Solve Ax=b
    // MATDAG_MAT       DIRECT        Solve A^dag y = b, followed by Ax=y
    // MAT              NORMOP        Solve (A^dag A) x = (A^dag b)
    // MATDAG_MAT       NORMOP        Solve (A^dag A) x = b
    // MAT              NORMERR       Solve (A A^dag) y = b, then x = A^dag y
    //
    // We generally require that the solution_type and solve_type
    // preconditioning match.  As an exception, the unpreconditioned MAT
    // solution_type may be used with any solve_type, including
    // DIRECT_PC and NORMOP_PC.  In these cases, preparation of the
    // preconditioned source and reconstruction of the full solution are
    // taken care of by Dirac::prepare() and Dirac::reconstruct(),
    // respectively.

    if (pc_solution && !pc_solve) {
      errorQuda("Preconditioned (PC) solution_type requires a PC solve_type");
    }

    if (!mat_solution && !pc_solution && pc_solve) {
      errorQuda("Unpreconditioned MATDAG_MAT solution_type requires an unpreconditioned solve_type");
    }

    if (!mat_solution && norm_error_solve) {
      errorQuda("Normal-error solve requires Mat solution");
    }

    if (param->inv_type_precondition == QUDA_MG_INVERTER && (pc_solve || pc_solution || !direct_solve || !mat_solution))
      errorQuda("Multigrid preconditioning only supported for direct non-red-black solve");

    if (mat_solution && !direct_solve && !norm_error_solve) { // prepare source: b' = A^dag b
      for(int i=0; i < param->num_src; i++) {
        cudaColorSpinorField tmp((in->Component(i)));
        dirac.Mdag(in->Component(i), tmp);
      }
    } else if (!mat_solution && direct_solve) { // perform the first of two solves: A^dag y = b
      DiracMdag m(dirac), mSloppy(diracSloppy), mPre(diracPre);
      SolverParam solverParam(*param);
      Solver *solve = Solver::create(solverParam, m, mSloppy, mPre, mPre, profileInvert);
      solve->blocksolve(*out,*in);
      for(int i=0; i < param->num_src; i++) {
        blas::copy(in->Component(i), out->Component(i));
      }
      delete solve;
      solverParam.updateInvertParam(*param);
    }

    if (direct_solve) {
      DiracM m(dirac), mSloppy(diracSloppy), mPre(diracPre);
      SolverParam solverParam(*param);
      Solver *solve = Solver::create(solverParam, m, mSloppy, mPre, mPre, profileInvert);
      solve->blocksolve(*out,*in);
      delete solve;
      solverParam.updateInvertParam(*param);
    } else if (!norm_error_solve) {
      DiracMdagM m(dirac), mSloppy(diracSloppy), mPre(diracPre);
      SolverParam solverParam(*param);
      Solver *solve = Solver::create(solverParam, m, mSloppy, mPre, mPre, profileInvert);
      solve->blocksolve(*out,*in);
      delete solve;
      solverParam.updateInvertParam(*param);
    } else { // norm_error_solve
      DiracMMdag m(dirac), mSloppy(diracSloppy), mPre(diracPre);
      errorQuda("norm_error_solve not supported in multi source solve");
      // cudaColorSpinorField tmp(*out);
      // SolverParam solverParam(*param);
      // Solver *solve = Solver::create(solverParam, m, mSloppy, mPre, profileInvert);
      //(*solve)(tmp, *in); // y = (M M^\dag) b
      // dirac.Mdag(*out, tmp);  // x = M^dag y
      // delete solve;
      // solverParam.updateInvertParam(*param,i,i);
    }

    if (getVerbosity() >= QUDA_VERBOSE){
      for(int i=0; i < param->num_src; i++) {
        double nx = blas::norm2(x->Component(i));
        printfQuda("Solution %i = %g\n",i, nx);
      }
    }


  profileInvert.TPSTART(QUDA_PROFILE_EPILOGUE);
  for(int i=0; i< param->num_src; i++){
    dirac.reconstruct(x->Component(i), b->Component(i), param->solution_type);
  }
  profileInvert.TPSTOP(QUDA_PROFILE_EPILOGUE);

  if (param->solver_normalization == QUDA_SOURCE_NORMALIZATION) {
    for(int i=0; i< param->num_src; i++){
      // rescale the solution
      blas::ax(sqrt(nb[i]), x->Component(i));
    }
  }

  // MW -- not sure how to handle that here
  if (!param->make_resident_solution) {
    profileInvert.TPSTART(QUDA_PROFILE_D2H);
    for(int i=0; i< param->num_src; i++){
      *h_x[i] = x->Component(i);
    }
    profileInvert.TPSTOP(QUDA_PROFILE_D2H);
  }

  if (getVerbosity() >= QUDA_VERBOSE){
    for(int i=0; i< param->num_src; i++){
      double nx = blas::norm2(x->Component(i));
      double nh_x = blas::norm2(*h_x[i]);
      printfQuda("Reconstructed: CUDA solution = %g, CPU copy = %g\n", nx, nh_x);
    }
  }

  //FIX need to make sure all deletes are correct again
  for(int i=0; i < param->num_src; i++){
    delete h_x[i];
    // delete x[i];
    delete h_b[i];
    // delete b[i];
  }
   delete [] hp_b;
   delete [] hp_x;
//   delete [] b;
//  if (!param->make_resident_solution) delete x; // FIXME make this cleaner

  delete d;
  delete dSloppy;
  delete dPre;
  delete x;
  delete b;

  popVerbosity();

  // FIXME: added temporarily so that the cache is written out even if a long benchmarking job gets interrupted
  saveTuneCache();

  profileInvert.TPSTOP(QUDA_PROFILE_TOTAL);
}

/*!
 * Generic version of the multi-shift solver. Should work for
 * most fermions. Note that offset[0] is not folded into the mass parameter.
 *
 * For Wilson-type fermions, the solution_type must be MATDAG_MAT or MATPCDAG_MATPC,
 * and solve_type must be NORMOP or NORMOP_PC. The solution and solve
 * preconditioning have to match.
 *
 * For Staggered-type fermions, the solution_type must be MATPC, and the
 * solve type must be DIRECT_PC. This difference in convention is because
 * preconditioned staggered operator is normal, unlike with Wilson-type fermions.
 */
void invertMultiShiftQuda(void **_hp_x, void *_hp_b, QudaInvertParam *param)
{
  profilerStart(__func__);

  profileMulti.TPSTART(QUDA_PROFILE_TOTAL);
  profileMulti.TPSTART(QUDA_PROFILE_INIT);

  if (!initialized) errorQuda("QUDA not initialized");

  checkInvertParam(param, _hp_x[0], _hp_b);

  // check the gauge fields have been created
  checkGauge(param);

  if (param->num_offset > QUDA_MAX_MULTI_SHIFT)
    errorQuda("Number of shifts %d requested greater than QUDA_MAX_MULTI_SHIFT %d", param->num_offset,
              QUDA_MAX_MULTI_SHIFT);

  pushVerbosity(param->verbosity);

  bool pc_solution = (param->solution_type == QUDA_MATPC_SOLUTION) || (param->solution_type == QUDA_MATPCDAG_MATPC_SOLUTION);
  bool pc_solve = (param->solve_type == QUDA_DIRECT_PC_SOLVE) || (param->solve_type == QUDA_NORMOP_PC_SOLVE);
  bool mat_solution = (param->solution_type == QUDA_MAT_SOLUTION) || (param->solution_type ==  QUDA_MATPC_SOLUTION);
  bool direct_solve = (param->solve_type == QUDA_DIRECT_SOLVE) || (param->solve_type == QUDA_DIRECT_PC_SOLVE);

  if (param->dslash_type == QUDA_ASQTAD_DSLASH ||
      param->dslash_type == QUDA_STAGGERED_DSLASH) {

    if (param->solution_type != QUDA_MATPC_SOLUTION) {
      errorQuda("For Staggered-type fermions, multi-shift solver only suports MATPC solution type");
    }

    if (param->solve_type != QUDA_DIRECT_PC_SOLVE) {
      errorQuda("For Staggered-type fermions, multi-shift solver only supports DIRECT_PC solve types");
    }

  } else { // Wilson type

    if (mat_solution) {
      errorQuda("For Wilson-type fermions, multi-shift solver does not support MAT or MATPC solution types");
    }
    if (direct_solve) {
      errorQuda("For Wilson-type fermions, multi-shift solver does not support DIRECT or DIRECT_PC solve types");
    }
    if (pc_solution & !pc_solve) {
      errorQuda("For Wilson-type fermions, preconditioned (PC) solution_type requires a PC solve_type");
    }
    if (!pc_solution & pc_solve) {
      errorQuda("For Wilson-type fermions, in multi-shift solver, a preconditioned (PC) solve_type requires a PC solution_type");
    }
  }

  // Timing and FLOP counters
  param->secs = 0;
  param->gflops = 0;
  param->iter = 0;

  for (int i=0; i<param->num_offset-1; i++) {
    for (int j=i+1; j<param->num_offset; j++) {
      if (param->offset[i] > param->offset[j])
        errorQuda("Offsets must be ordered from smallest to largest");
    }
  }

  // Host pointers for x, take a copy of the input host pointers
  void** hp_x;
  hp_x = new void* [ param->num_offset ];

  void* hp_b = _hp_b;
  for(int i=0;i < param->num_offset;i++){
    hp_x[i] = _hp_x[i];
  }

  // Create the matrix.
  // The way this works is that createDirac will create 'd' and 'dSloppy'
  // which are global. We then grab these with references...
  //
  // Balint: Isn't there a nice construction pattern we could use here? This is
  // expedient but yucky.
  //  DiracParam diracParam;
  if (param->dslash_type == QUDA_ASQTAD_DSLASH ||
      param->dslash_type == QUDA_STAGGERED_DSLASH){
    param->mass = sqrt(param->offset[0]/4);
  }

  Dirac *d = nullptr;
  Dirac *dSloppy = nullptr;
  Dirac *dPre = nullptr;
  Dirac *dRefine = nullptr;

  // Create the dirac operator and a sloppy, precon, and refine.
  createDiracWithRefine(d, dSloppy, dPre, dRefine, *param, pc_solve);
  Dirac &dirac = *d;
  Dirac &diracSloppy = *dSloppy;


  cudaColorSpinorField *b = nullptr;   // Cuda RHS
  std::vector<ColorSpinorField*> x;  // Cuda Solutions
  x.resize(param->num_offset);
  std::vector<ColorSpinorField*> p;
  std::unique_ptr<double[]> r2_old(new double[param->num_offset]);

  // Grab the dimension array of the input gauge field.
  const int *X = ( param->dslash_type == QUDA_ASQTAD_DSLASH ) ?
    gaugeFatPrecise->X() : gaugePrecise->X();

  // This creates a ColorSpinorParam struct, from the host data
  // pointer, the definitions in param, the dimensions X, and whether
  // the solution is on a checkerboard instruction or not. These can
  // then be used as 'instructions' to create the actual
  // ColorSpinorField
  ColorSpinorParam cpuParam(hp_b, *param, X, pc_solution, param->input_location);
  ColorSpinorField *h_b = ColorSpinorField::Create(cpuParam);

  std::vector<ColorSpinorField*> h_x;
  h_x.resize(param->num_offset);

  cpuParam.location = param->output_location;
  for(int i=0; i < param->num_offset; i++) {
    cpuParam.v = hp_x[i];
    h_x[i] = ColorSpinorField::Create(cpuParam);
  }

  profileMulti.TPSTOP(QUDA_PROFILE_INIT);
  profileMulti.TPSTART(QUDA_PROFILE_H2D);
  // Now I need a colorSpinorParam for the device
  ColorSpinorParam cudaParam(cpuParam, *param);
  // This setting will download a host vector
  cudaParam.create = QUDA_COPY_FIELD_CREATE;
  cudaParam.location = QUDA_CUDA_FIELD_LOCATION;
  b = new cudaColorSpinorField(*h_b, cudaParam); // Creates b and downloads h_b to it
  profileMulti.TPSTOP(QUDA_PROFILE_H2D);

  profileMulti.TPSTART(QUDA_PROFILE_INIT);
  // Create the solution fields filled with zero
  cudaParam.create = QUDA_ZERO_FIELD_CREATE;

  // now check if we need to invalidate the solutionResident vectors
  bool invalidate = false;
  for (auto v : solutionResident) {
    if (cudaParam.Precision() != v->Precision()) {
      invalidate = true;
      break;
    }
  }

  if (invalidate) {
    for (auto v : solutionResident) delete v;
    solutionResident.clear();
  }

  // grow resident solutions to be big enough
  for (int i=solutionResident.size(); i < param->num_offset; i++) {
    if (getVerbosity() >= QUDA_DEBUG_VERBOSE) printfQuda("Adding vector %d to solutionsResident\n", i);
    solutionResident.push_back(new cudaColorSpinorField(cudaParam));
  }
  for (int i=0; i < param->num_offset; i++) x[i] = solutionResident[i];
  profileMulti.TPSTOP(QUDA_PROFILE_INIT);

  profileMulti.TPSTART(QUDA_PROFILE_PREAMBLE);

  // Check source norms
  double nb = blas::norm2(*b);
  if (nb==0.0) errorQuda("Source has zero norm");

  if(getVerbosity() >= QUDA_VERBOSE ) {
    double nh_b = blas::norm2(*h_b);
    printfQuda("Source: CPU = %g, CUDA copy = %g\n", nh_b, nb);
  }

  // rescale the source vector to help prevent the onset of underflow
  if (param->solver_normalization == QUDA_SOURCE_NORMALIZATION) {
    blas::ax(1.0/sqrt(nb), *b);
  }

  massRescale(*b, *param);
  profileMulti.TPSTOP(QUDA_PROFILE_PREAMBLE);

  DiracMatrix *m, *mSloppy;

  if (param->dslash_type == QUDA_ASQTAD_DSLASH ||
      param->dslash_type == QUDA_STAGGERED_DSLASH) {
    m = new DiracM(dirac);
    mSloppy = new DiracM(diracSloppy);
  } else {
    m = new DiracMdagM(dirac);
    mSloppy = new DiracMdagM(diracSloppy);
  }

  SolverParam solverParam(*param);
  {
    MultiShiftCG cg_m(*m, *mSloppy, solverParam, profileMulti);
    cg_m(x, *b, p, r2_old.get());
  }
  solverParam.updateInvertParam(*param);

  delete m;
  delete mSloppy;

  if (param->compute_true_res) {
    // check each shift has the desired tolerance and use sequential CG to refine
    profileMulti.TPSTART(QUDA_PROFILE_INIT);
    cudaParam.create = QUDA_ZERO_FIELD_CREATE;
    cudaColorSpinorField r(*b, cudaParam);
    profileMulti.TPSTOP(QUDA_PROFILE_INIT);
    QudaInvertParam refineparam = *param;
    refineparam.cuda_prec_sloppy = param->cuda_prec_refinement_sloppy;
    Dirac &dirac = *d;
    Dirac &diracSloppy = *dRefine;

#define REFINE_INCREASING_MASS
#ifdef REFINE_INCREASING_MASS
    for(int i=0; i < param->num_offset; i++) {
#else
    for(int i=param->num_offset-1; i >= 0; i--) {
#endif
      double rsd_hq = param->residual_type & QUDA_HEAVY_QUARK_RESIDUAL ?
	param->true_res_hq_offset[i] : 0;
      double tol_hq = param->residual_type & QUDA_HEAVY_QUARK_RESIDUAL ?
	param->tol_hq_offset[i] : 0;

      /*
	In the case where the shifted systems have zero tolerance
	specified, we refine these systems until either the limit of
	precision is reached (prec_tol) or until the tolerance reaches
	the iterated residual tolerance of the previous multi-shift
	solver (iter_res_offset[i]), which ever is greater.
      */
      const double prec_tol = std::pow(10.,(-2*(int)param->cuda_prec+4)); // implicit refinment limit of 1e-12
      const double iter_tol = (param->iter_res_offset[i] < prec_tol ? prec_tol : (param->iter_res_offset[i] *1.1));
      const double refine_tol = (param->tol_offset[i] == 0.0 ? iter_tol : param->tol_offset[i]);
      // refine if either L2 or heavy quark residual tolerances have not been met, only if desired residual is > 0
      if (param->true_res_offset[i] > refine_tol || rsd_hq > tol_hq) {
	if (getVerbosity() >= QUDA_SUMMARIZE)
	  printfQuda("Refining shift %d: L2 residual %e / %e, heavy quark %e / %e (actual / requested)\n",
		     i, param->true_res_offset[i], param->tol_offset[i], rsd_hq, tol_hq);

        // for staggered the shift is just a change in mass term (FIXME: for twisted mass also)
        if (param->dslash_type == QUDA_ASQTAD_DSLASH ||
            param->dslash_type == QUDA_STAGGERED_DSLASH) {
          dirac.setMass(sqrt(param->offset[i]/4));
          diracSloppy.setMass(sqrt(param->offset[i]/4));
        }

        DiracMatrix *m, *mSloppy;

        if (param->dslash_type == QUDA_ASQTAD_DSLASH ||
            param->dslash_type == QUDA_STAGGERED_DSLASH) {
          m = new DiracM(dirac);
          mSloppy = new DiracM(diracSloppy);
        } else {
          m = new DiracMdagM(dirac);
          mSloppy = new DiracMdagM(diracSloppy);
        }

        // need to curry in the shift if we are not doing staggered
        if (param->dslash_type != QUDA_ASQTAD_DSLASH && param->dslash_type != QUDA_STAGGERED_DSLASH) {
          m->shift = param->offset[i];
          mSloppy->shift = param->offset[i];
        }

        if (false) { // experimenting with Minimum residual extrapolation
                     // only perform MRE using current and previously refined solutions
#ifdef REFINE_INCREASING_MASS
	  const int nRefine = i+1;
#else
	  const int nRefine = param->num_offset - i + 1;
#endif

          std::vector<ColorSpinorField *> q;
          q.resize(nRefine);
          std::vector<ColorSpinorField *> z;
          z.resize(nRefine);
          cudaParam.create = QUDA_NULL_FIELD_CREATE;
          cudaColorSpinorField tmp(cudaParam);

          for (int j = 0; j < nRefine; j++) {
            q[j] = new cudaColorSpinorField(cudaParam);
            z[j] = new cudaColorSpinorField(cudaParam);
          }

          *z[0] = *x[0]; // zero solution already solved
#ifdef REFINE_INCREASING_MASS
	  for (int j=1; j<nRefine; j++) *z[j] = *x[j];
#else
	  for (int j=1; j<nRefine; j++) *z[j] = *x[param->num_offset-j];
#endif

          bool orthogonal = true;
          bool apply_mat = true;
          bool hermitian = true;
	  MinResExt mre(*m, orthogonal, apply_mat, hermitian, profileMulti);
	  blas::copy(tmp, *b);
	  mre(*x[i], tmp, z, q);

	  for(int j=0; j < nRefine; j++) {
	    delete q[j];
	    delete z[j];
	  }
        }

        SolverParam solverParam(refineparam);
        solverParam.iter = 0;
        solverParam.use_init_guess = QUDA_USE_INIT_GUESS_YES;
        solverParam.tol = (param->tol_offset[i] > 0.0 ? param->tol_offset[i] : iter_tol); // set L2 tolerance
        solverParam.tol_hq = param->tol_hq_offset[i];                                     // set heavy quark tolerance
        solverParam.delta = param->reliable_delta_refinement;

        {
          CG cg(*m, *mSloppy, *mSloppy, *mSloppy, solverParam, profileMulti);
          if (i==0)
            cg(*x[i], *b, p[i], r2_old[i]);
          else
            cg(*x[i], *b);
        }

        solverParam.true_res_offset[i] = solverParam.true_res;
        solverParam.true_res_hq_offset[i] = solverParam.true_res_hq;
        solverParam.updateInvertParam(*param,i);

        if (param->dslash_type == QUDA_ASQTAD_DSLASH ||
            param->dslash_type == QUDA_STAGGERED_DSLASH) {
          dirac.setMass(sqrt(param->offset[0]/4)); // restore just in case
          diracSloppy.setMass(sqrt(param->offset[0]/4)); // restore just in case
        }

        delete m;
        delete mSloppy;
      }
    }
  }

  // restore shifts -- avoid side effects
  for(int i=0; i < param->num_offset; i++) {
    param->offset[i] = unscaled_shifts[i];
  }

  profileMulti.TPSTART(QUDA_PROFILE_D2H);

  if (param->compute_action) {
    Complex action(0);
    for (int i=0; i<param->num_offset; i++) action += param->residue[i] * blas::cDotProduct(*b, *x[i]);
    param->action[0] = action.real();
    param->action[1] = action.imag();
  }

  for(int i=0; i < param->num_offset; i++) {
    if (param->solver_normalization == QUDA_SOURCE_NORMALIZATION) { // rescale the solution
      blas::ax(sqrt(nb), *x[i]);
    }

    if (getVerbosity() >= QUDA_VERBOSE){
      double nx = blas::norm2(*x[i]);
      printfQuda("Solution %d = %g\n", i, nx);
    }

    if (!param->make_resident_solution) *h_x[i] = *x[i];
  }
  profileMulti.TPSTOP(QUDA_PROFILE_D2H);

  profileMulti.TPSTART(QUDA_PROFILE_EPILOGUE);

  if (!param->make_resident_solution) {
    for (auto v: solutionResident) if (v) delete v;
    solutionResident.clear();
  }

  profileMulti.TPSTOP(QUDA_PROFILE_EPILOGUE);

  profileMulti.TPSTART(QUDA_PROFILE_FREE);
  for(int i=0; i < param->num_offset; i++){
    delete h_x[i];
    //if (!param->make_resident_solution) delete x[i];
  }

  delete h_b;
  delete b;

  delete [] hp_x;

  delete d;
  delete dSloppy;
  delete dPre;
  delete dRefine;
  for (auto& pp : p) delete pp;

  profileMulti.TPSTOP(QUDA_PROFILE_FREE);

  popVerbosity();

  // cache is written out even if a long benchmarking job gets interrupted
  saveTuneCache();

  profileMulti.TPSTOP(QUDA_PROFILE_TOTAL);

  profilerStop(__func__);
}

void computeKSLinkQuda(void* fatlink, void* longlink, void* ulink, void* inlink, double *path_coeff, QudaGaugeParam *param) {

#ifdef GPU_FATLINK
  profileFatLink.TPSTART(QUDA_PROFILE_TOTAL);
  profileFatLink.TPSTART(QUDA_PROFILE_INIT);

  checkGaugeParam(param);

  if (ulink) {
    const double unitarize_eps = 1e-14;
    const double max_error = 1e-10;
    const int reunit_allow_svd = 1;
    const int reunit_svd_only  = 0;
    const double svd_rel_error = 1e-6;
    const double svd_abs_error = 1e-6;
    quda::setUnitarizeLinksConstants(unitarize_eps, max_error, reunit_allow_svd, reunit_svd_only,
				     svd_rel_error, svd_abs_error);
  }

  GaugeFieldParam gParam(fatlink, *param, QUDA_GENERAL_LINKS);
  cpuGaugeField cpuFatLink(gParam);   // create the host fatlink
  gParam.gauge = longlink;
  cpuGaugeField cpuLongLink(gParam);  // create the host longlink
  gParam.gauge = ulink;
  cpuGaugeField cpuUnitarizedLink(gParam);
  gParam.link_type = param->type;
  gParam.gauge     = inlink;
  cpuGaugeField cpuInLink(gParam);    // create the host sitelink

  // create the device fields
  gParam.reconstruct = param->reconstruct;
  gParam.setPrecision(param->cuda_prec, true);
  gParam.create      = QUDA_NULL_FIELD_CREATE;
  cudaGaugeField *cudaInLink = new cudaGaugeField(gParam);

  profileFatLink.TPSTOP(QUDA_PROFILE_INIT);

  profileFatLink.TPSTART(QUDA_PROFILE_H2D);
  cudaInLink->loadCPUField(cpuInLink);
  profileFatLink.TPSTOP(QUDA_PROFILE_H2D);

  cudaGaugeField *cudaInLinkEx = createExtendedGauge(*cudaInLink, R, profileFatLink);

  profileFatLink.TPSTART(QUDA_PROFILE_FREE);
  delete cudaInLink;
  profileFatLink.TPSTOP(QUDA_PROFILE_FREE);

  gParam.create = QUDA_ZERO_FIELD_CREATE;
  gParam.link_type = QUDA_GENERAL_LINKS;
  gParam.reconstruct = QUDA_RECONSTRUCT_NO;
  gParam.setPrecision(param->cuda_prec, true);
  gParam.ghostExchange = QUDA_GHOST_EXCHANGE_NO;
  cudaGaugeField *cudaFatLink = new cudaGaugeField(gParam);
  cudaGaugeField *cudaUnitarizedLink = ulink ? new cudaGaugeField(gParam) : nullptr;
  cudaGaugeField *cudaLongLink = longlink ? new cudaGaugeField(gParam) : nullptr;

  profileFatLink.TPSTART(QUDA_PROFILE_COMPUTE);
  fatLongKSLink(cudaFatLink, cudaLongLink, *cudaInLinkEx, path_coeff);
  profileFatLink.TPSTOP(QUDA_PROFILE_COMPUTE);

  if (ulink) {
    profileFatLink.TPSTART(QUDA_PROFILE_COMPUTE);
    *num_failures_h = 0;
    quda::unitarizeLinks(*cudaUnitarizedLink, *cudaFatLink, num_failures_d); // unitarize on the gpu
    if (*num_failures_h>0) errorQuda("Error in unitarization component of the hisq fattening: %d failures\n", *num_failures_h);
    profileFatLink.TPSTOP(QUDA_PROFILE_COMPUTE);
  }

  profileFatLink.TPSTART(QUDA_PROFILE_D2H);
  if (ulink) cudaUnitarizedLink->saveCPUField(cpuUnitarizedLink);
  if (fatlink) cudaFatLink->saveCPUField(cpuFatLink);
  if (longlink) cudaLongLink->saveCPUField(cpuLongLink);
  profileFatLink.TPSTOP(QUDA_PROFILE_D2H);

  profileFatLink.TPSTART(QUDA_PROFILE_FREE);
  delete cudaFatLink;
  if (longlink) delete cudaLongLink;
  if (ulink) delete cudaUnitarizedLink;
  delete cudaInLinkEx;
  profileFatLink.TPSTOP(QUDA_PROFILE_FREE);

  profileFatLink.TPSTOP(QUDA_PROFILE_TOTAL);
#else
  errorQuda("Fat-link has not been built");
#endif // GPU_FATLINK
}

int getGaugePadding(GaugeFieldParam& param){
  int pad = 0;
#ifdef MULTI_GPU
  int volume = param.x[0]*param.x[1]*param.x[2]*param.x[3];
  int face_size[4];
  for(int dir=0; dir<4; ++dir) face_size[dir] = (volume/param.x[dir])/2;
  pad = *std::max_element(face_size, face_size+4);
#endif

  return pad;
}

int computeGaugeForceQuda(void* mom, void* siteLink,  int*** input_path_buf, int* path_length,
			  double* loop_coeff, int num_paths, int max_length, double eb3, QudaGaugeParam* qudaGaugeParam)
{
#ifdef GPU_GAUGE_FORCE
  profileGaugeForce.TPSTART(QUDA_PROFILE_TOTAL);
  profileGaugeForce.TPSTART(QUDA_PROFILE_INIT);

  checkGaugeParam(qudaGaugeParam);

  GaugeFieldParam gParam(siteLink, *qudaGaugeParam);
  gParam.site_offset = qudaGaugeParam->gauge_offset;
  gParam.site_size = qudaGaugeParam->site_size;
  cpuGaugeField *cpuSiteLink = (!qudaGaugeParam->use_resident_gauge) ? new cpuGaugeField(gParam) : nullptr;

  cudaGaugeField* cudaSiteLink = nullptr;

  if (qudaGaugeParam->use_resident_gauge) {
    if (!gaugePrecise) errorQuda("No resident gauge field to use");
    cudaSiteLink = gaugePrecise;
  } else {
    gParam.create = QUDA_NULL_FIELD_CREATE;
    gParam.reconstruct = qudaGaugeParam->reconstruct;
    gParam.setPrecision(qudaGaugeParam->cuda_prec, true);

    cudaSiteLink = new cudaGaugeField(gParam);
    profileGaugeForce.TPSTOP(QUDA_PROFILE_INIT);

    profileGaugeForce.TPSTART(QUDA_PROFILE_H2D);
    cudaSiteLink->loadCPUField(*cpuSiteLink);
    profileGaugeForce.TPSTOP(QUDA_PROFILE_H2D);

    profileGaugeForce.TPSTART(QUDA_PROFILE_INIT);
  }

  GaugeFieldParam gParamMom(mom, *qudaGaugeParam, QUDA_ASQTAD_MOM_LINKS);
  if (gParamMom.order == QUDA_TIFR_GAUGE_ORDER || gParamMom.order == QUDA_TIFR_PADDED_GAUGE_ORDER)
    gParamMom.reconstruct = QUDA_RECONSTRUCT_NO;
  else
    gParamMom.reconstruct = QUDA_RECONSTRUCT_10;

  gParamMom.site_offset = qudaGaugeParam->mom_offset;
  gParamMom.site_size = qudaGaugeParam->site_size;
  cpuGaugeField* cpuMom = (!qudaGaugeParam->use_resident_mom) ? new cpuGaugeField(gParamMom) : nullptr;

  cudaGaugeField* cudaMom = nullptr;
  if (qudaGaugeParam->use_resident_mom) {
    if (!momResident) errorQuda("No resident momentum field to use");
    cudaMom = momResident;
    if (qudaGaugeParam->overwrite_mom) cudaMom->zero();
    profileGaugeForce.TPSTOP(QUDA_PROFILE_INIT);
  } else {
    gParamMom.create = qudaGaugeParam->overwrite_mom ? QUDA_ZERO_FIELD_CREATE : QUDA_NULL_FIELD_CREATE;
    gParamMom.reconstruct = QUDA_RECONSTRUCT_10;
    gParamMom.link_type = QUDA_ASQTAD_MOM_LINKS;
    gParamMom.setPrecision(qudaGaugeParam->cuda_prec, true);
    gParamMom.create = QUDA_ZERO_FIELD_CREATE;
    cudaMom = new cudaGaugeField(gParamMom);
    profileGaugeForce.TPSTOP(QUDA_PROFILE_INIT);
    if (!qudaGaugeParam->overwrite_mom) {
      profileGaugeForce.TPSTART(QUDA_PROFILE_H2D);
      cudaMom->loadCPUField(*cpuMom);
      profileGaugeForce.TPSTOP(QUDA_PROFILE_H2D);
    }
  }

  cudaGaugeField *cudaGauge = createExtendedGauge(*cudaSiteLink, R, profileGaugeForce);
  // apply / remove phase as appropriate
  if (cudaGauge->StaggeredPhaseApplied()) cudaGauge->removeStaggeredPhase();

  // actually do the computation
  profileGaugeForce.TPSTART(QUDA_PROFILE_COMPUTE);
  if (!forceMonitor()) {
    gaugeForce(*cudaMom, *cudaGauge, eb3, input_path_buf,  path_length, loop_coeff, num_paths, max_length);
  } else {
    // if we are monitoring the force, separate the force computation from the momentum update
    GaugeFieldParam gParam(*cudaMom);
    gParam.create = QUDA_ZERO_FIELD_CREATE;
    GaugeField *force = GaugeField::Create(gParam);
    gaugeForce(*force, *cudaGauge, 1.0, input_path_buf,  path_length, loop_coeff, num_paths, max_length);
    updateMomentum(*cudaMom, eb3, *force, "gauge");
    delete force;
  }
  profileGaugeForce.TPSTOP(QUDA_PROFILE_COMPUTE);

  if (qudaGaugeParam->return_result_mom) {
    profileGaugeForce.TPSTART(QUDA_PROFILE_D2H);
    cudaMom->saveCPUField(*cpuMom);
    profileGaugeForce.TPSTOP(QUDA_PROFILE_D2H);
  }

  profileGaugeForce.TPSTART(QUDA_PROFILE_FREE);
  if (qudaGaugeParam->make_resident_gauge) {
    if (gaugePrecise && gaugePrecise != cudaSiteLink) delete gaugePrecise;
    gaugePrecise = cudaSiteLink;
  } else {
    delete cudaSiteLink;
  }

  if (qudaGaugeParam->make_resident_mom) {
    if (momResident && momResident != cudaMom) delete momResident;
    momResident = cudaMom;
  } else {
    delete cudaMom;
  }

  if (cpuSiteLink) delete cpuSiteLink;
  if (cpuMom) delete cpuMom;

  if (qudaGaugeParam->make_resident_gauge) {
    if (extendedGaugeResident) delete extendedGaugeResident;
    extendedGaugeResident = cudaGauge;
  } else {
    delete cudaGauge;
  }
  profileGaugeForce.TPSTOP(QUDA_PROFILE_FREE);

  profileGaugeForce.TPSTOP(QUDA_PROFILE_TOTAL);

#else
  errorQuda("Gauge force has not been built");
#endif // GPU_GAUGE_FORCE
  return 0;
}

void momResidentQuda(void *mom, QudaGaugeParam *param)
{
  profileGaugeForce.TPSTART(QUDA_PROFILE_TOTAL);
  profileGaugeForce.TPSTART(QUDA_PROFILE_INIT);

  checkGaugeParam(param);

  GaugeFieldParam gParamMom(mom, *param, QUDA_ASQTAD_MOM_LINKS);
  if (gParamMom.order == QUDA_TIFR_GAUGE_ORDER || gParamMom.order == QUDA_TIFR_PADDED_GAUGE_ORDER)
    gParamMom.reconstruct = QUDA_RECONSTRUCT_NO;
  else
    gParamMom.reconstruct = QUDA_RECONSTRUCT_10;
  gParamMom.site_offset = param->mom_offset;
  gParamMom.site_size = param->site_size;

  cpuGaugeField cpuMom(gParamMom);

  if (param->make_resident_mom && !param->return_result_mom) {
    if (momResident) delete momResident;

    gParamMom.create = QUDA_NULL_FIELD_CREATE;
    gParamMom.reconstruct = QUDA_RECONSTRUCT_10;
    gParamMom.link_type = QUDA_ASQTAD_MOM_LINKS;
    gParamMom.setPrecision(param->cuda_prec, true);
    gParamMom.create = QUDA_ZERO_FIELD_CREATE;
    momResident = new cudaGaugeField(gParamMom);
  } else if (param->return_result_mom && !param->make_resident_mom) {
    if (!momResident) errorQuda("No resident momentum to return");
  } else {
    errorQuda("Unexpected combination make_resident_mom = %d return_result_mom = %d", param->make_resident_mom,
              param->return_result_mom);
  }

  profileGaugeForce.TPSTOP(QUDA_PROFILE_INIT);

  if (param->make_resident_mom) {
    // we are downloading the momentum from the host
    profileGaugeForce.TPSTART(QUDA_PROFILE_H2D);
    momResident->loadCPUField(cpuMom);
    profileGaugeForce.TPSTOP(QUDA_PROFILE_H2D);
  } else if (param->return_result_mom) {
    // we are uploading the momentum to the host
    profileGaugeForce.TPSTART(QUDA_PROFILE_D2H);
    momResident->saveCPUField(cpuMom);
    profileGaugeForce.TPSTOP(QUDA_PROFILE_D2H);

    profileGaugeForce.TPSTART(QUDA_PROFILE_FREE);
    delete momResident;
    momResident = nullptr;
    profileGaugeForce.TPSTOP(QUDA_PROFILE_FREE);
  }

  profileGaugeForce.TPSTOP(QUDA_PROFILE_TOTAL);
}

void createCloverQuda(QudaInvertParam* invertParam)
{
  profileClover.TPSTART(QUDA_PROFILE_TOTAL);
  if (!cloverPrecise) errorQuda("Clover field not allocated");

  QudaReconstructType recon = (gaugePrecise->Reconstruct() == QUDA_RECONSTRUCT_8) ? QUDA_RECONSTRUCT_12 : gaugePrecise->Reconstruct();
  // for clover we optimize to only send depth 1 halos in y/z/t (FIXME - make work for x, make robust in general)
  int R[4];
  for (int d=0; d<4; d++) R[d] = (d==0 ? 2 : 1) * (redundant_comms || commDimPartitioned(d));
  cudaGaugeField *gauge = extendedGaugeResident ? extendedGaugeResident : createExtendedGauge(*gaugePrecise, R, profileClover, false, recon);

  profileClover.TPSTART(QUDA_PROFILE_INIT);
  // create the Fmunu field
  GaugeFieldParam tensorParam(gaugePrecise->X(), gauge->Precision(), QUDA_RECONSTRUCT_NO, 0, QUDA_TENSOR_GEOMETRY);
  tensorParam.siteSubset = QUDA_FULL_SITE_SUBSET;
  tensorParam.order = QUDA_FLOAT2_GAUGE_ORDER;
  tensorParam.ghostExchange = QUDA_GHOST_EXCHANGE_NO;
  cudaGaugeField Fmunu(tensorParam);
  profileClover.TPSTOP(QUDA_PROFILE_INIT);
  profileClover.TPSTART(QUDA_PROFILE_COMPUTE);
  computeFmunu(Fmunu, *gauge);
  computeClover(*cloverPrecise, Fmunu, invertParam->clover_coeff);
  profileClover.TPSTOP(QUDA_PROFILE_COMPUTE);
  profileClover.TPSTOP(QUDA_PROFILE_TOTAL);

  // FIXME always preserve the extended gauge
  extendedGaugeResident = gauge;
}

void* createGaugeFieldQuda(void* gauge, int geometry, QudaGaugeParam* param)
{
  GaugeFieldParam gParam(gauge, *param, QUDA_GENERAL_LINKS);
  gParam.geometry = static_cast<QudaFieldGeometry>(geometry);
  if (geometry != QUDA_SCALAR_GEOMETRY && geometry != QUDA_VECTOR_GEOMETRY)
    errorQuda("Only scalar and vector geometries are supported\n");

  cpuGaugeField *cpuGauge = nullptr;
  if (gauge) cpuGauge = new cpuGaugeField(gParam);

  gParam.order = QUDA_FLOAT2_GAUGE_ORDER;
  gParam.create = QUDA_ZERO_FIELD_CREATE;
  auto* cudaGauge = new cudaGaugeField(gParam);

  if (gauge) {
    cudaGauge->loadCPUField(*cpuGauge);
    delete cpuGauge;
  }

  return cudaGauge;
}


void saveGaugeFieldQuda(void* gauge, void* inGauge, QudaGaugeParam* param){

  auto* cudaGauge = reinterpret_cast<cudaGaugeField*>(inGauge);

  GaugeFieldParam gParam(gauge, *param, QUDA_GENERAL_LINKS);
  gParam.geometry = cudaGauge->Geometry();

  cpuGaugeField cpuGauge(gParam);
  cudaGauge->saveCPUField(cpuGauge);

}


void destroyGaugeFieldQuda(void* gauge){
  auto* g = reinterpret_cast<cudaGaugeField*>(gauge);
  delete g;
}


void computeStaggeredForceQuda(void* h_mom, double dt, double delta, void *h_force, void **x,
			       QudaGaugeParam *gauge_param, QudaInvertParam *inv_param)
{
  profileStaggeredForce.TPSTART(QUDA_PROFILE_TOTAL);
  profileStaggeredForce.TPSTART(QUDA_PROFILE_INIT);

  GaugeFieldParam gParam(h_mom, *gauge_param, QUDA_ASQTAD_MOM_LINKS);

  // create the host momentum field
  gParam.reconstruct = gauge_param->reconstruct;
  gParam.t_boundary = QUDA_PERIODIC_T;
  cpuGaugeField cpuMom(gParam);

  // create the host momentum field
  gParam.link_type = QUDA_GENERAL_LINKS;
  gParam.gauge = h_force;
  cpuGaugeField cpuForce(gParam);

  // create the device momentum field
  gParam.link_type = QUDA_ASQTAD_MOM_LINKS;
  gParam.create = QUDA_ZERO_FIELD_CREATE; // FIXME
  gParam.order = QUDA_FLOAT2_GAUGE_ORDER;
  gParam.reconstruct = QUDA_RECONSTRUCT_10;
  cudaGaugeField *cudaMom = !gauge_param->use_resident_mom ? new cudaGaugeField(gParam) : nullptr;

  // create temporary field for quark-field outer product
  gParam.reconstruct = QUDA_RECONSTRUCT_NO;
  gParam.link_type = QUDA_GENERAL_LINKS;
  gParam.create = QUDA_ZERO_FIELD_CREATE;
  cudaGaugeField cudaForce(gParam);
  GaugeField *cudaForce_[2] = {&cudaForce};

  ColorSpinorParam qParam;
  qParam.location = QUDA_CUDA_FIELD_LOCATION;
  qParam.nColor = 3;
  qParam.nSpin = 1;
  qParam.siteSubset = QUDA_FULL_SITE_SUBSET;
  qParam.siteOrder = QUDA_EVEN_ODD_SITE_ORDER;
  qParam.nDim = 5; // 5 since staggered mrhs
  qParam.setPrecision(gParam.Precision());
  qParam.pad = 0;
  for(int dir=0; dir<4; ++dir) qParam.x[dir] = gParam.x[dir];
  qParam.x[4] = 1;
  qParam.create = QUDA_NULL_FIELD_CREATE;
  qParam.fieldOrder = QUDA_FLOAT2_FIELD_ORDER;
  qParam.gammaBasis = QUDA_DEGRAND_ROSSI_GAMMA_BASIS;

  profileStaggeredForce.TPSTOP(QUDA_PROFILE_INIT);
  profileStaggeredForce.TPSTART(QUDA_PROFILE_H2D);

  if (gauge_param->use_resident_mom) {
    if (!momResident) errorQuda("Cannot use resident momentum field since none appears resident");
    cudaMom = momResident;
  } else {
    // download the initial momentum (FIXME make an option just to return?)
    cudaMom->loadCPUField(cpuMom);
  }

  // resident gauge field is required
  if (!gauge_param->use_resident_gauge || !gaugePrecise)
    errorQuda("Resident gauge field is required");

  if (!gaugePrecise->StaggeredPhaseApplied()) {
    errorQuda("Gauge field requires the staggered phase factors to be applied");
  }

  // check if staggered phase is the desired one
  if (gauge_param->staggered_phase_type != gaugePrecise->StaggeredPhase()) {
    errorQuda("Requested staggered phase %d, but found %d\n",
              gauge_param->staggered_phase_type, gaugePrecise->StaggeredPhase());
  }

  profileStaggeredForce.TPSTOP(QUDA_PROFILE_H2D);
  profileStaggeredForce.TPSTART(QUDA_PROFILE_INIT);

  const int nvector = inv_param->num_offset;
  std::vector<ColorSpinorField*> X(nvector);
  for ( int i=0; i<nvector; i++) X[i] = ColorSpinorField::Create(qParam);

  if (inv_param->use_resident_solution) {
    if (solutionResident.size() < (unsigned int)nvector)
      errorQuda("solutionResident.size() %lu does not match number of shifts %d",
		solutionResident.size(), nvector);
  }

  // create the staggered operator
  DiracParam diracParam;
  bool pc_solve = (inv_param->solve_type == QUDA_DIRECT_PC_SOLVE) ||
    (inv_param->solve_type == QUDA_NORMOP_PC_SOLVE);
  if (!pc_solve)
    errorQuda("Preconditioned solve type required not %d\n", inv_param->solve_type);
  setDiracParam(diracParam, inv_param, pc_solve);
  Dirac *dirac = Dirac::create(diracParam);

  profileStaggeredForce.TPSTOP(QUDA_PROFILE_INIT);
  profileStaggeredForce.TPSTART(QUDA_PROFILE_PREAMBLE);

  for (int i=0; i<nvector; i++) {
    ColorSpinorField &x = *(X[i]);

    if (inv_param->use_resident_solution) x.Even() = *(solutionResident[i]);
    else errorQuda("%s requires resident solution", __func__);

    // set the odd solution component
    dirac->Dslash(x.Odd(), x.Even(), QUDA_ODD_PARITY);
  }

  profileStaggeredForce.TPSTOP(QUDA_PROFILE_PREAMBLE);
  profileStaggeredForce.TPSTART(QUDA_PROFILE_FREE);

#if 0
  if (inv_param->use_resident_solution) {
    for (auto v : solutionResident) if (v) delete solutionResident[i];
    solutionResident.clear();
  }
#endif
  delete dirac;

  profileStaggeredForce.TPSTOP(QUDA_PROFILE_FREE);
  profileStaggeredForce.TPSTART(QUDA_PROFILE_COMPUTE);

  // compute quark-field outer product
  for (int i=0; i<nvector; i++) {
    ColorSpinorField &x = *(X[i]);
    // second component is zero since we have no three hop term
    double coeff[2] = {inv_param->residue[i], 0.0};

    // Operate on even-parity sites
    computeStaggeredOprod(cudaForce_, x, coeff, 1);
  }

  // mom += delta * [U * force]TA
  applyU(cudaForce, *gaugePrecise);
  updateMomentum(*cudaMom, dt * delta, cudaForce, "staggered");
  qudaDeviceSynchronize();

  profileStaggeredForce.TPSTOP(QUDA_PROFILE_COMPUTE);
  profileStaggeredForce.TPSTART(QUDA_PROFILE_D2H);

  if (gauge_param->return_result_mom) {
    // copy the momentum field back to the host
    cudaMom->saveCPUField(cpuMom);
  }

  if (gauge_param->make_resident_mom) {
    // make the momentum field resident
    momResident = cudaMom;
  } else {
    delete cudaMom;
  }

  profileStaggeredForce.TPSTOP(QUDA_PROFILE_D2H);
  profileStaggeredForce.TPSTART(QUDA_PROFILE_FREE);

  for (int i=0; i<nvector; i++) delete X[i];

  profileStaggeredForce.TPSTOP(QUDA_PROFILE_FREE);
  profileStaggeredForce.TPSTOP(QUDA_PROFILE_TOTAL);
}

void computeHISQForceQuda(void* const milc_momentum,
                          double dt,
                          const double level2_coeff[6],
                          const double fat7_coeff[6],
                          const void* const w_link,
                          const void* const v_link,
                          const void* const u_link,
                          void **fermion,
                          int num_terms,
                          int num_naik_terms,
                          double **coeff,
                          QudaGaugeParam* gParam)
{
#ifdef  GPU_STAGGERED_OPROD
  using namespace quda;
  using namespace quda::fermion_force;
  profileHISQForce.TPSTART(QUDA_PROFILE_TOTAL);
  if (gParam->gauge_order != QUDA_MILC_GAUGE_ORDER) errorQuda("Unsupported input field order %d", gParam->gauge_order);

  checkGaugeParam(gParam);

  profileHISQForce.TPSTART(QUDA_PROFILE_INIT);

  // create the device outer-product field
  GaugeFieldParam oParam(0, *gParam, QUDA_GENERAL_LINKS);
  oParam.nFace = 0;
  oParam.create = QUDA_ZERO_FIELD_CREATE;
  oParam.order = QUDA_FLOAT2_GAUGE_ORDER;
  cudaGaugeField *stapleOprod = new cudaGaugeField(oParam);
  cudaGaugeField *oneLinkOprod = new cudaGaugeField(oParam);
  cudaGaugeField *naikOprod = new cudaGaugeField(oParam);

  {
    // default settings for the unitarization
    const double unitarize_eps = 1e-14;
    const double hisq_force_filter = 5e-5;
    const double max_det_error = 1e-10;
    const bool   allow_svd = true;
    const bool   svd_only = false;
    const double svd_rel_err = 1e-8;
    const double svd_abs_err = 1e-8;

    setUnitarizeForceConstants(unitarize_eps, hisq_force_filter, max_det_error, allow_svd, svd_only, svd_rel_err, svd_abs_err);
  }

  double act_path_coeff[6] = {0,1,level2_coeff[2],level2_coeff[3],level2_coeff[4],level2_coeff[5]};
  // You have to look at the MILC routine to understand the following
  // Basically, I have already absorbed the one-link coefficient

  GaugeFieldParam param(milc_momentum, *gParam, QUDA_ASQTAD_MOM_LINKS);
  //param.nFace = 0;
  param.order  = QUDA_MILC_GAUGE_ORDER;
  param.reconstruct = QUDA_RECONSTRUCT_10;
  param.ghostExchange =  QUDA_GHOST_EXCHANGE_NO;
  cpuGaugeField* cpuMom = (!gParam->use_resident_mom) ? new cpuGaugeField(param) : nullptr;

  param.link_type = QUDA_GENERAL_LINKS;
  param.reconstruct = QUDA_RECONSTRUCT_NO;
  param.gauge = (void*)w_link;
  cpuGaugeField cpuWLink(param);
  param.gauge = (void*)v_link;
  cpuGaugeField cpuVLink(param);
  param.gauge = (void*)u_link;
  cpuGaugeField cpuULink(param);

  param.create = QUDA_ZERO_FIELD_CREATE;
  param.order  = QUDA_FLOAT2_GAUGE_ORDER;
  param.link_type = QUDA_ASQTAD_MOM_LINKS;
  param.reconstruct = QUDA_RECONSTRUCT_10;
  GaugeFieldParam momParam(param);

  param.create = QUDA_ZERO_FIELD_CREATE;
  param.link_type = QUDA_GENERAL_LINKS;
  param.setPrecision(gParam->cpu_prec, true);

  int R[4] = { 2*comm_dim_partitioned(0), 2*comm_dim_partitioned(1), 2*comm_dim_partitioned(2), 2*comm_dim_partitioned(3) };
  for (int dir=0; dir<4; ++dir) {
    param.x[dir] += 2*R[dir];
    param.r[dir] = R[dir];
  }

  param.reconstruct = QUDA_RECONSTRUCT_NO;
  param.create = QUDA_ZERO_FIELD_CREATE;
  param.setPrecision(gParam->cpu_prec);
  param.ghostExchange = QUDA_GHOST_EXCHANGE_EXTENDED;

  profileHISQForce.TPSTOP(QUDA_PROFILE_INIT);

  { // do outer-product computation
    ColorSpinorParam qParam;
    qParam.nColor = 3;
    qParam.nSpin = 1;
    qParam.siteSubset = QUDA_FULL_SITE_SUBSET;
    qParam.siteOrder = QUDA_EVEN_ODD_SITE_ORDER;
    qParam.nDim = 4;
    qParam.setPrecision(oParam.Precision());
    qParam.pad = 0;
    for (int dir=0; dir<4; ++dir) qParam.x[dir] = oParam.x[dir];

    // create the device quark field
    qParam.create = QUDA_NULL_FIELD_CREATE;
    qParam.fieldOrder = QUDA_FLOAT2_FIELD_ORDER;
    cudaColorSpinorField cudaQuark(qParam);

    // create the host quark field
    qParam.create = QUDA_REFERENCE_FIELD_CREATE;
    qParam.fieldOrder = QUDA_SPACE_COLOR_SPIN_FIELD_ORDER;
    qParam.v = fermion[0];

    { // regular terms
      GaugeField *oprod[2] = {stapleOprod, naikOprod};

      // loop over different quark fields
      for(int i=0; i<num_terms; ++i){

        // Wrap the MILC quark field
        profileHISQForce.TPSTART(QUDA_PROFILE_INIT);
        qParam.v = fermion[i];
        cpuColorSpinorField cpuQuark(qParam); // create host quark field
        profileHISQForce.TPSTOP(QUDA_PROFILE_INIT);

        profileHISQForce.TPSTART(QUDA_PROFILE_H2D);
        cudaQuark = cpuQuark;
        profileHISQForce.TPSTOP(QUDA_PROFILE_H2D);

        profileHISQForce.TPSTART(QUDA_PROFILE_COMPUTE);
        computeStaggeredOprod(oprod, cudaQuark, coeff[i], 3);
        profileHISQForce.TPSTOP(QUDA_PROFILE_COMPUTE);
      }
    }

    { // naik terms
      oneLinkOprod->copy(*stapleOprod);
      ax(level2_coeff[0], *oneLinkOprod);
      GaugeField *oprod[2] = {oneLinkOprod, naikOprod};

      // loop over different quark fields
      for(int i=0; i<num_naik_terms; ++i){

        // Wrap the MILC quark field
        profileHISQForce.TPSTART(QUDA_PROFILE_INIT);
        qParam.v = fermion[i + num_terms - num_naik_terms];
        cpuColorSpinorField cpuQuark(qParam); // create host quark field
        profileHISQForce.TPSTOP(QUDA_PROFILE_INIT);

        profileHISQForce.TPSTART(QUDA_PROFILE_H2D);
        cudaQuark = cpuQuark;
        profileHISQForce.TPSTOP(QUDA_PROFILE_H2D);

        profileHISQForce.TPSTART(QUDA_PROFILE_COMPUTE);
        computeStaggeredOprod(oprod, cudaQuark, coeff[i + num_terms], 3);
        profileHISQForce.TPSTOP(QUDA_PROFILE_COMPUTE);
      }
    }
  }

  profileHISQForce.TPSTART(QUDA_PROFILE_INIT);
  cudaGaugeField* cudaInForce = new cudaGaugeField(param);
  copyExtendedGauge(*cudaInForce, *stapleOprod, QUDA_CUDA_FIELD_LOCATION);
  delete stapleOprod;

  cudaGaugeField* cudaOutForce = new cudaGaugeField(param);
  copyExtendedGauge(*cudaOutForce, *oneLinkOprod, QUDA_CUDA_FIELD_LOCATION);
  delete oneLinkOprod;

  cudaGaugeField* cudaGauge = new cudaGaugeField(param);
  profileHISQForce.TPSTOP(QUDA_PROFILE_INIT);

  cudaGauge->loadCPUField(cpuWLink, profileHISQForce);

  cudaInForce->exchangeExtendedGhost(R,profileHISQForce,true);
  cudaGauge->exchangeExtendedGhost(R,profileHISQForce,true);
  cudaOutForce->exchangeExtendedGhost(R,profileHISQForce,true);

  profileHISQForce.TPSTART(QUDA_PROFILE_COMPUTE);
  hisqStaplesForce(*cudaOutForce, *cudaInForce, *cudaGauge, act_path_coeff);
  profileHISQForce.TPSTOP(QUDA_PROFILE_COMPUTE);

  // Load naik outer product
  copyExtendedGauge(*cudaInForce, *naikOprod, QUDA_CUDA_FIELD_LOCATION);
  cudaInForce->exchangeExtendedGhost(R,profileHISQForce,true);
  delete naikOprod;

  // Compute Naik three-link term
  profileHISQForce.TPSTART(QUDA_PROFILE_COMPUTE);
  hisqLongLinkForce(*cudaOutForce, *cudaInForce, *cudaGauge, act_path_coeff[1]);
  profileHISQForce.TPSTOP(QUDA_PROFILE_COMPUTE);

  cudaOutForce->exchangeExtendedGhost(R,profileHISQForce,true);

  // load v-link
  cudaGauge->loadCPUField(cpuVLink, profileHISQForce);
  cudaGauge->exchangeExtendedGhost(R,profileHISQForce,true);

  profileHISQForce.TPSTART(QUDA_PROFILE_COMPUTE);
  *num_failures_h = 0;
  unitarizeForce(*cudaInForce, *cudaOutForce, *cudaGauge, num_failures_d);
  profileHISQForce.TPSTOP(QUDA_PROFILE_COMPUTE);

  if (*num_failures_h>0) errorQuda("Error in the unitarization component of the hisq fermion force: %d failures\n", *num_failures_h);

  qudaMemset((void **)(cudaOutForce->Gauge_p()), 0, cudaOutForce->Bytes());

  // read in u-link
  cudaGauge->loadCPUField(cpuULink, profileHISQForce);
  cudaGauge->exchangeExtendedGhost(R,profileHISQForce,true);

  // Compute Fat7-staple term
  profileHISQForce.TPSTART(QUDA_PROFILE_COMPUTE);
  hisqStaplesForce(*cudaOutForce, *cudaInForce, *cudaGauge, fat7_coeff);
  profileHISQForce.TPSTOP(QUDA_PROFILE_COMPUTE);

  delete cudaInForce;
  cudaGaugeField* cudaMom = new cudaGaugeField(momParam);

  profileHISQForce.TPSTART(QUDA_PROFILE_COMPUTE);
  hisqCompleteForce(*cudaOutForce, *cudaGauge);
  profileHISQForce.TPSTOP(QUDA_PROFILE_COMPUTE);

  if (gParam->use_resident_mom) {
    if (!momResident) errorQuda("No resident momentum field to use");
    updateMomentum(*momResident, dt, *cudaOutForce, "hisq");
  } else {
    updateMomentum(*cudaMom, dt, *cudaOutForce, "hisq");
  }

  if (gParam->return_result_mom) {
    // Close the paths, make anti-hermitian, and store in compressed format
    if (gParam->return_result_mom) cudaMom->saveCPUField(*cpuMom, profileHISQForce);
  }

  profileHISQForce.TPSTART(QUDA_PROFILE_FREE);

  if (cpuMom) delete cpuMom;

  if (!gParam->make_resident_mom) {
    delete momResident;
    momResident = nullptr;
  }
  if (cudaMom) delete cudaMom;
  delete cudaOutForce;
  delete cudaGauge;
  profileHISQForce.TPSTOP(QUDA_PROFILE_FREE);

  profileHISQForce.TPSTOP(QUDA_PROFILE_TOTAL);

#else
  errorQuda("HISQ force has not been built");
#endif
}

void computeCloverForceQuda(void *h_mom, double dt, void **h_x, void **h_p,
			    double *coeff, double kappa2, double ck,
			    int nvector, double multiplicity, void *gauge,
			    QudaGaugeParam *gauge_param, QudaInvertParam *inv_param) {

  using namespace quda;
  profileCloverForce.TPSTART(QUDA_PROFILE_TOTAL);
  profileCloverForce.TPSTART(QUDA_PROFILE_INIT);

  checkGaugeParam(gauge_param);
  if (!gaugePrecise) errorQuda("No resident gauge field");

  GaugeFieldParam fParam(h_mom, *gauge_param, QUDA_ASQTAD_MOM_LINKS);
  // create the host momentum field
  fParam.reconstruct = QUDA_RECONSTRUCT_10;
  fParam.order = gauge_param->gauge_order;
  cpuGaugeField cpuMom(fParam);

  // create the device momentum field
  fParam.create = QUDA_ZERO_FIELD_CREATE;
  fParam.order = QUDA_FLOAT2_GAUGE_ORDER;
  cudaGaugeField cudaMom(fParam);

  // create the device force field
  fParam.link_type = QUDA_GENERAL_LINKS;
  fParam.create = QUDA_ZERO_FIELD_CREATE;
  fParam.order = QUDA_FLOAT2_GAUGE_ORDER;
  fParam.reconstruct = QUDA_RECONSTRUCT_NO;
  cudaGaugeField cudaForce(fParam);

  ColorSpinorParam qParam;
  qParam.location = QUDA_CUDA_FIELD_LOCATION;
  qParam.nColor = 3;
  qParam.nSpin = 4;
  qParam.siteSubset = QUDA_FULL_SITE_SUBSET;
  qParam.siteOrder = QUDA_EVEN_ODD_SITE_ORDER;
  qParam.nDim = 4;
  qParam.setPrecision(fParam.Precision());
  qParam.pad = 0;
  for(int dir=0; dir<4; ++dir) qParam.x[dir] = fParam.x[dir];

  // create the device quark field
  qParam.create = QUDA_NULL_FIELD_CREATE;
  qParam.fieldOrder = QUDA_FLOAT2_FIELD_ORDER;
  qParam.gammaBasis = QUDA_UKQCD_GAMMA_BASIS;

  std::vector<ColorSpinorField*> quarkX, quarkP;
  for (int i=0; i<nvector; i++) {
    quarkX.push_back(ColorSpinorField::Create(qParam));
    quarkP.push_back(ColorSpinorField::Create(qParam));
  }

  qParam.siteSubset = QUDA_PARITY_SITE_SUBSET;
  qParam.x[0] /= 2;
  cudaColorSpinorField tmp(qParam);

  // create the host quark field
  qParam.create = QUDA_REFERENCE_FIELD_CREATE;
  qParam.fieldOrder = QUDA_SPACE_SPIN_COLOR_FIELD_ORDER;
  qParam.gammaBasis = QUDA_DEGRAND_ROSSI_GAMMA_BASIS; // need expose this to interface

  bool pc_solve = (inv_param->solve_type == QUDA_DIRECT_PC_SOLVE) ||
    (inv_param->solve_type == QUDA_NORMOP_PC_SOLVE);
  DiracParam diracParam;
  setDiracParam(diracParam, inv_param, pc_solve);
  diracParam.tmp1 = &tmp; // use as temporary for dirac->M
  Dirac *dirac = Dirac::create(diracParam);

  if (inv_param->use_resident_solution) {
    if (solutionResident.size() < (unsigned int)nvector)
      errorQuda("solutionResident.size() %lu does not match number of shifts %d",
		solutionResident.size(), nvector);
  }

  cudaGaugeField &gaugeEx = *extendedGaugeResident;

  // create oprod and trace fields
  fParam.geometry = QUDA_TENSOR_GEOMETRY;
  cudaGaugeField oprod(fParam);

  profileCloverForce.TPSTOP(QUDA_PROFILE_INIT);
  profileCloverForce.TPSTART(QUDA_PROFILE_COMPUTE);

  std::vector<double> force_coeff(nvector);
  // loop over different quark fields
  for(int i=0; i<nvector; i++){
    ColorSpinorField &x = *(quarkX[i]);
    ColorSpinorField &p = *(quarkP[i]);

    if (!inv_param->use_resident_solution) {
      // for downloading x_e
      qParam.siteSubset = QUDA_PARITY_SITE_SUBSET;
      qParam.x[0] /= 2;

      // Wrap the even-parity MILC quark field
      profileCloverForce.TPSTOP(QUDA_PROFILE_COMPUTE);
      profileCloverForce.TPSTART(QUDA_PROFILE_INIT);
      qParam.v = h_x[i];
      cpuColorSpinorField cpuQuarkX(qParam); // create host quark field
      profileCloverForce.TPSTOP(QUDA_PROFILE_INIT);

      profileCloverForce.TPSTART(QUDA_PROFILE_H2D);
      x.Even() = cpuQuarkX;
      profileCloverForce.TPSTOP(QUDA_PROFILE_H2D);

      profileCloverForce.TPSTART(QUDA_PROFILE_COMPUTE);
      gamma5(x.Even(), x.Even());
    } else {
      x.Even() = *(solutionResident[i]);
    }

    dirac->Dslash(x.Odd(), x.Even(), QUDA_ODD_PARITY);
    dirac->M(p.Even(), x.Even());
    dirac->Dagger(QUDA_DAG_YES);
    dirac->Dslash(p.Odd(), p.Even(), QUDA_ODD_PARITY);
    dirac->Dagger(QUDA_DAG_NO);

    gamma5(x, x);
    gamma5(p, p);

    force_coeff[i] = 2.0*dt*coeff[i]*kappa2;
  }

  computeCloverForce(cudaForce, *gaugePrecise, quarkX, quarkP, force_coeff);

  // In double precision the clover derivative is faster with no reconstruct
  cudaGaugeField *u = &gaugeEx;
  if (gaugeEx.Reconstruct() == QUDA_RECONSTRUCT_12 && gaugeEx.Precision() == QUDA_DOUBLE_PRECISION) {
    GaugeFieldParam param(gaugeEx);
    param.reconstruct = QUDA_RECONSTRUCT_NO;
    u = new cudaGaugeField(param);
    u -> copy(gaugeEx);
  }

  computeCloverSigmaTrace(oprod, *cloverPrecise, 2.0*ck*multiplicity*dt);

  /* Now the U dA/dU terms */
  std::vector< std::vector<double> > ferm_epsilon(nvector);
  for (int shift = 0; shift < nvector; shift++) {
    ferm_epsilon[shift].reserve(2);
    ferm_epsilon[shift][0] = 2.0*ck*coeff[shift]*dt;
    ferm_epsilon[shift][1] = -kappa2 * 2.0*ck*coeff[shift]*dt;
  }

  computeCloverSigmaOprod(oprod, quarkX, quarkP, ferm_epsilon);

  cudaGaugeField *oprodEx = createExtendedGauge(oprod, R, profileCloverForce);

  profileCloverForce.TPSTART(QUDA_PROFILE_COMPUTE);

  cloverDerivative(cudaForce, *u, *oprodEx, 1.0, QUDA_ODD_PARITY);
  cloverDerivative(cudaForce, *u, *oprodEx, 1.0, QUDA_EVEN_PARITY);

  if (u != &gaugeEx) delete u;

  updateMomentum(cudaMom, -1.0, cudaForce, "clover");
  profileCloverForce.TPSTOP(QUDA_PROFILE_COMPUTE);

  // copy the outer product field back to the host
  profileCloverForce.TPSTART(QUDA_PROFILE_D2H);
  cudaMom.saveCPUField(cpuMom);
  profileCloverForce.TPSTOP(QUDA_PROFILE_D2H);

  profileCloverForce.TPSTART(QUDA_PROFILE_FREE);

  for (int i=0; i<nvector; i++) {
    delete quarkX[i];
    delete quarkP[i];
  }

#if 0
  if (inv_param->use_resident_solution) {
    for (auto v : solutionResident) if (v) delete v;
    solutionResident.clear();
  }
#endif
  delete dirac;
  profileCloverForce.TPSTOP(QUDA_PROFILE_FREE);

  profileCloverForce.TPSTOP(QUDA_PROFILE_TOTAL);
}



void updateGaugeFieldQuda(void* gauge,
			  void* momentum,
			  double dt,
			  int conj_mom,
			  int exact,
			  QudaGaugeParam* param)
{
  profileGaugeUpdate.TPSTART(QUDA_PROFILE_TOTAL);

  checkGaugeParam(param);

  profileGaugeUpdate.TPSTART(QUDA_PROFILE_INIT);

  // create the host fields
  GaugeFieldParam gParam(gauge, *param, QUDA_SU3_LINKS);
  gParam.site_offset = param->gauge_offset;
  gParam.site_size = param->site_size;
  bool need_cpu = !param->use_resident_gauge || param->return_result_gauge;
  cpuGaugeField *cpuGauge = need_cpu ? new cpuGaugeField(gParam) : nullptr;

  GaugeFieldParam gParamMom(momentum, *param);
  gParamMom.reconstruct = (gParamMom.order == QUDA_TIFR_GAUGE_ORDER || gParamMom.order == QUDA_TIFR_PADDED_GAUGE_ORDER) ?
   QUDA_RECONSTRUCT_NO : QUDA_RECONSTRUCT_10;
  gParamMom.link_type = QUDA_ASQTAD_MOM_LINKS;
  gParamMom.site_offset = param->mom_offset;
  gParamMom.site_size = param->site_size;
  cpuGaugeField *cpuMom = !param->use_resident_mom ? new cpuGaugeField(gParamMom) : nullptr;

  // create the device fields
  gParam.create = QUDA_NULL_FIELD_CREATE;
  gParam.order = QUDA_FLOAT2_GAUGE_ORDER;
  gParam.link_type = QUDA_ASQTAD_MOM_LINKS;
  gParam.reconstruct = QUDA_RECONSTRUCT_10;
  gParam.ghostExchange = QUDA_GHOST_EXCHANGE_NO;
  gParam.pad = 0;
  cudaGaugeField *cudaMom = !param->use_resident_mom ? new cudaGaugeField(gParam) : nullptr;

  gParam.link_type = QUDA_SU3_LINKS;
  gParam.reconstruct = param->reconstruct;
  cudaGaugeField *cudaInGauge = !param->use_resident_gauge ? new cudaGaugeField(gParam) : nullptr;
  auto *cudaOutGauge = new cudaGaugeField(gParam);

  profileGaugeUpdate.TPSTOP(QUDA_PROFILE_INIT);

  profileGaugeUpdate.TPSTART(QUDA_PROFILE_H2D);

  if (!param->use_resident_gauge) {   // load fields onto the device
    cudaInGauge->loadCPUField(*cpuGauge);
  } else { // or use resident fields already present
    if (!gaugePrecise) errorQuda("No resident gauge field allocated");
    cudaInGauge = gaugePrecise;
    gaugePrecise = nullptr;
  }

  if (!param->use_resident_mom) {
    cudaMom->loadCPUField(*cpuMom);
  } else {
    if (!momResident) errorQuda("No resident mom field allocated");
    cudaMom = momResident;
    momResident = nullptr;
  }

  profileGaugeUpdate.TPSTOP(QUDA_PROFILE_H2D);

  // perform the update
  profileGaugeUpdate.TPSTART(QUDA_PROFILE_COMPUTE);
  updateGaugeField(*cudaOutGauge, dt, *cudaInGauge, *cudaMom,
      (bool)conj_mom, (bool)exact);
  profileGaugeUpdate.TPSTOP(QUDA_PROFILE_COMPUTE);

  if (param->return_result_gauge) {
    // copy the gauge field back to the host
    profileGaugeUpdate.TPSTART(QUDA_PROFILE_D2H);
    cudaOutGauge->saveCPUField(*cpuGauge);
    profileGaugeUpdate.TPSTOP(QUDA_PROFILE_D2H);
  }

  profileGaugeUpdate.TPSTART(QUDA_PROFILE_FREE);
  if (param->make_resident_gauge) {
    if (gaugePrecise != nullptr) delete gaugePrecise;
    gaugePrecise = cudaOutGauge;
  } else {
    delete cudaOutGauge;
  }

  if (param->make_resident_mom) {
    if (momResident != nullptr && momResident != cudaMom) delete momResident;
    momResident = cudaMom;
  } else {
    delete cudaMom;
  }

  delete cudaInGauge;
  if (cpuMom) delete cpuMom;
  if (cpuGauge) delete cpuGauge;

  profileGaugeUpdate.TPSTOP(QUDA_PROFILE_FREE);
  profileGaugeUpdate.TPSTOP(QUDA_PROFILE_TOTAL);
}

 void projectSU3Quda(void *gauge_h, double tol, QudaGaugeParam *param) {
   profileProject.TPSTART(QUDA_PROFILE_TOTAL);

   profileProject.TPSTART(QUDA_PROFILE_INIT);
   checkGaugeParam(param);

   // create the gauge field
   GaugeFieldParam gParam(gauge_h, *param, QUDA_GENERAL_LINKS);
   gParam.site_offset = param->gauge_offset;
   gParam.site_size = param->site_size;
   bool need_cpu = !param->use_resident_gauge || param->return_result_gauge;
   cpuGaugeField *cpuGauge = need_cpu ? new cpuGaugeField(gParam) : nullptr;

   // create the device fields
   gParam.create = QUDA_NULL_FIELD_CREATE;
   gParam.order = QUDA_FLOAT2_GAUGE_ORDER;
   gParam.reconstruct = param->reconstruct;
   cudaGaugeField *cudaGauge = !param->use_resident_gauge ? new cudaGaugeField(gParam) : nullptr;
   profileProject.TPSTOP(QUDA_PROFILE_INIT);

   if (param->use_resident_gauge) {
     if (!gaugePrecise) errorQuda("No resident gauge field to use");
     cudaGauge = gaugePrecise;
     gaugePrecise = nullptr;
   } else {
     profileProject.TPSTART(QUDA_PROFILE_H2D);
     cudaGauge->loadCPUField(*cpuGauge);
     profileProject.TPSTOP(QUDA_PROFILE_H2D);
   }

   profileProject.TPSTART(QUDA_PROFILE_COMPUTE);
   *num_failures_h = 0;

   // project onto SU(3)
   if (cudaGauge->StaggeredPhaseApplied()) cudaGauge->removeStaggeredPhase();
   projectSU3(*cudaGauge, tol, num_failures_d);
   if (!cudaGauge->StaggeredPhaseApplied() && param->staggered_phase_applied) cudaGauge->applyStaggeredPhase();

   profileProject.TPSTOP(QUDA_PROFILE_COMPUTE);

   if(*num_failures_h>0)
     errorQuda("Error in the SU(3) unitarization: %d failures\n", *num_failures_h);

   profileProject.TPSTART(QUDA_PROFILE_D2H);
   if (param->return_result_gauge) cudaGauge->saveCPUField(*cpuGauge);
   profileProject.TPSTOP(QUDA_PROFILE_D2H);

   if (param->make_resident_gauge) {
     if (gaugePrecise != nullptr && cudaGauge != gaugePrecise) delete gaugePrecise;
     gaugePrecise = cudaGauge;
   } else {
     delete cudaGauge;
   }

   profileProject.TPSTART(QUDA_PROFILE_FREE);
   if (cpuGauge) delete cpuGauge;
   profileProject.TPSTOP(QUDA_PROFILE_FREE);

   profileProject.TPSTOP(QUDA_PROFILE_TOTAL);
 }

 void staggeredPhaseQuda(void *gauge_h, QudaGaugeParam *param) {
   profilePhase.TPSTART(QUDA_PROFILE_TOTAL);

   profilePhase.TPSTART(QUDA_PROFILE_INIT);
   checkGaugeParam(param);

   // create the gauge field
   GaugeFieldParam gParam(gauge_h, *param, QUDA_GENERAL_LINKS);
   bool need_cpu = !param->use_resident_gauge || param->return_result_gauge;
   cpuGaugeField *cpuGauge = need_cpu ? new cpuGaugeField(gParam) : nullptr;

   // create the device fields
   gParam.create = QUDA_NULL_FIELD_CREATE;
   gParam.order = QUDA_FLOAT2_GAUGE_ORDER;
   gParam.reconstruct = param->reconstruct;
   cudaGaugeField *cudaGauge = !param->use_resident_gauge ? new cudaGaugeField(gParam) : nullptr;
   profilePhase.TPSTOP(QUDA_PROFILE_INIT);

   if (param->use_resident_gauge) {
     if (!gaugePrecise) errorQuda("No resident gauge field to use");
     cudaGauge = gaugePrecise;
   } else {
     profilePhase.TPSTART(QUDA_PROFILE_H2D);
     cudaGauge->loadCPUField(*cpuGauge);
     profilePhase.TPSTOP(QUDA_PROFILE_H2D);
   }

   profilePhase.TPSTART(QUDA_PROFILE_COMPUTE);
   *num_failures_h = 0;

   // apply / remove phase as appropriate
   if (!cudaGauge->StaggeredPhaseApplied()) cudaGauge->applyStaggeredPhase();
   else cudaGauge->removeStaggeredPhase();

   profilePhase.TPSTOP(QUDA_PROFILE_COMPUTE);

   profilePhase.TPSTART(QUDA_PROFILE_D2H);
   if (param->return_result_gauge) cudaGauge->saveCPUField(*cpuGauge);
   profilePhase.TPSTOP(QUDA_PROFILE_D2H);

   if (param->make_resident_gauge) {
     if (gaugePrecise != nullptr && cudaGauge != gaugePrecise) delete gaugePrecise;
     gaugePrecise = cudaGauge;
   } else {
     delete cudaGauge;
   }

   profilePhase.TPSTART(QUDA_PROFILE_FREE);
   if (cpuGauge) delete cpuGauge;
   profilePhase.TPSTOP(QUDA_PROFILE_FREE);

   profilePhase.TPSTOP(QUDA_PROFILE_TOTAL);
 }

// evaluate the momentum action
double momActionQuda(void* momentum, QudaGaugeParam* param)
{
  profileMomAction.TPSTART(QUDA_PROFILE_TOTAL);

  profileMomAction.TPSTART(QUDA_PROFILE_INIT);
  checkGaugeParam(param);

  // create the momentum fields
  GaugeFieldParam gParam(momentum, *param, QUDA_ASQTAD_MOM_LINKS);
  gParam.reconstruct = (gParam.order == QUDA_TIFR_GAUGE_ORDER || gParam.order == QUDA_TIFR_PADDED_GAUGE_ORDER) ?
    QUDA_RECONSTRUCT_NO : QUDA_RECONSTRUCT_10;
  gParam.site_offset = param->mom_offset;
  gParam.site_size = param->site_size;

  cpuGaugeField *cpuMom = !param->use_resident_mom ? new cpuGaugeField(gParam) : nullptr;

  // create the device fields
  gParam.create = QUDA_NULL_FIELD_CREATE;
  gParam.reconstruct = QUDA_RECONSTRUCT_10;
  gParam.setPrecision(param->cuda_prec, true);

  cudaGaugeField *cudaMom = !param->use_resident_mom ? new cudaGaugeField(gParam) : nullptr;

  profileMomAction.TPSTOP(QUDA_PROFILE_INIT);

  profileMomAction.TPSTART(QUDA_PROFILE_H2D);
  if (!param->use_resident_mom) {
    cudaMom->loadCPUField(*cpuMom);
  } else {
    if (!momResident) errorQuda("No resident mom field allocated");
    cudaMom = momResident;
  }
  profileMomAction.TPSTOP(QUDA_PROFILE_H2D);

  // perform the update
  profileMomAction.TPSTART(QUDA_PROFILE_COMPUTE);
  double action = computeMomAction(*cudaMom);
  profileMomAction.TPSTOP(QUDA_PROFILE_COMPUTE);

  profileMomAction.TPSTART(QUDA_PROFILE_FREE);
  if (param->make_resident_mom) {
    if (momResident != nullptr && momResident != cudaMom) delete momResident;
    momResident = cudaMom;
  } else {
    delete cudaMom;
    momResident = nullptr;
  }
  if (cpuMom) {
    delete cpuMom;
  }

  profileMomAction.TPSTOP(QUDA_PROFILE_FREE);
  profileMomAction.TPSTOP(QUDA_PROFILE_TOTAL);

  return action;
}

/*
  The following functions are for the Fortran interface.
*/

void init_quda_(int *dev) { initQuda(*dev); }
void init_quda_device_(int *dev) { initQudaDevice(*dev); }
void init_quda_memory_() { initQudaMemory(); }
void end_quda_() { endQuda(); }
void load_gauge_quda_(void *h_gauge, QudaGaugeParam *param) { loadGaugeQuda(h_gauge, param); }
void free_gauge_quda_() { freeGaugeQuda(); }
void free_sloppy_gauge_quda_() { freeSloppyGaugeQuda(); }
void load_clover_quda_(void *h_clover, void *h_clovinv, QudaInvertParam *inv_param)
{ loadCloverQuda(h_clover, h_clovinv, inv_param); }
void free_clover_quda_(void) { freeCloverQuda(); }
void dslash_quda_(void *h_out, void *h_in, QudaInvertParam *inv_param,
    QudaParity *parity) { dslashQuda(h_out, h_in, inv_param, *parity); }
void clover_quda_(void *h_out, void *h_in, QudaInvertParam *inv_param,
    QudaParity *parity, int *inverse) { cloverQuda(h_out, h_in, inv_param, *parity, *inverse); }
void mat_quda_(void *h_out, void *h_in, QudaInvertParam *inv_param)
{ MatQuda(h_out, h_in, inv_param); }
void mat_dag_mat_quda_(void *h_out, void *h_in, QudaInvertParam *inv_param)
{ MatDagMatQuda(h_out, h_in, inv_param); }
void invert_quda_(void *hp_x, void *hp_b, QudaInvertParam *param) {
  fflush(stdout);
  // ensure that fifth dimension is set to 1
  if (param->dslash_type == QUDA_ASQTAD_DSLASH || param->dslash_type == QUDA_STAGGERED_DSLASH) param->Ls = 1;
  invertQuda(hp_x, hp_b, param);
  fflush(stdout);
}

void invert_multishift_quda_(void *h_x, void *hp_b, QudaInvertParam *param) {
  // ensure that fifth dimension is set to 1
  if (param->dslash_type == QUDA_ASQTAD_DSLASH || param->dslash_type == QUDA_STAGGERED_DSLASH) param->Ls = 1;

  if (!gaugePrecise) errorQuda("Resident gauge field not allocated");

  // get data into array of pointers
  int nSpin = (param->dslash_type == QUDA_STAGGERED_DSLASH || param->dslash_type == QUDA_ASQTAD_DSLASH) ? 1 : 4;

  // compute offset assuming TIFR padded ordering (FIXME)
  if (param->dirac_order != QUDA_TIFR_PADDED_DIRAC_ORDER)
    errorQuda("Fortran multi-shift solver presently only supports QUDA_TIFR_PADDED_DIRAC_ORDER");

  const int *X = gaugePrecise->X();
  size_t cb_offset = (X[0]/2) * X[1] * (X[2] + 4) * X[3] * gaugePrecise->Ncolor() * nSpin * 2 * param->cpu_prec;
  void *hp_x[QUDA_MAX_MULTI_SHIFT];
  for (int i=0; i<param->num_offset; i++) hp_x[i] = static_cast<char*>(h_x) + i*cb_offset;

  invertMultiShiftQuda(hp_x, hp_b, param);
}

void flush_chrono_quda_(int *index) { flushChronoQuda(*index); }

void register_pinned_quda_(void *ptr, size_t *bytes) {
  cudaHostRegister(ptr, *bytes, cudaHostRegisterDefault);
  checkCudaError();
}

void unregister_pinned_quda_(void *ptr) {
  cudaHostUnregister(ptr);
  checkCudaError();
}

void new_quda_gauge_param_(QudaGaugeParam *param) {
  *param = newQudaGaugeParam();
}
void new_quda_invert_param_(QudaInvertParam *param) {
  *param = newQudaInvertParam();
}

void update_gauge_field_quda_(void *gauge, void *momentum, double *dt,
    bool *conj_mom, bool *exact,
    QudaGaugeParam *param) {
  updateGaugeFieldQuda(gauge, momentum, *dt, (int)*conj_mom, (int)*exact, param);
}

static inline int opp(int dir) { return 7-dir; }

static void createGaugeForcePaths(int **paths, int dir, int num_loop_types){

  int index=0;
  // Plaquette paths
  if (num_loop_types >= 1)
    for(int i=0; i<4; ++i){
      if(i==dir) continue;
      paths[index][0] = i;        paths[index][1] = opp(dir);   paths[index++][2] = opp(i);
      paths[index][0] = opp(i);   paths[index][1] = opp(dir);   paths[index++][2] = i;
    }

  // Rectangle Paths
  if (num_loop_types >= 2)
    for(int i=0; i<4; ++i){
      if(i==dir) continue;
      paths[index][0] = paths[index][1] = i;       paths[index][2] = opp(dir); paths[index][3] = paths[index][4] = opp(i);
      index++;
      paths[index][0] = paths[index][1] = opp(i);  paths[index][2] = opp(dir); paths[index][3] = paths[index][4] = i;
      index++;
      paths[index][0] = dir; paths[index][1] = i; paths[index][2] = paths[index][3] = opp(dir); paths[index][4] = opp(i);
      index++;
      paths[index][0] = dir; paths[index][1] = opp(i); paths[index][2] = paths[index][3] = opp(dir); paths[index][4] = i;
      index++;
      paths[index][0] = i;  paths[index][1] = paths[index][2] = opp(dir); paths[index][3] = opp(i); paths[index][4] = dir;
      index++;
      paths[index][0] = opp(i);  paths[index][1] = paths[index][2] = opp(dir); paths[index][3] = i; paths[index][4] = dir;
      index++;
    }

  if (num_loop_types >= 3) {
    // Staple paths
    for(int i=0; i<4; ++i){
      for(int j=0; j<4; ++j){
	if(i==dir || j==dir || i==j) continue;
	paths[index][0] = i; paths[index][1] = j; paths[index][2] = opp(dir); paths[index][3] = opp(i), paths[index][4] = opp(j);
	index++;
	paths[index][0] = i; paths[index][1] = opp(j); paths[index][2] = opp(dir); paths[index][3] = opp(i), paths[index][4] = j;
	index++;
	paths[index][0] = opp(i); paths[index][1] = j; paths[index][2] = opp(dir); paths[index][3] = i, paths[index][4] = opp(j);
	index++;
	paths[index][0] = opp(i); paths[index][1] = opp(j); paths[index][2] = opp(dir); paths[index][3] = i, paths[index][4] = j;
	index++;
     }
    }
  }

}

void compute_gauge_force_quda_(void *mom, void *gauge, int *num_loop_types, double *coeff, double *dt,
			       QudaGaugeParam *param) {

  int numPaths = 0;
  switch (*num_loop_types) {
  case 1:
    numPaths = 6;
    break;
  case 2:
    numPaths = 24;
    break;
  case 3:
    numPaths = 48;
    break;
  default:
    errorQuda("Invalid num_loop_types = %d\n", *num_loop_types);
  }

  auto *loop_coeff = static_cast<double*>(safe_malloc(numPaths*sizeof(double)));
  int *path_length = static_cast<int*>(safe_malloc(numPaths*sizeof(int)));

  if (*num_loop_types >= 1) for(int i= 0; i< 6; ++i) {
      loop_coeff[i] = coeff[0];
      path_length[i] = 3;
    }
  if (*num_loop_types >= 2) for(int i= 6; i<24; ++i) {
      loop_coeff[i] = coeff[1];
      path_length[i] = 5;
    }
  if (*num_loop_types >= 3) for(int i=24; i<48; ++i) {
      loop_coeff[i] = coeff[2];
      path_length[i] = 5;
    }

  int** input_path_buf[4];
  for(int dir=0; dir<4; ++dir){
    input_path_buf[dir] = static_cast<int**>(safe_malloc(numPaths*sizeof(int*)));
    for(int i=0; i<numPaths; ++i){
      input_path_buf[dir][i] = static_cast<int*>(safe_malloc(path_length[i]*sizeof(int)));
    }
    createGaugeForcePaths(input_path_buf[dir], dir, *num_loop_types);
  }

  int max_length = 6;

  computeGaugeForceQuda(mom, gauge, input_path_buf, path_length, loop_coeff, numPaths, max_length, *dt, param);

  for(auto & dir : input_path_buf){
    for(int i=0; i<numPaths; ++i) host_free(dir[i]);
    host_free(dir);
  }

  host_free(path_length);
  host_free(loop_coeff);
}

void compute_staggered_force_quda_(void* h_mom, double *dt, double *delta, void *gauge, void *x, QudaGaugeParam *gauge_param, QudaInvertParam *inv_param) {
  computeStaggeredForceQuda(h_mom, *dt, *delta, gauge, (void**)x, gauge_param, inv_param);
}

// apply the staggered phases
void apply_staggered_phase_quda_() {
  if (getVerbosity() >= QUDA_VERBOSE) printfQuda("applying staggered phase\n");
  if (gaugePrecise) {
    gaugePrecise->applyStaggeredPhase();
  } else {
    errorQuda("No persistent gauge field");
  }
}

// remove the staggered phases
void remove_staggered_phase_quda_() {
  if (getVerbosity() >= QUDA_VERBOSE) printfQuda("removing staggered phase\n");
  if (gaugePrecise) {
    gaugePrecise->removeStaggeredPhase();
  } else {
    errorQuda("No persistent gauge field");
  }
  qudaDeviceSynchronize();
}

// evaluate the kinetic term
void kinetic_quda_(double *kin, void* momentum, QudaGaugeParam* param) {
  *kin = momActionQuda(momentum, param);
}


/**
 * BQCD wants a node mapping with x varying fastest.
 */
#ifdef MULTI_GPU
static int bqcd_rank_from_coords(const int *coords, void *fdata)
{
  int *dims = static_cast<int *>(fdata);

  int rank = coords[3];
  for (int i = 2; i >= 0; i--) {
    rank = dims[i] * rank + coords[i];
  }
  return rank;
}
#endif

void comm_set_gridsize_(int *grid)
{
#ifdef MULTI_GPU
  initCommsGridQuda(4, grid, bqcd_rank_from_coords, static_cast<void *>(grid));
#endif
}

/**
 * Exposed due to poor derived MPI datatype performance with GPUDirect RDMA
 */
void set_kernel_pack_t_(int* pack)
{
  bool pack_ = *pack ? true : false;
  setKernelPackT(pack_);
}

void gaussGaugeQuda(unsigned long long seed, double sigma)
{
  profileGauss.TPSTART(QUDA_PROFILE_TOTAL);

  if (!gaugePrecise) errorQuda("Cannot generate Gauss GaugeField as there is no resident gauge field");

  cudaGaugeField *data = gaugePrecise;

  GaugeFieldParam param(*data);
  param.reconstruct = QUDA_RECONSTRUCT_12;
  param.ghostExchange = QUDA_GHOST_EXCHANGE_NO;
  cudaGaugeField u(param);

  profileGauss.TPSTART(QUDA_PROFILE_COMPUTE);
  quda::gaugeGauss(*data, seed, sigma);
  profileGauss.TPSTOP(QUDA_PROFILE_COMPUTE);

  if (extendedGaugeResident) {
    *extendedGaugeResident = *gaugePrecise;
    extendedGaugeResident->exchangeExtendedGhost(R, profileGauss, redundant_comms);
  }

  profileGauss.TPSTOP(QUDA_PROFILE_TOTAL);
}


/*
 * Computes the total, spatial and temporal plaquette averages of the loaded gauge configuration.
 */
void plaq_quda_(double plaq[3]) {
  plaqQuda(plaq);
}

void plaqQuda(double plaq[3])
{
  profilePlaq.TPSTART(QUDA_PROFILE_TOTAL);

  if (!gaugePrecise) errorQuda("Cannot compute plaquette as there is no resident gauge field");

  cudaGaugeField *data = extendedGaugeResident ? extendedGaugeResident : createExtendedGauge(*gaugePrecise, R, profilePlaq);
  extendedGaugeResident = data;

  profilePlaq.TPSTART(QUDA_PROFILE_COMPUTE);
  double3 plaq3 = quda::plaquette(*data);
  plaq[0] = plaq3.x;
  plaq[1] = plaq3.y;
  plaq[2] = plaq3.z;
  profilePlaq.TPSTOP(QUDA_PROFILE_COMPUTE);

  profilePlaq.TPSTOP(QUDA_PROFILE_TOTAL);
}

/*
 * Performs a deep copy from the internal extendedGaugeResident field.
 */
void copyExtendedResidentGaugeQuda(void* resident_gauge, QudaFieldLocation loc)
{
  //profilePlaq.TPSTART(QUDA_PROFILE_TOTAL);

  if (!gaugePrecise) errorQuda("Cannot perform deep copy of resident gauge field as there is no resident gauge field");

  cudaGaugeField *data = extendedGaugeResident ? extendedGaugeResident : createExtendedGauge(*gaugePrecise, R, profilePlaq);
  extendedGaugeResident = data;

  auto* io_gauge = (cudaGaugeField*)resident_gauge;

  copyExtendedGauge(*io_gauge, *extendedGaugeResident, loc);

  //profilePlaq.TPSTOP(QUDA_PROFILE_TOTAL);
}

void performWuppertalnStep(void *h_out, void *h_in, QudaInvertParam *inv_param, unsigned int n_steps, double alpha)
{
  profileWuppertal.TPSTART(QUDA_PROFILE_TOTAL);

  if (gaugePrecise == nullptr) errorQuda("Gauge field must be loaded");

  pushVerbosity(inv_param->verbosity);
  if (getVerbosity() >= QUDA_DEBUG_VERBOSE) printQudaInvertParam(inv_param);

  cudaGaugeField *precise = nullptr;

  if (gaugeSmeared != nullptr) {
    if (getVerbosity() >= QUDA_VERBOSE) printfQuda("Wuppertal smearing done with gaugeSmeared\n");
    GaugeFieldParam gParam(*gaugePrecise);
    gParam.create = QUDA_NULL_FIELD_CREATE;
    precise = new cudaGaugeField(gParam);
    copyExtendedGauge(*precise, *gaugeSmeared, QUDA_CUDA_FIELD_LOCATION);
    precise->exchangeGhost();
  } else {
    if (getVerbosity() >= QUDA_VERBOSE)
      printfQuda("Wuppertal smearing done with gaugePrecise\n");
    precise = gaugePrecise;
  }

  ColorSpinorParam cpuParam(h_in, *inv_param, precise->X(), false, inv_param->input_location);
  ColorSpinorField *in_h = ColorSpinorField::Create(cpuParam);

  ColorSpinorParam cudaParam(cpuParam, *inv_param);
  cudaColorSpinorField in(*in_h, cudaParam);

  if (getVerbosity() >= QUDA_DEBUG_VERBOSE) {
    double cpu = blas::norm2(*in_h);
    double gpu = blas::norm2(in);
    printfQuda("In CPU %e CUDA %e\n", cpu, gpu);
  }

  cudaParam.create = QUDA_NULL_FIELD_CREATE;
  cudaColorSpinorField out(in, cudaParam);
  int parity = 0;

  // Computes out(x) = 1/(1+6*alpha)*(in(x) + alpha*\sum_mu (U_{-\mu}(x)in(x+mu) + U^\dagger_mu(x-mu)in(x-mu)))
  double a = alpha/(1.+6.*alpha);
  double b = 1./(1.+6.*alpha);

  for (unsigned int i = 0; i < n_steps; i++) {
    if (i) in = out;
    ApplyLaplace(out, in, *precise, 3, a, b, in, parity, false, nullptr, profileWuppertal);
    if (getVerbosity() >= QUDA_DEBUG_VERBOSE) {
      double norm = blas::norm2(out);
      printfQuda("Step %d, vector norm %e\n", i, norm);
    }
  }

  cpuParam.v = h_out;
  cpuParam.location = inv_param->output_location;
  ColorSpinorField *out_h = ColorSpinorField::Create(cpuParam);
  *out_h = out;

  if (getVerbosity() >= QUDA_DEBUG_VERBOSE) {
    double cpu = blas::norm2(*out_h);
    double gpu = blas::norm2(out);
    printfQuda("Out CPU %e CUDA %e\n", cpu, gpu);
  }

  if (gaugeSmeared != nullptr)
    delete precise;

  delete out_h;
  delete in_h;

  popVerbosity();

  profileWuppertal.TPSTOP(QUDA_PROFILE_TOTAL);
}

void performGaussianSmearNStep(void *h_in, QudaInvertParam *inv_param, unsigned int n_steps)
{
  profileGaussianSmear.TPSTART(QUDA_PROFILE_TOTAL);
  profileGaussianSmear.TPSTART(QUDA_PROFILE_INIT);

  if (gaugePrecise == nullptr) errorQuda("Gauge field must be loaded");

  if (getVerbosity() >= QUDA_DEBUG_VERBOSE) printQudaInvertParam(inv_param);

  cudaGaugeField *gauge_ptr = nullptr;

  if (gaugeSmeared != nullptr) {
    if (getVerbosity() >= QUDA_VERBOSE) printfQuda("Gaussian smearing done with gaugeSmeared\n");
    GaugeFieldParam gParam(*gaugePrecise);
    gParam.create = QUDA_NULL_FIELD_CREATE;
    gauge_ptr = new cudaGaugeField(gParam);
    copyExtendedGauge(*gauge_ptr, *gaugeSmeared, QUDA_CUDA_FIELD_LOCATION);
    gauge_ptr->exchangeGhost();
  } else {
    if (getVerbosity() >= QUDA_VERBOSE) printfQuda("Gaussian smearing done with gaugePrecise\n");
    gauge_ptr = gaugePrecise;
  }

  if (!initialized) errorQuda("QUDA not initialized");

  if (getVerbosity() >= QUDA_DEBUG_VERBOSE) { printQudaInvertParam(inv_param); }

  checkInvertParam(inv_param);

  // Create device side ColorSpinorField vectors and to pass to the
  // compute function.
  const int *X = gauge_ptr->X();
  ColorSpinorParam cpuParam(h_in, *inv_param, X, QUDA_MAT_SOLUTION, QUDA_CPU_FIELD_LOCATION);
  cpuParam.nSpin = 4;
  // QUDA style pointer for host data.
  ColorSpinorField *in_h = ColorSpinorField::Create(cpuParam);

  // Device side data.
  ColorSpinorParam cudaParam(cpuParam);
  cudaParam.location = QUDA_CUDA_FIELD_LOCATION;
  cudaParam.create = QUDA_ZERO_FIELD_CREATE;
  cudaParam.setPrecision(inv_param->cuda_prec, inv_param->cuda_prec, true);
  ColorSpinorField *in = ColorSpinorField::Create(cudaParam);
  ColorSpinorField *out = ColorSpinorField::Create(cudaParam);
  ColorSpinorField *temp1 = ColorSpinorField::Create(cudaParam);
  ColorSpinorField *temp2 = ColorSpinorField::Create(cudaParam);

  // Create the laplace operator
  //------------------------------------------------------
  bool pc_solve = false;

  Dirac *d = nullptr;
  Dirac *dSloppy = nullptr;
  Dirac *dPre = nullptr;
  createDirac(d, dSloppy, dPre, *inv_param, pc_solve);
  Dirac &dirac = *d;
  DiracM laplace_op(dirac);
  profileGaussianSmear.TPSTOP(QUDA_PROFILE_INIT);

  // massRescale(*static_cast<cudaColorSpinorField*>(in_h), *inv_param);

  // Copy host data to device
  profileGaussianSmear.TPSTART(QUDA_PROFILE_H2D);
  *in = *in_h;
  profileGaussianSmear.TPSTOP(QUDA_PROFILE_H2D);

  // Scale up the source to prevent underflow
  profileGaussianSmear.TPSTART(QUDA_PROFILE_COMPUTE);
  blas::ax(1e6, *in);

  // Computes out(x) = (in(x) + (\omega/(4N) * \sum_mu (U_{-\mu}(x)in(x+mu) + U^\dagger_mu(x-mu)in(x-mu))))
  if (n_steps == 0) std::swap(in, out);
  for (unsigned int i = 0; i < n_steps; i++) {
    // If performing an iteration greater that i=0, swap the `out` and `in` pointers.
    // This will feed the previous iteration's result into the loop, and
    // overwrite the previous `in`.
    if (i > 0) std::swap(in, out);
    laplace_op.Expose()->M(*out, *in);
    blas::ax(1.0 / inv_param->mass, *out);
    if (getVerbosity() >= QUDA_DEBUG_VERBOSE) {
      double norm = blas::norm2(*out);
      printfQuda("Step %d, vector norm %e\n", i, norm);
    }
  }

  // Normalise the source
  double nout = blas::norm2(*out);
  blas::ax(1.0 / sqrt(nout), *out);
  profileGaussianSmear.TPSTOP(QUDA_PROFILE_COMPUTE);

  // Copy device data to host.
  profileGaussianSmear.TPSTART(QUDA_PROFILE_D2H);
  *in_h = *out;
  profileGaussianSmear.TPSTOP(QUDA_PROFILE_D2H);

  profileGaussianSmear.TPSTART(QUDA_PROFILE_FREE);
  if (gaugeSmeared != nullptr) delete gauge_ptr;
  delete temp1;
  delete temp2;
  delete out;
  delete in;
  delete in_h;
  delete d;
  delete dSloppy;
  delete dPre;

  profileGaussianSmear.TPSTOP(QUDA_PROFILE_FREE);
  profileGaussianSmear.TPSTOP(QUDA_PROFILE_TOTAL);
  saveTuneCache();
}

void performAPEnStep(unsigned int n_steps, double alpha, int meas_interval)
{
  profileAPE.TPSTART(QUDA_PROFILE_TOTAL);

  if (gaugePrecise == nullptr) errorQuda("Gauge field must be loaded");

  if (gaugeSmeared != nullptr) delete gaugeSmeared;
  gaugeSmeared = createExtendedGauge(*gaugePrecise, R, profileAPE);

  GaugeFieldParam gParam(*gaugeSmeared);
  auto *cudaGaugeTemp = new cudaGaugeField(gParam);

  QudaGaugeObservableParam param = newQudaGaugeObservableParam();
  param.compute_qcharge = QUDA_BOOLEAN_TRUE;

  if (getVerbosity() >= QUDA_SUMMARIZE) {
    gaugeObservablesQuda(&param);
    printfQuda("Q charge at step %03d = %+.16e\n", 0, param.qcharge);
  }

  for (unsigned int i = 0; i < n_steps; i++) {
    profileAPE.TPSTART(QUDA_PROFILE_COMPUTE);
    APEStep(*gaugeSmeared, *cudaGaugeTemp, alpha);
    profileAPE.TPSTOP(QUDA_PROFILE_COMPUTE);
    if ((i + 1) % meas_interval == 0 && getVerbosity() >= QUDA_VERBOSE) {
      gaugeObservablesQuda(&param);
      printfQuda("Q charge at step %03d = %+.16e\n", i + 1, param.qcharge);
    }
  }

  delete cudaGaugeTemp;
  profileAPE.TPSTOP(QUDA_PROFILE_TOTAL);
}

void performSTOUTnStep(unsigned int n_steps, double rho, int meas_interval)
{
  profileSTOUT.TPSTART(QUDA_PROFILE_TOTAL);

  if (gaugePrecise == nullptr) errorQuda("Gauge field must be loaded");

  if (gaugeSmeared != nullptr) delete gaugeSmeared;
  gaugeSmeared = createExtendedGauge(*gaugePrecise, R, profileSTOUT);

  GaugeFieldParam gParam(*gaugeSmeared);
  auto *cudaGaugeTemp = new cudaGaugeField(gParam);

  QudaGaugeObservableParam param = newQudaGaugeObservableParam();
  param.compute_qcharge = QUDA_BOOLEAN_TRUE;

  if (getVerbosity() >= QUDA_SUMMARIZE) {
    gaugeObservablesQuda(&param);
    printfQuda("Q charge at step %03d = %+.16e\n", 0, param.qcharge);
  }

  for (unsigned int i = 0; i < n_steps; i++) {
    profileSTOUT.TPSTART(QUDA_PROFILE_COMPUTE);
    STOUTStep(*gaugeSmeared, *cudaGaugeTemp, rho);
    profileSTOUT.TPSTOP(QUDA_PROFILE_COMPUTE);
    if ((i + 1) % meas_interval == 0 && getVerbosity() >= QUDA_VERBOSE) {
      gaugeObservablesQuda(&param);
      printfQuda("Q charge at step %03d = %+.16e\n", i + 1, param.qcharge);
    }
  }

  delete cudaGaugeTemp;
  profileSTOUT.TPSTOP(QUDA_PROFILE_TOTAL);
}

void performOvrImpSTOUTnStep(unsigned int n_steps, double rho, double epsilon, int meas_interval)
{
  profileOvrImpSTOUT.TPSTART(QUDA_PROFILE_TOTAL);

  if (gaugePrecise == nullptr) errorQuda("Gauge field must be loaded");

  if (gaugeSmeared != nullptr) delete gaugeSmeared;
  gaugeSmeared = createExtendedGauge(*gaugePrecise, R, profileOvrImpSTOUT);

  GaugeFieldParam gParam(*gaugeSmeared);
  auto *cudaGaugeTemp = new cudaGaugeField(gParam);

  QudaGaugeObservableParam param = newQudaGaugeObservableParam();
  param.compute_qcharge = QUDA_BOOLEAN_TRUE;

  if (getVerbosity() >= QUDA_SUMMARIZE) {
    gaugeObservablesQuda(&param);
    printfQuda("Q charge at step %03d = %+.16e\n", 0, param.qcharge);
  }

  for (unsigned int i = 0; i < n_steps; i++) {
    profileOvrImpSTOUT.TPSTART(QUDA_PROFILE_COMPUTE);
    OvrImpSTOUTStep(*gaugeSmeared, *cudaGaugeTemp, rho, epsilon);
    profileOvrImpSTOUT.TPSTOP(QUDA_PROFILE_COMPUTE);
    if ((i + 1) % meas_interval == 0 && getVerbosity() >= QUDA_VERBOSE) {
      gaugeObservablesQuda(&param);
      printfQuda("Q charge at step %03d = %+.16e\n", i + 1, param.qcharge);
    }
  }

  delete cudaGaugeTemp;
  profileOvrImpSTOUT.TPSTOP(QUDA_PROFILE_TOTAL);
}

void performWFlownStep(unsigned int n_steps, double step_size, int meas_interval, QudaWFlowType wflow_type)
{
  pushOutputPrefix("performWFlownStep: ");
  profileWFlow.TPSTART(QUDA_PROFILE_TOTAL);

  if (gaugePrecise == nullptr) errorQuda("Gauge field must be loaded");

  if (gaugeSmeared != nullptr) delete gaugeSmeared;
  gaugeSmeared = createExtendedGauge(*gaugePrecise, R, profileWFlow);

  GaugeFieldParam gParamEx(*gaugeSmeared);
  auto *gaugeAux = GaugeField::Create(gParamEx);

  GaugeFieldParam gParam(*gaugePrecise);
  gParam.reconstruct = QUDA_RECONSTRUCT_NO; // temporary field is not on manifold so cannot use reconstruct
  auto *gaugeTemp = GaugeField::Create(gParam);

  GaugeField *in = gaugeSmeared;
  GaugeField *out = gaugeAux;

  QudaGaugeObservableParam param = newQudaGaugeObservableParam();
  param.compute_plaquette = QUDA_BOOLEAN_TRUE;
  param.compute_qcharge = QUDA_BOOLEAN_TRUE;

  if (getVerbosity() >= QUDA_SUMMARIZE) {
    gaugeObservables(*in, param, profileWFlow);
    printfQuda("flow t, plaquette, E_tot, E_spatial, E_temporal, Q charge\n");
    printfQuda("%le %.16e %+.16e %+.16e %+.16e %+.16e\n", 0.0, param.plaquette[0], param.energy[0], param.energy[1],
               param.energy[2], param.qcharge);
  }

  for (unsigned int i = 0; i < n_steps; i++) {
    // Perform W1, W2, and Vt Wilson Flow steps as defined in
    // https://arxiv.org/abs/1006.4518v3
    profileWFlow.TPSTART(QUDA_PROFILE_COMPUTE);
    if (i > 0) std::swap(in, out); // output from prior step becomes input for next step

    WFlowStep(*out, *gaugeTemp, *in, step_size, wflow_type);
    profileWFlow.TPSTOP(QUDA_PROFILE_COMPUTE);

    if ((i + 1) % meas_interval == 0 && getVerbosity() >= QUDA_SUMMARIZE) {
      gaugeObservables(*out, param, profileWFlow);
      printfQuda("%le %.16e %+.16e %+.16e %+.16e %+.16e\n", step_size * (i + 1), param.plaquette[0], param.energy[0],
                 param.energy[1], param.energy[2], param.qcharge);
    }
  }

  delete gaugeTemp;
  delete gaugeAux;
  profileWFlow.TPSTOP(QUDA_PROFILE_TOTAL);
  popOutputPrefix();
}

int computeGaugeFixingOVRQuda(void *gauge, const unsigned int gauge_dir, const unsigned int Nsteps,
                              const unsigned int verbose_interval, const double relax_boost, const double tolerance,
                              const unsigned int reunit_interval, const unsigned int stopWtheta, QudaGaugeParam *param,
                              double *timeinfo)
{
  GaugeFixOVRQuda.TPSTART(QUDA_PROFILE_TOTAL);

  checkGaugeParam(param);

  GaugeFixOVRQuda.TPSTART(QUDA_PROFILE_INIT);
  GaugeFieldParam gParam(gauge, *param);
  auto *cpuGauge = new cpuGaugeField(gParam);

  // gParam.pad = getFatLinkPadding(param->X);
  gParam.create = QUDA_NULL_FIELD_CREATE;
  gParam.link_type = param->type;
  gParam.reconstruct = param->reconstruct;
  gParam.setPrecision(gParam.Precision(), true);
  auto *cudaInGauge = new cudaGaugeField(gParam);

  GaugeFixOVRQuda.TPSTOP(QUDA_PROFILE_INIT);
  GaugeFixOVRQuda.TPSTART(QUDA_PROFILE_H2D);

  ///if (!param->use_resident_gauge) {   // load fields onto the device
  cudaInGauge->loadCPUField(*cpuGauge);
 /* } else { // or use resident fields already present
    if (!gaugePrecise) errorQuda("No resident gauge field allocated");
    cudaInGauge = gaugePrecise;
    gaugePrecise = nullptr;
  } */

  GaugeFixOVRQuda.TPSTOP(QUDA_PROFILE_H2D);

  if (comm_size() == 1) {
    // perform the update
    GaugeFixOVRQuda.TPSTART(QUDA_PROFILE_COMPUTE);
    gaugeFixingOVR(*cudaInGauge, gauge_dir, Nsteps, verbose_interval, relax_boost, tolerance, reunit_interval,
                   stopWtheta);
    GaugeFixOVRQuda.TPSTOP(QUDA_PROFILE_COMPUTE);
  } else {
    cudaGaugeField *cudaInGaugeEx = createExtendedGauge(*cudaInGauge, R, GaugeFixOVRQuda);

    // perform the update
    GaugeFixOVRQuda.TPSTART(QUDA_PROFILE_COMPUTE);
    gaugeFixingOVR(*cudaInGaugeEx, gauge_dir, Nsteps, verbose_interval, relax_boost, tolerance, reunit_interval,
                   stopWtheta);
    GaugeFixOVRQuda.TPSTOP(QUDA_PROFILE_COMPUTE);

    //HOW TO COPY BACK TO CPU: cudaInGaugeEx->cpuGauge
    copyExtendedGauge(*cudaInGauge, *cudaInGaugeEx, QUDA_CUDA_FIELD_LOCATION);
  }

  // copy the gauge field back to the host
  GaugeFixOVRQuda.TPSTART(QUDA_PROFILE_D2H);
  cudaInGauge->saveCPUField(*cpuGauge);
  GaugeFixOVRQuda.TPSTOP(QUDA_PROFILE_D2H);

  GaugeFixOVRQuda.TPSTOP(QUDA_PROFILE_TOTAL);

  if (param->make_resident_gauge) {
    if (gaugePrecise != nullptr) delete gaugePrecise;
    gaugePrecise = cudaInGauge;
  } else {
    delete cudaInGauge;
  }

  if(timeinfo){
    timeinfo[0] = GaugeFixOVRQuda.Last(QUDA_PROFILE_H2D);
    timeinfo[1] = GaugeFixOVRQuda.Last(QUDA_PROFILE_COMPUTE);
    timeinfo[2] = GaugeFixOVRQuda.Last(QUDA_PROFILE_D2H);
  }

  return 0;
}

int computeGaugeFixingFFTQuda(void* gauge, const unsigned int gauge_dir,  const unsigned int Nsteps, \
  const unsigned int verbose_interval, const double alpha, const unsigned int autotune, const double tolerance, \
  const unsigned int  stopWtheta, QudaGaugeParam* param , double* timeinfo)
{
  GaugeFixFFTQuda.TPSTART(QUDA_PROFILE_TOTAL);

  checkGaugeParam(param);

  GaugeFixFFTQuda.TPSTART(QUDA_PROFILE_INIT);

  GaugeFieldParam gParam(gauge, *param);
  auto *cpuGauge = new cpuGaugeField(gParam);

  //gParam.pad = getFatLinkPadding(param->X);
  gParam.create      = QUDA_NULL_FIELD_CREATE;
  gParam.link_type   = param->type;
  gParam.reconstruct = param->reconstruct;
  gParam.setPrecision(gParam.Precision(), true);
  auto *cudaInGauge = new cudaGaugeField(gParam);


  GaugeFixFFTQuda.TPSTOP(QUDA_PROFILE_INIT);

  GaugeFixFFTQuda.TPSTART(QUDA_PROFILE_H2D);

  //if (!param->use_resident_gauge) {   // load fields onto the device
  cudaInGauge->loadCPUField(*cpuGauge);
  /*} else { // or use resident fields already present
    if (!gaugePrecise) errorQuda("No resident gauge field allocated");
    cudaInGauge = gaugePrecise;
    gaugePrecise = nullptr;
  } */

  GaugeFixFFTQuda.TPSTOP(QUDA_PROFILE_H2D);

  // perform the update
  GaugeFixFFTQuda.TPSTART(QUDA_PROFILE_COMPUTE);

  gaugeFixingFFT(*cudaInGauge, gauge_dir, Nsteps, verbose_interval, alpha, autotune, tolerance, stopWtheta);

  GaugeFixFFTQuda.TPSTOP(QUDA_PROFILE_COMPUTE);

  // copy the gauge field back to the host
  GaugeFixFFTQuda.TPSTART(QUDA_PROFILE_D2H);
  cudaInGauge->saveCPUField(*cpuGauge);
  GaugeFixFFTQuda.TPSTOP(QUDA_PROFILE_D2H);

  GaugeFixFFTQuda.TPSTOP(QUDA_PROFILE_TOTAL);

  if (param->make_resident_gauge) {
    if (gaugePrecise != nullptr) delete gaugePrecise;
    gaugePrecise = cudaInGauge;
  } else {
    delete cudaInGauge;
  }

  if(timeinfo){
    timeinfo[0] = GaugeFixFFTQuda.Last(QUDA_PROFILE_H2D);
    timeinfo[1] = GaugeFixFFTQuda.Last(QUDA_PROFILE_COMPUTE);
    timeinfo[2] = GaugeFixFFTQuda.Last(QUDA_PROFILE_D2H);
  }

  return 0;
}

void contractFTQuda(void **prop_array_flavor_1, void **prop_array_flavor_2, void **h_result,
		    const QudaContractType cType, QudaInvertParam *param, void *cs_param_,
		    const int *X, const int *const source_position, int* Mom)
{
  profileContractFT.TPSTART(QUDA_PROFILE_TOTAL);
  profileContractFT.TPSTART(QUDA_PROFILE_INIT);

  // create ColorSpinorFields from void** and parameter
  auto cs_param = (ColorSpinorParam *)cs_param_;
  const size_t nSpin = cs_param->nSpin;
  const size_t nColor = cs_param->nColor;
  const int spinor_dim = nSpin * nColor;
  cs_param->create = QUDA_REFERENCE_FIELD_CREATE;
  Propagator *h_propagator_flavor1 = new Propagator(*cs_param, prop_array_flavor_1);
  Propagator *h_propagator_flavor2 = new Propagator(*cs_param, prop_array_flavor_2);
  
  // temporal or spatial correlator?
  size_t corr_dim = 0, local_corr_length = 0;
  if (cType == QUDA_CONTRACT_TYPE_DR_FT_Z) {
    corr_dim = 2;
  } else if (cType == QUDA_CONTRACT_TYPE_DR_FT_T) {
    corr_dim = 3;
  } else {
    errorQuda("Unsupported contraction type %d given", cType);
  }
  local_corr_length = X[corr_dim];

  size_t global_corr_length = local_corr_length * comm_dim(corr_dim);
  size_t n_numbers_per_slice = 2 * nSpin * nSpin;

  // Create device spinor fields
  ColorSpinorParam cudaParam(*cs_param);
  cudaParam.create = QUDA_NULL_FIELD_CREATE;
  cudaParam.location = QUDA_CUDA_FIELD_LOCATION;
  cudaParam.gammaBasis = QUDA_DEGRAND_ROSSI_GAMMA_BASIS;
  cudaParam.setPrecision(cs_param->Precision(), cs_param->Precision(), true);
  Propagator *d_propagator_flavor1 = new Propagator(cudaParam);
  Propagator *d_propagator_flavor2 = new Propagator(cudaParam);
  profileContractFT.TPSTOP(QUDA_PROFILE_INIT);

  // Transfer data from host to device
  profileContractFT.TPSTART(QUDA_PROFILE_H2D);
  *d_propagator_flavor1 = *h_propagator_flavor1;
  *d_propagator_flavor2 = *h_propagator_flavor2;
  profileContractFT.TPSTOP(QUDA_PROFILE_H2D);

  // Array that fits all timeslices and channels but is reset after each computation
  std::vector<Complex> h_result_tmp_global((n_numbers_per_slice * global_corr_length) / 2);
  for (int px = 0; px <= Mom[0]; px++) {
    for (int py = 0; py <= Mom[1]; py++) {
      for (int pz = 0; pz <= Mom[2]; pz++) {
        for (int pt = 0; pt <= Mom[3]; pt++) {
          const int pxpypzpt[4] = {px, py, pz, pt};

          for (size_t c1 = 0; c1 < nColor; c1++) {
            for (size_t s1 = 0; s1 < nSpin; s1++) {
              for (size_t b1 = 0; b1 < nSpin; b1++) {
                profileContractFT.TPSTART(QUDA_PROFILE_COMPUTE);

                contractSummedQuda(*d_propagator_flavor1->selectVector(s1 * nColor + c1), *d_propagator_flavor2->selectVector(b1 * nColor + c1),
                                   h_result_tmp_global, cType, source_position, pxpypzpt, s1, b1);
		
                comm_allreduce_array((double *)&h_result_tmp_global[0], n_numbers_per_slice * global_corr_length);

                for (size_t G_idx = 0; G_idx < nSpin * nSpin; G_idx++) {
                  for (size_t t = 0; t < global_corr_length; t++) {
                    int index_real = (px+py*(Mom[0]+1)+pz*(Mom[0]+1)*(Mom[1]+1)+pt*(Mom[0]+1)*
                                        (Mom[1]+1)*(Mom[2]+1))*n_numbers_per_slice * global_corr_length+
                                     n_numbers_per_slice * t + 2 * G_idx;
                    int index_imag = index_real+1;

                    ((double *)*h_result)[index_real]
                      += h_result_tmp_global[(n_numbers_per_slice * t) / 2 + G_idx].real();
                    ((double *)*h_result)[index_imag]
                      += h_result_tmp_global[(n_numbers_per_slice * t) / 2 + G_idx].imag();
                  }
                }
                profileContractFT.TPSTOP(QUDA_PROFILE_COMPUTE);
              }
            }
          }
        }
      }
    }
  }

  profileContractFT.TPSTART(QUDA_PROFILE_FREE);
  // Free memory
  delete d_propagator_flavor1;
  delete d_propagator_flavor2;
  delete h_propagator_flavor1;
  delete h_propagator_flavor2;
  
  profileContractFT.TPSTOP(QUDA_PROFILE_FREE);
  profileContractFT.TPSTOP(QUDA_PROFILE_TOTAL);
  saveTuneCache();
}

void contractSummedQuda(void **prop_array_flavor_1, void **prop_array_flavor_2, void **h_result,
                        const QudaContractType cType, QudaInvertParam *param, void *cs_param_, const int *X)
{
  profileContractSummed.TPSTART(QUDA_PROFILE_TOTAL);
  profileContractSummed.TPSTART(QUDA_PROFILE_INIT);

  // create ColorSpinorFields from void** and parameter
  auto cs_param = (ColorSpinorParam *)cs_param_;
  const size_t nSpin = cs_param->nSpin;
  const size_t nColor = cs_param->nColor;
  const int spinor_dim = nSpin * nColor;
  std::vector<quda::ColorSpinorField *> h_prop_array_flavor_1(spinor_dim);
  std::vector<quda::ColorSpinorField *> h_prop_array_flavor_2(spinor_dim);

  cs_param->create = QUDA_REFERENCE_FIELD_CREATE;
  for (int i = 0; i < spinor_dim; i++) {
    cs_param->v = prop_array_flavor_1[i];
    h_prop_array_flavor_1[i] = quda::ColorSpinorField::Create(*cs_param);
    cs_param->v = prop_array_flavor_2[i];
    h_prop_array_flavor_2[i] = quda::ColorSpinorField::Create(*cs_param);
  }

  // temporal or spatial correlator?
  size_t corr_dim = 0, local_corr_length = 0;
  (cType == QUDA_CONTRACT_TYPE_DR_FT_Z || cType == QUDA_CONTRACT_TYPE_OPEN_SUM_Z) ? corr_dim = 2 : corr_dim = 3;
  switch (cType) {
  case QUDA_CONTRACT_TYPE_OPEN_SUM_T:
  case QUDA_CONTRACT_TYPE_OPEN_SUM_Z:
  case QUDA_CONTRACT_TYPE_DR_FT_T:
  case QUDA_CONTRACT_TYPE_DR_FT_Z: local_corr_length = X[corr_dim]; break;
  case QUDA_CONTRACT_TYPE_OPEN:
  case QUDA_CONTRACT_TYPE_DR:
  default: errorQuda("Unsupported contraction type %d given", cType);
  }

  size_t global_corr_length = local_corr_length * comm_dim(corr_dim);
  size_t n_numbers_per_slice = 2 * nSpin * nSpin;

  // Create device spinor fields
  ColorSpinorParam cudaParam(*cs_param);
  cudaParam.create = QUDA_NULL_FIELD_CREATE;
  cudaParam.location = QUDA_CUDA_FIELD_LOCATION;
  cudaParam.gammaBasis = QUDA_DEGRAND_ROSSI_GAMMA_BASIS;
  cudaParam.setPrecision(cs_param->Precision(), cs_param->Precision(), true);
  std::vector<quda::ColorSpinorField *> d_prop_array_flavor_1(spinor_dim);
  std::vector<quda::ColorSpinorField *> d_prop_array_flavor_2(spinor_dim);
  for (int i = 0; i < spinor_dim; i++) {
    d_prop_array_flavor_1[i] = ColorSpinorField::Create(cudaParam);
    d_prop_array_flavor_2[i] = ColorSpinorField::Create(cudaParam);
  }
  profileContractSummed.TPSTOP(QUDA_PROFILE_INIT);

  // Transfer data from host to device
  profileContractSummed.TPSTART(QUDA_PROFILE_H2D);
  for (int i = 0; i < spinor_dim; i++) {
    *d_prop_array_flavor_1[i] = *h_prop_array_flavor_1[i];
    *d_prop_array_flavor_2[i] = *h_prop_array_flavor_2[i];
  }
  profileContractSummed.TPSTOP(QUDA_PROFILE_H2D);

  const int mom[4] = {0,0,0,0};
  const int source[4] = {0,0,0,0};
  
  // Array that fits all timeslices and channels but is reset after each computation
  std::vector<Complex> h_result_tmp_global((n_numbers_per_slice * global_corr_length) / 2);

  for (size_t c1 = 0; c1 < nColor; c1++) {
    for (size_t s1 = 0; s1 < nSpin; s1++) {
      for (size_t b1 = 0; b1 < nSpin; b1++) {

        profileContractSummed.TPSTART(QUDA_PROFILE_COMPUTE);
	contractSummedQuda(*d_prop_array_flavor_1[s1 * nColor + c1], *d_prop_array_flavor_2[b1 * nColor + c1],
			   h_result_tmp_global, cType, mom, source, s1, b1);
        //contractSummedQuda(*d_prop_array_flavor_1[s1 * nColor + c1], *d_prop_array_flavor_2[b1 * nColor + c1],
	//h_result_tmp_global, cType, {0,0,0,0}, {0,0,0,0}, s1, b1);
	
        comm_allreduce_array((double *)&h_result_tmp_global[0], n_numbers_per_slice * global_corr_length);
	
        for (size_t G_idx = 0; G_idx < nSpin * nSpin; G_idx++) {
          for (size_t t = 0; t < global_corr_length; t++) {
            ((double *)*h_result)[n_numbers_per_slice * t + 2 * G_idx]
              += h_result_tmp_global[(n_numbers_per_slice * t) / 2 + G_idx].real();
            ((double *)*h_result)[n_numbers_per_slice * t + 2 * G_idx + 1]
              += h_result_tmp_global[(n_numbers_per_slice * t) / 2 + G_idx].imag();
          }
        }
        profileContractSummed.TPSTOP(QUDA_PROFILE_COMPUTE);
      }
    }
  }

  profileContractSummed.TPSTART(QUDA_PROFILE_FREE);
  // Free memory
  for (int i = 0; i < spinor_dim; i++) {
    delete h_prop_array_flavor_1[i];
    delete h_prop_array_flavor_2[i];
    delete d_prop_array_flavor_1[i];
    delete d_prop_array_flavor_2[i];
  }

  profileContractSummed.TPSTOP(QUDA_PROFILE_FREE);
  profileContractSummed.TPSTOP(QUDA_PROFILE_TOTAL);
  saveTuneCache();
}

void contractQuda(const void *hp_x, const void *hp_y, void *h_result, const QudaContractType cType,
                  QudaInvertParam *param, const int *X)
{
  // DMH: Easiest way to construct ColorSpinorField? Do we require the user
  //      to declare and fill and invert_param, or can it just be hacked?.

  profileContract.TPSTART(QUDA_PROFILE_TOTAL);
  profileContract.TPSTART(QUDA_PROFILE_INIT);
  // wrap CPU host side pointers
  ColorSpinorParam cpuParam((void *)hp_x, *param, X, false, param->input_location);
  ColorSpinorField *h_x = ColorSpinorField::Create(cpuParam);

  cpuParam.v = (void *)hp_y;
  ColorSpinorField *h_y = ColorSpinorField::Create(cpuParam);

  // Create device parameter
  ColorSpinorParam cudaParam(cpuParam);
  cudaParam.location = QUDA_CUDA_FIELD_LOCATION;
  cudaParam.create = QUDA_NULL_FIELD_CREATE;
  // Quda uses Degrand-Rossi gamma basis for contractions and will
  // automatically reorder data if necessary.
  cudaParam.gammaBasis = QUDA_DEGRAND_ROSSI_GAMMA_BASIS;
  cudaParam.setPrecision(cpuParam.Precision(), cpuParam.Precision(), true);

  std::vector<ColorSpinorField *> x, y;
  x.push_back(ColorSpinorField::Create(cudaParam));
  y.push_back(ColorSpinorField::Create(cudaParam));

  size_t data_bytes = x[0]->Volume() * x[0]->Nspin() * x[0]->Nspin() * 2 * x[0]->Precision();
  void *d_result = pool_device_malloc(data_bytes);
  profileContract.TPSTOP(QUDA_PROFILE_INIT);

  profileContract.TPSTART(QUDA_PROFILE_H2D);
  *x[0] = *h_x;
  *y[0] = *h_y;
  profileContract.TPSTOP(QUDA_PROFILE_H2D);

  profileContract.TPSTART(QUDA_PROFILE_COMPUTE);
  contractQuda(*x[0], *y[0], d_result, cType);
  profileContract.TPSTOP(QUDA_PROFILE_COMPUTE);

  profileContract.TPSTART(QUDA_PROFILE_D2H);
  qudaMemcpy(h_result, d_result, data_bytes, cudaMemcpyDeviceToHost);
  profileContract.TPSTOP(QUDA_PROFILE_D2H);

  profileContract.TPSTART(QUDA_PROFILE_FREE);
  pool_device_free(d_result);
  delete x[0];
  delete y[0];
  delete h_y;
  delete h_x;
  profileContract.TPSTOP(QUDA_PROFILE_FREE);

  profileContract.TPSTOP(QUDA_PROFILE_TOTAL);
}

void propagatorQuda(void **prop_array, void **source_array, QudaInvertParam *param, void *correlation_function_sum, const QudaContractType cType, void *cs_param_)
{
  profilePropagator.TPSTART(QUDA_PROFILE_TOTAL);
  profilePropagator.TPSTART(QUDA_PROFILE_INIT);

  // We start with some general sanity checks
  if (param->dslash_type == QUDA_DOMAIN_WALL_DSLASH || param->dslash_type == QUDA_DOMAIN_WALL_4D_DSLASH
      || param->dslash_type == QUDA_MOBIUS_DWF_DSLASH || param->dslash_type == QUDA_MOBIUS_DWF_EOFA_DSLASH)
    setKernelPackT(true);

  if (!initialized) errorQuda("QUDA not initialized");

  pushVerbosity(param->verbosity);
  if (getVerbosity() >= QUDA_DEBUG_VERBOSE) printQudaInvertParam(param);

  // check the invert parameters are good
  checkInvertParam(param, source_array[0], prop_array[0]);
  // check the gauge fields have been created
  cudaGaugeField *cudaGauge = checkGauge(param);

  // Deduce the solve and solution type from the operator types
  bool pc_solution = (param->solution_type == QUDA_MATPC_SOLUTION) ||
    (param->solution_type == QUDA_MATPCDAG_MATPC_SOLUTION);
  bool pc_solve = (param->solve_type == QUDA_DIRECT_PC_SOLVE) ||
    (param->solve_type == QUDA_NORMOP_PC_SOLVE) || (param->solve_type == QUDA_NORMERR_PC_SOLVE);
  bool mat_solution = (param->solution_type == QUDA_MAT_SOLUTION) ||
    (param->solution_type ==  QUDA_MATPC_SOLUTION);
  bool direct_solve = (param->solve_type == QUDA_DIRECT_SOLVE) ||
    (param->solve_type == QUDA_DIRECT_PC_SOLVE);
  bool norm_error_solve = (param->solve_type == QUDA_NORMERR_SOLVE) ||
    (param->solve_type == QUDA_NORMERR_PC_SOLVE);

  if (param->use_init_guess == QUDA_USE_INIT_GUESS_YES) {
    // initial guess only supported for single-pass solvers
    if ((param->solution_type == QUDA_MATDAG_MAT_SOLUTION || param->solution_type == QUDA_MATPCDAG_MATPC_SOLUTION) &&
        (param->solve_type == QUDA_DIRECT_SOLVE || param->solve_type == QUDA_DIRECT_PC_SOLVE)) {
      errorQuda("Initial guess not supported for two-pass solver");
    }
  }

  Dirac *d = nullptr;
  Dirac *dSloppy = nullptr;
  Dirac *dPre = nullptr;
  Dirac *dEig = nullptr;
  // Create the dirac operator and operators for sloppy, precondition,
  // and an eigensolver
  createDiracWithEig(d, dSloppy, dPre, dEig, *param, pc_solve);
  Dirac &dirac = *d;
  Dirac &diracSloppy = *dSloppy;
  Dirac &diracPre = *dPre;
  Dirac &diracEig = *dEig;

  // Get the local lattice dimensions 
  const int *X = cudaGauge->X();

  // Create ColorSpinorField wrappers
  ColorSpinorParam cpu_param(source_array[0], *param, X, pc_solution, param->input_location);
  // Deduce propagator dimension
  const size_t nSpin = cpu_param.nSpin;
  const size_t nColor = cpu_param.nColor;
  const int spinor_dim = nSpin * nColor;

  // Wrap CPU host side pointers and device side memory
  //-----------------------------------------------------------------------------
  // We use reference field create because we have already allocated memeory in the
  // form of 'source_array'. We simply wish to wrap that memory with a QUDA object
  // so we can better manipulate it.
  cpu_param.create = QUDA_REFERENCE_FIELD_CREATE;
  std::vector<quda::ColorSpinorField *> h_source_array(spinor_dim);
  std::vector<quda::ColorSpinorField *> h_prop_array(spinor_dim);
  for (int i = 0; i < spinor_dim; i++) {
    cpu_param.v = source_array[i];
    h_source_array[i] = quda::ColorSpinorField::Create(cpu_param);
    
    cpu_param.v = prop_array[i];
    h_prop_array[i] = quda::ColorSpinorField::Create(cpu_param);
  }

  // Create device side memory and transfer the source. Here we clone the cpu
  // parameters, so we need to change the location and the creation type.
  // NB: We are not wrapping existing memory, but creating new memeory.
  // As such, we do not need to assign an address to the ->v memeber of the
  // parameter structure, as we did when wrapping cpu data.
  ColorSpinorParam dev_param(cpu_param);
  dev_param.location = QUDA_CUDA_FIELD_LOCATION;
  dev_param.create = QUDA_ZERO_FIELD_CREATE;
  std::vector<quda::ColorSpinorField *> d_source_array(spinor_dim);
  std::vector<quda::ColorSpinorField *> d_prop_array(spinor_dim);
  for (int i = 0; i < spinor_dim; i++) {
    d_source_array[i] = quda::ColorSpinorField::Create(dev_param);
    d_prop_array[i] = quda::ColorSpinorField::Create(dev_param);
  }
  profilePropagator.TPSTOP(QUDA_PROFILE_INIT);
  
  // We now transfer the data from h_source_array to d_source_array
  profilePropagator.TPSTART(QUDA_PROFILE_H2D);
  for (int i = 0; i < spinor_dim; i++) *d_source_array[i] = *h_source_array[i];
  profilePropagator.TPSTOP(QUDA_PROFILE_H2D);

  profilePropagator.TPSTOP(QUDA_PROFILE_TOTAL);
  
  /*
  param->secs = 0;
  param->gflops = 0;
  param->iter = 0;


  profileInvert.TPSTOP(QUDA_PROFILE_H2D);
  profileInvert.TPSTART(QUDA_PROFILE_PREAMBLE);

  if (getVerbosity() >= QUDA_VERBOSE) {
    double nh_b = blas::norm2(*h_b);
    printfQuda("Source: CPU = %g, CUDA copy = %g\n", nh_b, nb);
    if (param->use_init_guess == QUDA_USE_INIT_GUESS_YES) {
      double nh_x = blas::norm2(*h_x);
      double nx = blas::norm2(*x);
      printfQuda("Solution: CPU = %g, CUDA copy = %g\n", nh_x, nx);
    }
  }

  // rescale the source and solution vectors to help prevent the onset of underflow
  if (param->solver_normalization == QUDA_SOURCE_NORMALIZATION) {
    blas::ax(1.0/sqrt(nb), *b);
    blas::ax(1.0/sqrt(nb), *x);
  }

  massRescale(*static_cast<cudaColorSpinorField*>(b), *param);

  dirac.prepare(in, out, *x, *b, param->solution_type);

  if (getVerbosity() >= QUDA_VERBOSE) {
    double nin = blas::norm2(*in);
    double nout = blas::norm2(*out);
    printfQuda("Prepared source = %g\n", nin);
    printfQuda("Prepared solution = %g\n", nout);
  }

  if (getVerbosity() >= QUDA_VERBOSE) {
    double nin = blas::norm2(*in);
    printfQuda("Prepared source post mass rescale = %g\n", nin);
  }

  // solution_type specifies *what* system is to be solved.
  // solve_type specifies *how* the system is to be solved.
  //
  // We have the following four cases (plus preconditioned variants):
  //
  // solution_type    solve_type    Effect
  // -------------    ----------    ------
  // MAT              DIRECT        Solve Ax=b
  // MATDAG_MAT       DIRECT        Solve A^dag y = b, followed by Ax=y
  // MAT              NORMOP        Solve (A^dag A) x = (A^dag b)
  // MATDAG_MAT       NORMOP        Solve (A^dag A) x = b
  // MAT              NORMERR       Solve (A A^dag) y = b, then x = A^dag y
  //
  // We generally require that the solution_type and solve_type
  // preconditioning match.  As an exception, the unpreconditioned MAT
  // solution_type may be used with any solve_type, including
  // DIRECT_PC and NORMOP_PC.  In these cases, preparation of the
  // preconditioned source and reconstruction of the full solution are
  // taken care of by Dirac::prepare() and Dirac::reconstruct(),
  // respectively.

  if (pc_solution && !pc_solve) {
    errorQuda("Preconditioned (PC) solution_type requires a PC solve_type");
  }

  if (!mat_solution && !pc_solution && pc_solve) {
    errorQuda("Unpreconditioned MATDAG_MAT solution_type requires an unpreconditioned solve_type");
  }

  if (!mat_solution && norm_error_solve) {
    errorQuda("Normal-error solve requires Mat solution");
  }

  if (param->inv_type_precondition == QUDA_MG_INVERTER && (!direct_solve || !mat_solution)) {
    errorQuda("Multigrid preconditioning only supported for direct solves");
  }

  if (param->chrono_use_resident && ( norm_error_solve) ){
    errorQuda("Chronological forcasting only presently supported for M^dagger M solver");
  }

  profileInvert.TPSTOP(QUDA_PROFILE_PREAMBLE);

  if (mat_solution && !direct_solve && !norm_error_solve) { // prepare source: b' = A^dag b
    cudaColorSpinorField tmp(*in);
    dirac.Mdag(*in, tmp);
  } else if (!mat_solution && direct_solve) { // perform the first of two solves: A^dag y = b
    DiracMdag m(dirac), mSloppy(diracSloppy), mPre(diracPre);
    SolverParam solverParam(*param);
    Solver *solve = Solver::create(solverParam, m, mSloppy, mPre, profileInvert);
    (*solve)(*out, *in);
    blas::copy(*in, *out);
    delete solve;
    solverParam.updateInvertParam(*param);
  }

  if (direct_solve) {
    DiracM m(dirac), mSloppy(diracSloppy), mPre(diracPre);
    SolverParam solverParam(*param);
    // chronological forecasting
    if (param->chrono_use_resident && chronoResident[param->chrono_index].size() > 0) {
      profileInvert.TPSTART(QUDA_PROFILE_CHRONO);

      auto &basis = chronoResident[param->chrono_index];

      ColorSpinorParam cs_param(*basis[0]);
      ColorSpinorField *tmp = ColorSpinorField::Create(cs_param);
      ColorSpinorField *tmp2 = (param->chrono_precision == out->Precision()) ? out : ColorSpinorField::Create(cs_param);
      std::vector<ColorSpinorField*> Ap;
      for (unsigned int k=0; k < basis.size(); k++) {
        Ap.emplace_back((ColorSpinorField::Create(cs_param)));
      }

      if (param->chrono_precision == param->cuda_prec) {
        for (unsigned int j=0; j<basis.size(); j++) m(*Ap[j], *basis[j], *tmp, *tmp2);
      } else if (param->chrono_precision == param->cuda_prec_sloppy) {
        for (unsigned int j=0; j<basis.size(); j++) mSloppy(*Ap[j], *basis[j], *tmp, *tmp2);
      } else {
        errorQuda("Unexpected precision %d for chrono vectors (doesn't match outer %d or sloppy precision %d)",
                  param->chrono_precision, param->cuda_prec, param->cuda_prec_sloppy);
      }

      bool orthogonal = true;
      bool apply_mat = false;
      bool hermitian = false;
      MinResExt mre(m, orthogonal, apply_mat, hermitian, profileInvert);

      blas::copy(*tmp, *in);
      mre(*out, *tmp, basis, Ap);

      for (auto ap: Ap) {
        if (ap) delete (ap);
      }
      delete tmp;
      if (tmp2 != out) delete tmp2;

      profileInvert.TPSTOP(QUDA_PROFILE_CHRONO);
    }

    Solver *solve = Solver::create(solverParam, m, mSloppy, mPre, profileInvert);
    (*solve)(*out, *in);
    delete solve;
    solverParam.updateInvertParam(*param);
  } else if (!norm_error_solve) {
    DiracMdagM m(dirac), mSloppy(diracSloppy), mPre(diracPre);
    SolverParam solverParam(*param);

    // chronological forecasting
    if (param->chrono_use_resident && chronoResident[param->chrono_index].size() > 0) {
      profileInvert.TPSTART(QUDA_PROFILE_CHRONO);

      auto &basis = chronoResident[param->chrono_index];

      ColorSpinorParam cs_param(*basis[0]);
      std::vector<ColorSpinorField*> Ap;
      ColorSpinorField *tmp = ColorSpinorField::Create(cs_param);
      ColorSpinorField *tmp2 = (param->chrono_precision == out->Precision()) ? out : ColorSpinorField::Create(cs_param);
      for (unsigned int k=0; k < basis.size(); k++) {
        Ap.emplace_back((ColorSpinorField::Create(cs_param)));
      }

      if (param->chrono_precision == param->cuda_prec) {
        for (unsigned int j=0; j<basis.size(); j++) m(*Ap[j], *basis[j], *tmp, *tmp2);
      } else if (param->chrono_precision == param->cuda_prec_sloppy) {
        for (unsigned int j=0; j<basis.size(); j++) mSloppy(*Ap[j], *basis[j], *tmp, *tmp2);
      } else {
        errorQuda("Unexpected precision %d for chrono vectors (doesn't match outer %d or sloppy precision %d)",
                  param->chrono_precision, param->cuda_prec, param->cuda_prec_sloppy);
      }

      bool orthogonal = true;
      bool apply_mat = false;
      bool hermitian = true;
      MinResExt mre(m, orthogonal, apply_mat, hermitian, profileInvert);

      blas::copy(*tmp, *in);
      mre(*out, *tmp, basis, Ap);

      for (auto ap: Ap) {
        if (ap) delete(ap);
      }
      delete tmp;
      if (tmp2 != out) delete tmp2;

      profileInvert.TPSTOP(QUDA_PROFILE_CHRONO);
    }

    // if using a Schwarz preconditioner with a normal operator then we must use the DiracMdagMLocal operator
    if (param->inv_type_precondition != QUDA_INVALID_INVERTER && param->schwarz_type != QUDA_INVALID_SCHWARZ) {
      DiracMdagMLocal mPreLocal(diracPre);
      Solver *solve = Solver::create(solverParam, m, mSloppy, mPreLocal, profileInvert);
      (*solve)(*out, *in);
      delete solve;
      solverParam.updateInvertParam(*param);
    } else {
      Solver *solve = Solver::create(solverParam, m, mSloppy, mPre, profileInvert);
      (*solve)(*out, *in);
      delete solve;
      solverParam.updateInvertParam(*param);
    }
  } else { // norm_error_solve
    DiracMMdag m(dirac), mSloppy(diracSloppy), mPre(diracPre);
    cudaColorSpinorField tmp(*out);
    SolverParam solverParam(*param);
    Solver *solve = Solver::create(solverParam, m, mSloppy, mPre, profileInvert);
    (*solve)(tmp, *in); // y = (M M^\dag) b
    dirac.Mdag(*out, tmp);  // x = M^dag y
    delete solve;
    solverParam.updateInvertParam(*param);
  }

  if (getVerbosity() >= QUDA_VERBOSE){
    double nx = blas::norm2(*x);
    printfQuda("Solution = %g\n",nx);
  }

  */
  // Not done yet...  
}

void gaugeObservablesQuda(QudaGaugeObservableParam *param)
{
  profileGaugeObs.TPSTART(QUDA_PROFILE_TOTAL);
  checkGaugeObservableParam(param);

  cudaGaugeField *gauge = nullptr;
  if (!gaugeSmeared) {
    if (!extendedGaugeResident) extendedGaugeResident = createExtendedGauge(*gaugePrecise, R, profileGaugeObs);
    gauge = extendedGaugeResident;
  } else {
    gauge = gaugeSmeared;
  }

  gaugeObservables(*gauge, *param, profileGaugeObs);
  profileGaugeObs.TPSTOP(QUDA_PROFILE_TOTAL);
}

void make4DMidPointProp(void *out4D_ptr, void *in5D_ptr, QudaInvertParam *inv_param5D, QudaInvertParam *inv_param4D,
                        const int *X)
{
  profileMake4DProp.TPSTART(QUDA_PROFILE_TOTAL);
  profileMake4DProp.TPSTART(QUDA_PROFILE_INIT);
  // wrap CPU host side pointers
  ColorSpinorParam cpuParam5D((void *)in5D_ptr, *inv_param5D, X, false, inv_param5D->input_location);
  ColorSpinorField *h_in5D = ColorSpinorField::Create(cpuParam5D);
  ColorSpinorParam cpuParam4D((void *)out4D_ptr, *inv_param4D, X, false, inv_param4D->input_location);
  ColorSpinorField *h_out4D = ColorSpinorField::Create(cpuParam4D);

  // Create device vectors
  ColorSpinorParam cudaParam5D(cpuParam5D);
  cudaParam5D.location = QUDA_CUDA_FIELD_LOCATION;
  cudaParam5D.create = QUDA_NULL_FIELD_CREATE;
  cudaParam5D.setPrecision(cpuParam5D.Precision(), cpuParam5D.Precision(), true);
  std::vector<ColorSpinorField *> in5D;
  in5D.push_back(ColorSpinorField::Create(cudaParam5D));

  ColorSpinorParam cudaParam4D(cpuParam4D);
  cudaParam4D.location = QUDA_CUDA_FIELD_LOCATION;
  cudaParam4D.create = QUDA_NULL_FIELD_CREATE;
  cudaParam4D.setPrecision(cpuParam4D.Precision(), cpuParam4D.Precision(), true);
  std::vector<ColorSpinorField *> out4D;
  out4D.push_back(ColorSpinorField::Create(cudaParam4D));
  profileMake4DProp.TPSTOP(QUDA_PROFILE_INIT);

  profileMake4DProp.TPSTART(QUDA_PROFILE_H2D);
  in5D[0] = h_in5D;
  profileMake4DProp.TPSTOP(QUDA_PROFILE_H2D);

  profileMake4DProp.TPSTART(QUDA_PROFILE_COMPUTE);
  make4DMidPointProp(*out4D[0], *in5D[0]);
  profileMake4DProp.TPSTOP(QUDA_PROFILE_COMPUTE);

  profileMake4DProp.TPSTART(QUDA_PROFILE_D2H);
  out4D[0] = h_out4D;
  profileMake4DProp.TPSTOP(QUDA_PROFILE_D2H);

  profileMake4DProp.TPSTOP(QUDA_PROFILE_TOTAL);
}

void make4DQuarkProp(void *out4D_ptr, void *in5D_ptr, QudaInvertParam *inv_param5D, QudaInvertParam *inv_param4D,
                     const int *X)
{
  profileMake4DProp.TPSTART(QUDA_PROFILE_TOTAL);
  profileMake4DProp.TPSTART(QUDA_PROFILE_INIT);
  // wrap CPU host side pointers
  ColorSpinorParam cpuParam5D((void *)in5D_ptr, *inv_param5D, X, false, inv_param5D->input_location);
  std::vector<ColorSpinorField *> h_in5D;
  h_in5D.push_back(ColorSpinorField::Create(cpuParam5D));

  ColorSpinorParam cpuParam4D((void *)out4D_ptr, *inv_param4D, X, false, inv_param4D->input_location);
  std::vector<ColorSpinorField *> h_out4D;
  h_out4D.push_back(ColorSpinorField::Create(cpuParam4D));

  // Create device vectors
  ColorSpinorParam cudaParam5D(cpuParam5D);
  cudaParam5D.location = QUDA_CUDA_FIELD_LOCATION;
  cudaParam5D.create = QUDA_NULL_FIELD_CREATE;
  cudaParam5D.setPrecision(cpuParam5D.Precision(), cpuParam5D.Precision(), true);
  std::vector<ColorSpinorField *> in5D;
  in5D.push_back(ColorSpinorField::Create(cudaParam5D));

  ColorSpinorParam cudaParam4D(cpuParam4D);
  cudaParam4D.location = QUDA_CUDA_FIELD_LOCATION;
  cudaParam4D.create = QUDA_ZERO_FIELD_CREATE;
  cudaParam4D.setPrecision(cpuParam4D.Precision(), cpuParam4D.Precision(), true);
  std::vector<ColorSpinorField *> out4D;
  out4D.push_back(ColorSpinorField::Create(cudaParam4D));
  profileMake4DProp.TPSTOP(QUDA_PROFILE_INIT);

  profileMake4DProp.TPSTART(QUDA_PROFILE_H2D);
  *in5D[0] = *h_in5D[0];
  profileMake4DProp.TPSTOP(QUDA_PROFILE_H2D);

  profileMake4DProp.TPSTART(QUDA_PROFILE_COMPUTE);
  make4DQuarkProp(*out4D[0], *in5D[0]);
  profileMake4DProp.TPSTOP(QUDA_PROFILE_COMPUTE);

  profileMake4DProp.TPSTART(QUDA_PROFILE_D2H);
  *h_out4D[0] = *out4D[0];
  profileMake4DProp.TPSTOP(QUDA_PROFILE_D2H);

  profileMake4DProp.TPSTART(QUDA_PROFILE_FREE);
  delete out4D[0];
  delete in5D[0];

  delete h_in5D[0];
  delete h_out4D[0];
  profileMake4DProp.TPSTOP(QUDA_PROFILE_FREE);
  profileMake4DProp.TPSTOP(QUDA_PROFILE_TOTAL);
}<|MERGE_RESOLUTION|>--- conflicted
+++ resolved
@@ -1143,32 +1143,21 @@
 {
   if (!initialized) errorQuda("QUDA not initialized");
 
-<<<<<<< HEAD
-  if (gaugeSloppy != gaugeRefinement && gaugeRefinement) delete gaugeRefinement;
-
-=======
   // Wilson gauges
   //---------------------------------------------------------------------------
   // Delete gaugeRefinement if it does not alias gaugeSloppy.
   if (gaugeRefinement != gaugeSloppy && gaugeRefinement) delete gaugeRefinement;
 
   // Delete gaugePrecondition if it does not alias gaugePrecise, gaugeSloppy, or gaugeEigensolver.
->>>>>>> 5962f0ab
   if (gaugePrecondition != gaugeSloppy && gaugePrecondition != gaugePrecise && gaugePrecondition != gaugeEigensolver
       && gaugePrecondition)
     delete gaugePrecondition;
 
-<<<<<<< HEAD
-  if (gaugeEigensolver != gaugeSloppy && gaugeEigensolver != gaugePrecise && gaugeEigensolver) delete gaugeEigensolver;
-
-  if (gaugeSloppy != gaugePrecise && gaugeSloppy != gaugeEigensolver) delete gaugeSloppy;
-=======
   // Delete gaugeEigensolver if it does not alias gaugePrecise or gaugeSloppy.
   if (gaugeEigensolver != gaugeSloppy && gaugeEigensolver != gaugePrecise && gaugeEigensolver) delete gaugeEigensolver;
 
   // Delete gaugeSloppy if it does not alias gaugePrecise.
   if (gaugeSloppy != gaugePrecise && gaugeSloppy) delete gaugeSloppy;
->>>>>>> 5962f0ab
 
   gaugeEigensolver = nullptr;
   gaugeRefinement = nullptr;
@@ -1181,29 +1170,17 @@
   // Delete gaugeLongRefinement if it does not alias gaugeLongSloppy.
   if (gaugeLongRefinement != gaugeLongSloppy && gaugeLongRefinement) delete gaugeLongRefinement;
 
-<<<<<<< HEAD
-  if (gaugeLongSloppy != gaugeLongRefinement && gaugeLongRefinement) delete gaugeLongRefinement;
-
-=======
   // Delete gaugeLongPrecondition if it does not alias gaugeLongPrecise, gaugeLongSloppy, or gaugeLongEigensolver.
->>>>>>> 5962f0ab
   if (gaugeLongPrecondition != gaugeLongSloppy && gaugeLongPrecondition != gaugeLongPrecise
       && gaugeLongPrecondition != gaugeLongEigensolver && gaugeLongPrecondition)
     delete gaugeLongPrecondition;
 
-<<<<<<< HEAD
-  if (gaugeLongEigensolver != gaugeLongSloppy && gaugeLongEigensolver != gaugeLongPrecise && gaugeLongEigensolver)
-    delete gaugeLongEigensolver;
-
-  if (gaugeLongSloppy != gaugeLongPrecise && gaugeLongSloppy != gaugeLongEigensolver) delete gaugeLongSloppy;
-=======
   // Delete gaugeLongEigensolver if it does not alias gaugeLongPrecise or gaugeLongSloppy.
   if (gaugeLongEigensolver != gaugeLongSloppy && gaugeLongEigensolver != gaugeLongPrecise && gaugeLongEigensolver)
     delete gaugeLongEigensolver;
 
   // Delete gaugeLongSloppy if it does not alias gaugeLongPrecise.
   if (gaugeLongSloppy != gaugeLongPrecise && gaugeLongSloppy) delete gaugeLongSloppy;
->>>>>>> 5962f0ab
 
   gaugeLongEigensolver = nullptr;
   gaugeLongRefinement = nullptr;
@@ -1211,34 +1188,22 @@
   gaugeLongSloppy = nullptr;
   //---------------------------------------------------------------------------
 
-<<<<<<< HEAD
-  if (gaugeFatSloppy != gaugeFatRefinement && gaugeFatRefinement) delete gaugeFatRefinement;
-
-=======
   // Fat gauges
   //---------------------------------------------------------------------------
   // Delete gaugeFatRefinement if it does not alias gaugeFatSloppy.
   if (gaugeFatRefinement != gaugeFatSloppy && gaugeFatRefinement) delete gaugeFatRefinement;
 
   // Delete gaugeFatPrecondition if it does not alias gaugeFatPrecise, gaugeFatSloppy, or gaugeFatEigensolver.
->>>>>>> 5962f0ab
   if (gaugeFatPrecondition != gaugeFatSloppy && gaugeFatPrecondition != gaugeFatPrecise
       && gaugeFatPrecondition != gaugeFatEigensolver && gaugeFatPrecondition)
     delete gaugeFatPrecondition;
 
-<<<<<<< HEAD
-  if (gaugeFatEigensolver != gaugeFatSloppy && gaugeFatEigensolver != gaugeFatPrecise && gaugeFatEigensolver)
-    delete gaugeFatEigensolver;
-
-  if (gaugeFatSloppy != gaugeFatPrecise && gaugeFatSloppy != gaugeFatEigensolver) delete gaugeFatSloppy;
-=======
   // Delete gaugeFatEigensolver if it does not alias gaugeFatPrecise or gaugeFatSloppy.
   if (gaugeFatEigensolver != gaugeFatSloppy && gaugeFatEigensolver != gaugeFatPrecise && gaugeFatEigensolver)
     delete gaugeFatEigensolver;
 
   // Delete gaugeFatSloppy if it does not alias gaugeFatPrecise.
   if (gaugeFatSloppy != gaugeFatPrecise && gaugeFatSloppy) delete gaugeFatSloppy;
->>>>>>> 5962f0ab
 
   gaugeFatEigensolver = nullptr;
   gaugeFatRefinement = nullptr;
@@ -1331,11 +1296,7 @@
     gauge_param.reconstruct = recon[3];
     gauge_param.setPrecision(prec[3], true);
 
-<<<<<<< HEAD
-    if (gaugeEigensolver) errorQuda("gaugePrecondition already exists");
-=======
     if (gaugeEigensolver) errorQuda("gaugeEigensolver already exists");
->>>>>>> 5962f0ab
 
     if (gauge_param.Precision() == gaugePrecise->Precision() && gauge_param.reconstruct == gaugePrecise->Reconstruct()) {
       gaugeEigensolver = gaugePrecise;
@@ -1398,16 +1359,9 @@
     }
 
     // switch the parameters for creating the mirror eigensolver cuda gauge field
-<<<<<<< HEAD
-    gauge_param.reconstruct = recon[3];
     gauge_param.setPrecision(prec[3], true);
 
-    if (gaugeFatEigensolver) errorQuda("gaugePrecondition already exists");
-=======
-    gauge_param.setPrecision(prec[3], true);
-
     if (gaugeFatEigensolver) errorQuda("gaugeFatEigensolver already exists");
->>>>>>> 5962f0ab
 
     if (gauge_param.Precision() == gaugeFatPrecise->Precision()
         && gauge_param.reconstruct == gaugeFatPrecise->Reconstruct()) {
