#include <cmath>
#include <cstdio>
#include <cstdlib>
#include <cstring>
#include <iostream>
#include <sys/time.h>
#include <complex.h>

#include <quda.h>
#include <quda_fortran.h>
#include <quda_internal.h>
#include <device.h>
#include <comm_quda.h>
#include <tune_quda.h>
#include <blas_quda.h>
#ifndef DPCPP_DEVELOP
#include <gauge_field.h>
#include <dirac_quda.h>
#include <dslash_quda.h>
#include <invert_quda.h>
#include <eigensolve_quda.h>
#endif //DPCPP
#include <color_spinor_field.h>
#ifndef DPCPP_DEVELOP
#include <clover_field.h>
#include <llfat_quda.h>
#include <unitarization_links.h>
#endif //DPCPP
#include <algorithm>
#ifndef DPCPP_DEVELOP
#include <staggered_oprod.h>
#include <ks_improved_force.h>
#include <ks_force_quda.h>
#include <random_quda.h>
#endif //DPCPP
#include <mpi_comm_handle.h>
#ifndef DPCPP_DEVELOP
#include <multigrid.h>
#include <deflation.h>
<<<<<<< HEAD
#endif //DPCPP
#ifdef NUMA_NVML
#include <numa_affinity.h>
#endif

#ifdef QUDA_NVML
#include <nvml.h>
#endif

#include <cuda.h>
#ifndef DPCPP_DEVELOP
=======
>>>>>>> bd4b33f6
#include <ks_force_quda.h>

#ifdef GPU_GAUGE_FORCE
#include <gauge_force_quda.h>
#endif
#include <gauge_update_quda.h>
#endif //DPCPP
#define MAX(a,b) ((a)>(b)? (a):(b))
#define TDIFF(a,b) (b.tv_sec - a.tv_sec + 0.000001*(b.tv_usec - a.tv_usec))

// define newQudaGaugeParam() and newQudaInvertParam()
#define INIT_PARAM
#include "check_params.h"
#undef INIT_PARAM

// define (static) checkGaugeParam() and checkInvertParam()
#define CHECK_PARAM
#include "check_params.h"
#undef CHECK_PARAM

// define printQudaGaugeParam() and printQudaInvertParam()
#define PRINT_PARAM
#include "check_params.h"
#undef PRINT_PARAM

#ifndef DPCPP_DEVELOP

#include <gauge_tools.h>
#include <contract_quda.h>

#include <momentum.h>

<<<<<<< HEAD
#endif //DPCPP

#include <cuda_profiler_api.h>

=======
>>>>>>> bd4b33f6
using namespace quda;

static int R[4] = {0, 0, 0, 0};
// setting this to false prevents redundant halo exchange but isn't yet compatible with HISQ / ASQTAD kernels
static bool redundant_comms = false;

<<<<<<< HEAD
#ifndef DPCPP_DEVELOP

#include <blas_cublas.h>
=======
#include <blas_lapack.h>
>>>>>>> bd4b33f6

//for MAGMA lib:
#include <blas_magma.h>

static bool InitMagma = false;

void openMagma() {

  if (!InitMagma) {
    OpenMagma();
    InitMagma = true;
  } else {
    printfQuda("\nMAGMA library was already initialized..\n");
  }

}

void closeMagma(){

  if (InitMagma) {
    CloseMagma();
    InitMagma = false;
  } else {
    printfQuda("\nMAGMA library was not initialized..\n");
  }

}

cudaGaugeField *gaugePrecise = nullptr;
cudaGaugeField *gaugeSloppy = nullptr;
cudaGaugeField *gaugePrecondition = nullptr;
cudaGaugeField *gaugeRefinement = nullptr;
cudaGaugeField *gaugeExtended = nullptr;

cudaGaugeField *gaugeFatPrecise = nullptr;
cudaGaugeField *gaugeFatSloppy = nullptr;
cudaGaugeField *gaugeFatPrecondition = nullptr;
cudaGaugeField *gaugeFatRefinement = nullptr;
cudaGaugeField *gaugeFatExtended = nullptr;

cudaGaugeField *gaugeLongExtended = nullptr;
cudaGaugeField *gaugeLongPrecise = nullptr;
cudaGaugeField *gaugeLongSloppy = nullptr;
cudaGaugeField *gaugeLongPrecondition = nullptr;
cudaGaugeField *gaugeLongRefinement = nullptr;

cudaGaugeField *gaugeSmeared = nullptr;

cudaCloverField *cloverPrecise = nullptr;
cudaCloverField *cloverSloppy = nullptr;
cudaCloverField *cloverPrecondition = nullptr;
cudaCloverField *cloverRefinement = nullptr;

cudaGaugeField *momResident = nullptr;
cudaGaugeField *extendedGaugeResident = nullptr;

#endif //DPCPP

std::vector<cudaColorSpinorField*> solutionResident;

// vector of spinors used for forecasting solutions in HMC
#define QUDA_MAX_CHRONO 12
// each entry is one p
std::vector< std::vector<ColorSpinorField*> > chronoResident(QUDA_MAX_CHRONO);

// Mapped memory buffer used to hold unitarization failures
static int *num_failures_h = nullptr;
static int *num_failures_d = nullptr;

static bool initialized = false;

//!< Profiler for initQuda
static TimeProfile profileInit("initQuda");

//!< Profile for loadGaugeQuda / saveGaugeQuda
static TimeProfile profileGauge("loadGaugeQuda");

//!< Profile for loadCloverQuda
static TimeProfile profileClover("loadCloverQuda");

//!< Profiler for dslashQuda
static TimeProfile profileDslash("dslashQuda");

//!< Profiler for invertQuda
static TimeProfile profileInvert("invertQuda");

//!< Profiler for invertMultiShiftQuda
static TimeProfile profileMulti("invertMultiShiftQuda");

//!< Profiler for eigensolveQuda
static TimeProfile profileEigensolve("eigensolveQuda");

//!< Profiler for computeFatLinkQuda
static TimeProfile profileFatLink("computeKSLinkQuda");

//!< Profiler for computeGaugeForceQuda
static TimeProfile profileGaugeForce("computeGaugeForceQuda");

//!<Profiler for updateGaugeFieldQuda
static TimeProfile profileGaugeUpdate("updateGaugeFieldQuda");

//!<Profiler for createExtendedGaugeField
static TimeProfile profileExtendedGauge("createExtendedGaugeField");

//!<Profiler for computeCloverForceQuda
static TimeProfile profileCloverForce("computeCloverForceQuda");

//!<Profiler for computeStaggeredForceQuda
static TimeProfile profileStaggeredForce("computeStaggeredForceQuda");

//!<Profiler for computeHISQForceQuda
static TimeProfile profileHISQForce("computeHISQForceQuda");

//!<Profiler for plaqQuda
static TimeProfile profilePlaq("plaqQuda");

//!< Profiler for wuppertalQuda
static TimeProfile profileWuppertal("wuppertalQuda");

//!<Profiler for gaussQuda
static TimeProfile profileGauss("gaussQuda");

//!< Profiler for gaugeObservableQuda
static TimeProfile profileGaugeObs("gaugeObservablesQuda");

//!< Profiler for APEQuda
static TimeProfile profileAPE("APEQuda");

//!< Profiler for STOUTQuda
static TimeProfile profileSTOUT("STOUTQuda");

//!< Profiler for OvrImpSTOUTQuda
static TimeProfile profileOvrImpSTOUT("OvrImpSTOUTQuda");

//!< Profiler for wFlowQuda
static TimeProfile profileWFlow("wFlowQuda");

//!< Profiler for projectSU3Quda
static TimeProfile profileProject("projectSU3Quda");

//!< Profiler for staggeredPhaseQuda
static TimeProfile profilePhase("staggeredPhaseQuda");

//!< Profiler for contractions
static TimeProfile profileContract("contractQuda");

//!< Profiler for covariant derivative
static TimeProfile profileCovDev("covDevQuda");

//!< Profiler for momentum action
static TimeProfile profileMomAction("momActionQuda");

//!< Profiler for endQuda
static TimeProfile profileEnd("endQuda");

//!< Profiler for GaugeFixing
static TimeProfile GaugeFixFFTQuda("GaugeFixFFTQuda");
static TimeProfile GaugeFixOVRQuda("GaugeFixOVRQuda");

//!< Profiler for toal time spend between init and end
static TimeProfile profileInit2End("initQuda-endQuda",false);

static bool enable_profiler = false;
static bool do_not_profile_quda = false;

static void profilerStart(const char *f)
{
  static std::vector<int> target_list;
  static bool enable = false;
  static bool init = false;
  if (!init) {
    char *profile_target_env = getenv("QUDA_ENABLE_TARGET_PROFILE"); // selectively enable profiling for a given solve

    if ( profile_target_env ) {
      std::stringstream target_stream(profile_target_env);

      int target;
      while(target_stream >> target) {
       target_list.push_back(target);
       if (target_stream.peek() == ',') target_stream.ignore();
     }

     if (target_list.size() > 0) {
       std::sort(target_list.begin(), target_list.end());
       target_list.erase( unique( target_list.begin(), target_list.end() ), target_list.end() );
       warningQuda("Targeted profiling enabled for %lu functions\n", target_list.size());
       enable = true;
     }
   }

    char* donotprofile_env = getenv("QUDA_DO_NOT_PROFILE"); // disable profiling of QUDA parts
    if (donotprofile_env && (!(strcmp(donotprofile_env, "0") == 0)))  {
      do_not_profile_quda=true;
      printfQuda("Disabling profiling in QUDA\n");
    }
    init = true;
  }

  static int target_count = 0;
  static unsigned int i = 0;
  if (do_not_profile_quda){
    device::profile::stop();
    printfQuda("Stopping profiling in QUDA\n");
  } else {
    if (enable) {
      if (i < target_list.size() && target_count++ == target_list[i]) {
        enable_profiler = true;
        printfQuda("Starting profiling for %s\n", f);
        device::profile::start();
      i++; // advance to next target
    }
  }
}
}

static void profilerStop(const char *f) {
  if (do_not_profile_quda){
    device::profile::start();
  } else {

    if (enable_profiler) {
      printfQuda("Stopping profiling for %s\n", f);
      device::profile::stop();
      enable_profiler = false;
    }
  }
}


namespace quda {
  void printLaunchTimer();
}

void setVerbosityQuda(QudaVerbosity verbosity, const char prefix[], FILE *outfile)
{
  setVerbosity(verbosity);
  setOutputPrefix(prefix);
  setOutputFile(outfile);
}


typedef struct {
  int ndim;
  int dims[QUDA_MAX_DIM];
} LexMapData;

/**
 * For MPI, the default node mapping is lexicographical with t varying fastest.
 */
static int lex_rank_from_coords(const int *coords, void *fdata)
{
  auto *md = static_cast<LexMapData *>(fdata);

  int rank = coords[0];
  for (int i = 1; i < md->ndim; i++) {
    rank = md->dims[i] * rank + coords[i];
  }
  return rank;
}

#ifdef QMP_COMMS
/**
 * For QMP, we use the existing logical topology if already declared.
 */
static int qmp_rank_from_coords(const int *coords, void *fdata)
{
  return QMP_get_node_number_from(coords);
}
#endif

// Provision for user control over MPI comm handle
// Assumes an MPI implementation of QMP

#if defined(QMP_COMMS) || defined(MPI_COMMS)
MPI_Comm MPI_COMM_HANDLE;
static int user_set_comm_handle = 0;
#endif

void setMPICommHandleQuda(void *mycomm)
{
#if defined(QMP_COMMS) || defined(MPI_COMMS)
  MPI_COMM_HANDLE = *((MPI_Comm *)mycomm);
  user_set_comm_handle = 1;
#endif
}

#ifdef QMP_COMMS
static void initQMPComms(void)
{
  // Default comm handle is taken from QMP
  // WARNING: Assumes an MPI implementation of QMP
  if (!user_set_comm_handle) {
    void *mycomm;
    QMP_get_mpi_comm(QMP_comm_get_default(), &mycomm);
    setMPICommHandleQuda(mycomm);
  }
}
#elif defined(MPI_COMMS)
static void initMPIComms(void)
{
  // Default comm handle is MPI_COMM_WORLD
  if (!user_set_comm_handle) {
    static MPI_Comm mycomm;
    MPI_Comm_dup(MPI_COMM_WORLD, &mycomm);
    setMPICommHandleQuda((void *)&mycomm);
  }
}
#endif

static bool comms_initialized = false;

void initCommsGridQuda(int nDim, const int *dims, QudaCommsMap func, void *fdata)
{
  if (comms_initialized) return;

#if QMP_COMMS
  initQMPComms();
#elif defined(MPI_COMMS)
  initMPIComms();
#endif

  if (nDim != 4) {
    errorQuda("Number of communication grid dimensions must be 4");
  }

  LexMapData map_data;
  if (!func) {

#if QMP_COMMS
    if (QMP_logical_topology_is_declared()) {
      if (QMP_get_logical_number_of_dimensions() != 4) {
        errorQuda("QMP logical topology must have 4 dimensions");
      }
      for (int i=0; i<nDim; i++) {
        int qdim = QMP_get_logical_dimensions()[i];
        if(qdim != dims[i]) {
          errorQuda("QMP logical dims[%d]=%d does not match dims[%d]=%d argument", i, qdim, i, dims[i]);
        }
      }
      fdata = nullptr;
      func = qmp_rank_from_coords;
    } else {
      warningQuda("QMP logical topology is undeclared; using default lexicographical ordering");
#endif

      map_data.ndim = nDim;
      for (int i=0; i<nDim; i++) {
        map_data.dims[i] = dims[i];
      }
      fdata = (void *) &map_data;
      func = lex_rank_from_coords;

#if QMP_COMMS
    }
#endif

  }
  comm_init(nDim, dims, func, fdata);
  comms_initialized = true;
}


static void init_default_comms()
{
#if defined(QMP_COMMS)
  if (QMP_logical_topology_is_declared()) {
    int ndim = QMP_get_logical_number_of_dimensions();
    const int *dims = QMP_get_logical_dimensions();
    initCommsGridQuda(ndim, dims, nullptr, nullptr);
  } else {
    errorQuda("initQuda() called without prior call to initCommsGridQuda(),"
        " and QMP logical topology has not been declared");
  }
#elif defined(MPI_COMMS)
  errorQuda("When using MPI for communications, initCommsGridQuda() must be called before initQuda()");
#else // single-GPU
  const int dims[4] = {1, 1, 1, 1};
  initCommsGridQuda(4, dims, nullptr, nullptr);
#endif
}


#define STR_(x) #x
#define STR(x) STR_(x)
  static const std::string quda_version = STR(QUDA_VERSION_MAJOR) "." STR(QUDA_VERSION_MINOR) "." STR(QUDA_VERSION_SUBMINOR);
#undef STR
#undef STR_

extern char* gitversion;

/*
 * Set the device that QUDA uses.
 */
void initQudaDevice(int dev)
{
  //static bool initialized = false;
  if (initialized) return;
  initialized = true;

  profileInit2End.TPSTART(QUDA_PROFILE_TOTAL);
  profileInit.TPSTART(QUDA_PROFILE_TOTAL);
  profileInit.TPSTART(QUDA_PROFILE_INIT);

  if (getVerbosity() >= QUDA_SUMMARIZE) {
#ifdef GITVERSION
    printfQuda("QUDA %s (git %s)\n",quda_version.c_str(),gitversion);
#else
    printfQuda("QUDA %s\n",quda_version.c_str());
#endif
  }

#ifdef MULTI_GPU
  if (dev < 0) {
    if (!comms_initialized) {
      errorQuda("initDeviceQuda() called with a negative device ordinal, but comms have not been initialized");
        }
    dev = comm_gpuid();
  }
#else
  if (dev < 0 || dev >= 16) errorQuda("Invalid device number %d", dev);
#endif

  device::init(dev);

  { // determine if we will do CPU or GPU data reordering (default is GPU)
    char *reorder_str = getenv("QUDA_REORDER_LOCATION");

    if (!reorder_str || (strcmp(reorder_str,"CPU") && strcmp(reorder_str,"cpu")) ) {
      warningQuda("Data reordering done on GPU (set with QUDA_REORDER_LOCATION=GPU/CPU)");
      reorder_location_set(QUDA_CUDA_FIELD_LOCATION);
    } else {
      warningQuda("Data reordering done on CPU (set with QUDA_REORDER_LOCATION=GPU/CPU)");
      reorder_location_set(QUDA_CPU_FIELD_LOCATION);
    }
  }

  profileInit.TPSTOP(QUDA_PROFILE_INIT);
  profileInit.TPSTOP(QUDA_PROFILE_TOTAL);
}

/*
 * Any persistent memory allocations that QUDA uses are done here.
 */
void initQudaMemory()
{
  profileInit.TPSTART(QUDA_PROFILE_TOTAL);
  profileInit.TPSTART(QUDA_PROFILE_INIT);

  if (!comms_initialized) init_default_comms();

<<<<<<< HEAD
  streams = new qudaStream_t[Nstream];

  int greatestPriority;
  int leastPriority;
  cudaDeviceGetStreamPriorityRange(&leastPriority, &greatestPriority);
  for (int i=0; i<Nstream-1; i++) {
    cudaStreamCreateWithPriority(&streams[i], cudaStreamDefault, greatestPriority);
  }
  cudaStreamCreateWithPriority(&streams[Nstream-1], cudaStreamDefault, leastPriority);

  checkCudaError();
#ifndef DPCPP_DEVELOP
  createDslashEvents();
#endif //DPCPP
  blas::init();
#ifndef DPCPP_DEVELOP
  cublas::init();
#endif //DPCPP
=======
  device::create_context();
  createDslashEvents();

  blas::init();
>>>>>>> bd4b33f6

  // initalize the memory pool allocators
  pool::init();

  num_failures_h = static_cast<int*>(mapped_malloc(sizeof(int)));
  num_failures_d = static_cast<int*>(get_mapped_device_pointer(num_failures_h));

  loadTuneCache();

  for (int d=0; d<4; d++) R[d] = 2 * (redundant_comms || commDimPartitioned(d));

  profileInit.TPSTOP(QUDA_PROFILE_INIT);
  profileInit.TPSTOP(QUDA_PROFILE_TOTAL);
}

void updateR()
{
  for (int d=0; d<4; d++) R[d] = 2 * (redundant_comms || commDimPartitioned(d));
}

void initQuda(int dev)
{
  // initialize communications topology, if not already done explicitly via initCommsGridQuda()
  if (!comms_initialized) init_default_comms();

  // set the device that QUDA uses
  initQudaDevice(dev);

  // set the persistant memory allocations that QUDA uses (Blas, streams, etc.)
  initQudaMemory();
}

#ifndef DPCPP_DEVELOP

// This is a flag used to signal when we have downloaded new gauge
// field.  Set by loadGaugeQuda and consumed by loadCloverQuda as one
// possible flag to indicate we need to recompute the clover field
static bool invalidate_clover = true;

void loadGaugeQuda(void *h_gauge, QudaGaugeParam *param)
{
  profileGauge.TPSTART(QUDA_PROFILE_TOTAL);

  if (!initialized) errorQuda("QUDA not initialized");
  if (getVerbosity() == QUDA_DEBUG_VERBOSE) printQudaGaugeParam(param);

  checkGaugeParam(param);

  profileGauge.TPSTART(QUDA_PROFILE_INIT);
  // Set the specific input parameters and create the cpu gauge field
  GaugeFieldParam gauge_param(h_gauge, *param);

  if (gauge_param.order <= 4) gauge_param.ghostExchange = QUDA_GHOST_EXCHANGE_NO;
  GaugeField *in = (param->location == QUDA_CPU_FIELD_LOCATION) ?
    static_cast<GaugeField*>(new cpuGaugeField(gauge_param)) :
    static_cast<GaugeField*>(new cudaGaugeField(gauge_param));

  if (in->Order() == QUDA_BQCD_GAUGE_ORDER) {
    static size_t checksum = SIZE_MAX;
    size_t in_checksum = in->checksum(true);
    if (in_checksum == checksum) {
      if (getVerbosity() >= QUDA_VERBOSE) printfQuda("Gauge field unchanged - using cached gauge field %lu\n", checksum);
      profileGauge.TPSTOP(QUDA_PROFILE_INIT);
      profileGauge.TPSTOP(QUDA_PROFILE_TOTAL);
      delete in;
      invalidate_clover = false;
      return;
    }
    checksum = in_checksum;
    invalidate_clover = true;
  }

  // free any current gauge field before new allocations to reduce memory overhead
  switch (param->type) {
    case QUDA_WILSON_LINKS:
      if (gaugeRefinement != gaugeSloppy && gaugeRefinement) delete gaugeRefinement;
      if (gaugeSloppy != gaugePrecondition && gaugePrecise != gaugePrecondition && gaugePrecondition)
        delete gaugePrecondition;
      if (gaugePrecise != gaugeSloppy && gaugeSloppy) delete gaugeSloppy;
      if (gaugePrecise && !param->use_resident_gauge) delete gaugePrecise;
      break;
    case QUDA_ASQTAD_FAT_LINKS:
      if (gaugeFatRefinement != gaugeFatSloppy && gaugeFatRefinement) delete gaugeFatRefinement;
      if (gaugeFatSloppy != gaugeFatPrecondition && gaugeFatPrecise != gaugeFatPrecondition && gaugeFatPrecondition)
        delete gaugeFatPrecondition;
      if (gaugeFatPrecise != gaugeFatSloppy && gaugeFatSloppy) delete gaugeFatSloppy;
      if (gaugeFatPrecise && !param->use_resident_gauge) delete gaugeFatPrecise;
      break;
    case QUDA_ASQTAD_LONG_LINKS:
      if (gaugeLongRefinement != gaugeLongSloppy && gaugeLongRefinement) delete gaugeLongRefinement;
      if (gaugeLongSloppy != gaugeLongPrecondition && gaugeLongPrecise != gaugeLongPrecondition && gaugeLongPrecondition)
        delete gaugeLongPrecondition;
      if (gaugeLongPrecise != gaugeLongSloppy && gaugeLongSloppy) delete gaugeLongSloppy;
      if (gaugeLongPrecise) delete gaugeLongPrecise;
      break;
    case QUDA_SMEARED_LINKS:
      if (gaugeSmeared) delete gaugeSmeared;
      break;
    default:
      errorQuda("Invalid gauge type %d", param->type);
  }

  // if not preserving then copy the gauge field passed in
  cudaGaugeField *precise = nullptr;

  // switch the parameters for creating the mirror precise cuda gauge field
  gauge_param.create = QUDA_NULL_FIELD_CREATE;
  gauge_param.reconstruct = param->reconstruct;
  gauge_param.setPrecision(param->cuda_prec, true);
  gauge_param.ghostExchange = QUDA_GHOST_EXCHANGE_PAD;
  gauge_param.pad = param->ga_pad;

  precise = new cudaGaugeField(gauge_param);

  if (param->use_resident_gauge) {
    if(gaugePrecise == nullptr) errorQuda("No resident gauge field");
    // copy rather than point at to ensure that the padded region is filled in
    precise->copy(*gaugePrecise);
    precise->exchangeGhost();
    delete gaugePrecise;
    gaugePrecise = nullptr;
    profileGauge.TPSTOP(QUDA_PROFILE_INIT);
  } else {
    profileGauge.TPSTOP(QUDA_PROFILE_INIT);
    profileGauge.TPSTART(QUDA_PROFILE_H2D);
    precise->copy(*in);
    profileGauge.TPSTOP(QUDA_PROFILE_H2D);
  }

  // for gaugeSmeared we are interested only in the precise version
  if (param->type == QUDA_SMEARED_LINKS) {
    gaugeSmeared = createExtendedGauge(*precise, R, profileGauge);

    profileGauge.TPSTART(QUDA_PROFILE_FREE);
    delete precise;
    delete in;
    profileGauge.TPSTOP(QUDA_PROFILE_FREE);

    profileGauge.TPSTOP(QUDA_PROFILE_TOTAL);
    return;
  }

  // creating sloppy fields isn't really compute, but it is work done on the gpu
  profileGauge.TPSTART(QUDA_PROFILE_COMPUTE);

  // switch the parameters for creating the mirror sloppy cuda gauge field
  gauge_param.reconstruct = param->reconstruct_sloppy;
  gauge_param.setPrecision(param->cuda_prec_sloppy, true);
  cudaGaugeField *sloppy = nullptr;
  if (param->cuda_prec == param->cuda_prec_sloppy && param->reconstruct == param->reconstruct_sloppy) {
    sloppy = precise;
  } else {
    sloppy = new cudaGaugeField(gauge_param);
    sloppy->copy(*precise);
  }

  // switch the parameters for creating the mirror preconditioner cuda gauge field
  gauge_param.reconstruct = param->reconstruct_precondition;
  gauge_param.setPrecision(param->cuda_prec_precondition, true);
  cudaGaugeField *precondition = nullptr;
  if (param->cuda_prec == param->cuda_prec_precondition && param->reconstruct == param->reconstruct_precondition) {
    precondition = precise;
  } else if (param->cuda_prec_sloppy == param->cuda_prec_precondition
             && param->reconstruct_sloppy == param->reconstruct_precondition) {
    precondition = sloppy;
  } else {
    precondition = new cudaGaugeField(gauge_param);
    precondition->copy(*precise);
  }

  // switch the parameters for creating the refinement cuda gauge field
  gauge_param.reconstruct = param->reconstruct_refinement_sloppy;
  gauge_param.setPrecision(param->cuda_prec_refinement_sloppy, true);
  cudaGaugeField *refinement = nullptr;
  if (param->cuda_prec_sloppy == param->cuda_prec_refinement_sloppy
      && param->reconstruct_sloppy == param->reconstruct_refinement_sloppy) {
    refinement = sloppy;
  } else {
    refinement = new cudaGaugeField(gauge_param);
    refinement->copy(*sloppy);
  }

  profileGauge.TPSTOP(QUDA_PROFILE_COMPUTE);

  // create an extended preconditioning field
  cudaGaugeField* extended = nullptr;
  if (param->overlap){
    int R[4]; // domain-overlap widths in different directions
    for (int i=0; i<4; ++i) R[i] = param->overlap*commDimPartitioned(i);
    extended = createExtendedGauge(*precondition, R, profileGauge);
  }

  switch (param->type) {
    case QUDA_WILSON_LINKS:
      gaugePrecise = precise;
      gaugeSloppy = sloppy;
      gaugePrecondition = precondition;
      gaugeRefinement = refinement;

      if(param->overlap) gaugeExtended = extended;
      break;
    case QUDA_ASQTAD_FAT_LINKS:
      gaugeFatPrecise = precise;
      gaugeFatSloppy = sloppy;
      gaugeFatPrecondition = precondition;
      gaugeFatRefinement = refinement;

      if(param->overlap){
        if(gaugeFatExtended) errorQuda("Extended gauge fat field already allocated");
	gaugeFatExtended = extended;
      }
      break;
    case QUDA_ASQTAD_LONG_LINKS:
      gaugeLongPrecise = precise;
      gaugeLongSloppy = sloppy;
      gaugeLongPrecondition = precondition;
      gaugeLongRefinement = refinement;

      if(param->overlap){
        if(gaugeLongExtended) errorQuda("Extended gauge long field already allocated");
   	gaugeLongExtended = extended;
      }
      break;
    default:
      errorQuda("Invalid gauge type %d", param->type);
  }

  profileGauge.TPSTART(QUDA_PROFILE_FREE);
  delete in;
  profileGauge.TPSTOP(QUDA_PROFILE_FREE);

  if (extendedGaugeResident) {
    // updated the resident gauge field if needed
    const int *R_ = extendedGaugeResident->R();
    const int R[] = { R_[0], R_[1], R_[2], R_[3] };
    QudaReconstructType recon = extendedGaugeResident->Reconstruct();
    delete extendedGaugeResident;

    extendedGaugeResident = createExtendedGauge(*gaugePrecise, R, profileGauge, false, recon);
  }

  profileGauge.TPSTOP(QUDA_PROFILE_TOTAL);
}

void saveGaugeQuda(void *h_gauge, QudaGaugeParam *param)
{
  profileGauge.TPSTART(QUDA_PROFILE_TOTAL);

  if (param->location != QUDA_CPU_FIELD_LOCATION)
    errorQuda("Non-cpu output location not yet supported");

  if (!initialized) errorQuda("QUDA not initialized");
  checkGaugeParam(param);

  // Set the specific cpu parameters and create the cpu gauge field
  GaugeFieldParam gauge_param(h_gauge, *param);
  cpuGaugeField cpuGauge(gauge_param);
  cudaGaugeField *cudaGauge = nullptr;
  switch (param->type) {
    case QUDA_WILSON_LINKS:
      cudaGauge = gaugePrecise;
      break;
    case QUDA_ASQTAD_FAT_LINKS:
      cudaGauge = gaugeFatPrecise;
      break;
    case QUDA_ASQTAD_LONG_LINKS:
      cudaGauge = gaugeLongPrecise;
      break;
    case QUDA_SMEARED_LINKS:
      gauge_param.create = QUDA_NULL_FIELD_CREATE;
      gauge_param.reconstruct = param->reconstruct;
      gauge_param.setPrecision(param->cuda_prec, true);
      gauge_param.ghostExchange = QUDA_GHOST_EXCHANGE_PAD;
      gauge_param.pad = param->ga_pad;
      cudaGauge = new cudaGaugeField(gauge_param);
      copyExtendedGauge(*cudaGauge, *gaugeSmeared, QUDA_CUDA_FIELD_LOCATION);
      break;
    default:
      errorQuda("Invalid gauge type");
  }

  profileGauge.TPSTART(QUDA_PROFILE_D2H);
  cudaGauge->saveCPUField(cpuGauge);
  profileGauge.TPSTOP(QUDA_PROFILE_D2H);

  if (param->type == QUDA_SMEARED_LINKS) { delete cudaGauge; }

  profileGauge.TPSTOP(QUDA_PROFILE_TOTAL);
}

void loadSloppyCloverQuda(const QudaPrecision prec[]);
void freeSloppyCloverQuda();

void loadCloverQuda(void *h_clover, void *h_clovinv, QudaInvertParam *inv_param)
{
  profileClover.TPSTART(QUDA_PROFILE_TOTAL);
  profileClover.TPSTART(QUDA_PROFILE_INIT);

  checkCloverParam(inv_param);
  bool device_calc = false; // calculate clover and inverse on the device?

  pushVerbosity(inv_param->verbosity);
  if (getVerbosity() >= QUDA_DEBUG_VERBOSE) printQudaInvertParam(inv_param);

  if (!initialized) errorQuda("QUDA not initialized");

  if ( (!h_clover && !h_clovinv) || inv_param->compute_clover ) {
    device_calc = true;
    if (inv_param->clover_coeff == 0.0) errorQuda("called with neither clover term nor inverse and clover coefficient not set");
    if (gaugePrecise->Anisotropy() != 1.0) errorQuda("cannot compute anisotropic clover field");
  }

  if (inv_param->clover_cpu_prec == QUDA_HALF_PRECISION)  errorQuda("Half precision not supported on CPU");
  if (gaugePrecise == nullptr) errorQuda("Gauge field must be loaded before clover");
  if ((inv_param->dslash_type != QUDA_CLOVER_WILSON_DSLASH) && (inv_param->dslash_type != QUDA_TWISTED_CLOVER_DSLASH)
      && (inv_param->dslash_type != QUDA_CLOVER_HASENBUSCH_TWIST_DSLASH)) {
    errorQuda("Wrong dslash_type %d in loadCloverQuda()", inv_param->dslash_type);
  }

  // determines whether operator is preconditioned when calling invertQuda()
  bool pc_solve = (inv_param->solve_type == QUDA_DIRECT_PC_SOLVE ||
      inv_param->solve_type == QUDA_NORMOP_PC_SOLVE ||
      inv_param->solve_type == QUDA_NORMERR_PC_SOLVE );

  // determines whether operator is preconditioned when calling MatQuda() or MatDagMatQuda()
  bool pc_solution = (inv_param->solution_type == QUDA_MATPC_SOLUTION ||
      inv_param->solution_type == QUDA_MATPCDAG_MATPC_SOLUTION);

  bool asymmetric = (inv_param->matpc_type == QUDA_MATPC_EVEN_EVEN_ASYMMETRIC ||
      inv_param->matpc_type == QUDA_MATPC_ODD_ODD_ASYMMETRIC);

  // uninverted clover term is required when applying unpreconditioned operator,
  // but note that dslashQuda() is always preconditioned
  if (!h_clover && !pc_solve && !pc_solution) {
    //warningQuda("Uninverted clover term not loaded");
  }

  // uninverted clover term is also required for "asymmetric" preconditioning
  if (!h_clover && pc_solve && pc_solution && asymmetric && !device_calc) {
    warningQuda("Uninverted clover term not loaded");
  }

  bool twisted = inv_param->dslash_type == QUDA_TWISTED_CLOVER_DSLASH ? true : false;

  CloverFieldParam clover_param;
  clover_param.nDim = 4;
  clover_param.csw = inv_param->clover_coeff;
  clover_param.twisted = twisted;
  clover_param.mu2 = twisted ? 4.*inv_param->kappa*inv_param->kappa*inv_param->mu*inv_param->mu : 0.0;
  clover_param.siteSubset = QUDA_FULL_SITE_SUBSET;
  for (int i=0; i<4; i++) clover_param.x[i] = gaugePrecise->X()[i];
  clover_param.pad = inv_param->cl_pad;
  clover_param.create = QUDA_NULL_FIELD_CREATE;
  clover_param.norm = nullptr;
  clover_param.invNorm = nullptr;
  clover_param.setPrecision(inv_param->clover_cuda_prec);
  clover_param.direct = h_clover || device_calc ? true : false;
  clover_param.inverse = (h_clovinv || pc_solve) && !dynamic_clover_inverse() ? true : false;
  CloverField *in = nullptr;
  profileClover.TPSTOP(QUDA_PROFILE_INIT);

  // FIXME do we need to make this more robust to changing other meta data (compare cloverPrecise against clover_param)
  bool clover_update = false;
  double csw_old = cloverPrecise ? cloverPrecise->Csw() : 0.0;
  if (!cloverPrecise || invalidate_clover || inv_param->clover_coeff != csw_old) clover_update = true;

  // compute or download clover field only if gauge field has been updated or clover field doesn't exist
  if (clover_update) {
    if (getVerbosity() >= QUDA_VERBOSE) printfQuda("Creating new clover field\n");
    freeSloppyCloverQuda();
    if (cloverPrecise) delete cloverPrecise;

    profileClover.TPSTART(QUDA_PROFILE_INIT);
    cloverPrecise = new cudaCloverField(clover_param);

    if (!device_calc || inv_param->return_clover || inv_param->return_clover_inverse) {
      // create a param for the cpu clover field
      CloverFieldParam inParam(clover_param);
      inParam.setPrecision(inv_param->clover_cpu_prec);
      inParam.order = inv_param->clover_order;
      inParam.direct = h_clover ? true : false;
      inParam.inverse = h_clovinv ? true : false;
      inParam.clover = h_clover;
      inParam.cloverInv = h_clovinv;
      inParam.create = QUDA_REFERENCE_FIELD_CREATE;
      in = (inv_param->clover_location == QUDA_CPU_FIELD_LOCATION) ?
	static_cast<CloverField*>(new cpuCloverField(inParam)) :
	static_cast<CloverField*>(new cudaCloverField(inParam));
    }
    profileClover.TPSTOP(QUDA_PROFILE_INIT);

    if (!device_calc) {
      profileClover.TPSTART(QUDA_PROFILE_H2D);
      bool inverse = (h_clovinv && !inv_param->compute_clover_inverse && !dynamic_clover_inverse());
      cloverPrecise->copy(*in, inverse);
      profileClover.TPSTOP(QUDA_PROFILE_H2D);
    } else {
      profileClover.TPSTOP(QUDA_PROFILE_TOTAL);
      createCloverQuda(inv_param);
      profileClover.TPSTART(QUDA_PROFILE_TOTAL);
    }

    // inverted clover term is required when applying preconditioned operator
    if ((!h_clovinv || inv_param->compute_clover_inverse) && pc_solve) {
      profileClover.TPSTART(QUDA_PROFILE_COMPUTE);
      if (!dynamic_clover_inverse()) {
	cloverInvert(*cloverPrecise, inv_param->compute_clover_trlog);
	if (inv_param->compute_clover_trlog) {
	  inv_param->trlogA[0] = cloverPrecise->TrLog()[0];
	  inv_param->trlogA[1] = cloverPrecise->TrLog()[1];
	}
      }
      profileClover.TPSTOP(QUDA_PROFILE_COMPUTE);
    }
  } else {
    if (getVerbosity() >= QUDA_VERBOSE) printfQuda("Gauge field unchanged - using cached clover field\n");
  }

  clover_param.direct = true;
  clover_param.inverse = dynamic_clover_inverse() ? false : true;

  cloverPrecise->setRho(inv_param->clover_rho);

  QudaPrecision prec[] = {inv_param->clover_cuda_prec_sloppy, inv_param->clover_cuda_prec_precondition,
                          inv_param->clover_cuda_prec_refinement_sloppy};
  loadSloppyCloverQuda(prec);

  // if requested, copy back the clover / inverse field
  if (inv_param->return_clover || inv_param->return_clover_inverse) {
    if (!h_clover && !h_clovinv) errorQuda("Requested clover field return but no clover host pointers set");

    // copy the inverted clover term into host application order on the device
    clover_param.setPrecision(inv_param->clover_cpu_prec);
    clover_param.direct = (h_clover && inv_param->return_clover);
    clover_param.inverse = (h_clovinv && inv_param->return_clover_inverse);

    // this isn't really "epilogue" but this label suffices
    profileClover.TPSTART(QUDA_PROFILE_EPILOGUE);
    cudaCloverField *hack = nullptr;
    if (!dynamic_clover_inverse()) {
      clover_param.order = inv_param->clover_order;
      hack = new cudaCloverField(clover_param);
      hack->copy(*cloverPrecise); // FIXME this can lead to an redundant copies if we're not copying back direct + inverse
    } else {
      auto *hackOfTheHack = new cudaCloverField(clover_param);	// Hack of the hack
      hackOfTheHack->copy(*cloverPrecise, false);
      cloverInvert(*hackOfTheHack, inv_param->compute_clover_trlog);
      if (inv_param->compute_clover_trlog) {
	inv_param->trlogA[0] = cloverPrecise->TrLog()[0];
	inv_param->trlogA[1] = cloverPrecise->TrLog()[1];
      }
      clover_param.order = inv_param->clover_order;
      hack = new cudaCloverField(clover_param);
      hack->copy(*hackOfTheHack); // FIXME this can lead to an redundant copies if we're not copying back direct + inverse
      delete hackOfTheHack;
    }
    profileClover.TPSTOP(QUDA_PROFILE_EPILOGUE);

    // copy the field into the host application's clover field
    profileClover.TPSTART(QUDA_PROFILE_D2H);
    if (inv_param->return_clover) {
      qudaMemcpy((char*)(in->V(false)), (char*)(hack->V(false)), in->Bytes(), cudaMemcpyDeviceToHost);
    }
    if (inv_param->return_clover_inverse) {
      qudaMemcpy((char*)(in->V(true)), (char*)(hack->V(true)), in->Bytes(), cudaMemcpyDeviceToHost);
    }

    profileClover.TPSTOP(QUDA_PROFILE_D2H);

    delete hack;
    checkCudaError();
  }

  profileClover.TPSTART(QUDA_PROFILE_FREE);
  if (in) delete in; // delete object referencing input field
  profileClover.TPSTOP(QUDA_PROFILE_FREE);

  popVerbosity();

  profileClover.TPSTOP(QUDA_PROFILE_TOTAL);
}

void freeSloppyCloverQuda();

void loadSloppyCloverQuda(const QudaPrecision *prec)
{
  freeSloppyCloverQuda();

  if (cloverPrecise) {
    // create the mirror sloppy clover field
    CloverFieldParam clover_param(*cloverPrecise);

    clover_param.setPrecision(prec[0]);

    if (cloverPrecise->V(false) != cloverPrecise->V(true)) {
      clover_param.direct = true;
      clover_param.inverse = true;
    } else {
      clover_param.direct = false;
      clover_param.inverse = true;
    }

    if (clover_param.Precision() != cloverPrecise->Precision()) {
      cloverSloppy = new cudaCloverField(clover_param);
      cloverSloppy->copy(*cloverPrecise, clover_param.inverse);
    } else {
      cloverSloppy = cloverPrecise;
    }

    // switch the parameters for creating the mirror preconditioner clover field
    clover_param.setPrecision(prec[1]);

    // create the mirror preconditioner clover field
    if (clover_param.Precision() == cloverPrecise->Precision()) {
      cloverPrecondition = cloverPrecise;
    } else if (clover_param.Precision() == cloverSloppy->Precision()) {
      cloverPrecondition = cloverSloppy;
    } else {
      cloverPrecondition = new cudaCloverField(clover_param);
      cloverPrecondition->copy(*cloverPrecise, clover_param.inverse);
    }

    // switch the parameters for creating the mirror preconditioner clover field
    clover_param.setPrecision(prec[2]);

    // create the mirror preconditioner clover field
    if (clover_param.Precision() != cloverSloppy->Precision()) {
      cloverRefinement = new cudaCloverField(clover_param);
      cloverRefinement->copy(*cloverSloppy, clover_param.inverse);
    } else {
      cloverRefinement = cloverSloppy;
    }
  }

}

// just free the sloppy fields used in mixed-precision solvers
void freeSloppyGaugeQuda()
{
  if (!initialized) errorQuda("QUDA not initialized");

  if (gaugeSloppy != gaugeRefinement && gaugeRefinement) delete gaugeRefinement;
  if (gaugeSloppy != gaugePrecondition && gaugePrecise != gaugePrecondition && gaugePrecondition)
    delete gaugePrecondition;
  if (gaugePrecise != gaugeSloppy && gaugeSloppy) delete gaugeSloppy;

  gaugeRefinement = nullptr;
  gaugePrecondition = nullptr;
  gaugeSloppy = nullptr;

  if (gaugeLongSloppy != gaugeLongRefinement && gaugeLongRefinement) delete gaugeLongRefinement;
  if (gaugeLongSloppy != gaugeLongPrecondition && gaugeLongPrecise != gaugeLongPrecondition && gaugeLongPrecondition)
    delete gaugeLongPrecondition;
  if (gaugeLongPrecise != gaugeLongSloppy && gaugeLongSloppy) delete gaugeLongSloppy;

  gaugeLongRefinement = nullptr;
  gaugeLongPrecondition = nullptr;
  gaugeLongSloppy = nullptr;

  if (gaugeFatSloppy != gaugeFatRefinement && gaugeFatRefinement) delete gaugeFatRefinement;
  if (gaugeFatSloppy != gaugeFatPrecondition && gaugeFatPrecise != gaugeFatPrecondition && gaugeFatPrecondition)
    delete gaugeFatPrecondition;
  if (gaugeFatPrecise != gaugeFatSloppy && gaugeFatSloppy) delete gaugeFatSloppy;

  gaugeFatRefinement = nullptr;
  gaugeFatPrecondition = nullptr;
  gaugeFatSloppy = nullptr;
}

void freeGaugeQuda(void)
{
  if (!initialized) errorQuda("QUDA not initialized");

  freeSloppyGaugeQuda();

  if (gaugePrecise) delete gaugePrecise;
  if (gaugeExtended) delete gaugeExtended;

  gaugePrecise = nullptr;
  gaugeExtended = nullptr;

  if (gaugeLongPrecise) delete gaugeLongPrecise;
  if (gaugeLongExtended) delete gaugeLongExtended;

  gaugeLongPrecise = nullptr;
  gaugeLongExtended = nullptr;

  if (gaugeFatPrecise) delete gaugeFatPrecise;

  gaugeFatPrecise = nullptr;
  gaugeFatExtended = nullptr;

  if (gaugeSmeared) delete gaugeSmeared;

  gaugeSmeared = nullptr;
  // Need to merge extendedGaugeResident and gaugeFatPrecise/gaugePrecise
  if (extendedGaugeResident) {
    delete extendedGaugeResident;
    extendedGaugeResident = nullptr;
  }
}

void loadSloppyGaugeQuda(const QudaPrecision *prec, const QudaReconstructType *recon)
{
  // first do SU3 links (if they exist)
  if (gaugePrecise) {
    GaugeFieldParam gauge_param(*gaugePrecise);
    // switch the parameters for creating the mirror sloppy cuda gauge field

    gauge_param.reconstruct = recon[0];
    gauge_param.setPrecision(prec[0], true);

    if (gaugeSloppy) errorQuda("gaugeSloppy already exists");

    if (gauge_param.Precision() == gaugePrecise->Precision() && gauge_param.reconstruct == gaugePrecise->Reconstruct()) {
      gaugeSloppy = gaugePrecise;
    } else {
      gaugeSloppy = new cudaGaugeField(gauge_param);
      gaugeSloppy->copy(*gaugePrecise);
    }

    // switch the parameters for creating the mirror preconditioner cuda gauge field
    gauge_param.reconstruct = recon[1];
    gauge_param.setPrecision(prec[1], true);

    if (gaugePrecondition) errorQuda("gaugePrecondition already exists");

    if (gauge_param.Precision() == gaugePrecise->Precision() && gauge_param.reconstruct == gaugePrecise->Reconstruct()) {
      gaugePrecondition = gaugePrecise;
    } else if (gauge_param.Precision() == gaugeSloppy->Precision()
               && gauge_param.reconstruct == gaugeSloppy->Reconstruct()) {
      gaugePrecondition = gaugeSloppy;
    } else {
      gaugePrecondition = new cudaGaugeField(gauge_param);
      gaugePrecondition->copy(*gaugePrecise);
    }

    // switch the parameters for creating the mirror refinement cuda gauge field
    gauge_param.reconstruct = recon[2];
    gauge_param.setPrecision(prec[2], true);

    if (gaugeRefinement) errorQuda("gaugeRefinement already exists");

    if (gauge_param.Precision() == gaugeSloppy->Precision() && gauge_param.reconstruct == gaugeSloppy->Reconstruct()) {
      gaugeRefinement = gaugeSloppy;
    } else {
      gaugeRefinement = new cudaGaugeField(gauge_param);
      gaugeRefinement->copy(*gaugeSloppy);
    }
  }

  // fat links (if they exist)
  if (gaugeFatPrecise) {
    GaugeFieldParam gauge_param(*gaugeFatPrecise);

    gauge_param.setPrecision(prec[0], true);

    if (gaugeFatSloppy) errorQuda("gaugeFatSloppy already exists");

    if (gauge_param.Precision() == gaugeFatPrecise->Precision()
        && gauge_param.reconstruct == gaugeFatPrecise->Reconstruct()) {
      gaugeFatSloppy = gaugeFatPrecise;
    } else {
      gaugeFatSloppy = new cudaGaugeField(gauge_param);
      gaugeFatSloppy->copy(*gaugeFatPrecise);
    }

    // switch the parameters for creating the mirror preconditioner cuda gauge field
    gauge_param.setPrecision(prec[1], true);

    if (gaugeFatPrecondition) errorQuda("gaugeFatPrecondition already exists\n");

    if (gauge_param.Precision() == gaugeFatPrecise->Precision()
        && gauge_param.reconstruct == gaugeFatPrecise->Reconstruct()) {
      gaugeFatPrecondition = gaugeFatPrecise;
    } else if (gauge_param.Precision() == gaugeFatSloppy->Precision()
               && gauge_param.reconstruct == gaugeFatSloppy->Reconstruct()) {
      gaugeFatPrecondition = gaugeFatSloppy;
    } else {
      gaugeFatPrecondition = new cudaGaugeField(gauge_param);
      gaugeFatPrecondition->copy(*gaugeFatPrecise);
    }

    // switch the parameters for creating the mirror refinement cuda gauge field
    gauge_param.setPrecision(prec[2], true);

    if (gaugeFatRefinement) errorQuda("gaugeFatRefinement already exists\n");

    if (gauge_param.Precision() == gaugeFatSloppy->Precision()
        && gauge_param.reconstruct == gaugeFatSloppy->Reconstruct()) {
      gaugeFatRefinement = gaugeFatSloppy;
    } else {
      gaugeFatRefinement = new cudaGaugeField(gauge_param);
      gaugeFatRefinement->copy(*gaugeFatSloppy);
    }
  }

  // long links (if they exist)
  if (gaugeLongPrecise) {
    GaugeFieldParam gauge_param(*gaugeLongPrecise);

    gauge_param.reconstruct = recon[0];
    gauge_param.setPrecision(prec[0], true);

    if (gaugeLongSloppy) errorQuda("gaugeLongSloppy already exists");

    if (gauge_param.Precision() == gaugeLongPrecise->Precision()
        && gauge_param.reconstruct == gaugeLongPrecise->Reconstruct()) {
      gaugeLongSloppy = gaugeLongPrecise;
    } else {
      gaugeLongSloppy = new cudaGaugeField(gauge_param);
      gaugeLongSloppy->copy(*gaugeLongPrecise);
    }

    // switch the parameters for creating the mirror preconditioner cuda gauge field
    gauge_param.reconstruct = recon[1];
    gauge_param.setPrecision(prec[1], true);

    if (gaugeLongPrecondition) errorQuda("gaugeLongPrecondition already exists\n");

    if (gauge_param.Precision() == gaugeLongPrecise->Precision()
        && gauge_param.reconstruct == gaugeLongPrecise->Reconstruct()) {
      gaugeLongPrecondition = gaugeLongPrecise;
    } else if (gauge_param.Precision() == gaugeLongSloppy->Precision()
               && gauge_param.reconstruct == gaugeLongSloppy->Reconstruct()) {
      gaugeLongPrecondition = gaugeLongSloppy;
    } else {
      gaugeLongPrecondition = new cudaGaugeField(gauge_param);
      gaugeLongPrecondition->copy(*gaugeLongPrecise);
    }

    // switch the parameters for creating the mirror refinement cuda gauge field
    gauge_param.reconstruct = recon[2];
    gauge_param.setPrecision(prec[2], true);

    if (gaugeLongRefinement) errorQuda("gaugeLongRefinement already exists\n");

    if (gauge_param.Precision() == gaugeLongSloppy->Precision()
        && gauge_param.reconstruct == gaugeLongSloppy->Reconstruct()) {
      gaugeLongRefinement = gaugeLongSloppy;
    } else {
      gaugeLongRefinement = new cudaGaugeField(gauge_param);
      gaugeLongRefinement->copy(*gaugeLongSloppy);
    }
  }
}

void freeSloppyCloverQuda()
{
  if (!initialized) errorQuda("QUDA not initialized");
  if (cloverRefinement != cloverSloppy && cloverRefinement) delete cloverRefinement;
  if (cloverPrecondition != cloverSloppy && cloverPrecondition != cloverPrecise && cloverPrecondition)
    delete cloverPrecondition;
  if (cloverSloppy != cloverPrecise && cloverSloppy) delete cloverSloppy;

  cloverRefinement = nullptr;
  cloverPrecondition = nullptr;
  cloverSloppy = nullptr;
}

void freeCloverQuda(void)
{
  if (!initialized) errorQuda("QUDA not initialized");
  freeSloppyCloverQuda();
  if (cloverPrecise) delete cloverPrecise;
  cloverPrecise = nullptr;
}

void flushChronoQuda(int i)
{
  if (i >= QUDA_MAX_CHRONO)
    errorQuda("Requested chrono index %d is outside of max %d\n", i, QUDA_MAX_CHRONO);

  auto &basis = chronoResident[i];

  for (auto v : basis) {
    if (v)  delete v;
  }
  basis.clear();
}
#endif //DPCPP
void endQuda(void)
{
  profileEnd.TPSTART(QUDA_PROFILE_TOTAL);

  if (!initialized) return;
#ifndef DPCPP_DEVELOP
  freeGaugeQuda();
  freeCloverQuda();

  for (int i=0; i<QUDA_MAX_CHRONO; i++) flushChronoQuda(i);
#endif //DPCPP
  for (auto v : solutionResident) if (v) delete v;
  solutionResident.clear();
#ifndef DPCPP_DEVELOP
  if(momResident) delete momResident;

  LatticeField::freeGhostBuffer();
  cpuColorSpinorField::freeGhostBuffer();

<<<<<<< HEAD
  cublas::destroy();
#endif //DPCPP
=======
  blas_lapack::generic::destroy();
  blas_lapack::native::destroy();
>>>>>>> bd4b33f6
  blas::end();

  pool::flush_pinned();
  pool::flush_device();

  host_free(num_failures_h);
  num_failures_h = nullptr;
  num_failures_d = nullptr;

<<<<<<< HEAD
  if (streams) {
    for (int i=0; i<Nstream; i++) cudaStreamDestroy(streams[i]);
    delete []streams;
    streams = nullptr;
  }
#ifndef DPCPP_DEVELOP
=======
>>>>>>> bd4b33f6
  destroyDslashEvents();
#endif //DPCPP
  saveTuneCache();
  saveProfile();
#ifndef DPCPP_DEVELOP
  // flush any outstanding force monitoring (if enabled)
  flushForceMonitor();
#endif //DPCPP
  initialized = false;

  comm_finalize();
  comms_initialized = false;

  profileEnd.TPSTOP(QUDA_PROFILE_TOTAL);
  profileInit2End.TPSTOP(QUDA_PROFILE_TOTAL);

  // print out the profile information of the lifetime of the library
  if (getVerbosity() >= QUDA_SUMMARIZE) {
    profileInit.Print();
#ifndef DPCPP_DEVELOP
    profileGauge.Print();
    profileClover.Print();
    profileDslash.Print();
    profileInvert.Print();
    profileMulti.Print();
    profileEigensolve.Print();
    profileFatLink.Print();
    profileGaugeForce.Print();
    profileGaugeUpdate.Print();
    profileExtendedGauge.Print();
    profileCloverForce.Print();
    profileStaggeredForce.Print();
    profileHISQForce.Print();
    profileContract.Print();
    profileCovDev.Print();
    profilePlaq.Print();
    profileGaugeObs.Print();
    profileAPE.Print();
    profileSTOUT.Print();
    profileOvrImpSTOUT.Print();
    profileWFlow.Print();
    profileProject.Print();
    profilePhase.Print();
    profileMomAction.Print();
#endif //DPCPP
    profileEnd.Print();

    profileInit2End.Print();
    TimeProfile::PrintGlobal();

    printLaunchTimer();
    printAPIProfile();

    printfQuda("\n");
    printPeakMemUsage();
    printfQuda("\n");
  }

  assertAllMemFree();

  device::destroy();
}

#ifndef DPCPP_DEVELOP

namespace quda {

  void setDiracParam(DiracParam &diracParam, QudaInvertParam *inv_param, const bool pc)
  {
    double kappa = inv_param->kappa;
    if (inv_param->dirac_order == QUDA_CPS_WILSON_DIRAC_ORDER) {
      kappa *= gaugePrecise->Anisotropy();
    }

    switch (inv_param->dslash_type) {
    case QUDA_WILSON_DSLASH:
      diracParam.type = pc ? QUDA_WILSONPC_DIRAC : QUDA_WILSON_DIRAC;
      break;
    case QUDA_CLOVER_WILSON_DSLASH:
      diracParam.type = pc ? QUDA_CLOVERPC_DIRAC : QUDA_CLOVER_DIRAC;
      break;
    case QUDA_CLOVER_HASENBUSCH_TWIST_DSLASH:
      diracParam.type = pc ? QUDA_CLOVER_HASENBUSCH_TWISTPC_DIRAC : QUDA_CLOVER_HASENBUSCH_TWIST_DIRAC;
      break;
    case QUDA_DOMAIN_WALL_DSLASH:
      diracParam.type = pc ? QUDA_DOMAIN_WALLPC_DIRAC : QUDA_DOMAIN_WALL_DIRAC;
      diracParam.Ls = inv_param->Ls;
      break;
    case QUDA_DOMAIN_WALL_4D_DSLASH:
      diracParam.type = pc ? QUDA_DOMAIN_WALL_4DPC_DIRAC : QUDA_DOMAIN_WALL_4D_DIRAC;
      diracParam.Ls = inv_param->Ls;
      break;
    case QUDA_MOBIUS_DWF_EOFA_DSLASH:
      if (inv_param->Ls > QUDA_MAX_DWF_LS) {
        errorQuda("Length of Ls dimension %d greater than QUDA_MAX_DWF_LS %d", inv_param->Ls, QUDA_MAX_DWF_LS);
      }
      diracParam.type = pc ? QUDA_MOBIUS_DOMAIN_WALLPC_EOFA_DIRAC : QUDA_MOBIUS_DOMAIN_WALL_EOFA_DIRAC;
      diracParam.Ls = inv_param->Ls;
      if (sizeof(Complex) != sizeof(double _Complex)) {
        errorQuda("Irreconcilable difference between interface and internal complex number conventions");
      }
      memcpy(diracParam.b_5, inv_param->b_5, sizeof(Complex) * inv_param->Ls);
      memcpy(diracParam.c_5, inv_param->c_5, sizeof(Complex) * inv_param->Ls);
      diracParam.eofa_shift = inv_param->eofa_shift;
      diracParam.eofa_pm = inv_param->eofa_pm;
      diracParam.mq1 = inv_param->mq1;
      diracParam.mq2 = inv_param->mq2;
      diracParam.mq3 = inv_param->mq3;
      break;
    case QUDA_MOBIUS_DWF_DSLASH:
      if (inv_param->Ls > QUDA_MAX_DWF_LS)
	errorQuda("Length of Ls dimension %d greater than QUDA_MAX_DWF_LS %d", inv_param->Ls, QUDA_MAX_DWF_LS);
      diracParam.type = pc ? QUDA_MOBIUS_DOMAIN_WALLPC_DIRAC : QUDA_MOBIUS_DOMAIN_WALL_DIRAC;
      diracParam.Ls = inv_param->Ls;
      if (sizeof(Complex) != sizeof(double _Complex)) {
        errorQuda("Irreconcilable difference between interface and internal complex number conventions");
      }
      memcpy(diracParam.b_5, inv_param->b_5, sizeof(Complex) * inv_param->Ls);
      memcpy(diracParam.c_5, inv_param->c_5, sizeof(Complex) * inv_param->Ls);
      if (getVerbosity() >= QUDA_DEBUG_VERBOSE) {
        printfQuda("Printing b_5 and c_5 values\n");
        for (int i = 0; i < diracParam.Ls; i++) {
          printfQuda("fromQUDA diracParam: b5[%d] = %f + i%f, c5[%d] = %f + i%f\n", i, diracParam.b_5[i].real(),
              diracParam.b_5[i].imag(), i, diracParam.c_5[i].real(), diracParam.c_5[i].imag());
          // printfQuda("fromQUDA inv_param: b5[%d] = %f %f c5[%d] = %f %f\n", i, inv_param->b_5[i], i,
          // inv_param->c_5[i] ); printfQuda("fromQUDA creal: b5[%d] = %f %f c5[%d] = %f %f \n", i,
          // creal(inv_param->b_5[i]), cimag(inv_param->b_5[i]), i, creal(inv_param->c_5[i]), cimag(inv_param->c_5[i]) );
        }
      }
      break;
    case QUDA_STAGGERED_DSLASH:
      diracParam.type = pc ? QUDA_STAGGEREDPC_DIRAC : QUDA_STAGGERED_DIRAC;
      break;
    case QUDA_ASQTAD_DSLASH:
      diracParam.type = pc ? QUDA_ASQTADPC_DIRAC : QUDA_ASQTAD_DIRAC;
      break;
    case QUDA_TWISTED_MASS_DSLASH:
      diracParam.type = pc ? QUDA_TWISTED_MASSPC_DIRAC : QUDA_TWISTED_MASS_DIRAC;
      if (inv_param->twist_flavor == QUDA_TWIST_SINGLET) {
	diracParam.Ls = 1;
	diracParam.epsilon = 0.0;
      } else {
	diracParam.Ls = 2;
	diracParam.epsilon = inv_param->twist_flavor == QUDA_TWIST_NONDEG_DOUBLET ? inv_param->epsilon : 0.0;
      }
      break;
    case QUDA_TWISTED_CLOVER_DSLASH:
      diracParam.type = pc ? QUDA_TWISTED_CLOVERPC_DIRAC : QUDA_TWISTED_CLOVER_DIRAC;
      if (inv_param->twist_flavor == QUDA_TWIST_SINGLET)  {
	diracParam.Ls = 1;
	diracParam.epsilon = 0.0;
      } else {
	diracParam.Ls = 2;
	diracParam.epsilon = inv_param->twist_flavor == QUDA_TWIST_NONDEG_DOUBLET ? inv_param->epsilon : 0.0;
      }
      break;
    case QUDA_LAPLACE_DSLASH:
      diracParam.type = pc ? QUDA_GAUGE_LAPLACEPC_DIRAC : QUDA_GAUGE_LAPLACE_DIRAC;
      diracParam.laplace3D = inv_param->laplace3D;
      break;
    case QUDA_COVDEV_DSLASH:
      diracParam.type = QUDA_GAUGE_COVDEV_DIRAC;
      break;
    default:
      errorQuda("Unsupported dslash_type %d", inv_param->dslash_type);
    }

    diracParam.matpcType = inv_param->matpc_type;
    diracParam.dagger = inv_param->dagger;
    diracParam.gauge = inv_param->dslash_type == QUDA_ASQTAD_DSLASH ? gaugeFatPrecise : gaugePrecise;
    diracParam.fatGauge = gaugeFatPrecise;
    diracParam.longGauge = gaugeLongPrecise;
    diracParam.clover = cloverPrecise;
    diracParam.kappa = kappa;
    diracParam.mass = inv_param->mass;
    diracParam.m5 = inv_param->m5;
    diracParam.mu = inv_param->mu;

    for (int i=0; i<4; i++) diracParam.commDim[i] = 1;   // comms are always on

    if (diracParam.gauge->Precision() != inv_param->cuda_prec)
      errorQuda("Gauge precision %d does not match requested precision %d\n", diracParam.gauge->Precision(),
                inv_param->cuda_prec);
  }


  void setDiracSloppyParam(DiracParam &diracParam, QudaInvertParam *inv_param, const bool pc)
  {
    setDiracParam(diracParam, inv_param, pc);

    diracParam.gauge = inv_param->dslash_type == QUDA_ASQTAD_DSLASH ? gaugeFatSloppy : gaugeSloppy;
    diracParam.fatGauge = gaugeFatSloppy;
    diracParam.longGauge = gaugeLongSloppy;
    diracParam.clover = cloverSloppy;

    for (int i=0; i<4; i++) {
      diracParam.commDim[i] = 1;   // comms are always on
    }

    if (diracParam.gauge->Precision() != inv_param->cuda_prec_sloppy)
      errorQuda("Gauge precision %d does not match requested precision %d\n", diracParam.gauge->Precision(),
                inv_param->cuda_prec_sloppy);
  }

  void setDiracRefineParam(DiracParam &diracParam, QudaInvertParam *inv_param, const bool pc)
  {
    setDiracParam(diracParam, inv_param, pc);

    diracParam.gauge = inv_param->dslash_type == QUDA_ASQTAD_DSLASH ? gaugeFatRefinement : gaugeRefinement;
    diracParam.fatGauge = gaugeFatRefinement;
    diracParam.longGauge = gaugeLongRefinement;
    diracParam.clover = cloverRefinement;

    for (int i=0; i<4; i++) {
      diracParam.commDim[i] = 1;   // comms are always on
    }

    if (diracParam.gauge->Precision() != inv_param->cuda_prec_refinement_sloppy)
      errorQuda("Gauge precision %d does not match requested precision %d\n", diracParam.gauge->Precision(),
                inv_param->cuda_prec_refinement_sloppy);
  }

  // The preconditioner currently mimicks the sloppy operator with no comms
  void setDiracPreParam(DiracParam &diracParam, QudaInvertParam *inv_param, const bool pc, bool comms)
  {
    setDiracParam(diracParam, inv_param, pc);

    if (inv_param->overlap) {
      diracParam.gauge = inv_param->dslash_type == QUDA_ASQTAD_DSLASH ? gaugeFatExtended : gaugeExtended;
      diracParam.fatGauge = gaugeFatExtended;
      diracParam.longGauge = gaugeLongExtended;
    } else {
      diracParam.gauge = inv_param->dslash_type == QUDA_ASQTAD_DSLASH ? gaugeFatPrecondition : gaugePrecondition;
      diracParam.fatGauge = gaugeFatPrecondition;
      diracParam.longGauge = gaugeLongPrecondition;
    }
    diracParam.clover = cloverPrecondition;

    for (int i=0; i<4; i++) {
      diracParam.commDim[i] = comms ? 1 : 0;
    }

    // In the preconditioned staggered CG allow a different dslash type in the preconditioning
    if(inv_param->inv_type == QUDA_PCG_INVERTER && inv_param->dslash_type == QUDA_ASQTAD_DSLASH
       && inv_param->dslash_type_precondition == QUDA_STAGGERED_DSLASH) {
       diracParam.type = pc ? QUDA_STAGGEREDPC_DIRAC : QUDA_STAGGERED_DIRAC;
       diracParam.gauge = gaugeFatPrecondition;
    }

    if (diracParam.gauge->Precision() != inv_param->cuda_prec_precondition)
      errorQuda("Gauge precision %d does not match requested precision %d\n", diracParam.gauge->Precision(),
                inv_param->cuda_prec_precondition);
  }

  void createDirac(Dirac *&d, Dirac *&dSloppy, Dirac *&dPre, QudaInvertParam &param, const bool pc_solve)
  {
    DiracParam diracParam;
    DiracParam diracSloppyParam;
    DiracParam diracPreParam;

    setDiracParam(diracParam, &param, pc_solve);
    setDiracSloppyParam(diracSloppyParam, &param, pc_solve);
    // eigCG and deflation need 2 sloppy precisions and do not use Schwarz
    bool comms_flag = (param.schwarz_type != QUDA_INVALID_SCHWARZ) ? false : true;
    setDiracPreParam(diracPreParam, &param, pc_solve, comms_flag);

    d = Dirac::create(diracParam); // create the Dirac operator
    dSloppy = Dirac::create(diracSloppyParam);
    dPre = Dirac::create(diracPreParam);
  }

  void createDirac(Dirac *&d, Dirac *&dSloppy, Dirac *&dPre, Dirac *&dRef, QudaInvertParam &param, const bool pc_solve)
  {
    DiracParam diracParam;
    DiracParam diracSloppyParam;
    DiracParam diracPreParam;
    DiracParam diracRefParam;

    setDiracParam(diracParam, &param, pc_solve);
    setDiracSloppyParam(diracSloppyParam, &param, pc_solve);
    setDiracRefineParam(diracRefParam, &param, pc_solve);
    // eigCG and deflation need 2 sloppy precisions and do not use Schwarz
    bool comms_flag = (param.inv_type == QUDA_INC_EIGCG_INVERTER || param.eig_param) ? true : false;
    setDiracPreParam(diracPreParam, &param, pc_solve, comms_flag);

    d = Dirac::create(diracParam); // create the Dirac operator
    dSloppy = Dirac::create(diracSloppyParam);
    dPre = Dirac::create(diracPreParam);
    dRef = Dirac::create(diracRefParam);
  }

  static double unscaled_shifts[QUDA_MAX_MULTI_SHIFT];

  void massRescale(cudaColorSpinorField &b, QudaInvertParam &param) {

    double kappa5 = (0.5/(5.0 + param.m5));
    double kappa = (param.dslash_type == QUDA_DOMAIN_WALL_DSLASH || param.dslash_type == QUDA_DOMAIN_WALL_4D_DSLASH
                    || param.dslash_type == QUDA_MOBIUS_DWF_DSLASH || param.dslash_type == QUDA_MOBIUS_DWF_EOFA_DSLASH) ?
      kappa5 :
      param.kappa;

    if (getVerbosity() >= QUDA_DEBUG_VERBOSE) {
      printfQuda("Mass rescale: Kappa is: %g\n", kappa);
      printfQuda("Mass rescale: mass normalization: %d\n", param.mass_normalization);
      double nin = blas::norm2(b);
      printfQuda("Mass rescale: norm of source in = %g\n", nin);
    }

    // staggered dslash uses mass normalization internally
    if (param.dslash_type == QUDA_ASQTAD_DSLASH || param.dslash_type == QUDA_STAGGERED_DSLASH) {
      switch (param.solution_type) {
        case QUDA_MAT_SOLUTION:
        case QUDA_MATPC_SOLUTION:
          if (param.mass_normalization == QUDA_KAPPA_NORMALIZATION) blas::ax(2.0*param.mass, b);
          break;
        case QUDA_MATDAG_MAT_SOLUTION:
        case QUDA_MATPCDAG_MATPC_SOLUTION:
          if (param.mass_normalization == QUDA_KAPPA_NORMALIZATION) blas::ax(4.0*param.mass*param.mass, b);
          break;
        default:
          errorQuda("Not implemented");
      }
      return;
    }

    for(int i=0; i<param.num_offset; i++) {
      unscaled_shifts[i] = param.offset[i];
    }

    // multiply the source to compensate for normalization of the Dirac operator, if necessary
    switch (param.solution_type) {
      case QUDA_MAT_SOLUTION:
        if (param.mass_normalization == QUDA_MASS_NORMALIZATION ||
            param.mass_normalization == QUDA_ASYMMETRIC_MASS_NORMALIZATION) {
	  blas::ax(2.0*kappa, b);
	  for(int i=0; i<param.num_offset; i++)  param.offset[i] *= 2.0*kappa;
        }
        break;
      case QUDA_MATDAG_MAT_SOLUTION:
        if (param.mass_normalization == QUDA_MASS_NORMALIZATION ||
            param.mass_normalization == QUDA_ASYMMETRIC_MASS_NORMALIZATION) {
	  blas::ax(4.0*kappa*kappa, b);
	  for(int i=0; i<param.num_offset; i++)  param.offset[i] *= 4.0*kappa*kappa;
        }
        break;
      case QUDA_MATPC_SOLUTION:
        if (param.mass_normalization == QUDA_MASS_NORMALIZATION) {
	  blas::ax(4.0*kappa*kappa, b);
	  for(int i=0; i<param.num_offset; i++)  param.offset[i] *= 4.0*kappa*kappa;
        } else if (param.mass_normalization == QUDA_ASYMMETRIC_MASS_NORMALIZATION) {
	  blas::ax(2.0*kappa, b);
	  for(int i=0; i<param.num_offset; i++)  param.offset[i] *= 2.0*kappa;
        }
        break;
      case QUDA_MATPCDAG_MATPC_SOLUTION:
        if (param.mass_normalization == QUDA_MASS_NORMALIZATION) {
	  blas::ax(16.0*std::pow(kappa,4), b);
	  for(int i=0; i<param.num_offset; i++)  param.offset[i] *= 16.0*std::pow(kappa,4);
        } else if (param.mass_normalization == QUDA_ASYMMETRIC_MASS_NORMALIZATION) {
	  blas::ax(4.0*kappa*kappa, b);
	  for(int i=0; i<param.num_offset; i++)  param.offset[i] *= 4.0*kappa*kappa;
        }
        break;
      default:
        errorQuda("Solution type %d not supported", param.solution_type);
    }

    if (getVerbosity() >= QUDA_DEBUG_VERBOSE) printfQuda("Mass rescale done\n");
    if (getVerbosity() >= QUDA_DEBUG_VERBOSE) {
      printfQuda("Mass rescale: Kappa is: %g\n", kappa);
      printfQuda("Mass rescale: mass normalization: %d\n", param.mass_normalization);
      double nin = blas::norm2(b);
      printfQuda("Mass rescale: norm of source out = %g\n", nin);
    }

  }
}

void dslashQuda(void *h_out, void *h_in, QudaInvertParam *inv_param, QudaParity parity)
{
  profileDslash.TPSTART(QUDA_PROFILE_TOTAL);
  profileDslash.TPSTART(QUDA_PROFILE_INIT);

  const auto &gauge = (inv_param->dslash_type != QUDA_ASQTAD_DSLASH) ? *gaugePrecise : *gaugeFatPrecise;

  if ((!gaugePrecise && inv_param->dslash_type != QUDA_ASQTAD_DSLASH)
      || ((!gaugeFatPrecise || !gaugeLongPrecise) && inv_param->dslash_type == QUDA_ASQTAD_DSLASH))
    errorQuda("Gauge field not allocated");
  if (cloverPrecise == nullptr && ((inv_param->dslash_type == QUDA_CLOVER_WILSON_DSLASH) || (inv_param->dslash_type == QUDA_TWISTED_CLOVER_DSLASH)))
    errorQuda("Clover field not allocated");

  pushVerbosity(inv_param->verbosity);
  if (getVerbosity() >= QUDA_DEBUG_VERBOSE) printQudaInvertParam(inv_param);

  ColorSpinorParam cpuParam(h_in, *inv_param, gauge.X(), true, inv_param->input_location);
  ColorSpinorField *in_h = ColorSpinorField::Create(cpuParam);
  ColorSpinorParam cudaParam(cpuParam, *inv_param);

  cpuParam.v = h_out;
  cpuParam.location = inv_param->output_location;
  ColorSpinorField *out_h = ColorSpinorField::Create(cpuParam);

  cudaParam.create = QUDA_NULL_FIELD_CREATE;
  cudaColorSpinorField in(*in_h, cudaParam);
  cudaColorSpinorField out(in, cudaParam);

  bool pc = true;
  DiracParam diracParam;
  setDiracParam(diracParam, inv_param, pc);

  profileDslash.TPSTOP(QUDA_PROFILE_INIT);

  profileDslash.TPSTART(QUDA_PROFILE_H2D);
  in = *in_h;
  profileDslash.TPSTOP(QUDA_PROFILE_H2D);

  profileDslash.TPSTART(QUDA_PROFILE_COMPUTE);

  if (getVerbosity() >= QUDA_DEBUG_VERBOSE) {
    double cpu = blas::norm2(*in_h);
    double gpu = blas::norm2(in);
    printfQuda("In CPU %e CUDA %e\n", cpu, gpu);
  }

  if (inv_param->mass_normalization == QUDA_KAPPA_NORMALIZATION &&
      (inv_param->dslash_type == QUDA_STAGGERED_DSLASH ||
       inv_param->dslash_type == QUDA_ASQTAD_DSLASH) )
    blas::ax(1.0/(2.0*inv_param->mass), in);

  if (inv_param->dirac_order == QUDA_CPS_WILSON_DIRAC_ORDER) {
    if (parity == QUDA_EVEN_PARITY) {
      parity = QUDA_ODD_PARITY;
    } else {
      parity = QUDA_EVEN_PARITY;
    }
    blas::ax(gauge.Anisotropy(), in);
  }

  Dirac *dirac = Dirac::create(diracParam); // create the Dirac operator
  if (inv_param->dslash_type == QUDA_TWISTED_CLOVER_DSLASH && inv_param->dagger) {
    cudaParam.create = QUDA_NULL_FIELD_CREATE;
    cudaColorSpinorField tmp1(in, cudaParam);
    ((DiracTwistedCloverPC*) dirac)->TwistCloverInv(tmp1, in, (parity+1)%2); // apply the clover-twist
    dirac->Dslash(out, tmp1, parity); // apply the operator
  } else {
    dirac->Dslash(out, in, parity); // apply the operator
  }
  profileDslash.TPSTOP(QUDA_PROFILE_COMPUTE);

  profileDslash.TPSTART(QUDA_PROFILE_D2H);
  *out_h = out;
  profileDslash.TPSTOP(QUDA_PROFILE_D2H);

  if (getVerbosity() >= QUDA_DEBUG_VERBOSE) {
    double cpu = blas::norm2(*out_h);
    double gpu = blas::norm2(out);
    printfQuda("Out CPU %e CUDA %e\n", cpu, gpu);
  }

  profileDslash.TPSTART(QUDA_PROFILE_FREE);
  delete dirac; // clean up

  delete out_h;
  delete in_h;
  profileDslash.TPSTOP(QUDA_PROFILE_FREE);

  popVerbosity();
  profileDslash.TPSTOP(QUDA_PROFILE_TOTAL);
}

void MatQuda(void *h_out, void *h_in, QudaInvertParam *inv_param)
{
  pushVerbosity(inv_param->verbosity);

  const auto &gauge = (inv_param->dslash_type != QUDA_ASQTAD_DSLASH) ? *gaugePrecise : *gaugeFatPrecise;

  if ((!gaugePrecise && inv_param->dslash_type != QUDA_ASQTAD_DSLASH)
      || ((!gaugeFatPrecise || !gaugeLongPrecise) && inv_param->dslash_type == QUDA_ASQTAD_DSLASH))
    errorQuda("Gauge field not allocated");
  if (cloverPrecise == nullptr && ((inv_param->dslash_type == QUDA_CLOVER_WILSON_DSLASH) || (inv_param->dslash_type == QUDA_TWISTED_CLOVER_DSLASH)))
    errorQuda("Clover field not allocated");
  if (getVerbosity() >= QUDA_DEBUG_VERBOSE) printQudaInvertParam(inv_param);

  bool pc = (inv_param->solution_type == QUDA_MATPC_SOLUTION ||
      inv_param->solution_type == QUDA_MATPCDAG_MATPC_SOLUTION);

  ColorSpinorParam cpuParam(h_in, *inv_param, gauge.X(), pc, inv_param->input_location);
  ColorSpinorField *in_h = ColorSpinorField::Create(cpuParam);

  ColorSpinorParam cudaParam(cpuParam, *inv_param);
  cudaColorSpinorField in(*in_h, cudaParam);

  if (getVerbosity() >= QUDA_DEBUG_VERBOSE) {
    double cpu = blas::norm2(*in_h);
    double gpu = blas::norm2(in);
    printfQuda("In CPU %e CUDA %e\n", cpu, gpu);
  }

  cudaParam.create = QUDA_NULL_FIELD_CREATE;
  cudaColorSpinorField out(in, cudaParam);

  DiracParam diracParam;
  setDiracParam(diracParam, inv_param, pc);

  Dirac *dirac = Dirac::create(diracParam); // create the Dirac operator
  dirac->M(out, in); // apply the operator
  delete dirac; // clean up

  double kappa = inv_param->kappa;
  if (pc) {
    if (inv_param->mass_normalization == QUDA_MASS_NORMALIZATION) {
      blas::ax(0.25/(kappa*kappa), out);
    } else if (inv_param->mass_normalization == QUDA_ASYMMETRIC_MASS_NORMALIZATION) {
      blas::ax(0.5/kappa, out);
    }
  } else {
    if (inv_param->mass_normalization == QUDA_MASS_NORMALIZATION ||
        inv_param->mass_normalization == QUDA_ASYMMETRIC_MASS_NORMALIZATION) {
      blas::ax(0.5/kappa, out);
    }
  }

  cpuParam.v = h_out;
  cpuParam.location = inv_param->output_location;
  ColorSpinorField *out_h = ColorSpinorField::Create(cpuParam);
  *out_h = out;

  if (getVerbosity() >= QUDA_DEBUG_VERBOSE) {
    double cpu = blas::norm2(*out_h);
    double gpu = blas::norm2(out);
    printfQuda("Out CPU %e CUDA %e\n", cpu, gpu);
  }

  delete out_h;
  delete in_h;

  popVerbosity();
}


void MatDagMatQuda(void *h_out, void *h_in, QudaInvertParam *inv_param)
{
  pushVerbosity(inv_param->verbosity);

  const auto &gauge = (inv_param->dslash_type != QUDA_ASQTAD_DSLASH) ? *gaugePrecise : *gaugeFatPrecise;

  if ((!gaugePrecise && inv_param->dslash_type != QUDA_ASQTAD_DSLASH)
      || ((!gaugeFatPrecise || !gaugeLongPrecise) && inv_param->dslash_type == QUDA_ASQTAD_DSLASH))
    errorQuda("Gauge field not allocated");
  if (cloverPrecise == nullptr && ((inv_param->dslash_type == QUDA_CLOVER_WILSON_DSLASH) || (inv_param->dslash_type == QUDA_TWISTED_CLOVER_DSLASH)))
    errorQuda("Clover field not allocated");
  if (getVerbosity() >= QUDA_DEBUG_VERBOSE) printQudaInvertParam(inv_param);

  bool pc = (inv_param->solution_type == QUDA_MATPC_SOLUTION ||
      inv_param->solution_type == QUDA_MATPCDAG_MATPC_SOLUTION);

  ColorSpinorParam cpuParam(h_in, *inv_param, gauge.X(), pc, inv_param->input_location);
  ColorSpinorField *in_h = ColorSpinorField::Create(cpuParam);

  ColorSpinorParam cudaParam(cpuParam, *inv_param);
  cudaColorSpinorField in(*in_h, cudaParam);

  if (getVerbosity() >= QUDA_DEBUG_VERBOSE){
    double cpu = blas::norm2(*in_h);
    double gpu = blas::norm2(in);
    printfQuda("In CPU %e CUDA %e\n", cpu, gpu);
  }

  cudaParam.create = QUDA_NULL_FIELD_CREATE;
  cudaColorSpinorField out(in, cudaParam);

  //  double kappa = inv_param->kappa;
  //  if (inv_param->dirac_order == QUDA_CPS_WILSON_DIRAC_ORDER) kappa *= gaugePrecise->anisotropy;

  DiracParam diracParam;
  setDiracParam(diracParam, inv_param, pc);

  Dirac *dirac = Dirac::create(diracParam); // create the Dirac operator
  dirac->MdagM(out, in); // apply the operator
  delete dirac; // clean up

  double kappa = inv_param->kappa;
  if (pc) {
    if (inv_param->mass_normalization == QUDA_MASS_NORMALIZATION) {
      blas::ax(1.0/std::pow(2.0*kappa,4), out);
    } else if (inv_param->mass_normalization == QUDA_ASYMMETRIC_MASS_NORMALIZATION) {
      blas::ax(0.25/(kappa*kappa), out);
    }
  } else {
    if (inv_param->mass_normalization == QUDA_MASS_NORMALIZATION ||
        inv_param->mass_normalization == QUDA_ASYMMETRIC_MASS_NORMALIZATION) {
      blas::ax(0.25/(kappa*kappa), out);
    }
  }

  cpuParam.v = h_out;
  cpuParam.location = inv_param->output_location;
  ColorSpinorField *out_h = ColorSpinorField::Create(cpuParam);
  *out_h = out;

  if (getVerbosity() >= QUDA_DEBUG_VERBOSE){
    double cpu = blas::norm2(*out_h);
    double gpu = blas::norm2(out);
    printfQuda("Out CPU %e CUDA %e\n", cpu, gpu);
  }

  delete out_h;
  delete in_h;

  popVerbosity();
}

namespace quda
{
  bool canReuseResidentGauge(QudaInvertParam *param)
  {
    if (param->dslash_type != QUDA_ASQTAD_DSLASH) {
      return (gaugePrecise != nullptr) and param->cuda_prec == gaugePrecise->Precision();
    } else {
      return (gaugeFatPrecise != nullptr) and param->cuda_prec == gaugeFatPrecise->Precision();
    }
  }
} // namespace quda

void checkClover(QudaInvertParam *param) {

  if (param->dslash_type != QUDA_CLOVER_WILSON_DSLASH && param->dslash_type != QUDA_TWISTED_CLOVER_DSLASH) {
    return;
  }

  if (param->cuda_prec != cloverPrecise->Precision()) {
    errorQuda("Solve precision %d doesn't match clover precision %d", param->cuda_prec, cloverPrecise->Precision());
  }

  if ( (!cloverSloppy || param->cuda_prec_sloppy != cloverSloppy->Precision()) ||
       (!cloverPrecondition || param->cuda_prec_precondition != cloverPrecondition->Precision()) ||
       (!cloverRefinement || param->cuda_prec_refinement_sloppy != cloverRefinement->Precision()) ) {
    freeSloppyCloverQuda();
    QudaPrecision prec[] = {param->cuda_prec_sloppy, param->cuda_prec_precondition, param->cuda_prec_refinement_sloppy};
    loadSloppyCloverQuda(prec);
  }

  if (cloverPrecise == nullptr) errorQuda("Precise clover field doesn't exist");
  if (cloverSloppy == nullptr) errorQuda("Sloppy clover field doesn't exist");
  if (cloverPrecondition == nullptr) errorQuda("Precondition clover field doesn't exist");
  if (cloverRefinement == nullptr) errorQuda("Refinement clover field doesn't exist");
}

quda::cudaGaugeField *checkGauge(QudaInvertParam *param)
{
  quda::cudaGaugeField *cudaGauge = nullptr;
  if (param->dslash_type != QUDA_ASQTAD_DSLASH) {
    if (gaugePrecise == nullptr) errorQuda("Precise gauge field doesn't exist");

    if (param->cuda_prec != gaugePrecise->Precision()) {
      errorQuda("Solve precision %d doesn't match gauge precision %d", param->cuda_prec, gaugePrecise->Precision());
    }

    if (param->cuda_prec_sloppy != gaugeSloppy->Precision()
        || param->cuda_prec_precondition != gaugePrecondition->Precision()
        || param->cuda_prec_refinement_sloppy != gaugeRefinement->Precision()) {
      QudaPrecision precision[3]
          = {param->cuda_prec_sloppy, param->cuda_prec_precondition, param->cuda_prec_refinement_sloppy};
      QudaReconstructType recon[3]
          = {gaugeSloppy->Reconstruct(), gaugePrecondition->Reconstruct(), gaugeRefinement->Reconstruct()};
      freeSloppyGaugeQuda();
      loadSloppyGaugeQuda(precision, recon);
    }

    if (gaugeSloppy == nullptr) errorQuda("Sloppy gauge field doesn't exist");
    if (gaugePrecondition == nullptr) errorQuda("Precondition gauge field doesn't exist");
    if (gaugeRefinement == nullptr) errorQuda("Refinement gauge field doesn't exist");
    if (param->overlap) {
      if (gaugeExtended == nullptr) errorQuda("Extended gauge field doesn't exist");
    }
    cudaGauge = gaugePrecise;
  } else {
    if (gaugeFatPrecise == nullptr) errorQuda("Precise gauge fat field doesn't exist");
    if (gaugeLongPrecise == nullptr) errorQuda("Precise gauge long field doesn't exist");

    if (param->cuda_prec != gaugeFatPrecise->Precision()) {
      errorQuda("Solve precision %d doesn't match gauge precision %d", param->cuda_prec, gaugeFatPrecise->Precision());
    }

    if (param->cuda_prec_sloppy != gaugeFatSloppy->Precision()
        || param->cuda_prec_precondition != gaugeFatPrecondition->Precision()
        || param->cuda_prec_refinement_sloppy != gaugeFatRefinement->Precision()
        || param->cuda_prec_sloppy != gaugeLongSloppy->Precision()
        || param->cuda_prec_precondition != gaugeLongPrecondition->Precision()
        || param->cuda_prec_refinement_sloppy != gaugeLongRefinement->Precision()) {

      QudaPrecision precision[3]
        = {param->cuda_prec_sloppy, param->cuda_prec_precondition, param->cuda_prec_refinement_sloppy};
      // recon is always no for fat links, so just use long reconstructs here
      QudaReconstructType recon[3]
        = {gaugeLongSloppy->Reconstruct(), gaugeLongPrecondition->Reconstruct(), gaugeLongRefinement->Reconstruct()};
      freeSloppyGaugeQuda();
      loadSloppyGaugeQuda(precision, recon);
    }

    if (gaugeFatSloppy == nullptr) errorQuda("Sloppy gauge fat field doesn't exist");
    if (gaugeFatPrecondition == nullptr) errorQuda("Precondition gauge fat field doesn't exist");
    if (gaugeFatRefinement == nullptr) errorQuda("Refinement gauge fat field doesn't exist");
    if (param->overlap) {
      if (gaugeFatExtended == nullptr) errorQuda("Extended gauge fat field doesn't exist");
    }

    if (gaugeLongSloppy == nullptr) errorQuda("Sloppy gauge long field doesn't exist");
    if (gaugeLongPrecondition == nullptr) errorQuda("Precondition gauge long field doesn't exist");
    if (gaugeLongRefinement == nullptr) errorQuda("Refinement gauge long field doesn't exist");
    if (param->overlap) {
      if (gaugeLongExtended == nullptr) errorQuda("Extended gauge long field doesn't exist");
    }
    cudaGauge = gaugeFatPrecise;
  }

  checkClover(param);

  return cudaGauge;
}

void cloverQuda(void *h_out, void *h_in, QudaInvertParam *inv_param, QudaParity parity, int inverse)
{
  pushVerbosity(inv_param->verbosity);

  if (!initialized) errorQuda("QUDA not initialized");
  if (gaugePrecise == nullptr) errorQuda("Gauge field not allocated");
  if (cloverPrecise == nullptr) errorQuda("Clover field not allocated");

  if (getVerbosity() >= QUDA_DEBUG_VERBOSE) printQudaInvertParam(inv_param);

  if ((inv_param->dslash_type != QUDA_CLOVER_WILSON_DSLASH) && (inv_param->dslash_type != QUDA_TWISTED_CLOVER_DSLASH))
    errorQuda("Cannot apply the clover term for a non Wilson-clover or Twisted-mass-clover dslash");

  ColorSpinorParam cpuParam(h_in, *inv_param, gaugePrecise->X(), true);

  ColorSpinorField *in_h = (inv_param->input_location == QUDA_CPU_FIELD_LOCATION) ?
    static_cast<ColorSpinorField*>(new cpuColorSpinorField(cpuParam)) :
    static_cast<ColorSpinorField*>(new cudaColorSpinorField(cpuParam));

  ColorSpinorParam cudaParam(cpuParam, *inv_param);
  cudaColorSpinorField in(*in_h, cudaParam);

  if (getVerbosity() >= QUDA_DEBUG_VERBOSE) {
    double cpu = blas::norm2(*in_h);
    double gpu = blas::norm2(in);
    printfQuda("In CPU %e CUDA %e\n", cpu, gpu);
  }

  cudaParam.create = QUDA_NULL_FIELD_CREATE;
  cudaColorSpinorField out(in, cudaParam);

  if (inv_param->dirac_order == QUDA_CPS_WILSON_DIRAC_ORDER) {
    if (parity == QUDA_EVEN_PARITY) {
      parity = QUDA_ODD_PARITY;
    } else {
      parity = QUDA_EVEN_PARITY;
    }
    blas::ax(gaugePrecise->Anisotropy(), in);
  }
  bool pc = true;

  DiracParam diracParam;
  setDiracParam(diracParam, inv_param, pc);
	//FIXME: Do we need this for twisted clover???
  DiracCloverPC dirac(diracParam); // create the Dirac operator
  if (!inverse) dirac.Clover(out, in, parity); // apply the clover operator
  else dirac.CloverInv(out, in, parity);

  cpuParam.v = h_out;
  cpuParam.location = inv_param->output_location;
  ColorSpinorField *out_h = ColorSpinorField::Create(cpuParam);
  *out_h = out;

  if (getVerbosity() >= QUDA_DEBUG_VERBOSE) {
    double cpu = blas::norm2(*out_h);
    double gpu = blas::norm2(out);
    printfQuda("Out CPU %e CUDA %e\n", cpu, gpu);
  }

  /*for (int i=0; i<in_h->Volume(); i++) {
    ((cpuColorSpinorField*)out_h)->PrintVector(i);
    }*/

  delete out_h;
  delete in_h;

  popVerbosity();
}

void eigensolveQuda(void **host_evecs, double _Complex *host_evals, QudaEigParam *eig_param)
{
  profileEigensolve.TPSTART(QUDA_PROFILE_TOTAL);
  profileEigensolve.TPSTART(QUDA_PROFILE_INIT);

  // Transfer the inv param structure contained in eig_param
  QudaInvertParam *inv_param = eig_param->invert_param;

  if (inv_param->dslash_type == QUDA_DOMAIN_WALL_DSLASH || inv_param->dslash_type == QUDA_DOMAIN_WALL_4D_DSLASH
      || inv_param->dslash_type == QUDA_MOBIUS_DWF_DSLASH)
    setKernelPackT(true);

  if (!initialized) errorQuda("QUDA not initialized");

  pushVerbosity(inv_param->verbosity);
  if (getVerbosity() >= QUDA_DEBUG_VERBOSE) {
    printQudaInvertParam(inv_param);
    printQudaEigParam(eig_param);
  }

  checkInvertParam(inv_param);
  checkEigParam(eig_param);
  cudaGaugeField *cudaGauge = checkGauge(inv_param);

  bool pc_solve = (inv_param->solve_type == QUDA_DIRECT_PC_SOLVE) || (inv_param->solve_type == QUDA_NORMOP_PC_SOLVE)
    || (inv_param->solve_type == QUDA_NORMERR_PC_SOLVE);

  inv_param->secs = 0;
  inv_param->gflops = 0;
  inv_param->iter = 0;

  // Define problem matrix
  //------------------------------------------------------
  Dirac *d = nullptr;
  Dirac *dSloppy = nullptr;
  Dirac *dPre = nullptr;

  // create the dirac operator
  createDirac(d, dSloppy, dPre, *inv_param, pc_solve);
  Dirac &dirac = *d;

  // Create device side ColorSpinorField vector space and to pass to the
  // compute function.
  const int *X = cudaGauge->X();
  ColorSpinorParam cpuParam(host_evecs[0], *inv_param, X, inv_param->solution_type, inv_param->input_location);

  // create wrappers around application vector set
  std::vector<ColorSpinorField *> host_evecs_;
  for (int i = 0; i < eig_param->n_conv; i++) {
    cpuParam.v = host_evecs[i];
    host_evecs_.push_back(ColorSpinorField::Create(cpuParam));
  }

  ColorSpinorParam cudaParam(cpuParam);
  cudaParam.location = QUDA_CUDA_FIELD_LOCATION;
  cudaParam.create = QUDA_ZERO_FIELD_CREATE;
  cudaParam.setPrecision(eig_param->cuda_prec_ritz, eig_param->cuda_prec_ritz, true);

  std::vector<Complex> evals(eig_param->n_conv, 0.0);
  std::vector<ColorSpinorField *> kSpace;
  for (int i = 0; i < eig_param->n_conv; i++) { kSpace.push_back(ColorSpinorField::Create(cudaParam)); }

  // If you use polynomial acceleration on a non-symmetric matrix,
  // the solver will fail.
  if (eig_param->use_poly_acc && !eig_param->use_norm_op && !(inv_param->dslash_type == QUDA_LAPLACE_DSLASH)) {
    // Breaking up the boolean check a little bit. If it's a staggered dslash type and a PC type, we can use poly accel.
    if (!((inv_param->dslash_type == QUDA_STAGGERED_DSLASH || inv_param->dslash_type == QUDA_ASQTAD_DSLASH) && inv_param->solve_type == QUDA_DIRECT_PC_SOLVE)) {
      errorQuda("Polynomial acceleration with non-symmetric matrices not supported");
    }
  }

  profileEigensolve.TPSTOP(QUDA_PROFILE_INIT);

  if (!eig_param->use_norm_op && !eig_param->use_dagger) {
    DiracM m(dirac);
    if (eig_param->arpack_check) {
      arpack_solve(host_evecs_, evals, m, eig_param, profileEigensolve);
    } else {
      EigenSolver *eig_solve = EigenSolver::create(eig_param, m, profileEigensolve);
      (*eig_solve)(kSpace, evals);
      delete eig_solve;
    }
  } else if (!eig_param->use_norm_op && eig_param->use_dagger) {
    DiracMdag m(dirac);
    if (eig_param->arpack_check) {
      arpack_solve(host_evecs_, evals, m, eig_param, profileEigensolve);
    } else {
      EigenSolver *eig_solve = EigenSolver::create(eig_param, m, profileEigensolve);
      (*eig_solve)(kSpace, evals);
      delete eig_solve;
    }
  } else if (eig_param->use_norm_op && !eig_param->use_dagger) {
    DiracMdagM m(dirac);
    if (eig_param->arpack_check) {
      arpack_solve(host_evecs_, evals, m, eig_param, profileEigensolve);
    } else {
      EigenSolver *eig_solve = EigenSolver::create(eig_param, m, profileEigensolve);
      (*eig_solve)(kSpace, evals);
      delete eig_solve;
    }
  } else if (eig_param->use_norm_op && eig_param->use_dagger) {
    DiracMMdag m(dirac);
    if (eig_param->arpack_check) {
      arpack_solve(host_evecs_, evals, m, eig_param, profileEigensolve);
    } else {
      EigenSolver *eig_solve = EigenSolver::create(eig_param, m, profileEigensolve);
      (*eig_solve)(kSpace, evals);
      delete eig_solve;
    }
  } else {
    errorQuda("Invalid use_norm_op and dagger combination");
  }

  // Copy eigen values back
  for (int i = 0; i < eig_param->n_conv; i++) { host_evals[i] = real(evals[i]) + imag(evals[i]) * _Complex_I; }

  // Transfer Eigenpairs back to host if using GPU eigensolver
  if (!(eig_param->arpack_check)) {
    profileEigensolve.TPSTART(QUDA_PROFILE_D2H);
    for (int i = 0; i < eig_param->n_conv; i++) *host_evecs_[i] = *kSpace[i];
    profileEigensolve.TPSTOP(QUDA_PROFILE_D2H);
  }

  profileEigensolve.TPSTART(QUDA_PROFILE_FREE);
  for (int i = 0; i < eig_param->n_conv; i++) delete host_evecs_[i];
  delete d;
  delete dSloppy;
  delete dPre;
  for (int i = 0; i < eig_param->n_conv; i++) delete kSpace[i];
  profileEigensolve.TPSTOP(QUDA_PROFILE_FREE);

  popVerbosity();

  // cache is written out even if a long benchmarking job gets interrupted
  saveTuneCache();

  profileEigensolve.TPSTOP(QUDA_PROFILE_TOTAL);
}

multigrid_solver::multigrid_solver(QudaMultigridParam &mg_param, TimeProfile &profile)
  : profile(profile) {
  profile.TPSTART(QUDA_PROFILE_INIT);
  QudaInvertParam *param = mg_param.invert_param;
  // set whether we are going use native or generic blas
  blas_lapack::set_native(param->native_blas_lapack);

  checkMultigridParam(&mg_param);
  cudaGaugeField *cudaGauge = checkGauge(param);

  // check MG params (needs to go somewhere else)
  if (mg_param.n_level > QUDA_MAX_MG_LEVEL)
    errorQuda("Requested MG levels %d greater than allowed maximum %d", mg_param.n_level, QUDA_MAX_MG_LEVEL);
  for (int i=0; i<mg_param.n_level; i++) {
    if (mg_param.smoother_solve_type[i] != QUDA_DIRECT_SOLVE && mg_param.smoother_solve_type[i] != QUDA_DIRECT_PC_SOLVE)
      errorQuda("Unsupported smoother solve type %d on level %d", mg_param.smoother_solve_type[i], i);
  }
  if (param->solve_type != QUDA_DIRECT_SOLVE)
    errorQuda("Outer MG solver can only use QUDA_DIRECT_SOLVE at present");

  if (getVerbosity() >= QUDA_DEBUG_VERBOSE) printQudaMultigridParam(&mg_param);
  mg_param.secs = 0;
  mg_param.gflops = 0;

  bool pc_solution = (param->solution_type == QUDA_MATPC_SOLUTION) ||
    (param->solution_type == QUDA_MATPCDAG_MATPC_SOLUTION);

  bool outer_pc_solve = (param->solve_type == QUDA_DIRECT_PC_SOLVE) ||
    (param->solve_type == QUDA_NORMOP_PC_SOLVE);

  // create the dirac operators for the fine grid

  // this is the Dirac operator we use for inter-grid residual computation
  DiracParam diracParam;
  setDiracSloppyParam(diracParam, param, outer_pc_solve);
  d = Dirac::create(diracParam);
  m = new DiracM(*d);

  // this is the Dirac operator we use for smoothing
  DiracParam diracSmoothParam;
  bool fine_grid_pc_solve = (mg_param.smoother_solve_type[0] == QUDA_DIRECT_PC_SOLVE) ||
    (mg_param.smoother_solve_type[0] == QUDA_NORMOP_PC_SOLVE);
  setDiracSloppyParam(diracSmoothParam, param, fine_grid_pc_solve);
  diracSmoothParam.halo_precision = mg_param.smoother_halo_precision[0];
  dSmooth = Dirac::create(diracSmoothParam);
  mSmooth = new DiracM(*dSmooth);

  // this is the Dirac operator we use for sloppy smoothing (we use the preconditioner fields for this)
  DiracParam diracSmoothSloppyParam;
  setDiracPreParam(diracSmoothSloppyParam, param, fine_grid_pc_solve,
		   mg_param.smoother_schwarz_type[0] == QUDA_INVALID_SCHWARZ ? true : false);
  diracSmoothSloppyParam.halo_precision = mg_param.smoother_halo_precision[0];

  dSmoothSloppy = Dirac::create(diracSmoothSloppyParam);
  mSmoothSloppy = new DiracM(*dSmoothSloppy);

  ColorSpinorParam csParam(nullptr, *param, cudaGauge->X(), pc_solution, mg_param.setup_location[0]);
  csParam.create = QUDA_NULL_FIELD_CREATE;
  QudaPrecision Bprec = mg_param.precision_null[0];
  Bprec = (mg_param.setup_location[0] == QUDA_CPU_FIELD_LOCATION && Bprec < QUDA_SINGLE_PRECISION ? QUDA_SINGLE_PRECISION : Bprec);
  csParam.setPrecision(Bprec, Bprec, true);
  if (mg_param.setup_location[0] == QUDA_CPU_FIELD_LOCATION) csParam.fieldOrder = QUDA_SPACE_SPIN_COLOR_FIELD_ORDER;
  csParam.mem_type = mg_param.setup_minimize_memory == QUDA_BOOLEAN_TRUE ? QUDA_MEMORY_MAPPED : QUDA_MEMORY_DEVICE;
  B.resize(mg_param.n_vec[0]);

  if (mg_param.is_staggered == QUDA_BOOLEAN_TRUE) {
    // Create the ColorSpinorField as a "container" for metadata.
    csParam.create = QUDA_REFERENCE_FIELD_CREATE;

    // These never get accessed, `nullptr` on its own leads to an error in texture binding
    csParam.v = (void *)std::numeric_limits<uint64_t>::max();
    csParam.norm = (void *)std::numeric_limits<uint64_t>::max();
  }

  for (int i = 0; i < mg_param.n_vec[0]; i++) { B[i] = ColorSpinorField::Create(csParam); }

  // fill out the MG parameters for the fine level
  mgParam = new MGParam(mg_param, B, m, mSmooth, mSmoothSloppy);

  mg = new MG(*mgParam, profile);
  mgParam->updateInvertParam(*param);

  // cache is written out even if a long benchmarking job gets interrupted
  saveTuneCache();
  profile.TPSTOP(QUDA_PROFILE_INIT);
}

void* newMultigridQuda(QudaMultigridParam *mg_param) {
  profilerStart(__func__);

  pushVerbosity(mg_param->invert_param->verbosity);

  profileInvert.TPSTART(QUDA_PROFILE_TOTAL);
  auto *mg = new multigrid_solver(*mg_param, profileInvert);
  profileInvert.TPSTOP(QUDA_PROFILE_TOTAL);

  saveTuneCache();

  popVerbosity();

  profilerStop(__func__);
  return static_cast<void*>(mg);
}

void destroyMultigridQuda(void *mg) {
  delete static_cast<multigrid_solver*>(mg);
}

void updateMultigridQuda(void *mg_, QudaMultigridParam *mg_param)
{
  profilerStart(__func__);

  pushVerbosity(mg_param->invert_param->verbosity);

  profileInvert.TPSTART(QUDA_PROFILE_TOTAL);
  profileInvert.TPSTART(QUDA_PROFILE_PREAMBLE);

  auto *mg = static_cast<multigrid_solver*>(mg_);
  checkMultigridParam(mg_param);

  QudaInvertParam *param = mg_param->invert_param;
  // check the gauge fields have been created and set the precision as needed
  checkGauge(param);

  // for reporting level 1 is the fine level but internally use level 0 for indexing
  // sprintf(mg->prefix,"MG level 1 (%s): ", param.location == QUDA_CUDA_FIELD_LOCATION ? "GPU" : "CPU" );
  // setOutputPrefix(prefix);
  setOutputPrefix("MG level 1 (GPU): "); //fix me

  // Check if we're doing a thin update only
  if (mg_param->thin_update_only) {
    // FIXME: add support for updating kappa, mu as appropriate

    // FIXME: assumes gauge parameters haven't changed.
    // These routines will set gauge = gaugeFat for DiracImprovedStaggered
    mg->d->updateFields(gaugeSloppy, gaugeFatSloppy, gaugeLongSloppy, cloverSloppy);
    mg->d->setMass(param->mass);

    mg->dSmooth->updateFields(gaugeSloppy, gaugeFatSloppy, gaugeLongSloppy, cloverSloppy);
    mg->dSmooth->setMass(param->mass);

    if (mg->dSmoothSloppy != mg->dSmooth) {
      if (param->overlap) {
        mg->dSmoothSloppy->updateFields(gaugeExtended, gaugeFatExtended, gaugeLongExtended, cloverPrecondition);
      } else {
        mg->dSmoothSloppy->updateFields(gaugePrecondition, gaugeFatPrecondition, gaugeLongPrecondition,
                                        cloverPrecondition);
      }
      mg->dSmoothSloppy->setMass(param->mass);
    }
    // The above changes are propagated internally by use of references, pointers, etc, so
    // no further updates are needed.

  } else {

    bool outer_pc_solve = (param->solve_type == QUDA_DIRECT_PC_SOLVE) || (param->solve_type == QUDA_NORMOP_PC_SOLVE);

    // free the previous dirac operators
    if (mg->m) delete mg->m;
    if (mg->mSmooth) delete mg->mSmooth;
    if (mg->mSmoothSloppy) delete mg->mSmoothSloppy;

    if (mg->d) delete mg->d;
    if (mg->dSmooth) delete mg->dSmooth;
    if (mg->dSmoothSloppy && mg->dSmoothSloppy != mg->dSmooth) delete mg->dSmoothSloppy;

    // create new fine dirac operators

    // this is the Dirac operator we use for inter-grid residual computation
    DiracParam diracParam;
    setDiracSloppyParam(diracParam, param, outer_pc_solve);
    mg->d = Dirac::create(diracParam);
    mg->m = new DiracM(*(mg->d));

    // this is the Dirac operator we use for smoothing
    DiracParam diracSmoothParam;
    bool fine_grid_pc_solve = (mg_param->smoother_solve_type[0] == QUDA_DIRECT_PC_SOLVE)
      || (mg_param->smoother_solve_type[0] == QUDA_NORMOP_PC_SOLVE);
    setDiracSloppyParam(diracSmoothParam, param, fine_grid_pc_solve);
    mg->dSmooth = Dirac::create(diracSmoothParam);
    mg->mSmooth = new DiracM(*(mg->dSmooth));

    // this is the Dirac operator we use for sloppy smoothing (we use the preconditioner fields for this)
    DiracParam diracSmoothSloppyParam;
    setDiracPreParam(diracSmoothSloppyParam, param, fine_grid_pc_solve, true);
    mg->dSmoothSloppy = Dirac::create(diracSmoothSloppyParam);
    ;
    mg->mSmoothSloppy = new DiracM(*(mg->dSmoothSloppy));

    mg->mgParam->matResidual = mg->m;
    mg->mgParam->matSmooth = mg->mSmooth;
    mg->mgParam->matSmoothSloppy = mg->mSmoothSloppy;

    mg->mgParam->updateInvertParam(*param);
    if (mg->mgParam->mg_global.invert_param != param) mg->mgParam->mg_global.invert_param = param;

    bool refresh = true;
    mg->mg->reset(refresh);
  }

  setOutputPrefix("");

  // cache is written out even if a long benchmarking job gets interrupted
  saveTuneCache();

  profileInvert.TPSTOP(QUDA_PROFILE_PREAMBLE);
  profileInvert.TPSTOP(QUDA_PROFILE_TOTAL);

  popVerbosity();

  profilerStop(__func__);
}

void dumpMultigridQuda(void *mg_, QudaMultigridParam *mg_param)
{
  profilerStart(__func__);
  pushVerbosity(mg_param->invert_param->verbosity);
  profileInvert.TPSTART(QUDA_PROFILE_TOTAL);

  auto *mg = static_cast<multigrid_solver*>(mg_);
  checkMultigridParam(mg_param);
  checkGauge(mg_param->invert_param);

  mg->mg->dumpNullVectors();

  profileInvert.TPSTOP(QUDA_PROFILE_TOTAL);
  popVerbosity();
  profilerStop(__func__);
}

deflated_solver::deflated_solver(QudaEigParam &eig_param, TimeProfile &profile)
  : d(nullptr), m(nullptr), RV(nullptr), deflParam(nullptr), defl(nullptr),  profile(profile) {

  QudaInvertParam *param = eig_param.invert_param;

  if (param->inv_type != QUDA_EIGCG_INVERTER && param->inv_type != QUDA_INC_EIGCG_INVERTER) return;

  profile.TPSTART(QUDA_PROFILE_INIT);

  cudaGaugeField *cudaGauge = checkGauge(param);
  eig_param.secs   = 0;
  eig_param.gflops = 0;

  DiracParam diracParam;
  if(eig_param.cuda_prec_ritz == param->cuda_prec)
  {
    setDiracParam(diracParam, param, (param->solve_type == QUDA_DIRECT_PC_SOLVE) || (param->solve_type == QUDA_NORMOP_PC_SOLVE));
  } else {
    setDiracSloppyParam(diracParam, param, (param->solve_type == QUDA_DIRECT_PC_SOLVE) || (param->solve_type == QUDA_NORMOP_PC_SOLVE));
  }

  const bool pc_solve = (param->solve_type == QUDA_NORMOP_PC_SOLVE);

  d = Dirac::create(diracParam);
  m = pc_solve ? static_cast<DiracMatrix*>( new DiracMdagM(*d) ) : static_cast<DiracMatrix*>( new DiracM(*d));

  ColorSpinorParam ritzParam(nullptr, *param, cudaGauge->X(), pc_solve, eig_param.location);

  ritzParam.create        = QUDA_ZERO_FIELD_CREATE;
  ritzParam.is_composite  = true;
  ritzParam.is_component  = false;
  ritzParam.composite_dim = param->n_ev * param->deflation_grid;
  ritzParam.setPrecision(param->cuda_prec_ritz);

  if (ritzParam.location==QUDA_CUDA_FIELD_LOCATION) {
    ritzParam.setPrecision(param->cuda_prec_ritz, param->cuda_prec_ritz, true); // set native field order
    if (ritzParam.nSpin != 1) ritzParam.gammaBasis = QUDA_UKQCD_GAMMA_BASIS;

    //select memory location here, by default ritz vectors will be allocated on the device
    //but if not sufficient device memory, then the user may choose mapped type of memory
    ritzParam.mem_type = eig_param.mem_type_ritz;
  } else { //host location
    ritzParam.mem_type = QUDA_MEMORY_PINNED;
  }

  int ritzVolume = 1;
  for(int d = 0; d < ritzParam.nDim; d++) ritzVolume *= ritzParam.x[d];

  if (getVerbosity() == QUDA_DEBUG_VERBOSE) {

    size_t byte_estimate = (size_t)ritzParam.composite_dim*(size_t)ritzVolume*(ritzParam.nColor*ritzParam.nSpin*ritzParam.Precision());
    printfQuda("allocating bytes: %lu (lattice volume %d, prec %d)", byte_estimate, ritzVolume, ritzParam.Precision());
    if(ritzParam.mem_type == QUDA_MEMORY_DEVICE) printfQuda("Using device memory type.\n");
    else if (ritzParam.mem_type == QUDA_MEMORY_MAPPED)
      printfQuda("Using mapped memory type.\n");
  }

  RV = ColorSpinorField::Create(ritzParam);

  deflParam = new DeflationParam(eig_param, RV, *m);

  defl = new Deflation(*deflParam, profile);

  profile.TPSTOP(QUDA_PROFILE_INIT);
}

void* newDeflationQuda(QudaEigParam *eig_param) {
  profileInvert.TPSTART(QUDA_PROFILE_TOTAL);
#ifdef MAGMA_LIB
  openMagma();
#endif
  auto *defl = new deflated_solver(*eig_param, profileInvert);

  profileInvert.TPSTOP(QUDA_PROFILE_TOTAL);

  saveProfile(__func__);
  flushProfile();
  return static_cast<void*>(defl);
}

void destroyDeflationQuda(void *df) {
#ifdef MAGMA_LIB
  closeMagma();
#endif
  delete static_cast<deflated_solver*>(df);
}

void invertQuda(void *hp_x, void *hp_b, QudaInvertParam *param)
{
  profilerStart(__func__);

  if (param->dslash_type == QUDA_DOMAIN_WALL_DSLASH || param->dslash_type == QUDA_DOMAIN_WALL_4D_DSLASH
      || param->dslash_type == QUDA_MOBIUS_DWF_DSLASH || param->dslash_type == QUDA_MOBIUS_DWF_EOFA_DSLASH)
    setKernelPackT(true);

  profileInvert.TPSTART(QUDA_PROFILE_TOTAL);

  if (!initialized) errorQuda("QUDA not initialized");

  pushVerbosity(param->verbosity);
  if (getVerbosity() >= QUDA_DEBUG_VERBOSE) printQudaInvertParam(param);

  checkInvertParam(param, hp_x, hp_b);

  // check the gauge fields have been created
  cudaGaugeField *cudaGauge = checkGauge(param);

  // It was probably a bad design decision to encode whether the system is even/odd preconditioned (PC) in
  // solve_type and solution_type, rather than in separate members of QudaInvertParam.  We're stuck with it
  // for now, though, so here we factorize everything for convenience.

  bool pc_solution = (param->solution_type == QUDA_MATPC_SOLUTION) ||
    (param->solution_type == QUDA_MATPCDAG_MATPC_SOLUTION);
  bool pc_solve = (param->solve_type == QUDA_DIRECT_PC_SOLVE) ||
    (param->solve_type == QUDA_NORMOP_PC_SOLVE) || (param->solve_type == QUDA_NORMERR_PC_SOLVE);
  bool mat_solution = (param->solution_type == QUDA_MAT_SOLUTION) ||
    (param->solution_type ==  QUDA_MATPC_SOLUTION);
  bool direct_solve = (param->solve_type == QUDA_DIRECT_SOLVE) ||
    (param->solve_type == QUDA_DIRECT_PC_SOLVE);
  bool norm_error_solve = (param->solve_type == QUDA_NORMERR_SOLVE) ||
    (param->solve_type == QUDA_NORMERR_PC_SOLVE);

  param->secs = 0;
  param->gflops = 0;
  param->iter = 0;

  Dirac *d = nullptr;
  Dirac *dSloppy = nullptr;
  Dirac *dPre = nullptr;

  // create the dirac operator
  createDirac(d, dSloppy, dPre, *param, pc_solve);

  Dirac &dirac = *d;
  Dirac &diracSloppy = *dSloppy;
  Dirac &diracPre = *dPre;

  profileInvert.TPSTART(QUDA_PROFILE_H2D);

  ColorSpinorField *b = nullptr;
  ColorSpinorField *x = nullptr;
  ColorSpinorField *in = nullptr;
  ColorSpinorField *out = nullptr;

  const int *X = cudaGauge->X();

  // wrap CPU host side pointers
  ColorSpinorParam cpuParam(hp_b, *param, X, pc_solution, param->input_location);
  ColorSpinorField *h_b = ColorSpinorField::Create(cpuParam);

  cpuParam.v = hp_x;
  cpuParam.location = param->output_location;
  ColorSpinorField *h_x = ColorSpinorField::Create(cpuParam);

  // download source
  ColorSpinorParam cudaParam(cpuParam, *param);
  cudaParam.create = QUDA_COPY_FIELD_CREATE;
  b = new cudaColorSpinorField(*h_b, cudaParam);

  // now check if we need to invalidate the solutionResident vectors
  bool invalidate = false;
  if (param->use_resident_solution == 1) {
    for (auto v : solutionResident)
      if (b->Precision() != v->Precision() || b->SiteSubset() != v->SiteSubset()) { invalidate = true; break; }

    if (invalidate) {
      for (auto v : solutionResident) if (v) delete v;
      solutionResident.clear();
    }

    if (!solutionResident.size()) {
      cudaParam.create = QUDA_NULL_FIELD_CREATE;
      solutionResident.push_back(new cudaColorSpinorField(cudaParam)); // solution
    }
    x = solutionResident[0];
  } else {
    cudaParam.create = QUDA_NULL_FIELD_CREATE;
    x = new cudaColorSpinorField(cudaParam);
  }

  if (param->use_init_guess == QUDA_USE_INIT_GUESS_YES) { // download initial guess
    // initial guess only supported for single-pass solvers
    if ((param->solution_type == QUDA_MATDAG_MAT_SOLUTION || param->solution_type == QUDA_MATPCDAG_MATPC_SOLUTION) &&
        (param->solve_type == QUDA_DIRECT_SOLVE || param->solve_type == QUDA_DIRECT_PC_SOLVE)) {
      errorQuda("Initial guess not supported for two-pass solver");
    }

    *x = *h_x; // solution
  } else { // zero initial guess
    blas::zero(*x);
  }

  // if we're doing a managed memory MG solve and prefetching is
  // enabled, prefetch all the Dirac matrices. There's probably
  // a better place to put this...
  if (param->inv_type_precondition == QUDA_MG_INVERTER) {
    dirac.prefetch(QUDA_CUDA_FIELD_LOCATION);
    diracSloppy.prefetch(QUDA_CUDA_FIELD_LOCATION);
    diracPre.prefetch(QUDA_CUDA_FIELD_LOCATION);
  }

  profileInvert.TPSTOP(QUDA_PROFILE_H2D);
  profileInvert.TPSTART(QUDA_PROFILE_PREAMBLE);

  double nb = blas::norm2(*b);
  if (nb==0.0) errorQuda("Source has zero norm");

  if (getVerbosity() >= QUDA_VERBOSE) {
    double nh_b = blas::norm2(*h_b);
    printfQuda("Source: CPU = %g, CUDA copy = %g\n", nh_b, nb);
    if (param->use_init_guess == QUDA_USE_INIT_GUESS_YES) {
      double nh_x = blas::norm2(*h_x);
      double nx = blas::norm2(*x);
      printfQuda("Solution: CPU = %g, CUDA copy = %g\n", nh_x, nx);
    }
  }

  // rescale the source and solution vectors to help prevent the onset of underflow
  if (param->solver_normalization == QUDA_SOURCE_NORMALIZATION) {
    blas::ax(1.0/sqrt(nb), *b);
    blas::ax(1.0/sqrt(nb), *x);
  }

  massRescale(*static_cast<cudaColorSpinorField*>(b), *param);

  dirac.prepare(in, out, *x, *b, param->solution_type);

  if (getVerbosity() >= QUDA_VERBOSE) {
    double nin = blas::norm2(*in);
    double nout = blas::norm2(*out);
    printfQuda("Prepared source = %g\n", nin);
    printfQuda("Prepared solution = %g\n", nout);
  }

  if (getVerbosity() >= QUDA_VERBOSE) {
    double nin = blas::norm2(*in);
    printfQuda("Prepared source post mass rescale = %g\n", nin);
  }

  // solution_type specifies *what* system is to be solved.
  // solve_type specifies *how* the system is to be solved.
  //
  // We have the following four cases (plus preconditioned variants):
  //
  // solution_type    solve_type    Effect
  // -------------    ----------    ------
  // MAT              DIRECT        Solve Ax=b
  // MATDAG_MAT       DIRECT        Solve A^dag y = b, followed by Ax=y
  // MAT              NORMOP        Solve (A^dag A) x = (A^dag b)
  // MATDAG_MAT       NORMOP        Solve (A^dag A) x = b
  // MAT              NORMERR       Solve (A A^dag) y = b, then x = A^dag y
  //
  // We generally require that the solution_type and solve_type
  // preconditioning match.  As an exception, the unpreconditioned MAT
  // solution_type may be used with any solve_type, including
  // DIRECT_PC and NORMOP_PC.  In these cases, preparation of the
  // preconditioned source and reconstruction of the full solution are
  // taken care of by Dirac::prepare() and Dirac::reconstruct(),
  // respectively.

  if (pc_solution && !pc_solve) {
    errorQuda("Preconditioned (PC) solution_type requires a PC solve_type");
  }

  if (!mat_solution && !pc_solution && pc_solve) {
    errorQuda("Unpreconditioned MATDAG_MAT solution_type requires an unpreconditioned solve_type");
  }

  if (!mat_solution && norm_error_solve) {
    errorQuda("Normal-error solve requires Mat solution");
  }

  if (param->inv_type_precondition == QUDA_MG_INVERTER && (!direct_solve || !mat_solution)) {
    errorQuda("Multigrid preconditioning only supported for direct solves");
  }

  if (param->chrono_use_resident && ( norm_error_solve) ){
    errorQuda("Chronological forcasting only presently supported for M^dagger M solver");
  }

  profileInvert.TPSTOP(QUDA_PROFILE_PREAMBLE);

  if (mat_solution && !direct_solve && !norm_error_solve) { // prepare source: b' = A^dag b
    cudaColorSpinorField tmp(*in);
    dirac.Mdag(*in, tmp);
  } else if (!mat_solution && direct_solve) { // perform the first of two solves: A^dag y = b
    DiracMdag m(dirac), mSloppy(diracSloppy), mPre(diracPre);
    SolverParam solverParam(*param);
    Solver *solve = Solver::create(solverParam, m, mSloppy, mPre, profileInvert);
    (*solve)(*out, *in);
    blas::copy(*in, *out);
    delete solve;
    solverParam.updateInvertParam(*param);
  }

  if (direct_solve) {
    DiracM m(dirac), mSloppy(diracSloppy), mPre(diracPre);
    SolverParam solverParam(*param);
    // chronological forecasting
    if (param->chrono_use_resident && chronoResident[param->chrono_index].size() > 0) {
      profileInvert.TPSTART(QUDA_PROFILE_CHRONO);

      auto &basis = chronoResident[param->chrono_index];

      ColorSpinorParam cs_param(*basis[0]);
      ColorSpinorField *tmp = ColorSpinorField::Create(cs_param);
      ColorSpinorField *tmp2 = (param->chrono_precision == out->Precision()) ? out : ColorSpinorField::Create(cs_param);
      std::vector<ColorSpinorField*> Ap;
      for (unsigned int k=0; k < basis.size(); k++) {
        Ap.emplace_back((ColorSpinorField::Create(cs_param)));
      }

      if (param->chrono_precision == param->cuda_prec) {
        for (unsigned int j=0; j<basis.size(); j++) m(*Ap[j], *basis[j], *tmp, *tmp2);
      } else if (param->chrono_precision == param->cuda_prec_sloppy) {
        for (unsigned int j=0; j<basis.size(); j++) mSloppy(*Ap[j], *basis[j], *tmp, *tmp2);
      } else {
        errorQuda("Unexpected precision %d for chrono vectors (doesn't match outer %d or sloppy precision %d)",
                  param->chrono_precision, param->cuda_prec, param->cuda_prec_sloppy);
      }

      bool orthogonal = true;
      bool apply_mat = false;
      bool hermitian = false;
      MinResExt mre(m, orthogonal, apply_mat, hermitian, profileInvert);

      blas::copy(*tmp, *in);
      mre(*out, *tmp, basis, Ap);

      for (auto ap: Ap) {
        if (ap) delete (ap);
      }
      delete tmp;
      if (tmp2 != out) delete tmp2;

      profileInvert.TPSTOP(QUDA_PROFILE_CHRONO);
    }

    Solver *solve = Solver::create(solverParam, m, mSloppy, mPre, profileInvert);
    (*solve)(*out, *in);
    delete solve;
    solverParam.updateInvertParam(*param);
  } else if (!norm_error_solve) {
    DiracMdagM m(dirac), mSloppy(diracSloppy), mPre(diracPre);
    SolverParam solverParam(*param);

    // chronological forecasting
    if (param->chrono_use_resident && chronoResident[param->chrono_index].size() > 0) {
      profileInvert.TPSTART(QUDA_PROFILE_CHRONO);

      auto &basis = chronoResident[param->chrono_index];

      ColorSpinorParam cs_param(*basis[0]);
      std::vector<ColorSpinorField*> Ap;
      ColorSpinorField *tmp = ColorSpinorField::Create(cs_param);
      ColorSpinorField *tmp2 = (param->chrono_precision == out->Precision()) ? out : ColorSpinorField::Create(cs_param);
      for (unsigned int k=0; k < basis.size(); k++) {
        Ap.emplace_back((ColorSpinorField::Create(cs_param)));
      }

      if (param->chrono_precision == param->cuda_prec) {
        for (unsigned int j=0; j<basis.size(); j++) m(*Ap[j], *basis[j], *tmp, *tmp2);
      } else if (param->chrono_precision == param->cuda_prec_sloppy) {
        for (unsigned int j=0; j<basis.size(); j++) mSloppy(*Ap[j], *basis[j], *tmp, *tmp2);
      } else {
        errorQuda("Unexpected precision %d for chrono vectors (doesn't match outer %d or sloppy precision %d)",
                  param->chrono_precision, param->cuda_prec, param->cuda_prec_sloppy);
      }

      bool orthogonal = true;
      bool apply_mat = false;
      bool hermitian = true;
      MinResExt mre(m, orthogonal, apply_mat, hermitian, profileInvert);

      blas::copy(*tmp, *in);
      mre(*out, *tmp, basis, Ap);

      for (auto ap: Ap) {
        if (ap) delete(ap);
      }
      delete tmp;
      if (tmp2 != out) delete tmp2;

      profileInvert.TPSTOP(QUDA_PROFILE_CHRONO);
    }

    // if using a Schwarz preconditioner with a normal operator then we must use the DiracMdagMLocal operator
    if (param->inv_type_precondition != QUDA_INVALID_INVERTER && param->schwarz_type != QUDA_INVALID_SCHWARZ) {
      DiracMdagMLocal mPreLocal(diracPre);
      Solver *solve = Solver::create(solverParam, m, mSloppy, mPreLocal, profileInvert);
      (*solve)(*out, *in);
      delete solve;
      solverParam.updateInvertParam(*param);
    } else {
      Solver *solve = Solver::create(solverParam, m, mSloppy, mPre, profileInvert);
      (*solve)(*out, *in);
      delete solve;
      solverParam.updateInvertParam(*param);
    }
  } else { // norm_error_solve
    DiracMMdag m(dirac), mSloppy(diracSloppy), mPre(diracPre);
    cudaColorSpinorField tmp(*out);
    SolverParam solverParam(*param);
    Solver *solve = Solver::create(solverParam, m, mSloppy, mPre, profileInvert);
    (*solve)(tmp, *in); // y = (M M^\dag) b
    dirac.Mdag(*out, tmp);  // x = M^dag y
    delete solve;
    solverParam.updateInvertParam(*param);
  }

  if (getVerbosity() >= QUDA_VERBOSE){
    double nx = blas::norm2(*x);
    printfQuda("Solution = %g\n",nx);
  }

  profileInvert.TPSTART(QUDA_PROFILE_EPILOGUE);
  if (param->chrono_make_resident) {
    if(param->chrono_max_dim < 1){
      errorQuda("Cannot chrono_make_resident with chrono_max_dim %i",param->chrono_max_dim);
    }

    const int i = param->chrono_index;
    if (i >= QUDA_MAX_CHRONO)
      errorQuda("Requested chrono index %d is outside of max %d\n", i, QUDA_MAX_CHRONO);

    auto &basis = chronoResident[i];

    if(param->chrono_max_dim < (int)basis.size()){
      errorQuda("Requested chrono_max_dim %i is smaller than already existing chroology %i",param->chrono_max_dim,(int)basis.size());
    }

    if(not param->chrono_replace_last){
      // if we have not filled the space yet just augment
      if ((int)basis.size() < param->chrono_max_dim) {
        ColorSpinorParam cs_param(*out);
        cs_param.setPrecision(param->chrono_precision);
        basis.emplace_back(ColorSpinorField::Create(cs_param));
      }

      // shuffle every entry down one and bring the last to the front
      ColorSpinorField *tmp = basis[basis.size()-1];
      for (unsigned int j=basis.size()-1; j>0; j--) basis[j] = basis[j-1];
        basis[0] = tmp;
    }
    *(basis[0]) = *out; // set first entry to new solution
  }
  dirac.reconstruct(*x, *b, param->solution_type);

  if (param->solver_normalization == QUDA_SOURCE_NORMALIZATION) {
    // rescale the solution
    blas::ax(sqrt(nb), *x);
  }
  profileInvert.TPSTOP(QUDA_PROFILE_EPILOGUE);

  if (!param->make_resident_solution) {
    profileInvert.TPSTART(QUDA_PROFILE_D2H);
    *h_x = *x;
    profileInvert.TPSTOP(QUDA_PROFILE_D2H);
  }

  profileInvert.TPSTART(QUDA_PROFILE_EPILOGUE);

  if (param->compute_action) {
    Complex action = blas::cDotProduct(*b, *x);
    param->action[0] = action.real();
    param->action[1] = action.imag();
  }

  if (getVerbosity() >= QUDA_VERBOSE){
    double nx = blas::norm2(*x);
    double nh_x = blas::norm2(*h_x);
    printfQuda("Reconstructed: CUDA solution = %g, CPU copy = %g\n", nx, nh_x);
  }
  profileInvert.TPSTOP(QUDA_PROFILE_EPILOGUE);

  profileInvert.TPSTART(QUDA_PROFILE_FREE);

  delete h_b;
  delete h_x;
  delete b;

  if (param->use_resident_solution && !param->make_resident_solution) {
    for (auto v: solutionResident) if (v) delete v;
    solutionResident.clear();
  } else if (!param->make_resident_solution) {
    delete x;
  }

  delete d;
  delete dSloppy;
  delete dPre;

  profileInvert.TPSTOP(QUDA_PROFILE_FREE);

  popVerbosity();

  // cache is written out even if a long benchmarking job gets interrupted
  saveTuneCache();

  profileInvert.TPSTOP(QUDA_PROFILE_TOTAL);

  profilerStop(__func__);
}


/*!
 * Generic version of the multi-shift solver. Should work for
 * most fermions. Note that offset[0] is not folded into the mass parameter.
 *
 * At present, the solution_type must be MATDAG_MAT or MATPCDAG_MATPC,
 * and solve_type must be NORMOP or NORMOP_PC.  The solution and solve
 * preconditioning have to match.
 */
void invertMultiSrcQuda(void **_hp_x, void **_hp_b, QudaInvertParam *param)
{
  // currently that code is just a copy of invertQuda and cannot work
  profileInvert.TPSTART(QUDA_PROFILE_TOTAL);

  if (!initialized) errorQuda("QUDA not initialized");

  pushVerbosity(param->verbosity);
  if (getVerbosity() >= QUDA_DEBUG_VERBOSE) printQudaInvertParam(param);

  checkInvertParam(param, _hp_x[0], _hp_b[0]);

  // check the gauge fields have been created
  cudaGaugeField *cudaGauge = checkGauge(param);

  // It was probably a bad design decision to encode whether the system is even/odd preconditioned (PC) in
  // solve_type and solution_type, rather than in separate members of QudaInvertParam.  We're stuck with it
  // for now, though, so here we factorize everything for convenience.

  bool pc_solution = (param->solution_type == QUDA_MATPC_SOLUTION) ||
    (param->solution_type == QUDA_MATPCDAG_MATPC_SOLUTION);
  bool pc_solve = (param->solve_type == QUDA_DIRECT_PC_SOLVE) ||
    (param->solve_type == QUDA_NORMOP_PC_SOLVE) || (param->solve_type == QUDA_NORMERR_PC_SOLVE);
  bool mat_solution = (param->solution_type == QUDA_MAT_SOLUTION) ||
    (param->solution_type ==  QUDA_MATPC_SOLUTION);
  bool direct_solve = (param->solve_type == QUDA_DIRECT_SOLVE) ||
    (param->solve_type == QUDA_DIRECT_PC_SOLVE);
  bool norm_error_solve = (param->solve_type == QUDA_NORMERR_SOLVE) ||
    (param->solve_type == QUDA_NORMERR_PC_SOLVE);

  param->secs = 0;
  param->gflops = 0;
  param->iter = 0;

  Dirac *d = nullptr;
  Dirac *dSloppy = nullptr;
  Dirac *dPre = nullptr;

  // create the dirac operator
  createDirac(d, dSloppy, dPre, *param, pc_solve);

  Dirac &dirac = *d;
  Dirac &diracSloppy = *dSloppy;
  Dirac &diracPre = *dPre;

  profileInvert.TPSTART(QUDA_PROFILE_H2D);

  // std::vector<ColorSpinorField*> b;  // Cuda Solutions
  // b.resize(param->num_src);
  // std::vector<ColorSpinorField*> x;  // Cuda Solutions
  // x.resize(param->num_src);
  ColorSpinorField* in;  // = nullptr;
  //in.resize(param->num_src);
  ColorSpinorField* out;  // = nullptr;
  //out.resize(param->num_src);

  // for(int i=0;i < param->num_src;i++){
  //   in[i] = nullptr;
  //   out[i] = nullptr;
  // }

  const int *X = cudaGauge->X();


  // Host pointers for x, take a copy of the input host pointers
  void** hp_x;
  hp_x = new void* [ param->num_src ];

  void** hp_b;
  hp_b = new void* [param->num_src];

  for(int i=0;i < param->num_src;i++){
    hp_x[i] = _hp_x[i];
    hp_b[i] = _hp_b[i];
  }

  // wrap CPU host side pointers
  ColorSpinorParam cpuParam(hp_b[0], *param, X, pc_solution, param->input_location);
  std::vector<ColorSpinorField*> h_b;
  h_b.resize(param->num_src);
  for(int i=0; i < param->num_src; i++) {
    cpuParam.v = hp_b[i]; //MW seems wird in the loop
    h_b[i] = ColorSpinorField::Create(cpuParam);
  }

 // cpuParam.v = hp_x;
  cpuParam.location = param->output_location;
  std::vector<ColorSpinorField*> h_x;
  h_x.resize(param->num_src);
//
  for(int i=0; i < param->num_src; i++) {
    cpuParam.v = hp_x[i]; //MW seems wird in the loop
    h_x[i] = ColorSpinorField::Create(cpuParam);
  }


  // MW currently checked until here

  // download source
  printfQuda("Setup b\n");
  ColorSpinorParam cudaParam(cpuParam, *param);
  cudaParam.create = QUDA_NULL_FIELD_CREATE;
  cudaParam.is_composite = true;
  cudaParam.composite_dim = param->num_src;

  printfQuda("Create b \n");
  ColorSpinorField *b = ColorSpinorField::Create(cudaParam);




  for(int i=0; i < param->num_src; i++) {
    b->Component(i) = *h_b[i];
  }
  printfQuda("Done b \n");

    ColorSpinorField *x;
  if (param->use_init_guess == QUDA_USE_INIT_GUESS_YES) { // download initial guess
    // initial guess only supported for single-pass solvers
    if ((param->solution_type == QUDA_MATDAG_MAT_SOLUTION || param->solution_type == QUDA_MATPCDAG_MATPC_SOLUTION) &&
        (param->solve_type == QUDA_DIRECT_SOLVE || param->solve_type == QUDA_DIRECT_PC_SOLVE)) {
      errorQuda("Initial guess not supported for two-pass solver");
    }
    cudaParam.is_composite = true;
    cudaParam.is_component = false;
    cudaParam.composite_dim = param->num_src;

    x = ColorSpinorField::Create(cudaParam);
    for(int i=0; i < param->num_src; i++) {
      x->Component(i) = *h_x[i];
    }

  } else { // zero initial guess
    // Create the solution fields filled with zero
    cudaParam.create = QUDA_ZERO_FIELD_CREATE;
      printfQuda("Create x \n");
    x = ColorSpinorField::Create(cudaParam);
      printfQuda("Done x \n");
 // solution
  }

  profileInvert.TPSTOP(QUDA_PROFILE_H2D);

  auto * nb = new double[param->num_src];
  for(int i=0; i < param->num_src; i++) {
    nb[i] = blas::norm2(b->Component(i));
    printfQuda("Source %i: CPU = %g, CUDA copy = %g\n", i, nb[i], nb[i]);
    if (nb[i]==0.0) errorQuda("Source has zero norm");

    if (getVerbosity() >= QUDA_VERBOSE) {
      double nh_b = blas::norm2(*h_b[i]);
      double nh_x = blas::norm2(*h_x[i]);
      double nx = blas::norm2(x->Component(i));
      printfQuda("Source %i: CPU = %g, CUDA copy = %g\n", i, nh_b, nb[i]);
      printfQuda("Solution %i: CPU = %g, CUDA copy = %g\n", i, nh_x, nx);
    }
  }

  // MW checked until here do far

  // rescale the source and solution vectors to help prevent the onset of underflow
  if (param->solver_normalization == QUDA_SOURCE_NORMALIZATION) {
    for(int i=0; i < param->num_src; i++) {
      blas::ax(1.0/sqrt(nb[i]), b->Component(i));
      blas::ax(1.0/sqrt(nb[i]), x->Component(i));
    }
  }

  for(int i=0; i < param->num_src; i++) {
    massRescale(dynamic_cast<cudaColorSpinorField&>( b->Component(i) ), *param);
  }

  // MW: need to check what dirac.prepare does
  // for now let's just try looping of num_rhs already here???
  // for(int i=0; i < param->num_src; i++) {
    dirac.prepare(in, out, *x, *b, param->solution_type);
for(int i=0; i < param->num_src; i++) {
    if (getVerbosity() >= QUDA_VERBOSE) {
      double nin = blas::norm2((in->Component(i)));
      double nout = blas::norm2((out->Component(i)));
      printfQuda("Prepared source %i = %g\n", i, nin);
      printfQuda("Prepared solution %i = %g\n", i, nout);
    }

    if (getVerbosity() >= QUDA_VERBOSE) {
      double nin = blas::norm2(in->Component(i));
      printfQuda("Prepared source %i post mass rescale = %g\n", i, nin);
    }
  }

    // solution_type specifies *what* system is to be solved.
    // solve_type specifies *how* the system is to be solved.
    //
    // We have the following four cases (plus preconditioned variants):
    //
    // solution_type    solve_type    Effect
    // -------------    ----------    ------
    // MAT              DIRECT        Solve Ax=b
    // MATDAG_MAT       DIRECT        Solve A^dag y = b, followed by Ax=y
    // MAT              NORMOP        Solve (A^dag A) x = (A^dag b)
    // MATDAG_MAT       NORMOP        Solve (A^dag A) x = b
    // MAT              NORMERR       Solve (A A^dag) y = b, then x = A^dag y
    //
    // We generally require that the solution_type and solve_type
    // preconditioning match.  As an exception, the unpreconditioned MAT
    // solution_type may be used with any solve_type, including
    // DIRECT_PC and NORMOP_PC.  In these cases, preparation of the
    // preconditioned source and reconstruction of the full solution are
    // taken care of by Dirac::prepare() and Dirac::reconstruct(),
    // respectively.

    if (pc_solution && !pc_solve) {
      errorQuda("Preconditioned (PC) solution_type requires a PC solve_type");
    }

    if (!mat_solution && !pc_solution && pc_solve) {
      errorQuda("Unpreconditioned MATDAG_MAT solution_type requires an unpreconditioned solve_type");
    }

    if (!mat_solution && norm_error_solve) {
      errorQuda("Normal-error solve requires Mat solution");
    }

    if (param->inv_type_precondition == QUDA_MG_INVERTER && (pc_solve || pc_solution || !direct_solve || !mat_solution))
      errorQuda("Multigrid preconditioning only supported for direct non-red-black solve");

    if (mat_solution && !direct_solve && !norm_error_solve) { // prepare source: b' = A^dag b
      for(int i=0; i < param->num_src; i++) {
        cudaColorSpinorField tmp((in->Component(i)));
        dirac.Mdag(in->Component(i), tmp);
      }
    } else if (!mat_solution && direct_solve) { // perform the first of two solves: A^dag y = b
      DiracMdag m(dirac), mSloppy(diracSloppy), mPre(diracPre);
      SolverParam solverParam(*param);
      Solver *solve = Solver::create(solverParam, m, mSloppy, mPre, profileInvert);
      solve->blocksolve(*out,*in);
      for(int i=0; i < param->num_src; i++) {
        blas::copy(in->Component(i), out->Component(i));
      }
      delete solve;
      solverParam.updateInvertParam(*param);
    }

    if (direct_solve) {
      DiracM m(dirac), mSloppy(diracSloppy), mPre(diracPre);
      SolverParam solverParam(*param);
      Solver *solve = Solver::create(solverParam, m, mSloppy, mPre, profileInvert);
      solve->blocksolve(*out,*in);
      delete solve;
      solverParam.updateInvertParam(*param);
    } else if (!norm_error_solve) {
      DiracMdagM m(dirac), mSloppy(diracSloppy), mPre(diracPre);
      SolverParam solverParam(*param);
      Solver *solve = Solver::create(solverParam, m, mSloppy, mPre, profileInvert);
      solve->blocksolve(*out,*in);
      delete solve;
      solverParam.updateInvertParam(*param);
    } else { // norm_error_solve
      DiracMMdag m(dirac), mSloppy(diracSloppy), mPre(diracPre);
      errorQuda("norm_error_solve not supported in multi source solve");
      // cudaColorSpinorField tmp(*out);
      // SolverParam solverParam(*param);
      // Solver *solve = Solver::create(solverParam, m, mSloppy, mPre, profileInvert);
      //(*solve)(tmp, *in); // y = (M M^\dag) b
      // dirac.Mdag(*out, tmp);  // x = M^dag y
      // delete solve;
      // solverParam.updateInvertParam(*param,i,i);
    }

    if (getVerbosity() >= QUDA_VERBOSE){
      for(int i=0; i < param->num_src; i++) {
        double nx = blas::norm2(x->Component(i));
        printfQuda("Solution %i = %g\n",i, nx);
      }
    }


  profileInvert.TPSTART(QUDA_PROFILE_EPILOGUE);
  for(int i=0; i< param->num_src; i++){
    dirac.reconstruct(x->Component(i), b->Component(i), param->solution_type);
  }
  profileInvert.TPSTOP(QUDA_PROFILE_EPILOGUE);

  if (param->solver_normalization == QUDA_SOURCE_NORMALIZATION) {
    for(int i=0; i< param->num_src; i++){
      // rescale the solution
      blas::ax(sqrt(nb[i]), x->Component(i));
    }
  }

  // MW -- not sure how to handle that here
  if (!param->make_resident_solution) {
    profileInvert.TPSTART(QUDA_PROFILE_D2H);
    for(int i=0; i< param->num_src; i++){
      *h_x[i] = x->Component(i);
    }
    profileInvert.TPSTOP(QUDA_PROFILE_D2H);
  }

  if (getVerbosity() >= QUDA_VERBOSE){
    for(int i=0; i< param->num_src; i++){
      double nx = blas::norm2(x->Component(i));
      double nh_x = blas::norm2(*h_x[i]);
      printfQuda("Reconstructed: CUDA solution = %g, CPU copy = %g\n", nx, nh_x);
    }
  }

  //FIX need to make sure all deletes are correct again
  for(int i=0; i < param->num_src; i++){
    delete h_x[i];
    // delete x[i];
    delete h_b[i];
    // delete b[i];
  }
   delete [] hp_b;
   delete [] hp_x;
//   delete [] b;
//  if (!param->make_resident_solution) delete x; // FIXME make this cleaner

  delete d;
  delete dSloppy;
  delete dPre;
  delete x;
  delete b;

  popVerbosity();

  // FIXME: added temporarily so that the cache is written out even if a long benchmarking job gets interrupted
  saveTuneCache();

  profileInvert.TPSTOP(QUDA_PROFILE_TOTAL);
}

/*!
 * Generic version of the multi-shift solver. Should work for
 * most fermions. Note that offset[0] is not folded into the mass parameter.
 *
 * For Wilson-type fermions, the solution_type must be MATDAG_MAT or MATPCDAG_MATPC,
 * and solve_type must be NORMOP or NORMOP_PC. The solution and solve
 * preconditioning have to match.
 *
 * For Staggered-type fermions, the solution_type must be MATPC, and the
 * solve type must be DIRECT_PC. This difference in convention is because
 * preconditioned staggered operator is normal, unlike with Wilson-type fermions.
 */
void invertMultiShiftQuda(void **_hp_x, void *_hp_b, QudaInvertParam *param)
{
  profilerStart(__func__);

  profileMulti.TPSTART(QUDA_PROFILE_TOTAL);
  profileMulti.TPSTART(QUDA_PROFILE_INIT);

  if (!initialized) errorQuda("QUDA not initialized");

  checkInvertParam(param, _hp_x[0], _hp_b);

  // check the gauge fields have been created
  checkGauge(param);

  if (param->num_offset > QUDA_MAX_MULTI_SHIFT)
    errorQuda("Number of shifts %d requested greater than QUDA_MAX_MULTI_SHIFT %d", param->num_offset,
              QUDA_MAX_MULTI_SHIFT);

  pushVerbosity(param->verbosity);

  bool pc_solution = (param->solution_type == QUDA_MATPC_SOLUTION) || (param->solution_type == QUDA_MATPCDAG_MATPC_SOLUTION);
  bool pc_solve = (param->solve_type == QUDA_DIRECT_PC_SOLVE) || (param->solve_type == QUDA_NORMOP_PC_SOLVE);
  bool mat_solution = (param->solution_type == QUDA_MAT_SOLUTION) || (param->solution_type ==  QUDA_MATPC_SOLUTION);
  bool direct_solve = (param->solve_type == QUDA_DIRECT_SOLVE) || (param->solve_type == QUDA_DIRECT_PC_SOLVE);

  if (param->dslash_type == QUDA_ASQTAD_DSLASH ||
      param->dslash_type == QUDA_STAGGERED_DSLASH) {

    if (param->solution_type != QUDA_MATPC_SOLUTION) {
      errorQuda("For Staggered-type fermions, multi-shift solver only suports MATPC solution type");
    }

    if (param->solve_type != QUDA_DIRECT_PC_SOLVE) {
      errorQuda("For Staggered-type fermions, multi-shift solver only supports DIRECT_PC solve types");
    }

  } else { // Wilson type

    if (mat_solution) {
      errorQuda("For Wilson-type fermions, multi-shift solver does not support MAT or MATPC solution types");
    }
    if (direct_solve) {
      errorQuda("For Wilson-type fermions, multi-shift solver does not support DIRECT or DIRECT_PC solve types");
    }
    if (pc_solution & !pc_solve) {
      errorQuda("For Wilson-type fermions, preconditioned (PC) solution_type requires a PC solve_type");
    }
    if (!pc_solution & pc_solve) {
      errorQuda("For Wilson-type fermions, in multi-shift solver, a preconditioned (PC) solve_type requires a PC solution_type");
    }
  }

  // Timing and FLOP counters
  param->secs = 0;
  param->gflops = 0;
  param->iter = 0;

  for (int i=0; i<param->num_offset-1; i++) {
    for (int j=i+1; j<param->num_offset; j++) {
      if (param->offset[i] > param->offset[j])
        errorQuda("Offsets must be ordered from smallest to largest");
    }
  }

  // Host pointers for x, take a copy of the input host pointers
  void** hp_x;
  hp_x = new void* [ param->num_offset ];

  void* hp_b = _hp_b;
  for(int i=0;i < param->num_offset;i++){
    hp_x[i] = _hp_x[i];
  }

  // Create the matrix.
  // The way this works is that createDirac will create 'd' and 'dSloppy'
  // which are global. We then grab these with references...
  //
  // Balint: Isn't there a nice construction pattern we could use here? This is
  // expedient but yucky.
  //  DiracParam diracParam;
  if (param->dslash_type == QUDA_ASQTAD_DSLASH ||
      param->dslash_type == QUDA_STAGGERED_DSLASH){
    param->mass = sqrt(param->offset[0]/4);
  }

  Dirac *d = nullptr;
  Dirac *dSloppy = nullptr;
  Dirac *dPre = nullptr;
  Dirac *dRefine = nullptr;

  // create the dirac operator
  createDirac(d, dSloppy, dPre, dRefine, *param, pc_solve);
  Dirac &dirac = *d;
  Dirac &diracSloppy = *dSloppy;


  cudaColorSpinorField *b = nullptr;   // Cuda RHS
  std::vector<ColorSpinorField*> x;  // Cuda Solutions
  x.resize(param->num_offset);
  std::vector<ColorSpinorField*> p;
  std::unique_ptr<double[]> r2_old(new double[param->num_offset]);

  // Grab the dimension array of the input gauge field.
  const int *X = ( param->dslash_type == QUDA_ASQTAD_DSLASH ) ?
    gaugeFatPrecise->X() : gaugePrecise->X();

  // This creates a ColorSpinorParam struct, from the host data
  // pointer, the definitions in param, the dimensions X, and whether
  // the solution is on a checkerboard instruction or not. These can
  // then be used as 'instructions' to create the actual
  // ColorSpinorField
  ColorSpinorParam cpuParam(hp_b, *param, X, pc_solution, param->input_location);
  ColorSpinorField *h_b = ColorSpinorField::Create(cpuParam);

  std::vector<ColorSpinorField*> h_x;
  h_x.resize(param->num_offset);

  cpuParam.location = param->output_location;
  for(int i=0; i < param->num_offset; i++) {
    cpuParam.v = hp_x[i];
    h_x[i] = ColorSpinorField::Create(cpuParam);
  }

  profileMulti.TPSTOP(QUDA_PROFILE_INIT);
  profileMulti.TPSTART(QUDA_PROFILE_H2D);
  // Now I need a colorSpinorParam for the device
  ColorSpinorParam cudaParam(cpuParam, *param);
  // This setting will download a host vector
  cudaParam.create = QUDA_COPY_FIELD_CREATE;
  cudaParam.location = QUDA_CUDA_FIELD_LOCATION;
  b = new cudaColorSpinorField(*h_b, cudaParam); // Creates b and downloads h_b to it
  profileMulti.TPSTOP(QUDA_PROFILE_H2D);

  profileMulti.TPSTART(QUDA_PROFILE_INIT);
  // Create the solution fields filled with zero
  cudaParam.create = QUDA_ZERO_FIELD_CREATE;

  // now check if we need to invalidate the solutionResident vectors
  bool invalidate = false;
  for (auto v : solutionResident) {
    if (cudaParam.Precision() != v->Precision()) {
      invalidate = true;
      break;
    }
  }

  if (invalidate) {
    for (auto v : solutionResident) delete v;
    solutionResident.clear();
  }

  // grow resident solutions to be big enough
  for (int i=solutionResident.size(); i < param->num_offset; i++) {
    if (getVerbosity() >= QUDA_DEBUG_VERBOSE) printfQuda("Adding vector %d to solutionsResident\n", i);
    solutionResident.push_back(new cudaColorSpinorField(cudaParam));
  }
  for (int i=0; i < param->num_offset; i++) x[i] = solutionResident[i];
  profileMulti.TPSTOP(QUDA_PROFILE_INIT);

  profileMulti.TPSTART(QUDA_PROFILE_PREAMBLE);

  // Check source norms
  double nb = blas::norm2(*b);
  if (nb==0.0) errorQuda("Source has zero norm");

  if(getVerbosity() >= QUDA_VERBOSE ) {
    double nh_b = blas::norm2(*h_b);
    printfQuda("Source: CPU = %g, CUDA copy = %g\n", nh_b, nb);
  }

  // rescale the source vector to help prevent the onset of underflow
  if (param->solver_normalization == QUDA_SOURCE_NORMALIZATION) {
    blas::ax(1.0/sqrt(nb), *b);
  }

  massRescale(*b, *param);
  profileMulti.TPSTOP(QUDA_PROFILE_PREAMBLE);

  DiracMatrix *m, *mSloppy;

  if (param->dslash_type == QUDA_ASQTAD_DSLASH ||
      param->dslash_type == QUDA_STAGGERED_DSLASH) {
    m = new DiracM(dirac);
    mSloppy = new DiracM(diracSloppy);
  } else {
    m = new DiracMdagM(dirac);
    mSloppy = new DiracMdagM(diracSloppy);
  }

  SolverParam solverParam(*param);
  {
    MultiShiftCG cg_m(*m, *mSloppy, solverParam, profileMulti);
    cg_m(x, *b, p, r2_old.get());
  }
  solverParam.updateInvertParam(*param);

  delete m;
  delete mSloppy;

  if (param->compute_true_res) {
    // check each shift has the desired tolerance and use sequential CG to refine
    profileMulti.TPSTART(QUDA_PROFILE_INIT);
    cudaParam.create = QUDA_ZERO_FIELD_CREATE;
    cudaColorSpinorField r(*b, cudaParam);
    profileMulti.TPSTOP(QUDA_PROFILE_INIT);
    QudaInvertParam refineparam = *param;
    refineparam.cuda_prec_sloppy = param->cuda_prec_refinement_sloppy;
    Dirac &dirac = *d;
    Dirac &diracSloppy = *dRefine;

#define REFINE_INCREASING_MASS
#ifdef REFINE_INCREASING_MASS
    for(int i=0; i < param->num_offset; i++) {
#else
    for(int i=param->num_offset-1; i >= 0; i--) {
#endif
      double rsd_hq = param->residual_type & QUDA_HEAVY_QUARK_RESIDUAL ?
	param->true_res_hq_offset[i] : 0;
      double tol_hq = param->residual_type & QUDA_HEAVY_QUARK_RESIDUAL ?
	param->tol_hq_offset[i] : 0;

      /*
	In the case where the shifted systems have zero tolerance
	specified, we refine these systems until either the limit of
	precision is reached (prec_tol) or until the tolerance reaches
	the iterated residual tolerance of the previous multi-shift
	solver (iter_res_offset[i]), which ever is greater.
      */
      const double prec_tol = std::pow(10.,(-2*(int)param->cuda_prec+4)); // implicit refinment limit of 1e-12
      const double iter_tol = (param->iter_res_offset[i] < prec_tol ? prec_tol : (param->iter_res_offset[i] *1.1));
      const double refine_tol = (param->tol_offset[i] == 0.0 ? iter_tol : param->tol_offset[i]);
      // refine if either L2 or heavy quark residual tolerances have not been met, only if desired residual is > 0
      if (param->true_res_offset[i] > refine_tol || rsd_hq > tol_hq) {
	if (getVerbosity() >= QUDA_SUMMARIZE)
	  printfQuda("Refining shift %d: L2 residual %e / %e, heavy quark %e / %e (actual / requested)\n",
		     i, param->true_res_offset[i], param->tol_offset[i], rsd_hq, tol_hq);

        // for staggered the shift is just a change in mass term (FIXME: for twisted mass also)
        if (param->dslash_type == QUDA_ASQTAD_DSLASH ||
            param->dslash_type == QUDA_STAGGERED_DSLASH) {
          dirac.setMass(sqrt(param->offset[i]/4));
          diracSloppy.setMass(sqrt(param->offset[i]/4));
        }

        DiracMatrix *m, *mSloppy;

        if (param->dslash_type == QUDA_ASQTAD_DSLASH ||
            param->dslash_type == QUDA_STAGGERED_DSLASH) {
          m = new DiracM(dirac);
          mSloppy = new DiracM(diracSloppy);
        } else {
          m = new DiracMdagM(dirac);
          mSloppy = new DiracMdagM(diracSloppy);
        }

        // need to curry in the shift if we are not doing staggered
        if (param->dslash_type != QUDA_ASQTAD_DSLASH && param->dslash_type != QUDA_STAGGERED_DSLASH) {
          m->shift = param->offset[i];
          mSloppy->shift = param->offset[i];
        }

        if (false) { // experimenting with Minimum residual extrapolation
                     // only perform MRE using current and previously refined solutions
#ifdef REFINE_INCREASING_MASS
	  const int nRefine = i+1;
#else
	  const int nRefine = param->num_offset - i + 1;
#endif

          std::vector<ColorSpinorField *> q;
          q.resize(nRefine);
          std::vector<ColorSpinorField *> z;
          z.resize(nRefine);
          cudaParam.create = QUDA_NULL_FIELD_CREATE;
          cudaColorSpinorField tmp(cudaParam);

          for (int j = 0; j < nRefine; j++) {
            q[j] = new cudaColorSpinorField(cudaParam);
            z[j] = new cudaColorSpinorField(cudaParam);
          }

          *z[0] = *x[0]; // zero solution already solved
#ifdef REFINE_INCREASING_MASS
	  for (int j=1; j<nRefine; j++) *z[j] = *x[j];
#else
	  for (int j=1; j<nRefine; j++) *z[j] = *x[param->num_offset-j];
#endif

          bool orthogonal = true;
          bool apply_mat = true;
          bool hermitian = true;
	  MinResExt mre(*m, orthogonal, apply_mat, hermitian, profileMulti);
	  blas::copy(tmp, *b);
	  mre(*x[i], tmp, z, q);

	  for(int j=0; j < nRefine; j++) {
	    delete q[j];
	    delete z[j];
	  }
        }

        SolverParam solverParam(refineparam);
        solverParam.iter = 0;
        solverParam.use_init_guess = QUDA_USE_INIT_GUESS_YES;
        solverParam.tol = (param->tol_offset[i] > 0.0 ? param->tol_offset[i] : iter_tol); // set L2 tolerance
        solverParam.tol_hq = param->tol_hq_offset[i];                                     // set heavy quark tolerance
        solverParam.delta = param->reliable_delta_refinement;

        {
          CG cg(*m, *mSloppy, *mSloppy, solverParam, profileMulti);
          if (i==0)
            cg(*x[i], *b, p[i], r2_old[i]);
          else
            cg(*x[i], *b);
        }

        solverParam.true_res_offset[i] = solverParam.true_res;
        solverParam.true_res_hq_offset[i] = solverParam.true_res_hq;
        solverParam.updateInvertParam(*param,i);

        if (param->dslash_type == QUDA_ASQTAD_DSLASH ||
            param->dslash_type == QUDA_STAGGERED_DSLASH) {
          dirac.setMass(sqrt(param->offset[0]/4)); // restore just in case
          diracSloppy.setMass(sqrt(param->offset[0]/4)); // restore just in case
        }

        delete m;
        delete mSloppy;
      }
    }
  }

  // restore shifts -- avoid side effects
  for(int i=0; i < param->num_offset; i++) {
    param->offset[i] = unscaled_shifts[i];
  }

  profileMulti.TPSTART(QUDA_PROFILE_D2H);

  if (param->compute_action) {
    Complex action(0);
    for (int i=0; i<param->num_offset; i++) action += param->residue[i] * blas::cDotProduct(*b, *x[i]);
    param->action[0] = action.real();
    param->action[1] = action.imag();
  }

  for(int i=0; i < param->num_offset; i++) {
    if (param->solver_normalization == QUDA_SOURCE_NORMALIZATION) { // rescale the solution
      blas::ax(sqrt(nb), *x[i]);
    }

    if (getVerbosity() >= QUDA_VERBOSE){
      double nx = blas::norm2(*x[i]);
      printfQuda("Solution %d = %g\n", i, nx);
    }

    if (!param->make_resident_solution) *h_x[i] = *x[i];
  }
  profileMulti.TPSTOP(QUDA_PROFILE_D2H);

  profileMulti.TPSTART(QUDA_PROFILE_EPILOGUE);

  if (!param->make_resident_solution) {
    for (auto v: solutionResident) if (v) delete v;
    solutionResident.clear();
  }

  profileMulti.TPSTOP(QUDA_PROFILE_EPILOGUE);

  profileMulti.TPSTART(QUDA_PROFILE_FREE);
  for(int i=0; i < param->num_offset; i++){
    delete h_x[i];
    //if (!param->make_resident_solution) delete x[i];
  }

  delete h_b;
  delete b;

  delete [] hp_x;

  delete d;
  delete dSloppy;
  delete dPre;
  delete dRefine;
  for (auto& pp : p) delete pp;

  profileMulti.TPSTOP(QUDA_PROFILE_FREE);

  popVerbosity();

  // cache is written out even if a long benchmarking job gets interrupted
  saveTuneCache();

  profileMulti.TPSTOP(QUDA_PROFILE_TOTAL);

  profilerStop(__func__);
}

void computeKSLinkQuda(void* fatlink, void* longlink, void* ulink, void* inlink, double *path_coeff, QudaGaugeParam *param) {

#ifdef GPU_FATLINK
  profileFatLink.TPSTART(QUDA_PROFILE_TOTAL);
  profileFatLink.TPSTART(QUDA_PROFILE_INIT);

  checkGaugeParam(param);

  if (ulink) {
    const double unitarize_eps = 1e-14;
    const double max_error = 1e-10;
    const int reunit_allow_svd = 1;
    const int reunit_svd_only  = 0;
    const double svd_rel_error = 1e-6;
    const double svd_abs_error = 1e-6;
    quda::setUnitarizeLinksConstants(unitarize_eps, max_error, reunit_allow_svd, reunit_svd_only,
				     svd_rel_error, svd_abs_error);
  }

  GaugeFieldParam gParam(fatlink, *param, QUDA_GENERAL_LINKS);
  cpuGaugeField cpuFatLink(gParam);   // create the host fatlink
  gParam.gauge = longlink;
  cpuGaugeField cpuLongLink(gParam);  // create the host longlink
  gParam.gauge = ulink;
  cpuGaugeField cpuUnitarizedLink(gParam);
  gParam.link_type = param->type;
  gParam.gauge     = inlink;
  cpuGaugeField cpuInLink(gParam);    // create the host sitelink

  // create the device fields
  gParam.reconstruct = param->reconstruct;
  gParam.setPrecision(param->cuda_prec, true);
  gParam.create      = QUDA_NULL_FIELD_CREATE;
  cudaGaugeField *cudaInLink = new cudaGaugeField(gParam);

  profileFatLink.TPSTOP(QUDA_PROFILE_INIT);

  profileFatLink.TPSTART(QUDA_PROFILE_H2D);
  cudaInLink->loadCPUField(cpuInLink);
  profileFatLink.TPSTOP(QUDA_PROFILE_H2D);

  cudaGaugeField *cudaInLinkEx = createExtendedGauge(*cudaInLink, R, profileFatLink);

  profileFatLink.TPSTART(QUDA_PROFILE_FREE);
  delete cudaInLink;
  profileFatLink.TPSTOP(QUDA_PROFILE_FREE);

  gParam.create = QUDA_ZERO_FIELD_CREATE;
  gParam.link_type = QUDA_GENERAL_LINKS;
  gParam.reconstruct = QUDA_RECONSTRUCT_NO;
  gParam.setPrecision(param->cuda_prec, true);
  gParam.ghostExchange = QUDA_GHOST_EXCHANGE_NO;
  cudaGaugeField *cudaFatLink = new cudaGaugeField(gParam);
  cudaGaugeField *cudaUnitarizedLink = ulink ? new cudaGaugeField(gParam) : nullptr;
  cudaGaugeField *cudaLongLink = longlink ? new cudaGaugeField(gParam) : nullptr;

  profileFatLink.TPSTART(QUDA_PROFILE_COMPUTE);
  fatLongKSLink(cudaFatLink, cudaLongLink, *cudaInLinkEx, path_coeff);
  profileFatLink.TPSTOP(QUDA_PROFILE_COMPUTE);

  if (ulink) {
    profileFatLink.TPSTART(QUDA_PROFILE_COMPUTE);
    *num_failures_h = 0;
    quda::unitarizeLinks(*cudaUnitarizedLink, *cudaFatLink, num_failures_d); // unitarize on the gpu
    if (*num_failures_h>0) errorQuda("Error in unitarization component of the hisq fattening: %d failures\n", *num_failures_h);
    profileFatLink.TPSTOP(QUDA_PROFILE_COMPUTE);
  }

  profileFatLink.TPSTART(QUDA_PROFILE_D2H);
  if (ulink) cudaUnitarizedLink->saveCPUField(cpuUnitarizedLink);
  if (fatlink) cudaFatLink->saveCPUField(cpuFatLink);
  if (longlink) cudaLongLink->saveCPUField(cpuLongLink);
  profileFatLink.TPSTOP(QUDA_PROFILE_D2H);

  profileFatLink.TPSTART(QUDA_PROFILE_FREE);
  delete cudaFatLink;
  if (longlink) delete cudaLongLink;
  if (ulink) delete cudaUnitarizedLink;
  delete cudaInLinkEx;
  profileFatLink.TPSTOP(QUDA_PROFILE_FREE);

  profileFatLink.TPSTOP(QUDA_PROFILE_TOTAL);
#else
  errorQuda("Fat-link has not been built");
#endif // GPU_FATLINK
}

int getGaugePadding(GaugeFieldParam& param){
  int pad = 0;
#ifdef MULTI_GPU
  int volume = param.x[0]*param.x[1]*param.x[2]*param.x[3];
  int face_size[4];
  for(int dir=0; dir<4; ++dir) face_size[dir] = (volume/param.x[dir])/2;
  pad = *std::max_element(face_size, face_size+4);
#endif

  return pad;
}

int computeGaugeForceQuda(void* mom, void* siteLink,  int*** input_path_buf, int* path_length,
			  double* loop_coeff, int num_paths, int max_length, double eb3, QudaGaugeParam* qudaGaugeParam)
{
#ifdef GPU_GAUGE_FORCE
  profileGaugeForce.TPSTART(QUDA_PROFILE_TOTAL);
  profileGaugeForce.TPSTART(QUDA_PROFILE_INIT);

  checkGaugeParam(qudaGaugeParam);

  GaugeFieldParam gParam(siteLink, *qudaGaugeParam);
  gParam.site_offset = qudaGaugeParam->gauge_offset;
  gParam.site_size = qudaGaugeParam->site_size;
  cpuGaugeField *cpuSiteLink = (!qudaGaugeParam->use_resident_gauge) ? new cpuGaugeField(gParam) : nullptr;

  cudaGaugeField* cudaSiteLink = nullptr;

  if (qudaGaugeParam->use_resident_gauge) {
    if (!gaugePrecise) errorQuda("No resident gauge field to use");
    cudaSiteLink = gaugePrecise;
  } else {
    gParam.create = QUDA_NULL_FIELD_CREATE;
    gParam.reconstruct = qudaGaugeParam->reconstruct;
    gParam.setPrecision(qudaGaugeParam->cuda_prec, true);

    cudaSiteLink = new cudaGaugeField(gParam);
    profileGaugeForce.TPSTOP(QUDA_PROFILE_INIT);

    profileGaugeForce.TPSTART(QUDA_PROFILE_H2D);
    cudaSiteLink->loadCPUField(*cpuSiteLink);
    profileGaugeForce.TPSTOP(QUDA_PROFILE_H2D);

    profileGaugeForce.TPSTART(QUDA_PROFILE_INIT);
  }

  GaugeFieldParam gParamMom(mom, *qudaGaugeParam, QUDA_ASQTAD_MOM_LINKS);
  if (gParamMom.order == QUDA_TIFR_GAUGE_ORDER || gParamMom.order == QUDA_TIFR_PADDED_GAUGE_ORDER)
    gParamMom.reconstruct = QUDA_RECONSTRUCT_NO;
  else
    gParamMom.reconstruct = QUDA_RECONSTRUCT_10;

  gParamMom.site_offset = qudaGaugeParam->mom_offset;
  gParamMom.site_size = qudaGaugeParam->site_size;
  cpuGaugeField* cpuMom = (!qudaGaugeParam->use_resident_mom) ? new cpuGaugeField(gParamMom) : nullptr;

  cudaGaugeField* cudaMom = nullptr;
  if (qudaGaugeParam->use_resident_mom) {
    if (!momResident) errorQuda("No resident momentum field to use");
    cudaMom = momResident;
    if (qudaGaugeParam->overwrite_mom) cudaMom->zero();
    profileGaugeForce.TPSTOP(QUDA_PROFILE_INIT);
  } else {
    gParamMom.create = qudaGaugeParam->overwrite_mom ? QUDA_ZERO_FIELD_CREATE : QUDA_NULL_FIELD_CREATE;
    gParamMom.reconstruct = QUDA_RECONSTRUCT_10;
    gParamMom.link_type = QUDA_ASQTAD_MOM_LINKS;
    gParamMom.setPrecision(qudaGaugeParam->cuda_prec, true);
    gParamMom.create = QUDA_ZERO_FIELD_CREATE;
    cudaMom = new cudaGaugeField(gParamMom);
    profileGaugeForce.TPSTOP(QUDA_PROFILE_INIT);
    if (!qudaGaugeParam->overwrite_mom) {
      profileGaugeForce.TPSTART(QUDA_PROFILE_H2D);
      cudaMom->loadCPUField(*cpuMom);
      profileGaugeForce.TPSTOP(QUDA_PROFILE_H2D);
    }
  }

  cudaGaugeField *cudaGauge = createExtendedGauge(*cudaSiteLink, R, profileGaugeForce);
  // apply / remove phase as appropriate
  if (cudaGauge->StaggeredPhaseApplied()) cudaGauge->removeStaggeredPhase();

  // actually do the computation
  profileGaugeForce.TPSTART(QUDA_PROFILE_COMPUTE);
  if (!forceMonitor()) {
    gaugeForce(*cudaMom, *cudaGauge, eb3, input_path_buf,  path_length, loop_coeff, num_paths, max_length);
  } else {
    // if we are monitoring the force, separate the force computation from the momentum update
    GaugeFieldParam gParam(*cudaMom);
    gParam.create = QUDA_ZERO_FIELD_CREATE;
    GaugeField *force = GaugeField::Create(gParam);
    gaugeForce(*force, *cudaGauge, 1.0, input_path_buf,  path_length, loop_coeff, num_paths, max_length);
    updateMomentum(*cudaMom, eb3, *force, "gauge");
    delete force;
  }
  profileGaugeForce.TPSTOP(QUDA_PROFILE_COMPUTE);

  if (qudaGaugeParam->return_result_mom) {
    profileGaugeForce.TPSTART(QUDA_PROFILE_D2H);
    cudaMom->saveCPUField(*cpuMom);
    profileGaugeForce.TPSTOP(QUDA_PROFILE_D2H);
  }

  profileGaugeForce.TPSTART(QUDA_PROFILE_FREE);
  if (qudaGaugeParam->make_resident_gauge) {
    if (gaugePrecise && gaugePrecise != cudaSiteLink) delete gaugePrecise;
    gaugePrecise = cudaSiteLink;
  } else {
    delete cudaSiteLink;
  }

  if (qudaGaugeParam->make_resident_mom) {
    if (momResident && momResident != cudaMom) delete momResident;
    momResident = cudaMom;
  } else {
    delete cudaMom;
  }

  if (cpuSiteLink) delete cpuSiteLink;
  if (cpuMom) delete cpuMom;

  if (qudaGaugeParam->make_resident_gauge) {
    if (extendedGaugeResident) delete extendedGaugeResident;
    extendedGaugeResident = cudaGauge;
  } else {
    delete cudaGauge;
  }
  profileGaugeForce.TPSTOP(QUDA_PROFILE_FREE);

  profileGaugeForce.TPSTOP(QUDA_PROFILE_TOTAL);

  checkCudaError();
#else
  errorQuda("Gauge force has not been built");
#endif // GPU_GAUGE_FORCE
  return 0;
}

void momResidentQuda(void *mom, QudaGaugeParam *param)
{
  profileGaugeForce.TPSTART(QUDA_PROFILE_TOTAL);
  profileGaugeForce.TPSTART(QUDA_PROFILE_INIT);

  checkGaugeParam(param);

  GaugeFieldParam gParamMom(mom, *param, QUDA_ASQTAD_MOM_LINKS);
  if (gParamMom.order == QUDA_TIFR_GAUGE_ORDER || gParamMom.order == QUDA_TIFR_PADDED_GAUGE_ORDER)
    gParamMom.reconstruct = QUDA_RECONSTRUCT_NO;
  else
    gParamMom.reconstruct = QUDA_RECONSTRUCT_10;
  gParamMom.site_offset = param->mom_offset;
  gParamMom.site_size = param->site_size;

  cpuGaugeField cpuMom(gParamMom);

  if (param->make_resident_mom && !param->return_result_mom) {
    if (momResident) delete momResident;

    gParamMom.create = QUDA_NULL_FIELD_CREATE;
    gParamMom.reconstruct = QUDA_RECONSTRUCT_10;
    gParamMom.link_type = QUDA_ASQTAD_MOM_LINKS;
    gParamMom.setPrecision(param->cuda_prec, true);
    gParamMom.create = QUDA_ZERO_FIELD_CREATE;
    momResident = new cudaGaugeField(gParamMom);
  } else if (param->return_result_mom && !param->make_resident_mom) {
    if (!momResident) errorQuda("No resident momentum to return");
  } else {
    errorQuda("Unexpected combination make_resident_mom = %d return_result_mom = %d", param->make_resident_mom,
              param->return_result_mom);
  }

  profileGaugeForce.TPSTOP(QUDA_PROFILE_INIT);

  if (param->make_resident_mom) {
    // we are downloading the momentum from the host
    profileGaugeForce.TPSTART(QUDA_PROFILE_H2D);
    momResident->loadCPUField(cpuMom);
    profileGaugeForce.TPSTOP(QUDA_PROFILE_H2D);
  } else if (param->return_result_mom) {
    // we are uploading the momentum to the host
    profileGaugeForce.TPSTART(QUDA_PROFILE_D2H);
    momResident->saveCPUField(cpuMom);
    profileGaugeForce.TPSTOP(QUDA_PROFILE_D2H);

    profileGaugeForce.TPSTART(QUDA_PROFILE_FREE);
    delete momResident;
    momResident = nullptr;
    profileGaugeForce.TPSTOP(QUDA_PROFILE_FREE);
  }

  profileGaugeForce.TPSTOP(QUDA_PROFILE_TOTAL);

  checkCudaError();
}

void createCloverQuda(QudaInvertParam* invertParam)
{
  profileClover.TPSTART(QUDA_PROFILE_TOTAL);
  if (!cloverPrecise) errorQuda("Clover field not allocated");

  QudaReconstructType recon = (gaugePrecise->Reconstruct() == QUDA_RECONSTRUCT_8) ? QUDA_RECONSTRUCT_12 : gaugePrecise->Reconstruct();
  // for clover we optimize to only send depth 1 halos in y/z/t (FIXME - make work for x, make robust in general)
  int R[4];
  for (int d=0; d<4; d++) R[d] = (d==0 ? 2 : 1) * (redundant_comms || commDimPartitioned(d));
  cudaGaugeField *gauge = extendedGaugeResident ? extendedGaugeResident : createExtendedGauge(*gaugePrecise, R, profileClover, false, recon);

  profileClover.TPSTART(QUDA_PROFILE_INIT);
  // create the Fmunu field
  GaugeFieldParam tensorParam(gaugePrecise->X(), gauge->Precision(), QUDA_RECONSTRUCT_NO, 0, QUDA_TENSOR_GEOMETRY);
  tensorParam.siteSubset = QUDA_FULL_SITE_SUBSET;
  tensorParam.order = QUDA_FLOAT2_GAUGE_ORDER;
  tensorParam.ghostExchange = QUDA_GHOST_EXCHANGE_NO;
  cudaGaugeField Fmunu(tensorParam);
  profileClover.TPSTOP(QUDA_PROFILE_INIT);
  profileClover.TPSTART(QUDA_PROFILE_COMPUTE);
  computeFmunu(Fmunu, *gauge);
  computeClover(*cloverPrecise, Fmunu, invertParam->clover_coeff);
  profileClover.TPSTOP(QUDA_PROFILE_COMPUTE);
  profileClover.TPSTOP(QUDA_PROFILE_TOTAL);

  // FIXME always preserve the extended gauge
  extendedGaugeResident = gauge;
}

void* createGaugeFieldQuda(void* gauge, int geometry, QudaGaugeParam* param)
{
  GaugeFieldParam gParam(gauge, *param, QUDA_GENERAL_LINKS);
  gParam.geometry = static_cast<QudaFieldGeometry>(geometry);
  if (geometry != QUDA_SCALAR_GEOMETRY && geometry != QUDA_VECTOR_GEOMETRY)
    errorQuda("Only scalar and vector geometries are supported\n");

  cpuGaugeField *cpuGauge = nullptr;
  if (gauge) cpuGauge = new cpuGaugeField(gParam);

  gParam.order = QUDA_FLOAT2_GAUGE_ORDER;
  gParam.create = QUDA_ZERO_FIELD_CREATE;
  auto* cudaGauge = new cudaGaugeField(gParam);

  if (gauge) {
    cudaGauge->loadCPUField(*cpuGauge);
    delete cpuGauge;
  }

  return cudaGauge;
}


void saveGaugeFieldQuda(void* gauge, void* inGauge, QudaGaugeParam* param){

  auto* cudaGauge = reinterpret_cast<cudaGaugeField*>(inGauge);

  GaugeFieldParam gParam(gauge, *param, QUDA_GENERAL_LINKS);
  gParam.geometry = cudaGauge->Geometry();

  cpuGaugeField cpuGauge(gParam);
  cudaGauge->saveCPUField(cpuGauge);

}


void destroyGaugeFieldQuda(void* gauge){
  auto* g = reinterpret_cast<cudaGaugeField*>(gauge);
  delete g;
}


void computeStaggeredForceQuda(void* h_mom, double dt, double delta, void *h_force, void **x,
			       QudaGaugeParam *gauge_param, QudaInvertParam *inv_param)
{
  profileStaggeredForce.TPSTART(QUDA_PROFILE_TOTAL);
  profileStaggeredForce.TPSTART(QUDA_PROFILE_INIT);

  GaugeFieldParam gParam(h_mom, *gauge_param, QUDA_ASQTAD_MOM_LINKS);

  // create the host momentum field
  gParam.reconstruct = gauge_param->reconstruct;
  gParam.t_boundary = QUDA_PERIODIC_T;
  cpuGaugeField cpuMom(gParam);

  // create the host momentum field
  gParam.link_type = QUDA_GENERAL_LINKS;
  gParam.gauge = h_force;
  cpuGaugeField cpuForce(gParam);

  // create the device momentum field
  gParam.link_type = QUDA_ASQTAD_MOM_LINKS;
  gParam.create = QUDA_ZERO_FIELD_CREATE; // FIXME
  gParam.order = QUDA_FLOAT2_GAUGE_ORDER;
  gParam.reconstruct = QUDA_RECONSTRUCT_10;
  cudaGaugeField *cudaMom = !gauge_param->use_resident_mom ? new cudaGaugeField(gParam) : nullptr;

  // create temporary field for quark-field outer product
  gParam.reconstruct = QUDA_RECONSTRUCT_NO;
  gParam.link_type = QUDA_GENERAL_LINKS;
  gParam.create = QUDA_ZERO_FIELD_CREATE;
  cudaGaugeField cudaForce(gParam);
  GaugeField *cudaForce_[2] = {&cudaForce};

  ColorSpinorParam qParam;
  qParam.location = QUDA_CUDA_FIELD_LOCATION;
  qParam.nColor = 3;
  qParam.nSpin = 1;
  qParam.siteSubset = QUDA_FULL_SITE_SUBSET;
  qParam.siteOrder = QUDA_EVEN_ODD_SITE_ORDER;
  qParam.nDim = 5; // 5 since staggered mrhs
  qParam.setPrecision(gParam.Precision());
  qParam.pad = 0;
  for(int dir=0; dir<4; ++dir) qParam.x[dir] = gParam.x[dir];
  qParam.x[4] = 1;
  qParam.create = QUDA_NULL_FIELD_CREATE;
  qParam.fieldOrder = QUDA_FLOAT2_FIELD_ORDER;
  qParam.gammaBasis = QUDA_DEGRAND_ROSSI_GAMMA_BASIS;

  profileStaggeredForce.TPSTOP(QUDA_PROFILE_INIT);
  profileStaggeredForce.TPSTART(QUDA_PROFILE_H2D);

  if (gauge_param->use_resident_mom) {
    if (!momResident) errorQuda("Cannot use resident momentum field since none appears resident");
    cudaMom = momResident;
  } else {
    // download the initial momentum (FIXME make an option just to return?)
    cudaMom->loadCPUField(cpuMom);
  }

  // resident gauge field is required
  if (!gauge_param->use_resident_gauge || !gaugePrecise)
    errorQuda("Resident gauge field is required");

  if (!gaugePrecise->StaggeredPhaseApplied()) {
    errorQuda("Gauge field requires the staggered phase factors to be applied");
  }

  // check if staggered phase is the desired one
  if (gauge_param->staggered_phase_type != gaugePrecise->StaggeredPhase()) {
    errorQuda("Requested staggered phase %d, but found %d\n",
              gauge_param->staggered_phase_type, gaugePrecise->StaggeredPhase());
  }

  profileStaggeredForce.TPSTOP(QUDA_PROFILE_H2D);
  profileStaggeredForce.TPSTART(QUDA_PROFILE_INIT);

  const int nvector = inv_param->num_offset;
  std::vector<ColorSpinorField*> X(nvector);
  for ( int i=0; i<nvector; i++) X[i] = ColorSpinorField::Create(qParam);

  if (inv_param->use_resident_solution) {
    if (solutionResident.size() < (unsigned int)nvector)
      errorQuda("solutionResident.size() %lu does not match number of shifts %d",
		solutionResident.size(), nvector);
  }

  // create the staggered operator
  DiracParam diracParam;
  bool pc_solve = (inv_param->solve_type == QUDA_DIRECT_PC_SOLVE) ||
    (inv_param->solve_type == QUDA_NORMOP_PC_SOLVE);
  if (!pc_solve)
    errorQuda("Preconditioned solve type required not %d\n", inv_param->solve_type);
  setDiracParam(diracParam, inv_param, pc_solve);
  Dirac *dirac = Dirac::create(diracParam);

  profileStaggeredForce.TPSTOP(QUDA_PROFILE_INIT);
  profileStaggeredForce.TPSTART(QUDA_PROFILE_PREAMBLE);

  for (int i=0; i<nvector; i++) {
    ColorSpinorField &x = *(X[i]);

    if (inv_param->use_resident_solution) x.Even() = *(solutionResident[i]);
    else errorQuda("%s requires resident solution", __func__);

    // set the odd solution component
    dirac->Dslash(x.Odd(), x.Even(), QUDA_ODD_PARITY);
  }

  profileStaggeredForce.TPSTOP(QUDA_PROFILE_PREAMBLE);
  profileStaggeredForce.TPSTART(QUDA_PROFILE_FREE);

#if 0
  if (inv_param->use_resident_solution) {
    for (auto v : solutionResident) if (v) delete solutionResident[i];
    solutionResident.clear();
  }
#endif
  delete dirac;

  profileStaggeredForce.TPSTOP(QUDA_PROFILE_FREE);
  profileStaggeredForce.TPSTART(QUDA_PROFILE_COMPUTE);

  // compute quark-field outer product
  for (int i=0; i<nvector; i++) {
    ColorSpinorField &x = *(X[i]);
    // second component is zero since we have no three hop term
    double coeff[2] = {inv_param->residue[i], 0.0};

    // Operate on even-parity sites
    computeStaggeredOprod(cudaForce_, x, coeff, 1);
  }

  // mom += delta * [U * force]TA
  applyU(cudaForce, *gaugePrecise);
  updateMomentum(*cudaMom, dt * delta, cudaForce, "staggered");
  qudaDeviceSynchronize();

  profileStaggeredForce.TPSTOP(QUDA_PROFILE_COMPUTE);
  profileStaggeredForce.TPSTART(QUDA_PROFILE_D2H);

  if (gauge_param->return_result_mom) {
    // copy the momentum field back to the host
    cudaMom->saveCPUField(cpuMom);
  }

  if (gauge_param->make_resident_mom) {
    // make the momentum field resident
    momResident = cudaMom;
  } else {
    delete cudaMom;
  }

  profileStaggeredForce.TPSTOP(QUDA_PROFILE_D2H);
  profileStaggeredForce.TPSTART(QUDA_PROFILE_FREE);

  for (int i=0; i<nvector; i++) delete X[i];

  profileStaggeredForce.TPSTOP(QUDA_PROFILE_FREE);
  profileStaggeredForce.TPSTOP(QUDA_PROFILE_TOTAL);

  checkCudaError();
}

void computeHISQForceQuda(void* const milc_momentum,
                          double dt,
                          const double level2_coeff[6],
                          const double fat7_coeff[6],
                          const void* const w_link,
                          const void* const v_link,
                          const void* const u_link,
                          void **fermion,
                          int num_terms,
                          int num_naik_terms,
                          double **coeff,
                          QudaGaugeParam* gParam)
{
#ifdef  GPU_STAGGERED_OPROD
  using namespace quda;
  using namespace quda::fermion_force;
  profileHISQForce.TPSTART(QUDA_PROFILE_TOTAL);
  if (gParam->gauge_order != QUDA_MILC_GAUGE_ORDER) errorQuda("Unsupported input field order %d", gParam->gauge_order);

  checkGaugeParam(gParam);

  profileHISQForce.TPSTART(QUDA_PROFILE_INIT);

  // create the device outer-product field
  GaugeFieldParam oParam(0, *gParam, QUDA_GENERAL_LINKS);
  oParam.nFace = 0;
  oParam.create = QUDA_ZERO_FIELD_CREATE;
  oParam.order = QUDA_FLOAT2_GAUGE_ORDER;
  cudaGaugeField *stapleOprod = new cudaGaugeField(oParam);
  cudaGaugeField *oneLinkOprod = new cudaGaugeField(oParam);
  cudaGaugeField *naikOprod = new cudaGaugeField(oParam);

  {
    // default settings for the unitarization
    const double unitarize_eps = 1e-14;
    const double hisq_force_filter = 5e-5;
    const double max_det_error = 1e-10;
    const bool   allow_svd = true;
    const bool   svd_only = false;
    const double svd_rel_err = 1e-8;
    const double svd_abs_err = 1e-8;

    setUnitarizeForceConstants(unitarize_eps, hisq_force_filter, max_det_error, allow_svd, svd_only, svd_rel_err, svd_abs_err);
  }

  double act_path_coeff[6] = {0,1,level2_coeff[2],level2_coeff[3],level2_coeff[4],level2_coeff[5]};
  // You have to look at the MILC routine to understand the following
  // Basically, I have already absorbed the one-link coefficient

  GaugeFieldParam param(milc_momentum, *gParam, QUDA_ASQTAD_MOM_LINKS);
  //param.nFace = 0;
  param.order  = QUDA_MILC_GAUGE_ORDER;
  param.reconstruct = QUDA_RECONSTRUCT_10;
  param.ghostExchange =  QUDA_GHOST_EXCHANGE_NO;
  cpuGaugeField* cpuMom = (!gParam->use_resident_mom) ? new cpuGaugeField(param) : nullptr;

  param.link_type = QUDA_GENERAL_LINKS;
  param.reconstruct = QUDA_RECONSTRUCT_NO;
  param.gauge = (void*)w_link;
  cpuGaugeField cpuWLink(param);
  param.gauge = (void*)v_link;
  cpuGaugeField cpuVLink(param);
  param.gauge = (void*)u_link;
  cpuGaugeField cpuULink(param);

  param.create = QUDA_ZERO_FIELD_CREATE;
  param.order  = QUDA_FLOAT2_GAUGE_ORDER;
  param.link_type = QUDA_ASQTAD_MOM_LINKS;
  param.reconstruct = QUDA_RECONSTRUCT_10;
  GaugeFieldParam momParam(param);

  param.create = QUDA_ZERO_FIELD_CREATE;
  param.link_type = QUDA_GENERAL_LINKS;
  param.setPrecision(gParam->cpu_prec, true);

  int R[4] = { 2*comm_dim_partitioned(0), 2*comm_dim_partitioned(1), 2*comm_dim_partitioned(2), 2*comm_dim_partitioned(3) };
  for (int dir=0; dir<4; ++dir) {
    param.x[dir] += 2*R[dir];
    param.r[dir] = R[dir];
  }

  param.reconstruct = QUDA_RECONSTRUCT_NO;
  param.create = QUDA_ZERO_FIELD_CREATE;
  param.setPrecision(gParam->cpu_prec);
  param.ghostExchange = QUDA_GHOST_EXCHANGE_EXTENDED;

  profileHISQForce.TPSTOP(QUDA_PROFILE_INIT);

  { // do outer-product computation
    ColorSpinorParam qParam;
    qParam.nColor = 3;
    qParam.nSpin = 1;
    qParam.siteSubset = QUDA_FULL_SITE_SUBSET;
    qParam.siteOrder = QUDA_EVEN_ODD_SITE_ORDER;
    qParam.nDim = 4;
    qParam.setPrecision(oParam.Precision());
    qParam.pad = 0;
    for (int dir=0; dir<4; ++dir) qParam.x[dir] = oParam.x[dir];

    // create the device quark field
    qParam.create = QUDA_NULL_FIELD_CREATE;
    qParam.fieldOrder = QUDA_FLOAT2_FIELD_ORDER;
    cudaColorSpinorField cudaQuark(qParam);

    // create the host quark field
    qParam.create = QUDA_REFERENCE_FIELD_CREATE;
    qParam.fieldOrder = QUDA_SPACE_COLOR_SPIN_FIELD_ORDER;
    qParam.v = fermion[0];

    { // regular terms
      GaugeField *oprod[2] = {stapleOprod, naikOprod};

      // loop over different quark fields
      for(int i=0; i<num_terms; ++i){

        // Wrap the MILC quark field
        profileHISQForce.TPSTART(QUDA_PROFILE_INIT);
        qParam.v = fermion[i];
        cpuColorSpinorField cpuQuark(qParam); // create host quark field
        profileHISQForce.TPSTOP(QUDA_PROFILE_INIT);

        profileHISQForce.TPSTART(QUDA_PROFILE_H2D);
        cudaQuark = cpuQuark;
        profileHISQForce.TPSTOP(QUDA_PROFILE_H2D);

        profileHISQForce.TPSTART(QUDA_PROFILE_COMPUTE);
        computeStaggeredOprod(oprod, cudaQuark, coeff[i], 3);
        profileHISQForce.TPSTOP(QUDA_PROFILE_COMPUTE);
      }
    }

    { // naik terms
      oneLinkOprod->copy(*stapleOprod);
      ax(level2_coeff[0], *oneLinkOprod);
      GaugeField *oprod[2] = {oneLinkOprod, naikOprod};

      // loop over different quark fields
      for(int i=0; i<num_naik_terms; ++i){

        // Wrap the MILC quark field
        profileHISQForce.TPSTART(QUDA_PROFILE_INIT);
        qParam.v = fermion[i + num_terms - num_naik_terms];
        cpuColorSpinorField cpuQuark(qParam); // create host quark field
        profileHISQForce.TPSTOP(QUDA_PROFILE_INIT);

        profileHISQForce.TPSTART(QUDA_PROFILE_H2D);
        cudaQuark = cpuQuark;
        profileHISQForce.TPSTOP(QUDA_PROFILE_H2D);

        profileHISQForce.TPSTART(QUDA_PROFILE_COMPUTE);
        computeStaggeredOprod(oprod, cudaQuark, coeff[i + num_terms], 3);
        profileHISQForce.TPSTOP(QUDA_PROFILE_COMPUTE);
      }
    }
  }

  profileHISQForce.TPSTART(QUDA_PROFILE_INIT);
  cudaGaugeField* cudaInForce = new cudaGaugeField(param);
  copyExtendedGauge(*cudaInForce, *stapleOprod, QUDA_CUDA_FIELD_LOCATION);
  delete stapleOprod;

  cudaGaugeField* cudaOutForce = new cudaGaugeField(param);
  copyExtendedGauge(*cudaOutForce, *oneLinkOprod, QUDA_CUDA_FIELD_LOCATION);
  delete oneLinkOprod;

  cudaGaugeField* cudaGauge = new cudaGaugeField(param);
  profileHISQForce.TPSTOP(QUDA_PROFILE_INIT);

  cudaGauge->loadCPUField(cpuWLink, profileHISQForce);

  cudaInForce->exchangeExtendedGhost(R,profileHISQForce,true);
  cudaGauge->exchangeExtendedGhost(R,profileHISQForce,true);
  cudaOutForce->exchangeExtendedGhost(R,profileHISQForce,true);

  profileHISQForce.TPSTART(QUDA_PROFILE_COMPUTE);
  hisqStaplesForce(*cudaOutForce, *cudaInForce, *cudaGauge, act_path_coeff);
  profileHISQForce.TPSTOP(QUDA_PROFILE_COMPUTE);

  // Load naik outer product
  copyExtendedGauge(*cudaInForce, *naikOprod, QUDA_CUDA_FIELD_LOCATION);
  cudaInForce->exchangeExtendedGhost(R,profileHISQForce,true);
  delete naikOprod;

  // Compute Naik three-link term
  profileHISQForce.TPSTART(QUDA_PROFILE_COMPUTE);
  hisqLongLinkForce(*cudaOutForce, *cudaInForce, *cudaGauge, act_path_coeff[1]);
  profileHISQForce.TPSTOP(QUDA_PROFILE_COMPUTE);

  cudaOutForce->exchangeExtendedGhost(R,profileHISQForce,true);

  // load v-link
  cudaGauge->loadCPUField(cpuVLink, profileHISQForce);
  cudaGauge->exchangeExtendedGhost(R,profileHISQForce,true);

  profileHISQForce.TPSTART(QUDA_PROFILE_COMPUTE);
  *num_failures_h = 0;
  unitarizeForce(*cudaInForce, *cudaOutForce, *cudaGauge, num_failures_d);
  profileHISQForce.TPSTOP(QUDA_PROFILE_COMPUTE);

  if (*num_failures_h>0) errorQuda("Error in the unitarization component of the hisq fermion force: %d failures\n", *num_failures_h);

  cudaMemset((void**)(cudaOutForce->Gauge_p()), 0, cudaOutForce->Bytes());

  // read in u-link
  cudaGauge->loadCPUField(cpuULink, profileHISQForce);
  cudaGauge->exchangeExtendedGhost(R,profileHISQForce,true);

  // Compute Fat7-staple term
  profileHISQForce.TPSTART(QUDA_PROFILE_COMPUTE);
  hisqStaplesForce(*cudaOutForce, *cudaInForce, *cudaGauge, fat7_coeff);
  profileHISQForce.TPSTOP(QUDA_PROFILE_COMPUTE);

  delete cudaInForce;
  cudaGaugeField* cudaMom = new cudaGaugeField(momParam);

  profileHISQForce.TPSTART(QUDA_PROFILE_COMPUTE);
  hisqCompleteForce(*cudaOutForce, *cudaGauge);
  profileHISQForce.TPSTOP(QUDA_PROFILE_COMPUTE);

  if (gParam->use_resident_mom) {
    if (!momResident) errorQuda("No resident momentum field to use");
    updateMomentum(*momResident, dt, *cudaOutForce, "hisq");
  } else {
    updateMomentum(*cudaMom, dt, *cudaOutForce, "hisq");
  }

  if (gParam->return_result_mom) {
    // Close the paths, make anti-hermitian, and store in compressed format
    if (gParam->return_result_mom) cudaMom->saveCPUField(*cpuMom, profileHISQForce);
  }

  profileHISQForce.TPSTART(QUDA_PROFILE_FREE);

  if (cpuMom) delete cpuMom;

  if (!gParam->make_resident_mom) {
    delete momResident;
    momResident = nullptr;
  }
  if (cudaMom) delete cudaMom;
  delete cudaOutForce;
  delete cudaGauge;
  profileHISQForce.TPSTOP(QUDA_PROFILE_FREE);

  profileHISQForce.TPSTOP(QUDA_PROFILE_TOTAL);

#else
  errorQuda("HISQ force has not been built");
#endif
}

void computeCloverForceQuda(void *h_mom, double dt, void **h_x, void **h_p,
			    double *coeff, double kappa2, double ck,
			    int nvector, double multiplicity, void *gauge,
			    QudaGaugeParam *gauge_param, QudaInvertParam *inv_param) {

  using namespace quda;
  profileCloverForce.TPSTART(QUDA_PROFILE_TOTAL);
  profileCloverForce.TPSTART(QUDA_PROFILE_INIT);

  checkGaugeParam(gauge_param);
  if (!gaugePrecise) errorQuda("No resident gauge field");

  GaugeFieldParam fParam(h_mom, *gauge_param, QUDA_ASQTAD_MOM_LINKS);
  // create the host momentum field
  fParam.reconstruct = QUDA_RECONSTRUCT_10;
  fParam.order = gauge_param->gauge_order;
  cpuGaugeField cpuMom(fParam);

  // create the device momentum field
  fParam.create = QUDA_ZERO_FIELD_CREATE;
  fParam.order = QUDA_FLOAT2_GAUGE_ORDER;
  cudaGaugeField cudaMom(fParam);

  // create the device force field
  fParam.link_type = QUDA_GENERAL_LINKS;
  fParam.create = QUDA_ZERO_FIELD_CREATE;
  fParam.order = QUDA_FLOAT2_GAUGE_ORDER;
  fParam.reconstruct = QUDA_RECONSTRUCT_NO;
  cudaGaugeField cudaForce(fParam);

  ColorSpinorParam qParam;
  qParam.location = QUDA_CUDA_FIELD_LOCATION;
  qParam.nColor = 3;
  qParam.nSpin = 4;
  qParam.siteSubset = QUDA_FULL_SITE_SUBSET;
  qParam.siteOrder = QUDA_EVEN_ODD_SITE_ORDER;
  qParam.nDim = 4;
  qParam.setPrecision(fParam.Precision());
  qParam.pad = 0;
  for(int dir=0; dir<4; ++dir) qParam.x[dir] = fParam.x[dir];

  // create the device quark field
  qParam.create = QUDA_NULL_FIELD_CREATE;
  qParam.fieldOrder = QUDA_FLOAT2_FIELD_ORDER;
  qParam.gammaBasis = QUDA_UKQCD_GAMMA_BASIS;

  std::vector<ColorSpinorField*> quarkX, quarkP;
  for (int i=0; i<nvector; i++) {
    quarkX.push_back(ColorSpinorField::Create(qParam));
    quarkP.push_back(ColorSpinorField::Create(qParam));
  }

  qParam.siteSubset = QUDA_PARITY_SITE_SUBSET;
  qParam.x[0] /= 2;
  cudaColorSpinorField tmp(qParam);

  // create the host quark field
  qParam.create = QUDA_REFERENCE_FIELD_CREATE;
  qParam.fieldOrder = QUDA_SPACE_SPIN_COLOR_FIELD_ORDER;
  qParam.gammaBasis = QUDA_DEGRAND_ROSSI_GAMMA_BASIS; // need expose this to interface

  bool pc_solve = (inv_param->solve_type == QUDA_DIRECT_PC_SOLVE) ||
    (inv_param->solve_type == QUDA_NORMOP_PC_SOLVE);
  DiracParam diracParam;
  setDiracParam(diracParam, inv_param, pc_solve);
  diracParam.tmp1 = &tmp; // use as temporary for dirac->M
  Dirac *dirac = Dirac::create(diracParam);

  if (inv_param->use_resident_solution) {
    if (solutionResident.size() < (unsigned int)nvector)
      errorQuda("solutionResident.size() %lu does not match number of shifts %d",
		solutionResident.size(), nvector);
  }

  cudaGaugeField &gaugeEx = *extendedGaugeResident;

  // create oprod and trace fields
  fParam.geometry = QUDA_TENSOR_GEOMETRY;
  cudaGaugeField oprod(fParam);

  profileCloverForce.TPSTOP(QUDA_PROFILE_INIT);
  profileCloverForce.TPSTART(QUDA_PROFILE_COMPUTE);

  std::vector<double> force_coeff(nvector);
  // loop over different quark fields
  for(int i=0; i<nvector; i++){
    ColorSpinorField &x = *(quarkX[i]);
    ColorSpinorField &p = *(quarkP[i]);

    if (!inv_param->use_resident_solution) {
      // for downloading x_e
      qParam.siteSubset = QUDA_PARITY_SITE_SUBSET;
      qParam.x[0] /= 2;

      // Wrap the even-parity MILC quark field
      profileCloverForce.TPSTOP(QUDA_PROFILE_COMPUTE);
      profileCloverForce.TPSTART(QUDA_PROFILE_INIT);
      qParam.v = h_x[i];
      cpuColorSpinorField cpuQuarkX(qParam); // create host quark field
      profileCloverForce.TPSTOP(QUDA_PROFILE_INIT);

      profileCloverForce.TPSTART(QUDA_PROFILE_H2D);
      x.Even() = cpuQuarkX;
      profileCloverForce.TPSTOP(QUDA_PROFILE_H2D);

      profileCloverForce.TPSTART(QUDA_PROFILE_COMPUTE);
      gamma5(x.Even(), x.Even());
    } else {
      x.Even() = *(solutionResident[i]);
    }

    dirac->Dslash(x.Odd(), x.Even(), QUDA_ODD_PARITY);
    dirac->M(p.Even(), x.Even());
    dirac->Dagger(QUDA_DAG_YES);
    dirac->Dslash(p.Odd(), p.Even(), QUDA_ODD_PARITY);
    dirac->Dagger(QUDA_DAG_NO);

    gamma5(x, x);
    gamma5(p, p);

    force_coeff[i] = 2.0*dt*coeff[i]*kappa2;
  }

  computeCloverForce(cudaForce, *gaugePrecise, quarkX, quarkP, force_coeff);

  // In double precision the clover derivative is faster with no reconstruct
  cudaGaugeField *u = &gaugeEx;
  if (gaugeEx.Reconstruct() == QUDA_RECONSTRUCT_12 && gaugeEx.Precision() == QUDA_DOUBLE_PRECISION) {
    GaugeFieldParam param(gaugeEx);
    param.reconstruct = QUDA_RECONSTRUCT_NO;
    u = new cudaGaugeField(param);
    u -> copy(gaugeEx);
  }

  computeCloverSigmaTrace(oprod, *cloverPrecise, 2.0*ck*multiplicity*dt);

  /* Now the U dA/dU terms */
  std::vector< std::vector<double> > ferm_epsilon(nvector);
  for (int shift = 0; shift < nvector; shift++) {
    ferm_epsilon[shift].reserve(2);
    ferm_epsilon[shift][0] = 2.0*ck*coeff[shift]*dt;
    ferm_epsilon[shift][1] = -kappa2 * 2.0*ck*coeff[shift]*dt;
  }

  computeCloverSigmaOprod(oprod, quarkX, quarkP, ferm_epsilon);

  cudaGaugeField *oprodEx = createExtendedGauge(oprod, R, profileCloverForce);

  profileCloverForce.TPSTART(QUDA_PROFILE_COMPUTE);

  cloverDerivative(cudaForce, *u, *oprodEx, 1.0, QUDA_ODD_PARITY);
  cloverDerivative(cudaForce, *u, *oprodEx, 1.0, QUDA_EVEN_PARITY);

  if (u != &gaugeEx) delete u;

  updateMomentum(cudaMom, -1.0, cudaForce, "clover");
  profileCloverForce.TPSTOP(QUDA_PROFILE_COMPUTE);

  // copy the outer product field back to the host
  profileCloverForce.TPSTART(QUDA_PROFILE_D2H);
  cudaMom.saveCPUField(cpuMom);
  profileCloverForce.TPSTOP(QUDA_PROFILE_D2H);

  profileCloverForce.TPSTART(QUDA_PROFILE_FREE);

  for (int i=0; i<nvector; i++) {
    delete quarkX[i];
    delete quarkP[i];
  }

#if 0
  if (inv_param->use_resident_solution) {
    for (auto v : solutionResident) if (v) delete v;
    solutionResident.clear();
  }
#endif
  delete dirac;
  profileCloverForce.TPSTOP(QUDA_PROFILE_FREE);

  checkCudaError();
  profileCloverForce.TPSTOP(QUDA_PROFILE_TOTAL);
}



void updateGaugeFieldQuda(void* gauge,
			  void* momentum,
			  double dt,
			  int conj_mom,
			  int exact,
			  QudaGaugeParam* param)
{
  profileGaugeUpdate.TPSTART(QUDA_PROFILE_TOTAL);

  checkGaugeParam(param);

  profileGaugeUpdate.TPSTART(QUDA_PROFILE_INIT);

  // create the host fields
  GaugeFieldParam gParam(gauge, *param, QUDA_SU3_LINKS);
  gParam.site_offset = param->gauge_offset;
  gParam.site_size = param->site_size;
  bool need_cpu = !param->use_resident_gauge || param->return_result_gauge;
  cpuGaugeField *cpuGauge = need_cpu ? new cpuGaugeField(gParam) : nullptr;

  GaugeFieldParam gParamMom(momentum, *param);
  gParamMom.reconstruct = (gParamMom.order == QUDA_TIFR_GAUGE_ORDER || gParamMom.order == QUDA_TIFR_PADDED_GAUGE_ORDER) ?
   QUDA_RECONSTRUCT_NO : QUDA_RECONSTRUCT_10;
  gParamMom.link_type = QUDA_ASQTAD_MOM_LINKS;
  gParamMom.site_offset = param->mom_offset;
  gParamMom.site_size = param->site_size;
  cpuGaugeField *cpuMom = !param->use_resident_mom ? new cpuGaugeField(gParamMom) : nullptr;

  // create the device fields
  gParam.create = QUDA_NULL_FIELD_CREATE;
  gParam.order = QUDA_FLOAT2_GAUGE_ORDER;
  gParam.link_type = QUDA_ASQTAD_MOM_LINKS;
  gParam.reconstruct = QUDA_RECONSTRUCT_10;
  gParam.ghostExchange = QUDA_GHOST_EXCHANGE_NO;
  gParam.pad = 0;
  cudaGaugeField *cudaMom = !param->use_resident_mom ? new cudaGaugeField(gParam) : nullptr;

  gParam.link_type = QUDA_SU3_LINKS;
  gParam.reconstruct = param->reconstruct;
  cudaGaugeField *cudaInGauge = !param->use_resident_gauge ? new cudaGaugeField(gParam) : nullptr;
  auto *cudaOutGauge = new cudaGaugeField(gParam);

  profileGaugeUpdate.TPSTOP(QUDA_PROFILE_INIT);

  profileGaugeUpdate.TPSTART(QUDA_PROFILE_H2D);

  if (!param->use_resident_gauge) {   // load fields onto the device
    cudaInGauge->loadCPUField(*cpuGauge);
  } else { // or use resident fields already present
    if (!gaugePrecise) errorQuda("No resident gauge field allocated");
    cudaInGauge = gaugePrecise;
    gaugePrecise = nullptr;
  }

  if (!param->use_resident_mom) {
    cudaMom->loadCPUField(*cpuMom);
  } else {
    if (!momResident) errorQuda("No resident mom field allocated");
    cudaMom = momResident;
    momResident = nullptr;
  }

  profileGaugeUpdate.TPSTOP(QUDA_PROFILE_H2D);

  // perform the update
  profileGaugeUpdate.TPSTART(QUDA_PROFILE_COMPUTE);
  updateGaugeField(*cudaOutGauge, dt, *cudaInGauge, *cudaMom,
      (bool)conj_mom, (bool)exact);
  profileGaugeUpdate.TPSTOP(QUDA_PROFILE_COMPUTE);

  if (param->return_result_gauge) {
    // copy the gauge field back to the host
    profileGaugeUpdate.TPSTART(QUDA_PROFILE_D2H);
    cudaOutGauge->saveCPUField(*cpuGauge);
    profileGaugeUpdate.TPSTOP(QUDA_PROFILE_D2H);
  }

  profileGaugeUpdate.TPSTART(QUDA_PROFILE_FREE);
  if (param->make_resident_gauge) {
    if (gaugePrecise != nullptr) delete gaugePrecise;
    gaugePrecise = cudaOutGauge;
  } else {
    delete cudaOutGauge;
  }

  if (param->make_resident_mom) {
    if (momResident != nullptr && momResident != cudaMom) delete momResident;
    momResident = cudaMom;
  } else {
    delete cudaMom;
  }

  delete cudaInGauge;
  if (cpuMom) delete cpuMom;
  if (cpuGauge) delete cpuGauge;
  profileGaugeUpdate.TPSTOP(QUDA_PROFILE_FREE);

  checkCudaError();

  profileGaugeUpdate.TPSTOP(QUDA_PROFILE_TOTAL);
}

 void projectSU3Quda(void *gauge_h, double tol, QudaGaugeParam *param) {
   profileProject.TPSTART(QUDA_PROFILE_TOTAL);

   profileProject.TPSTART(QUDA_PROFILE_INIT);
   checkGaugeParam(param);

   // create the gauge field
   GaugeFieldParam gParam(gauge_h, *param, QUDA_GENERAL_LINKS);
   gParam.site_offset = param->gauge_offset;
   gParam.site_size = param->site_size;
   bool need_cpu = !param->use_resident_gauge || param->return_result_gauge;
   cpuGaugeField *cpuGauge = need_cpu ? new cpuGaugeField(gParam) : nullptr;

   // create the device fields
   gParam.create = QUDA_NULL_FIELD_CREATE;
   gParam.order = QUDA_FLOAT2_GAUGE_ORDER;
   gParam.reconstruct = param->reconstruct;
   cudaGaugeField *cudaGauge = !param->use_resident_gauge ? new cudaGaugeField(gParam) : nullptr;
   profileProject.TPSTOP(QUDA_PROFILE_INIT);

   if (param->use_resident_gauge) {
     if (!gaugePrecise) errorQuda("No resident gauge field to use");
     cudaGauge = gaugePrecise;
   } else {
     profileProject.TPSTART(QUDA_PROFILE_H2D);
     cudaGauge->loadCPUField(*cpuGauge);
     profileProject.TPSTOP(QUDA_PROFILE_H2D);
   }

   profileProject.TPSTART(QUDA_PROFILE_COMPUTE);
   *num_failures_h = 0;

   // project onto SU(3)
   if (cudaGauge->StaggeredPhaseApplied()) cudaGauge->removeStaggeredPhase();
   projectSU3(*cudaGauge, tol, num_failures_d);
   if (!cudaGauge->StaggeredPhaseApplied() && param->staggered_phase_applied) cudaGauge->applyStaggeredPhase();

   profileProject.TPSTOP(QUDA_PROFILE_COMPUTE);

   if(*num_failures_h>0)
     errorQuda("Error in the SU(3) unitarization: %d failures\n", *num_failures_h);

   profileProject.TPSTART(QUDA_PROFILE_D2H);
   if (param->return_result_gauge) cudaGauge->saveCPUField(*cpuGauge);
   profileProject.TPSTOP(QUDA_PROFILE_D2H);

   if (param->make_resident_gauge) {
     if (gaugePrecise != nullptr && cudaGauge != gaugePrecise) delete gaugePrecise;
     gaugePrecise = cudaGauge;
   } else {
     delete cudaGauge;
   }

   profileProject.TPSTART(QUDA_PROFILE_FREE);
   if (cpuGauge) delete cpuGauge;
   profileProject.TPSTOP(QUDA_PROFILE_FREE);

   profileProject.TPSTOP(QUDA_PROFILE_TOTAL);
 }

 void staggeredPhaseQuda(void *gauge_h, QudaGaugeParam *param) {
   profilePhase.TPSTART(QUDA_PROFILE_TOTAL);

   profilePhase.TPSTART(QUDA_PROFILE_INIT);
   checkGaugeParam(param);

   // create the gauge field
   GaugeFieldParam gParam(gauge_h, *param, QUDA_GENERAL_LINKS);
   bool need_cpu = !param->use_resident_gauge || param->return_result_gauge;
   cpuGaugeField *cpuGauge = need_cpu ? new cpuGaugeField(gParam) : nullptr;

   // create the device fields
   gParam.create = QUDA_NULL_FIELD_CREATE;
   gParam.order = QUDA_FLOAT2_GAUGE_ORDER;
   gParam.reconstruct = param->reconstruct;
   cudaGaugeField *cudaGauge = !param->use_resident_gauge ? new cudaGaugeField(gParam) : nullptr;
   profilePhase.TPSTOP(QUDA_PROFILE_INIT);

   if (param->use_resident_gauge) {
     if (!gaugePrecise) errorQuda("No resident gauge field to use");
     cudaGauge = gaugePrecise;
   } else {
     profilePhase.TPSTART(QUDA_PROFILE_H2D);
     cudaGauge->loadCPUField(*cpuGauge);
     profilePhase.TPSTOP(QUDA_PROFILE_H2D);
   }

   profilePhase.TPSTART(QUDA_PROFILE_COMPUTE);
   *num_failures_h = 0;

   // apply / remove phase as appropriate
   if (!cudaGauge->StaggeredPhaseApplied()) cudaGauge->applyStaggeredPhase();
   else cudaGauge->removeStaggeredPhase();

   profilePhase.TPSTOP(QUDA_PROFILE_COMPUTE);

   profilePhase.TPSTART(QUDA_PROFILE_D2H);
   if (param->return_result_gauge) cudaGauge->saveCPUField(*cpuGauge);
   profilePhase.TPSTOP(QUDA_PROFILE_D2H);

   if (param->make_resident_gauge) {
     if (gaugePrecise != nullptr && cudaGauge != gaugePrecise) delete gaugePrecise;
     gaugePrecise = cudaGauge;
   } else {
     delete cudaGauge;
   }

   profilePhase.TPSTART(QUDA_PROFILE_FREE);
   if (cpuGauge) delete cpuGauge;
   profilePhase.TPSTOP(QUDA_PROFILE_FREE);

   profilePhase.TPSTOP(QUDA_PROFILE_TOTAL);
 }

// evaluate the momentum action
double momActionQuda(void* momentum, QudaGaugeParam* param)
{
  profileMomAction.TPSTART(QUDA_PROFILE_TOTAL);

  profileMomAction.TPSTART(QUDA_PROFILE_INIT);
  checkGaugeParam(param);

  // create the momentum fields
  GaugeFieldParam gParam(momentum, *param, QUDA_ASQTAD_MOM_LINKS);
  gParam.reconstruct = (gParam.order == QUDA_TIFR_GAUGE_ORDER || gParam.order == QUDA_TIFR_PADDED_GAUGE_ORDER) ?
    QUDA_RECONSTRUCT_NO : QUDA_RECONSTRUCT_10;
  gParam.site_offset = param->mom_offset;
  gParam.site_size = param->site_size;

  cpuGaugeField *cpuMom = !param->use_resident_mom ? new cpuGaugeField(gParam) : nullptr;

  // create the device fields
  gParam.create = QUDA_NULL_FIELD_CREATE;
  gParam.order = QUDA_FLOAT2_GAUGE_ORDER;
  gParam.reconstruct = QUDA_RECONSTRUCT_10;

  cudaGaugeField *cudaMom = !param->use_resident_mom ? new cudaGaugeField(gParam) : nullptr;

  profileMomAction.TPSTOP(QUDA_PROFILE_INIT);

  profileMomAction.TPSTART(QUDA_PROFILE_H2D);
  if (!param->use_resident_mom) {
    cudaMom->loadCPUField(*cpuMom);
  } else {
    if (!momResident) errorQuda("No resident mom field allocated");
    cudaMom = momResident;
  }
  profileMomAction.TPSTOP(QUDA_PROFILE_H2D);

  // perform the update
  profileMomAction.TPSTART(QUDA_PROFILE_COMPUTE);
  double action = computeMomAction(*cudaMom);
  profileMomAction.TPSTOP(QUDA_PROFILE_COMPUTE);

  profileMomAction.TPSTART(QUDA_PROFILE_FREE);
  if (param->make_resident_mom) {
    if (momResident != nullptr && momResident != cudaMom) delete momResident;
    momResident = cudaMom;
  } else {
    delete cudaMom;
    momResident = nullptr;
  }
  if (cpuMom) {
    delete cpuMom;
  }

  profileMomAction.TPSTOP(QUDA_PROFILE_FREE);

  checkCudaError();

  profileMomAction.TPSTOP(QUDA_PROFILE_TOTAL);
  return action;
}

/*
  The following functions are for the Fortran interface.
*/

void init_quda_(int *dev) { initQuda(*dev); }
void init_quda_device_(int *dev) { initQudaDevice(*dev); }
void init_quda_memory_() { initQudaMemory(); }
void end_quda_() { endQuda(); }
void load_gauge_quda_(void *h_gauge, QudaGaugeParam *param) { loadGaugeQuda(h_gauge, param); }
void free_gauge_quda_() { freeGaugeQuda(); }
void free_sloppy_gauge_quda_() { freeSloppyGaugeQuda(); }
void load_clover_quda_(void *h_clover, void *h_clovinv, QudaInvertParam *inv_param)
{ loadCloverQuda(h_clover, h_clovinv, inv_param); }
void free_clover_quda_(void) { freeCloverQuda(); }
void dslash_quda_(void *h_out, void *h_in, QudaInvertParam *inv_param,
    QudaParity *parity) { dslashQuda(h_out, h_in, inv_param, *parity); }
void clover_quda_(void *h_out, void *h_in, QudaInvertParam *inv_param,
    QudaParity *parity, int *inverse) { cloverQuda(h_out, h_in, inv_param, *parity, *inverse); }
void mat_quda_(void *h_out, void *h_in, QudaInvertParam *inv_param)
{ MatQuda(h_out, h_in, inv_param); }
void mat_dag_mat_quda_(void *h_out, void *h_in, QudaInvertParam *inv_param)
{ MatDagMatQuda(h_out, h_in, inv_param); }
void invert_quda_(void *hp_x, void *hp_b, QudaInvertParam *param) {
  fflush(stdout);
  // ensure that fifth dimension is set to 1
  if (param->dslash_type == QUDA_ASQTAD_DSLASH || param->dslash_type == QUDA_STAGGERED_DSLASH) param->Ls = 1;
  invertQuda(hp_x, hp_b, param);
  fflush(stdout);
}

void invert_multishift_quda_(void *h_x, void *hp_b, QudaInvertParam *param) {
  // ensure that fifth dimension is set to 1
  if (param->dslash_type == QUDA_ASQTAD_DSLASH || param->dslash_type == QUDA_STAGGERED_DSLASH) param->Ls = 1;

  if (!gaugePrecise) errorQuda("Resident gauge field not allocated");

  // get data into array of pointers
  int nSpin = (param->dslash_type == QUDA_STAGGERED_DSLASH || param->dslash_type == QUDA_ASQTAD_DSLASH) ? 1 : 4;

  // compute offset assuming TIFR padded ordering (FIXME)
  if (param->dirac_order != QUDA_TIFR_PADDED_DIRAC_ORDER)
    errorQuda("Fortran multi-shift solver presently only supports QUDA_TIFR_PADDED_DIRAC_ORDER");

  const int *X = gaugePrecise->X();
  size_t cb_offset = (X[0]/2) * X[1] * (X[2] + 4) * X[3] * gaugePrecise->Ncolor() * nSpin * 2 * param->cpu_prec;
  void *hp_x[QUDA_MAX_MULTI_SHIFT];
  for (int i=0; i<param->num_offset; i++) hp_x[i] = static_cast<char*>(h_x) + i*cb_offset;

  invertMultiShiftQuda(hp_x, hp_b, param);
}

void flush_chrono_quda_(int *index) { flushChronoQuda(*index); }

void register_pinned_quda_(void *ptr, size_t *bytes) {
  cudaHostRegister(ptr, *bytes, cudaHostRegisterDefault);
  checkCudaError();
}

void unregister_pinned_quda_(void *ptr) {
  cudaHostUnregister(ptr);
  checkCudaError();
}

void new_quda_gauge_param_(QudaGaugeParam *param) {
  *param = newQudaGaugeParam();
}
void new_quda_invert_param_(QudaInvertParam *param) {
  *param = newQudaInvertParam();
}

void update_gauge_field_quda_(void *gauge, void *momentum, double *dt,
    bool *conj_mom, bool *exact,
    QudaGaugeParam *param) {
  updateGaugeFieldQuda(gauge, momentum, *dt, (int)*conj_mom, (int)*exact, param);
}

static inline int opp(int dir) { return 7-dir; }

static void createGaugeForcePaths(int **paths, int dir, int num_loop_types){

  int index=0;
  // Plaquette paths
  if (num_loop_types >= 1)
    for(int i=0; i<4; ++i){
      if(i==dir) continue;
      paths[index][0] = i;        paths[index][1] = opp(dir);   paths[index++][2] = opp(i);
      paths[index][0] = opp(i);   paths[index][1] = opp(dir);   paths[index++][2] = i;
    }

  // Rectangle Paths
  if (num_loop_types >= 2)
    for(int i=0; i<4; ++i){
      if(i==dir) continue;
      paths[index][0] = paths[index][1] = i;       paths[index][2] = opp(dir); paths[index][3] = paths[index][4] = opp(i);
      index++;
      paths[index][0] = paths[index][1] = opp(i);  paths[index][2] = opp(dir); paths[index][3] = paths[index][4] = i;
      index++;
      paths[index][0] = dir; paths[index][1] = i; paths[index][2] = paths[index][3] = opp(dir); paths[index][4] = opp(i);
      index++;
      paths[index][0] = dir; paths[index][1] = opp(i); paths[index][2] = paths[index][3] = opp(dir); paths[index][4] = i;
      index++;
      paths[index][0] = i;  paths[index][1] = paths[index][2] = opp(dir); paths[index][3] = opp(i); paths[index][4] = dir;
      index++;
      paths[index][0] = opp(i);  paths[index][1] = paths[index][2] = opp(dir); paths[index][3] = i; paths[index][4] = dir;
      index++;
    }

  if (num_loop_types >= 3) {
    // Staple paths
    for(int i=0; i<4; ++i){
      for(int j=0; j<4; ++j){
	if(i==dir || j==dir || i==j) continue;
	paths[index][0] = i; paths[index][1] = j; paths[index][2] = opp(dir); paths[index][3] = opp(i), paths[index][4] = opp(j);
	index++;
	paths[index][0] = i; paths[index][1] = opp(j); paths[index][2] = opp(dir); paths[index][3] = opp(i), paths[index][4] = j;
	index++;
	paths[index][0] = opp(i); paths[index][1] = j; paths[index][2] = opp(dir); paths[index][3] = i, paths[index][4] = opp(j);
	index++;
	paths[index][0] = opp(i); paths[index][1] = opp(j); paths[index][2] = opp(dir); paths[index][3] = i, paths[index][4] = j;
	index++;
     }
    }
  }

}

void compute_gauge_force_quda_(void *mom, void *gauge, int *num_loop_types, double *coeff, double *dt,
			       QudaGaugeParam *param) {

  int numPaths = 0;
  switch (*num_loop_types) {
  case 1:
    numPaths = 6;
    break;
  case 2:
    numPaths = 24;
    break;
  case 3:
    numPaths = 48;
    break;
  default:
    errorQuda("Invalid num_loop_types = %d\n", *num_loop_types);
  }

  auto *loop_coeff = static_cast<double*>(safe_malloc(numPaths*sizeof(double)));
  int *path_length = static_cast<int*>(safe_malloc(numPaths*sizeof(int)));

  if (*num_loop_types >= 1) for(int i= 0; i< 6; ++i) {
      loop_coeff[i] = coeff[0];
      path_length[i] = 3;
    }
  if (*num_loop_types >= 2) for(int i= 6; i<24; ++i) {
      loop_coeff[i] = coeff[1];
      path_length[i] = 5;
    }
  if (*num_loop_types >= 3) for(int i=24; i<48; ++i) {
      loop_coeff[i] = coeff[2];
      path_length[i] = 5;
    }

  int** input_path_buf[4];
  for(int dir=0; dir<4; ++dir){
    input_path_buf[dir] = static_cast<int**>(safe_malloc(numPaths*sizeof(int*)));
    for(int i=0; i<numPaths; ++i){
      input_path_buf[dir][i] = static_cast<int*>(safe_malloc(path_length[i]*sizeof(int)));
    }
    createGaugeForcePaths(input_path_buf[dir], dir, *num_loop_types);
  }

  int max_length = 6;

  computeGaugeForceQuda(mom, gauge, input_path_buf, path_length, loop_coeff, numPaths, max_length, *dt, param);

  for(auto & dir : input_path_buf){
    for(int i=0; i<numPaths; ++i) host_free(dir[i]);
    host_free(dir);
  }

  host_free(path_length);
  host_free(loop_coeff);
}

void compute_staggered_force_quda_(void* h_mom, double *dt, double *delta, void *gauge, void *x, QudaGaugeParam *gauge_param, QudaInvertParam *inv_param) {
  computeStaggeredForceQuda(h_mom, *dt, *delta, gauge, (void**)x, gauge_param, inv_param);
}

// apply the staggered phases
void apply_staggered_phase_quda_() {
  if (getVerbosity() >= QUDA_VERBOSE) printfQuda("applying staggered phase\n");
  if (gaugePrecise) {
    gaugePrecise->applyStaggeredPhase();
  } else {
    errorQuda("No persistent gauge field");
  }
}

// remove the staggered phases
void remove_staggered_phase_quda_() {
  if (getVerbosity() >= QUDA_VERBOSE) printfQuda("removing staggered phase\n");
  if (gaugePrecise) {
    gaugePrecise->removeStaggeredPhase();
  } else {
    errorQuda("No persistent gauge field");
  }
  qudaDeviceSynchronize();
}

// evaluate the kinetic term
void kinetic_quda_(double *kin, void* momentum, QudaGaugeParam* param) {
  *kin = momActionQuda(momentum, param);
}


/**
 * BQCD wants a node mapping with x varying fastest.
 */
#ifdef MULTI_GPU
static int bqcd_rank_from_coords(const int *coords, void *fdata)
{
  int *dims = static_cast<int *>(fdata);

  int rank = coords[3];
  for (int i = 2; i >= 0; i--) {
    rank = dims[i] * rank + coords[i];
  }
  return rank;
}
#endif

void comm_set_gridsize_(int *grid)
{
#ifdef MULTI_GPU
  initCommsGridQuda(4, grid, bqcd_rank_from_coords, static_cast<void *>(grid));
#endif
}

/**
 * Exposed due to poor derived MPI datatype performance with GPUDirect RDMA
 */
void set_kernel_pack_t_(int* pack)
{
  bool pack_ = *pack ? true : false;
  setKernelPackT(pack_);
}

void gaussGaugeQuda(unsigned long long seed, double sigma)
{
  profileGauss.TPSTART(QUDA_PROFILE_TOTAL);

  if (!gaugePrecise) errorQuda("Cannot generate Gauss GaugeField as there is no resident gauge field");

  cudaGaugeField *data = gaugePrecise;

  GaugeFieldParam param(*data);
  param.reconstruct = QUDA_RECONSTRUCT_12;
  param.ghostExchange = QUDA_GHOST_EXCHANGE_NO;
  cudaGaugeField u(param);

  profileGauss.TPSTART(QUDA_PROFILE_COMPUTE);
  quda::gaugeGauss(*data, seed, sigma);
  profileGauss.TPSTOP(QUDA_PROFILE_COMPUTE);

  if (extendedGaugeResident) {
    *extendedGaugeResident = *gaugePrecise;
    extendedGaugeResident->exchangeExtendedGhost(R, profileGauss, redundant_comms);
  }

  profileGauss.TPSTOP(QUDA_PROFILE_TOTAL);
}


/*
 * Computes the total, spatial and temporal plaquette averages of the loaded gauge configuration.
 */
void plaq_quda_(double plaq[3]) {
  plaqQuda(plaq);
}

void plaqQuda(double plaq[3])
{
  profilePlaq.TPSTART(QUDA_PROFILE_TOTAL);

  if (!gaugePrecise) errorQuda("Cannot compute plaquette as there is no resident gauge field");

  cudaGaugeField *data = extendedGaugeResident ? extendedGaugeResident : createExtendedGauge(*gaugePrecise, R, profilePlaq);
  extendedGaugeResident = data;

  profilePlaq.TPSTART(QUDA_PROFILE_COMPUTE);
  double3 plaq3 = quda::plaquette(*data);
  plaq[0] = plaq3.x;
  plaq[1] = plaq3.y;
  plaq[2] = plaq3.z;
  profilePlaq.TPSTOP(QUDA_PROFILE_COMPUTE);

  profilePlaq.TPSTOP(QUDA_PROFILE_TOTAL);
}

/*
 * Performs a deep copy from the internal extendedGaugeResident field.
 */
void copyExtendedResidentGaugeQuda(void* resident_gauge, QudaFieldLocation loc)
{
  //profilePlaq.TPSTART(QUDA_PROFILE_TOTAL);

  if (!gaugePrecise) errorQuda("Cannot perform deep copy of resident gauge field as there is no resident gauge field");

  cudaGaugeField *data = extendedGaugeResident ? extendedGaugeResident : createExtendedGauge(*gaugePrecise, R, profilePlaq);
  extendedGaugeResident = data;

  auto* io_gauge = (cudaGaugeField*)resident_gauge;

  copyExtendedGauge(*io_gauge, *extendedGaugeResident, loc);

  //profilePlaq.TPSTOP(QUDA_PROFILE_TOTAL);
}

void performWuppertalnStep(void *h_out, void *h_in, QudaInvertParam *inv_param, unsigned int n_steps, double alpha)
{
  profileWuppertal.TPSTART(QUDA_PROFILE_TOTAL);

  if (gaugePrecise == nullptr) errorQuda("Gauge field must be loaded");

  pushVerbosity(inv_param->verbosity);
  if (getVerbosity() >= QUDA_DEBUG_VERBOSE) printQudaInvertParam(inv_param);

  cudaGaugeField *precise = nullptr;

  if (gaugeSmeared != nullptr) {
    if (getVerbosity() >= QUDA_VERBOSE) printfQuda("Wuppertal smearing done with gaugeSmeared\n");
    GaugeFieldParam gParam(*gaugePrecise);
    gParam.create = QUDA_NULL_FIELD_CREATE;
    precise = new cudaGaugeField(gParam);
    copyExtendedGauge(*precise, *gaugeSmeared, QUDA_CUDA_FIELD_LOCATION);
    precise->exchangeGhost();
  } else {
    if (getVerbosity() >= QUDA_VERBOSE)
      printfQuda("Wuppertal smearing done with gaugePrecise\n");
    precise = gaugePrecise;
  }

  ColorSpinorParam cpuParam(h_in, *inv_param, precise->X(), false, inv_param->input_location);
  ColorSpinorField *in_h = ColorSpinorField::Create(cpuParam);

  ColorSpinorParam cudaParam(cpuParam, *inv_param);
  cudaColorSpinorField in(*in_h, cudaParam);

  if (getVerbosity() >= QUDA_DEBUG_VERBOSE) {
    double cpu = blas::norm2(*in_h);
    double gpu = blas::norm2(in);
    printfQuda("In CPU %e CUDA %e\n", cpu, gpu);
  }

  cudaParam.create = QUDA_NULL_FIELD_CREATE;
  cudaColorSpinorField out(in, cudaParam);
  int parity = 0;

  // Computes out(x) = 1/(1+6*alpha)*(in(x) + alpha*\sum_mu (U_{-\mu}(x)in(x+mu) + U^\dagger_mu(x-mu)in(x-mu)))
  double a = alpha/(1.+6.*alpha);
  double b = 1./(1.+6.*alpha);

  for (unsigned int i = 0; i < n_steps; i++) {
    if (i) in = out;
    ApplyLaplace(out, in, *precise, 3, a, b, in, parity, false, nullptr, profileWuppertal);
    if (getVerbosity() >= QUDA_DEBUG_VERBOSE) {
      double norm = blas::norm2(out);
      printfQuda("Step %d, vector norm %e\n", i, norm);
    }
  }

  cpuParam.v = h_out;
  cpuParam.location = inv_param->output_location;
  ColorSpinorField *out_h = ColorSpinorField::Create(cpuParam);
  *out_h = out;

  if (getVerbosity() >= QUDA_DEBUG_VERBOSE) {
    double cpu = blas::norm2(*out_h);
    double gpu = blas::norm2(out);
    printfQuda("Out CPU %e CUDA %e\n", cpu, gpu);
  }

  if (gaugeSmeared != nullptr)
    delete precise;

  delete out_h;
  delete in_h;

  popVerbosity();

  profileWuppertal.TPSTOP(QUDA_PROFILE_TOTAL);
}

void performAPEnStep(unsigned int n_steps, double alpha, int meas_interval)
{
  profileAPE.TPSTART(QUDA_PROFILE_TOTAL);

  if (gaugePrecise == nullptr) errorQuda("Gauge field must be loaded");

  if (gaugeSmeared != nullptr) delete gaugeSmeared;
  gaugeSmeared = createExtendedGauge(*gaugePrecise, R, profileAPE);

  GaugeFieldParam gParam(*gaugeSmeared);
  auto *cudaGaugeTemp = new cudaGaugeField(gParam);

  QudaGaugeObservableParam param = newQudaGaugeObservableParam();
  param.compute_qcharge = QUDA_BOOLEAN_TRUE;

  if (getVerbosity() >= QUDA_SUMMARIZE) {
    gaugeObservablesQuda(&param);
    printfQuda("Q charge at step %03d = %+.16e\n", 0, param.qcharge);
  }

  for (unsigned int i = 0; i < n_steps; i++) {
    profileAPE.TPSTART(QUDA_PROFILE_COMPUTE);
    APEStep(*gaugeSmeared, *cudaGaugeTemp, alpha);
    profileAPE.TPSTOP(QUDA_PROFILE_COMPUTE);
    if ((i + 1) % meas_interval == 0 && getVerbosity() >= QUDA_VERBOSE) {
      gaugeObservablesQuda(&param);
      printfQuda("Q charge at step %03d = %+.16e\n", i + 1, param.qcharge);
    }
  }

  delete cudaGaugeTemp;
  profileAPE.TPSTOP(QUDA_PROFILE_TOTAL);
}

void performSTOUTnStep(unsigned int n_steps, double rho, int meas_interval)
{
  profileSTOUT.TPSTART(QUDA_PROFILE_TOTAL);

  if (gaugePrecise == nullptr) errorQuda("Gauge field must be loaded");

  if (gaugeSmeared != nullptr) delete gaugeSmeared;
  gaugeSmeared = createExtendedGauge(*gaugePrecise, R, profileSTOUT);

  GaugeFieldParam gParam(*gaugeSmeared);
  auto *cudaGaugeTemp = new cudaGaugeField(gParam);

  QudaGaugeObservableParam param = newQudaGaugeObservableParam();
  param.compute_qcharge = QUDA_BOOLEAN_TRUE;

  if (getVerbosity() >= QUDA_SUMMARIZE) {
    gaugeObservablesQuda(&param);
    printfQuda("Q charge at step %03d = %+.16e\n", 0, param.qcharge);
  }

  for (unsigned int i = 0; i < n_steps; i++) {
    profileSTOUT.TPSTART(QUDA_PROFILE_COMPUTE);
    STOUTStep(*gaugeSmeared, *cudaGaugeTemp, rho);
    profileSTOUT.TPSTOP(QUDA_PROFILE_COMPUTE);
    if ((i + 1) % meas_interval == 0 && getVerbosity() >= QUDA_VERBOSE) {
      gaugeObservablesQuda(&param);
      printfQuda("Q charge at step %03d = %+.16e\n", i + 1, param.qcharge);
    }
  }

  delete cudaGaugeTemp;
  profileSTOUT.TPSTOP(QUDA_PROFILE_TOTAL);
}

void performOvrImpSTOUTnStep(unsigned int n_steps, double rho, double epsilon, int meas_interval)
{
  profileOvrImpSTOUT.TPSTART(QUDA_PROFILE_TOTAL);

  if (gaugePrecise == nullptr) errorQuda("Gauge field must be loaded");

  if (gaugeSmeared != nullptr) delete gaugeSmeared;
  gaugeSmeared = createExtendedGauge(*gaugePrecise, R, profileOvrImpSTOUT);

  GaugeFieldParam gParam(*gaugeSmeared);
  auto *cudaGaugeTemp = new cudaGaugeField(gParam);

  QudaGaugeObservableParam param = newQudaGaugeObservableParam();
  param.compute_qcharge = QUDA_BOOLEAN_TRUE;

  if (getVerbosity() >= QUDA_SUMMARIZE) {
    gaugeObservablesQuda(&param);
    printfQuda("Q charge at step %03d = %+.16e\n", 0, param.qcharge);
  }

  for (unsigned int i = 0; i < n_steps; i++) {
    profileOvrImpSTOUT.TPSTART(QUDA_PROFILE_COMPUTE);
    OvrImpSTOUTStep(*gaugeSmeared, *cudaGaugeTemp, rho, epsilon);
    profileOvrImpSTOUT.TPSTOP(QUDA_PROFILE_COMPUTE);
    if ((i + 1) % meas_interval == 0 && getVerbosity() >= QUDA_VERBOSE) {
      gaugeObservablesQuda(&param);
      printfQuda("Q charge at step %03d = %+.16e\n", i + 1, param.qcharge);
    }
  }

  delete cudaGaugeTemp;
  profileOvrImpSTOUT.TPSTOP(QUDA_PROFILE_TOTAL);
}

void performWFlownStep(unsigned int n_steps, double step_size, int meas_interval, QudaWFlowType wflow_type)
{
  pushOutputPrefix("performWFlownStep: ");
  profileWFlow.TPSTART(QUDA_PROFILE_TOTAL);

  if (gaugePrecise == nullptr) errorQuda("Gauge field must be loaded");

  if (gaugeSmeared != nullptr) delete gaugeSmeared;
  gaugeSmeared = createExtendedGauge(*gaugePrecise, R, profileWFlow);

  GaugeFieldParam gParamEx(*gaugeSmeared);
  auto *gaugeAux = GaugeField::Create(gParamEx);

  GaugeFieldParam gParam(*gaugePrecise);
  gParam.reconstruct = QUDA_RECONSTRUCT_NO; // temporary field is not on manifold so cannot use reconstruct
  auto *gaugeTemp = GaugeField::Create(gParam);

  GaugeField *in = gaugeSmeared;
  GaugeField *out = gaugeAux;

  QudaGaugeObservableParam param = newQudaGaugeObservableParam();
  param.compute_plaquette = QUDA_BOOLEAN_TRUE;
  param.compute_qcharge = QUDA_BOOLEAN_TRUE;

  if (getVerbosity() >= QUDA_SUMMARIZE) {
    gaugeObservables(*in, param, profileWFlow);
    printfQuda("flow t, plaquette, E_tot, E_spatial, E_temporal, Q charge\n");
    printfQuda("%le %.16e %+.16e %+.16e %+.16e %+.16e\n", 0.0, param.plaquette[0], param.energy[0], param.energy[1],
               param.energy[2], param.qcharge);
  }

  for (unsigned int i = 0; i < n_steps; i++) {
    // Perform W1, W2, and Vt Wilson Flow steps as defined in
    // https://arxiv.org/abs/1006.4518v3
    profileWFlow.TPSTART(QUDA_PROFILE_COMPUTE);
    if (i > 0) std::swap(in, out); // output from prior step becomes input for next step

    WFlowStep(*out, *gaugeTemp, *in, step_size, wflow_type);
    profileWFlow.TPSTOP(QUDA_PROFILE_COMPUTE);

    if ((i + 1) % meas_interval == 0 && getVerbosity() >= QUDA_SUMMARIZE) {
      gaugeObservables(*out, param, profileWFlow);
      printfQuda("%le %.16e %+.16e %+.16e %+.16e %+.16e\n", step_size * (i + 1), param.plaquette[0], param.energy[0],
                 param.energy[1], param.energy[2], param.qcharge);
    }
  }

  delete gaugeTemp;
  delete gaugeAux;
  profileWFlow.TPSTOP(QUDA_PROFILE_TOTAL);
  popOutputPrefix();
}

int computeGaugeFixingOVRQuda(void *gauge, const unsigned int gauge_dir, const unsigned int Nsteps,
                              const unsigned int verbose_interval, const double relax_boost, const double tolerance,
                              const unsigned int reunit_interval, const unsigned int stopWtheta, QudaGaugeParam *param,
                              double *timeinfo)
{
  GaugeFixOVRQuda.TPSTART(QUDA_PROFILE_TOTAL);

  checkGaugeParam(param);

  GaugeFixOVRQuda.TPSTART(QUDA_PROFILE_INIT);
  GaugeFieldParam gParam(gauge, *param);
  auto *cpuGauge = new cpuGaugeField(gParam);

  // gParam.pad = getFatLinkPadding(param->X);
  gParam.create = QUDA_NULL_FIELD_CREATE;
  gParam.link_type = param->type;
  gParam.reconstruct = param->reconstruct;
  gParam.setPrecision(gParam.Precision(), true);
  auto *cudaInGauge = new cudaGaugeField(gParam);

  GaugeFixOVRQuda.TPSTOP(QUDA_PROFILE_INIT);
  GaugeFixOVRQuda.TPSTART(QUDA_PROFILE_H2D);

  ///if (!param->use_resident_gauge) {   // load fields onto the device
  cudaInGauge->loadCPUField(*cpuGauge);
 /* } else { // or use resident fields already present
    if (!gaugePrecise) errorQuda("No resident gauge field allocated");
    cudaInGauge = gaugePrecise;
    gaugePrecise = nullptr;
  } */

  GaugeFixOVRQuda.TPSTOP(QUDA_PROFILE_H2D);

  checkCudaError();

  if (comm_size() == 1) {
    // perform the update
    GaugeFixOVRQuda.TPSTART(QUDA_PROFILE_COMPUTE);
    gaugefixingOVR(*cudaInGauge, gauge_dir, Nsteps, verbose_interval, relax_boost, tolerance, \
      reunit_interval, stopWtheta);
    GaugeFixOVRQuda.TPSTOP(QUDA_PROFILE_COMPUTE);
  } else {
    cudaGaugeField *cudaInGaugeEx = createExtendedGauge(*cudaInGauge, R, GaugeFixOVRQuda);

    // perform the update
    GaugeFixOVRQuda.TPSTART(QUDA_PROFILE_COMPUTE);
    gaugefixingOVR(*cudaInGaugeEx, gauge_dir, Nsteps, verbose_interval, relax_boost, tolerance, \
      reunit_interval, stopWtheta);
    GaugeFixOVRQuda.TPSTOP(QUDA_PROFILE_COMPUTE);

    //HOW TO COPY BACK TO CPU: cudaInGaugeEx->cpuGauge
    copyExtendedGauge(*cudaInGauge, *cudaInGaugeEx, QUDA_CUDA_FIELD_LOCATION);
  }

  checkCudaError();
  // copy the gauge field back to the host
  GaugeFixOVRQuda.TPSTART(QUDA_PROFILE_D2H);
  cudaInGauge->saveCPUField(*cpuGauge);
  GaugeFixOVRQuda.TPSTOP(QUDA_PROFILE_D2H);

  GaugeFixOVRQuda.TPSTOP(QUDA_PROFILE_TOTAL);

  if (param->make_resident_gauge) {
    if (gaugePrecise != nullptr) delete gaugePrecise;
    gaugePrecise = cudaInGauge;
  } else {
    delete cudaInGauge;
  }

  if(timeinfo){
    timeinfo[0] = GaugeFixOVRQuda.Last(QUDA_PROFILE_H2D);
    timeinfo[1] = GaugeFixOVRQuda.Last(QUDA_PROFILE_COMPUTE);
    timeinfo[2] = GaugeFixOVRQuda.Last(QUDA_PROFILE_D2H);
  }

  checkCudaError();
  return 0;
}

int computeGaugeFixingFFTQuda(void* gauge, const unsigned int gauge_dir,  const unsigned int Nsteps, \
  const unsigned int verbose_interval, const double alpha, const unsigned int autotune, const double tolerance, \
  const unsigned int  stopWtheta, QudaGaugeParam* param , double* timeinfo)
{

  GaugeFixFFTQuda.TPSTART(QUDA_PROFILE_TOTAL);

  checkGaugeParam(param);

  GaugeFixFFTQuda.TPSTART(QUDA_PROFILE_INIT);

  GaugeFieldParam gParam(gauge, *param);
  auto *cpuGauge = new cpuGaugeField(gParam);

  //gParam.pad = getFatLinkPadding(param->X);
  gParam.create      = QUDA_NULL_FIELD_CREATE;
  gParam.link_type   = param->type;
  gParam.reconstruct = param->reconstruct;
  gParam.setPrecision(gParam.Precision(), true);
  auto *cudaInGauge = new cudaGaugeField(gParam);


  GaugeFixFFTQuda.TPSTOP(QUDA_PROFILE_INIT);

  GaugeFixFFTQuda.TPSTART(QUDA_PROFILE_H2D);

  //if (!param->use_resident_gauge) {   // load fields onto the device
  cudaInGauge->loadCPUField(*cpuGauge);
  /*} else { // or use resident fields already present
    if (!gaugePrecise) errorQuda("No resident gauge field allocated");
    cudaInGauge = gaugePrecise;
    gaugePrecise = nullptr;
  } */


  GaugeFixFFTQuda.TPSTOP(QUDA_PROFILE_H2D);

  // perform the update
  GaugeFixFFTQuda.TPSTART(QUDA_PROFILE_COMPUTE);
  checkCudaError();

  gaugefixingFFT(*cudaInGauge, gauge_dir, Nsteps, verbose_interval, alpha, autotune, tolerance, stopWtheta);

  GaugeFixFFTQuda.TPSTOP(QUDA_PROFILE_COMPUTE);

  checkCudaError();
  // copy the gauge field back to the host
  GaugeFixFFTQuda.TPSTART(QUDA_PROFILE_D2H);
  checkCudaError();
  cudaInGauge->saveCPUField(*cpuGauge);
  GaugeFixFFTQuda.TPSTOP(QUDA_PROFILE_D2H);
  checkCudaError();

  GaugeFixFFTQuda.TPSTOP(QUDA_PROFILE_TOTAL);

  if (param->make_resident_gauge) {
    if (gaugePrecise != nullptr) delete gaugePrecise;
    gaugePrecise = cudaInGauge;
  } else {
    delete cudaInGauge;
  }

  if(timeinfo){
    timeinfo[0] = GaugeFixFFTQuda.Last(QUDA_PROFILE_H2D);
    timeinfo[1] = GaugeFixFFTQuda.Last(QUDA_PROFILE_COMPUTE);
    timeinfo[2] = GaugeFixFFTQuda.Last(QUDA_PROFILE_D2H);
  }

  checkCudaError();
  return 0;
}

void contractQuda(const void *hp_x, const void *hp_y, void *h_result, const QudaContractType cType,
                  QudaInvertParam *param, const int *X)
{
  // DMH: Easiest way to construct ColorSpinorField? Do we require the user
  //     to declare and fill and invert_param, or can it just be hacked?.

  profileContract.TPSTART(QUDA_PROFILE_TOTAL);
  profileContract.TPSTART(QUDA_PROFILE_INIT);
  // wrap CPU host side pointers
  ColorSpinorParam cpuParam((void *)hp_x, *param, X, false, param->input_location);
  ColorSpinorField *h_x = ColorSpinorField::Create(cpuParam);

  cpuParam.v = (void *)hp_y;
  ColorSpinorField *h_y = ColorSpinorField::Create(cpuParam);

  // Create device parameter
  ColorSpinorParam cudaParam(cpuParam);
  cudaParam.location = QUDA_CUDA_FIELD_LOCATION;
  cudaParam.create = QUDA_NULL_FIELD_CREATE;
  // Quda uses Degrand-Rossi gamma basis for contractions and will
  // automatically reorder data if necessary.
  cudaParam.gammaBasis = QUDA_DEGRAND_ROSSI_GAMMA_BASIS;
  cudaParam.setPrecision(cpuParam.Precision(), cpuParam.Precision(), true);

  std::vector<ColorSpinorField *> x, y;
  x.push_back(ColorSpinorField::Create(cudaParam));
  y.push_back(ColorSpinorField::Create(cudaParam));

  size_t data_bytes = x[0]->Volume() * x[0]->Nspin() * x[0]->Nspin() * 2 * x[0]->Precision();
  void *d_result = pool_device_malloc(data_bytes);
  profileContract.TPSTOP(QUDA_PROFILE_INIT);

  profileContract.TPSTART(QUDA_PROFILE_H2D);
  *x[0] = *h_x;
  *y[0] = *h_y;
  profileContract.TPSTOP(QUDA_PROFILE_H2D);

  profileContract.TPSTART(QUDA_PROFILE_COMPUTE);
  contractQuda(*x[0], *y[0], d_result, cType);
  profileContract.TPSTOP(QUDA_PROFILE_COMPUTE);

  profileContract.TPSTART(QUDA_PROFILE_D2H);
  qudaMemcpy(h_result, d_result, data_bytes, cudaMemcpyDeviceToHost);
  profileContract.TPSTOP(QUDA_PROFILE_D2H);

  profileContract.TPSTART(QUDA_PROFILE_FREE);
  pool_device_free(d_result);
  delete x[0];
  delete y[0];
  delete h_y;
  delete h_x;
  profileContract.TPSTOP(QUDA_PROFILE_FREE);

  profileContract.TPSTOP(QUDA_PROFILE_TOTAL);
}

void gaugeObservablesQuda(QudaGaugeObservableParam *param)
{
  profileGaugeObs.TPSTART(QUDA_PROFILE_TOTAL);
  checkGaugeObservableParam(param);

  cudaGaugeField *gauge = nullptr;
  if (!gaugeSmeared) {
    if (!extendedGaugeResident) extendedGaugeResident = createExtendedGauge(*gaugePrecise, R, profileGaugeObs);
    gauge = extendedGaugeResident;
  } else {
    gauge = gaugeSmeared;
  }

  gaugeObservables(*gauge, *param, profileGaugeObs);
  profileGaugeObs.TPSTOP(QUDA_PROFILE_TOTAL);
}

#endif //DPCPP<|MERGE_RESOLUTION|>--- conflicted
+++ resolved
@@ -37,20 +37,6 @@
 #ifndef DPCPP_DEVELOP
 #include <multigrid.h>
 #include <deflation.h>
-<<<<<<< HEAD
-#endif //DPCPP
-#ifdef NUMA_NVML
-#include <numa_affinity.h>
-#endif
-
-#ifdef QUDA_NVML
-#include <nvml.h>
-#endif
-
-#include <cuda.h>
-#ifndef DPCPP_DEVELOP
-=======
->>>>>>> bd4b33f6
 #include <ks_force_quda.h>
 
 #ifdef GPU_GAUGE_FORCE
@@ -83,26 +69,13 @@
 
 #include <momentum.h>
 
-<<<<<<< HEAD
-#endif //DPCPP
-
-#include <cuda_profiler_api.h>
-
-=======
->>>>>>> bd4b33f6
 using namespace quda;
 
 static int R[4] = {0, 0, 0, 0};
 // setting this to false prevents redundant halo exchange but isn't yet compatible with HISQ / ASQTAD kernels
 static bool redundant_comms = false;
 
-<<<<<<< HEAD
-#ifndef DPCPP_DEVELOP
-
-#include <blas_cublas.h>
-=======
-#include <blas_lapack.h>
->>>>>>> bd4b33f6
+#include <blas_lapack.h> //!
 
 //for MAGMA lib:
 #include <blas_magma.h>
@@ -553,31 +526,10 @@
 
   if (!comms_initialized) init_default_comms();
 
-<<<<<<< HEAD
-  streams = new qudaStream_t[Nstream];
-
-  int greatestPriority;
-  int leastPriority;
-  cudaDeviceGetStreamPriorityRange(&leastPriority, &greatestPriority);
-  for (int i=0; i<Nstream-1; i++) {
-    cudaStreamCreateWithPriority(&streams[i], cudaStreamDefault, greatestPriority);
-  }
-  cudaStreamCreateWithPriority(&streams[Nstream-1], cudaStreamDefault, leastPriority);
-
-  checkCudaError();
-#ifndef DPCPP_DEVELOP
-  createDslashEvents();
-#endif //DPCPP
-  blas::init();
-#ifndef DPCPP_DEVELOP
-  cublas::init();
-#endif //DPCPP
-=======
   device::create_context();
   createDslashEvents();
 
   blas::init();
->>>>>>> bd4b33f6
 
   // initalize the memory pool allocators
   pool::init();
@@ -1378,13 +1330,9 @@
   LatticeField::freeGhostBuffer();
   cpuColorSpinorField::freeGhostBuffer();
 
-<<<<<<< HEAD
-  cublas::destroy();
 #endif //DPCPP
-=======
   blas_lapack::generic::destroy();
   blas_lapack::native::destroy();
->>>>>>> bd4b33f6
   blas::end();
 
   pool::flush_pinned();
@@ -1394,15 +1342,7 @@
   num_failures_h = nullptr;
   num_failures_d = nullptr;
 
-<<<<<<< HEAD
-  if (streams) {
-    for (int i=0; i<Nstream; i++) cudaStreamDestroy(streams[i]);
-    delete []streams;
-    streams = nullptr;
-  }
 #ifndef DPCPP_DEVELOP
-=======
->>>>>>> bd4b33f6
   destroyDslashEvents();
 #endif //DPCPP
   saveTuneCache();
