#include <cmath>
#include <cstdio>
#include <cstdlib>
#include <cstring>
#include <iostream>
#include <sys/time.h>

#include <quda.h>
#include <quda_fortran.h>
#include <quda_internal.h>
#include <comm_quda.h>
#include <tune_quda.h>
#include <blas_quda.h>
#include <gauge_field.h>
#include <dirac_quda.h>
#include <ritz_quda.h>
#include <dslash_quda.h>
#include <invert_quda.h>
#include <eigensolve_quda.h>
#include <color_spinor_field.h>
//#include <eig_variables.h>
#include <clover_field.h>
#include <llfat_quda.h>
#include <unitarization_links.h>
#include <algorithm>
#include <staggered_oprod.h>
#include <ks_improved_force.h>
#include <ks_force_quda.h>
#include <random_quda.h>

#include <multigrid.h>

#include <deflation.h>

#ifdef NUMA_NVML
#include <numa_affinity.h>
#endif

#ifdef QUDA_NVML
#include <nvml.h>
#endif

#include <cuda.h>

#include <ks_force_quda.h>

#ifdef GPU_GAUGE_FORCE
#include <gauge_force_quda.h>
#endif
#include <gauge_update_quda.h>

#define MAX(a,b) ((a)>(b)? (a):(b))
#define TDIFF(a,b) (b.tv_sec - a.tv_sec + 0.000001*(b.tv_usec - a.tv_usec))

#define spinorSiteSize 24 // real numbers per spinor

#define MAX_GPU_NUM_PER_NODE 16

// define newQudaGaugeParam() and newQudaInvertParam()
#define INIT_PARAM
#include "check_params.h"
#undef INIT_PARAM

// define (static) checkGaugeParam() and checkInvertParam()
#define CHECK_PARAM
#include "check_params.h"
#undef CHECK_PARAM

// define printQudaGaugeParam() and printQudaInvertParam()
#define PRINT_PARAM
#include "check_params.h"
#undef PRINT_PARAM

#include <gauge_tools.h>
#include <contractQuda.h>

#include <momentum.h>


#include <cuda_profiler_api.h>

using namespace quda;

static int R[4] = {0, 0, 0, 0};
// setting this to false prevents redundant halo exchange but isn't yet compatible with HISQ / ASQTAD kernels
static bool redundant_comms = false;

#include <blas_cublas.h>

//for MAGMA lib:
#include <blas_magma.h>

static bool InitMagma = false;

void openMagma() {

  if (!InitMagma) {
    OpenMagma();
    InitMagma = true;
  } else {
    printfQuda("\nMAGMA library was already initialized..\n");
  }

}

void closeMagma(){

  if (InitMagma) {
    CloseMagma();
    InitMagma = false;
  } else {
    printfQuda("\nMAGMA library was not initialized..\n");
  }

  return;
}

cudaGaugeField *gaugePrecise = nullptr;
cudaGaugeField *gaugeSloppy = nullptr;
cudaGaugeField *gaugePrecondition = nullptr;
cudaGaugeField *gaugeRefinement = nullptr;
cudaGaugeField *gaugeExtended = nullptr;

// It's important that these alias the above so that constants are set correctly in Dirac::Dirac()
cudaGaugeField *&gaugeFatPrecise = gaugePrecise;
cudaGaugeField *&gaugeFatSloppy = gaugeSloppy;
cudaGaugeField *&gaugeFatPrecondition = gaugePrecondition;
cudaGaugeField *&gaugeFatRefinement = gaugeRefinement;
cudaGaugeField *&gaugeFatExtended = gaugeExtended;


cudaGaugeField *gaugeLongExtended = nullptr;
cudaGaugeField *gaugeLongPrecise = nullptr;
cudaGaugeField *gaugeLongSloppy = nullptr;
cudaGaugeField *gaugeLongPrecondition = nullptr;
cudaGaugeField *gaugeLongRefinement = nullptr;

cudaGaugeField *gaugeSmeared = nullptr;

cudaCloverField *cloverPrecise = nullptr;
cudaCloverField *cloverSloppy = nullptr;
cudaCloverField *cloverPrecondition = nullptr;
cudaCloverField *cloverRefinement = nullptr;

cudaGaugeField *momResident = nullptr;
cudaGaugeField *extendedGaugeResident = nullptr;

std::vector<cudaColorSpinorField*> solutionResident;

// vector of spinors used for forecasting solutions in HMC
#define QUDA_MAX_CHRONO 12
// each entry is one p 
std::vector< std::vector<ColorSpinorField*> > chronoResident(QUDA_MAX_CHRONO);

// Mapped memory buffer used to hold unitarization failures
static int *num_failures_h = nullptr;
static int *num_failures_d = nullptr;

cudaDeviceProp deviceProp;
cudaStream_t *streams;
#ifdef PTHREADS
pthread_mutex_t pthread_mutex;
#endif

static bool initialized = false;

//!< Profiler for initQuda
static TimeProfile profileInit("initQuda");

//!< Profile for loadGaugeQuda / saveGaugeQuda
static TimeProfile profileGauge("loadGaugeQuda");

//!< Profile for loadCloverQuda
static TimeProfile profileClover("loadCloverQuda");

//!< Profiler for dslashQuda
static TimeProfile profileDslash("dslashQuda");

//!< Profiler for invertQuda
static TimeProfile profileInvert("invertQuda");

//!< Profiler for invertMultiShiftQuda
static TimeProfile profileMulti("invertMultiShiftQuda");

//!< Profiler for eigensolveQuda
static TimeProfile profileEigensolve("eigensolveQuda");

//!< Profiler for eigensolveARPACK
static TimeProfile profileEigensolveARPACK("eigensolveARPACK");

//!< Profiler for computeFatLinkQuda
static TimeProfile profileFatLink("computeKSLinkQuda");

//!< Profiler for computeGaugeForceQuda
static TimeProfile profileGaugeForce("computeGaugeForceQuda");

//!<Profiler for updateGaugeFieldQuda
static TimeProfile profileGaugeUpdate("updateGaugeFieldQuda");

//!<Profiler for createExtendedGaugeField
static TimeProfile profileExtendedGauge("createExtendedGaugeField");

//!<Profiler for computeCloverForceQuda
static TimeProfile profileCloverForce("computeCloverForceQuda");

//!<Profiler for computeStaggeredForceQuda
static TimeProfile profileStaggeredForce("computeStaggeredForceQuda");

//!<Profiler for computeHISQForceQuda
static TimeProfile profileHISQForce("computeHISQForceQuda");

//!<Profiler for plaqQuda
static TimeProfile profilePlaq("plaqQuda");

//!< Profiler for wuppertalQuda
static TimeProfile profileWuppertal("wuppertalQuda");

//!<Profiler for gaussQuda
static TimeProfile profileGauss("gaussQuda");

//!<Profiler for plaqQuda
static TimeProfile profileQCharge("qChargeQuda");

//!< Profiler for APEQuda
static TimeProfile profileAPE("APEQuda");

//!< Profiler for STOUTQuda
static TimeProfile profileSTOUT("STOUTQuda");

//!< Profiler for OvrImpSTOUTQuda
static TimeProfile profileOvrImpSTOUT("OvrImpSTOUTQuda");

//!< Profiler for projectSU3Quda
static TimeProfile profileProject("projectSU3Quda");

//!< Profiler for staggeredPhaseQuda
static TimeProfile profilePhase("staggeredPhaseQuda");

//!< Profiler for contractions
static TimeProfile profileContract("contractQuda");

//!< Profiler for contractions
static TimeProfile profileCovDev("covDevQuda");

//!< Profiler for contractions
static TimeProfile profileMomAction("momActionQuda");

//!< Profiler for endQuda
static TimeProfile profileEnd("endQuda");

//!< Profiler for GaugeFixing
static TimeProfile GaugeFixFFTQuda("GaugeFixFFTQuda");
static TimeProfile GaugeFixOVRQuda("GaugeFixOVRQuda");

//!< Profiler for toal time spend between init and end
static TimeProfile profileInit2End("initQuda-endQuda",false);

static bool enable_profiler = false;
static bool do_not_profile_quda = false;

static void profilerStart(const char *f) {



  static std::vector<int> target_list;
  static bool enable = false;
  static bool init = false;
  if (!init) {
    char *profile_target_env = getenv("QUDA_ENABLE_TARGET_PROFILE"); // selectively enable profiling for a given solve

    if ( profile_target_env ) {
      std::stringstream target_stream(profile_target_env);

      int target;
      while(target_stream >> target) {
       target_list.push_back(target);
       if (target_stream.peek() == ',') target_stream.ignore();
     }

     if (target_list.size() > 0) {
       std::sort(target_list.begin(), target_list.end());
       target_list.erase( unique( target_list.begin(), target_list.end() ), target_list.end() );
       warningQuda("Targeted profiling enabled for %lu functions\n", target_list.size());
       enable = true;
     }
   }


    char* donotprofile_env = getenv("QUDA_DO_NOT_PROFILE"); // disable profiling of QUDA parts
    if (donotprofile_env && (!(strcmp(donotprofile_env, "0") == 0)))  {
      do_not_profile_quda=true;
      printfQuda("Disabling profiling in QUDA\n");
    }
    init = true;
  }

  static int target_count = 0;
  static unsigned int i = 0;
  if (do_not_profile_quda){
    cudaProfilerStop();
    printfQuda("Stopping profiling in QUDA\n");
  } else {
    if (enable) {
      if (i < target_list.size() && target_count++ == target_list[i]) {
        enable_profiler = true;
        printfQuda("Starting profiling for %s\n", f);
        cudaProfilerStart();
      i++; // advance to next target
    }
  }
}
}

static void profilerStop(const char *f) {
  if(do_not_profile_quda){
    cudaProfilerStart();
  } else {

    if (enable_profiler) {
      printfQuda("Stopping profiling for %s\n", f);
      cudaProfilerStop();
      enable_profiler = false;
    }
  }
}


namespace quda {
  void printLaunchTimer();
}

void setVerbosityQuda(QudaVerbosity verbosity, const char prefix[], FILE *outfile)
{
  setVerbosity(verbosity);
  setOutputPrefix(prefix);
  setOutputFile(outfile);
}


typedef struct {
  int ndim;
  int dims[QUDA_MAX_DIM];
} LexMapData;

/**
 * For MPI, the default node mapping is lexicographical with t varying fastest.
 */
static int lex_rank_from_coords(const int *coords, void *fdata)
{
  auto *md = static_cast<LexMapData *>(fdata);

  int rank = coords[0];
  for (int i = 1; i < md->ndim; i++) {
    rank = md->dims[i] * rank + coords[i];
  }
  return rank;
}

#ifdef QMP_COMMS
/**
 * For QMP, we use the existing logical topology if already declared.
 */
static int qmp_rank_from_coords(const int *coords, void *fdata)
{
  return QMP_get_node_number_from(coords);
}
#endif


static bool comms_initialized = false;

void initCommsGridQuda(int nDim, const int *dims, QudaCommsMap func, void *fdata)
{
  if (nDim != 4) {
    errorQuda("Number of communication grid dimensions must be 4");
  }

  LexMapData map_data;
  if (!func) {

#if QMP_COMMS
    if (QMP_logical_topology_is_declared()) {
      if (QMP_get_logical_number_of_dimensions() != 4) {
        errorQuda("QMP logical topology must have 4 dimensions");
      }
      for (int i=0; i<nDim; i++) {
        int qdim = QMP_get_logical_dimensions()[i];
        if(qdim != dims[i]) {
          errorQuda("QMP logical dims[%d]=%d does not match dims[%d]=%d argument", i, qdim, i, dims[i]);
        }
      }
      fdata = nullptr;
      func = qmp_rank_from_coords;
    } else {
      warningQuda("QMP logical topology is undeclared; using default lexicographical ordering");
#endif

      map_data.ndim = nDim;
      for (int i=0; i<nDim; i++) {
        map_data.dims[i] = dims[i];
      }
      fdata = (void *) &map_data;
      func = lex_rank_from_coords;

#if QMP_COMMS
    }
#endif

  }
  comm_init(nDim, dims, func, fdata);
  comms_initialized = true;
}


static void init_default_comms()
{
#if defined(QMP_COMMS)
  if (QMP_logical_topology_is_declared()) {
    int ndim = QMP_get_logical_number_of_dimensions();
    const int *dims = QMP_get_logical_dimensions();
    initCommsGridQuda(ndim, dims, nullptr, nullptr);
  } else {
    errorQuda("initQuda() called without prior call to initCommsGridQuda(),"
        " and QMP logical topology has not been declared");
  }
#elif defined(MPI_COMMS)
  errorQuda("When using MPI for communications, initCommsGridQuda() must be called before initQuda()");
#else // single-GPU
  const int dims[4] = {1, 1, 1, 1};
  initCommsGridQuda(4, dims, nullptr, nullptr);
#endif
}


#define STR_(x) #x
#define STR(x) STR_(x)
  static const std::string quda_version = STR(QUDA_VERSION_MAJOR) "." STR(QUDA_VERSION_MINOR) "." STR(QUDA_VERSION_SUBMINOR);
#undef STR
#undef STR_

extern char* gitversion;

/*
 * Set the device that QUDA uses.
 */
void initQudaDevice(int dev) {

  //static bool initialized = false;
  if (initialized) return;
  initialized = true;

  profileInit2End.TPSTART(QUDA_PROFILE_TOTAL);
  profileInit.TPSTART(QUDA_PROFILE_TOTAL);
  profileInit.TPSTART(QUDA_PROFILE_INIT);

  if (getVerbosity() >= QUDA_SUMMARIZE) {
#ifdef GITVERSION
    printfQuda("QUDA %s (git %s)\n",quda_version.c_str(),gitversion);
#else
    printfQuda("QUDA %s\n",quda_version.c_str());
#endif
  }

  int driver_version;
  cudaDriverGetVersion(&driver_version);
  printfQuda("CUDA Driver version = %d\n", driver_version);

  int runtime_version;
  cudaRuntimeGetVersion(&runtime_version);
  printfQuda("CUDA Runtime version = %d\n", runtime_version);

#ifdef QUDA_NVML
  nvmlReturn_t result = nvmlInit();
  if (NVML_SUCCESS != result) errorQuda("NVML Init failed with error %d", result);
  const int length = 80;
  char graphics_version[length];
  result = nvmlSystemGetDriverVersion(graphics_version, length);
  if (NVML_SUCCESS != result) errorQuda("nvmlSystemGetDriverVersion failed with error %d", result);
  printfQuda("Graphic driver version = %s\n", graphics_version);
  result = nvmlShutdown();
  if (NVML_SUCCESS != result) errorQuda("NVML Shutdown failed with error %d", result);
#endif

#if defined(MULTI_GPU) && (CUDA_VERSION == 4000)
  //check if CUDA_NIC_INTEROP is set to 1 in the enviroment
  // not needed for CUDA >= 4.1
  char* cni_str = getenv("CUDA_NIC_INTEROP");
  if(cni_str == nullptr){
    errorQuda("Environment variable CUDA_NIC_INTEROP is not set");
  }
  int cni_int = atoi(cni_str);
  if (cni_int != 1){
    errorQuda("Environment variable CUDA_NIC_INTEROP is not set to 1");
  }
#endif

  int deviceCount;
  cudaGetDeviceCount(&deviceCount);
  if (deviceCount == 0) {
    errorQuda("No CUDA devices found");
  }

  for(int i=0; i<deviceCount; i++) {
    cudaGetDeviceProperties(&deviceProp, i);
    checkCudaErrorNoSync(); // "NoSync" for correctness in HOST_DEBUG mode
    if (getVerbosity() >= QUDA_SUMMARIZE) {
      printfQuda("Found device %d: %s\n", i, deviceProp.name);
    }
  }

#ifdef MULTI_GPU
  if (dev < 0) {
    if (!comms_initialized) {
      errorQuda("initDeviceQuda() called with a negative device ordinal, but comms have not been initialized");
    }
    dev = comm_gpuid();
  }
#else
  if (dev < 0 || dev >= 16) errorQuda("Invalid device number %d", dev);
#endif

  cudaGetDeviceProperties(&deviceProp, dev);
  checkCudaErrorNoSync(); // "NoSync" for correctness in HOST_DEBUG mode
  if (deviceProp.major < 1) {
    errorQuda("Device %d does not support CUDA", dev);
  }


// Check GPU and QUDA build compatibiliy
// 4 cases:
// a) QUDA and GPU match: great
// b) QUDA built for higher compute capability: error
// c) QUDA built for lower major compute capability: warn if QUDA_ALLOW_JIT, else error
// d) QUDA built for same major compute capability but lower minor: warn

  const int my_major = __COMPUTE_CAPABILITY__ / 100;
  const int my_minor = (__COMPUTE_CAPABILITY__  - my_major * 100) / 10;
// b) UDA was compiled for a higher compute capability
  if (deviceProp.major * 100 + deviceProp.minor * 10 < __COMPUTE_CAPABILITY__)
    errorQuda("** Running on a device with compute capability %i.%i but QUDA was compiled for %i.%i. ** \n --- Please set the correct QUDA_GPU_ARCH when running cmake.\n", deviceProp.major, deviceProp.minor, my_major, my_minor);


// c) QUDA was compiled for a lower compute capability
  if (deviceProp.major < my_major) {
    char *allow_jit_env = getenv("QUDA_ALLOW_JIT");
    if (allow_jit_env && strcmp(allow_jit_env, "1") == 0) {
      if (getVerbosity() > QUDA_SILENT) warningQuda("** Running on a device with compute capability %i.%i but QUDA was compiled for %i.%i. **\n -- Jitting the PTX since QUDA_ALLOW_JIT=1 was set. Note that this will take some time.\n", deviceProp.major, deviceProp.minor, my_major, my_minor);
    } else {
      errorQuda("** Running on a device with compute capability %i.%i but QUDA was compiled for %i.%i. **\n --- Please set the correct QUDA_GPU_ARCH when running cmake.\n If you want the PTX to be jitted for your current GPU arch please set the enviroment variable QUDA_ALLOW_JIT=1.", deviceProp.major, deviceProp.minor, my_major, my_minor);
    }
  }
// d) QUDA built for same major compute capability but lower minor
  if (deviceProp.major == my_major and deviceProp.minor > my_minor) {
    warningQuda("** Running on a device with compute capability %i.%i but QUDA was compiled for %i.%i. **\n -- This might result in a lower performance. Please consider adjusting QUDA_GPU_ARCH when running cmake.\n", deviceProp.major, deviceProp.minor, my_major, my_minor);
  }
   
  if (getVerbosity() >= QUDA_SUMMARIZE) {
    printfQuda("Using device %d: %s\n", dev, deviceProp.name);
  }
#ifndef USE_QDPJIT
  cudaSetDevice(dev);
  checkCudaErrorNoSync(); // "NoSync" for correctness in HOST_DEBUG mode
#endif


#if ((CUDA_VERSION >= 6000) && defined NUMA_NVML)
  char *enable_numa_env = getenv("QUDA_ENABLE_NUMA");
  if (enable_numa_env && strcmp(enable_numa_env, "0") == 0) {
    if (getVerbosity() > QUDA_SILENT) printfQuda("Disabling numa_affinity\n");
  }
  else{
    setNumaAffinityNVML(dev);
  }
#endif



  cudaDeviceSetCacheConfig(cudaFuncCachePreferL1);
  //cudaDeviceSetSharedMemConfig(cudaSharedMemBankSizeEightByte);
  // cudaGetDeviceProperties(&deviceProp, dev);

  { // determine if we will do CPU or GPU data reordering (default is GPU)
    char *reorder_str = getenv("QUDA_REORDER_LOCATION");

    if (!reorder_str || (strcmp(reorder_str,"CPU") && strcmp(reorder_str,"cpu")) ) {
      warningQuda("Data reordering done on GPU (set with QUDA_REORDER_LOCATION=GPU/CPU)");
      reorder_location_set(QUDA_CUDA_FIELD_LOCATION);
    } else {
      warningQuda("Data reordering done on CPU (set with QUDA_REORDER_LOCATION=GPU/CPU)");
      reorder_location_set(QUDA_CPU_FIELD_LOCATION);
    }
  }

  profileInit.TPSTOP(QUDA_PROFILE_INIT);
  profileInit.TPSTOP(QUDA_PROFILE_TOTAL);
}

/*
 * Any persistent memory allocations that QUDA uses are done here.
 */
void initQudaMemory()
{
  profileInit.TPSTART(QUDA_PROFILE_TOTAL);
  profileInit.TPSTART(QUDA_PROFILE_INIT);

  if (!comms_initialized) init_default_comms();

  streams = new cudaStream_t[Nstream];

#if (CUDA_VERSION >= 5050)
  int greatestPriority;
  int leastPriority;
  cudaDeviceGetStreamPriorityRange(&leastPriority, &greatestPriority);
  for (int i=0; i<Nstream-1; i++) {
    cudaStreamCreateWithPriority(&streams[i], cudaStreamDefault, greatestPriority);
  }
  cudaStreamCreateWithPriority(&streams[Nstream-1], cudaStreamDefault, leastPriority);
#else
  for (int i=0; i<Nstream; i++) {
    cudaStreamCreate(&streams[i]);
  }
#endif

  checkCudaError();
  createDslashEvents();
  blas::init();
  cublas::init();

  // initalize the memory pool allocators
  pool::init();

  num_failures_h = static_cast<int*>(mapped_malloc(sizeof(int)));
  cudaHostGetDevicePointer(&num_failures_d, num_failures_h, 0);

  loadTuneCache();

  for (int d=0; d<4; d++) R[d] = 2 * (redundant_comms || commDimPartitioned(d));

  profileInit.TPSTOP(QUDA_PROFILE_INIT);
  profileInit.TPSTOP(QUDA_PROFILE_TOTAL);
}

void updateR()
{
  for (int d=0; d<4; d++) R[d] = 2 * (redundant_comms || commDimPartitioned(d));
}

void initQuda(int dev)
{
  // initialize communications topology, if not already done explicitly via initCommsGridQuda()
  if (!comms_initialized) init_default_comms();

  // set the device that QUDA uses
  initQudaDevice(dev);

  // set the persistant memory allocations that QUDA uses (Blas, streams, etc.)
  initQudaMemory();

#ifdef PTHREADS
  pthread_mutexattr_t mutex_attr;
  pthread_mutexattr_init(&mutex_attr);
  pthread_mutexattr_settype(&mutex_attr, PTHREAD_MUTEX_RECURSIVE);
  pthread_mutex_init(&pthread_mutex, &mutex_attr);
#endif
}

// helper for creating extended gauge fields
static cudaGaugeField* createExtendedGauge(cudaGaugeField &in, const int *R, TimeProfile &profile,
					   bool redundant_comms=false, QudaReconstructType recon=QUDA_RECONSTRUCT_INVALID)
{
  profile.TPSTART(QUDA_PROFILE_INIT);
  int y[4];
  for (int dir=0; dir<4; ++dir) y[dir] = in.X()[dir] + 2*R[dir];
  int pad = 0;

  GaugeFieldParam gParamEx(y, in.Precision(), recon != QUDA_RECONSTRUCT_INVALID ? recon : in.Reconstruct(), pad,
			   in.Geometry(), QUDA_GHOST_EXCHANGE_EXTENDED);
  gParamEx.create = QUDA_ZERO_FIELD_CREATE;
  gParamEx.order = in.Order();
  gParamEx.siteSubset = QUDA_FULL_SITE_SUBSET;
  gParamEx.t_boundary = in.TBoundary();
  gParamEx.nFace = 1;
  gParamEx.tadpole = in.Tadpole();
  for (int d=0; d<4; d++) gParamEx.r[d] = R[d];

  auto *out = new cudaGaugeField(gParamEx);

  // copy input field into the extended device gauge field
  copyExtendedGauge(*out, in, QUDA_CUDA_FIELD_LOCATION);

  profile.TPSTOP(QUDA_PROFILE_INIT);

  // now fill up the halos
  out->exchangeExtendedGhost(R,profile,redundant_comms);

  return out;
}

// This is a flag used to signal when we have downloaded new gauge
// field.  Set by loadGaugeQuda and consumed by loadCloverQuda as one
// possible flag to indicate we need to recompute the clover field
static bool invalidate_clover = true;

void loadGaugeQuda(void *h_gauge, QudaGaugeParam *param)
{
  profileGauge.TPSTART(QUDA_PROFILE_TOTAL);

  if (!initialized) errorQuda("QUDA not initialized");
  if (getVerbosity() == QUDA_DEBUG_VERBOSE) printQudaGaugeParam(param);

  checkGaugeParam(param);

  profileGauge.TPSTART(QUDA_PROFILE_INIT);
  // Set the specific input parameters and create the cpu gauge field
  GaugeFieldParam gauge_param(h_gauge, *param);

  // if we are using half precision then we need to compute the fat
  // link maximum while still on the cpu
  // FIXME get a kernel for this
  if (param->type == QUDA_ASQTAD_FAT_LINKS)
    gauge_param.compute_fat_link_max = true;

  if (gauge_param.order <= 4) gauge_param.ghostExchange = QUDA_GHOST_EXCHANGE_NO;
  GaugeField *in = (param->location == QUDA_CPU_FIELD_LOCATION) ?
    static_cast<GaugeField*>(new cpuGaugeField(gauge_param)) :
    static_cast<GaugeField*>(new cudaGaugeField(gauge_param));

  if (in->Order() == QUDA_BQCD_GAUGE_ORDER) {
    static size_t checksum = SIZE_MAX;
    size_t in_checksum = in->checksum(true);
    if (in_checksum == checksum) {
      if (getVerbosity() >= QUDA_VERBOSE) printfQuda("Gauge field unchanged - using cached gauge field %lu\n", checksum);
      profileGauge.TPSTOP(QUDA_PROFILE_INIT);
      profileGauge.TPSTOP(QUDA_PROFILE_TOTAL);
      delete in;
      invalidate_clover = false;
      return;
    }
    checksum = in_checksum;
    invalidate_clover = true;
  }

  // free any current gauge field before new allocations to reduce memory overhead
  switch (param->type) {
    case QUDA_WILSON_LINKS:
      if (gaugeRefinement != gaugePrecondition && gaugeRefinement) delete gaugeRefinement;
      if (gaugeSloppy != gaugePrecondition && gaugePrecondition) delete gaugePrecondition;
      if (gaugePrecise != gaugeSloppy && gaugeSloppy) delete gaugeSloppy;
      if (gaugePrecise && !param->use_resident_gauge) delete gaugePrecise;
      break;
    case QUDA_ASQTAD_FAT_LINKS:
      if (gaugeFatRefinement != gaugeFatPrecondition && gaugeFatRefinement) delete gaugeFatRefinement;
      if (gaugeFatSloppy != gaugeFatPrecondition && gaugeFatPrecondition) delete gaugeFatPrecondition;
      if (gaugeFatPrecise != gaugeFatSloppy && gaugeFatSloppy) delete gaugeFatSloppy;
      if (gaugeFatPrecise && !param->use_resident_gauge) delete gaugeFatPrecise;
      break;
    case QUDA_ASQTAD_LONG_LINKS:
      if (gaugeLongRefinement != gaugeLongPrecondition && gaugeLongRefinement) delete gaugeLongRefinement;
      if (gaugeLongSloppy != gaugeLongPrecondition && gaugeLongPrecondition) delete gaugeLongPrecondition;
      if (gaugeLongPrecise != gaugeLongSloppy && gaugeLongSloppy) delete gaugeLongSloppy;
      if (gaugeLongPrecise) delete gaugeLongPrecise;
      break;
    case QUDA_SMEARED_LINKS:
      if (gaugeSmeared) delete gaugeSmeared;
      break;
    default:
      errorQuda("Invalid gauge type %d", param->type);
  }

  // if not preserving then copy the gauge field passed in
  cudaGaugeField *precise = nullptr;

  // switch the parameters for creating the mirror precise cuda gauge field
  gauge_param.create = QUDA_NULL_FIELD_CREATE;
  gauge_param.reconstruct = param->reconstruct;
  gauge_param.setPrecision(param->cuda_prec, true);
  gauge_param.ghostExchange = QUDA_GHOST_EXCHANGE_PAD;
  gauge_param.pad = param->ga_pad;

  precise = new cudaGaugeField(gauge_param);

  if (param->use_resident_gauge) {
    if(gaugePrecise == nullptr) errorQuda("No resident gauge field");
    // copy rather than point at to ensure that the padded region is filled in
    precise->copy(*gaugePrecise);
    precise->exchangeGhost();
    delete gaugePrecise;
    gaugePrecise = nullptr;
    profileGauge.TPSTOP(QUDA_PROFILE_INIT);
  } else {
    profileGauge.TPSTOP(QUDA_PROFILE_INIT);
    profileGauge.TPSTART(QUDA_PROFILE_H2D);
    precise->copy(*in);
    profileGauge.TPSTOP(QUDA_PROFILE_H2D);
  }

  // for gaugeSmeared we are interested only in the precise version
  if (param->type == QUDA_SMEARED_LINKS) {
    gaugeSmeared = createExtendedGauge(*precise, R, profileGauge);

    profileGauge.TPSTART(QUDA_PROFILE_FREE);
    delete precise;
    delete in;
    profileGauge.TPSTOP(QUDA_PROFILE_FREE);

    profileGauge.TPSTOP(QUDA_PROFILE_TOTAL);
    return;
  }

  // creating sloppy fields isn't really compute, but it is work done on the gpu
  profileGauge.TPSTART(QUDA_PROFILE_COMPUTE);

  // switch the parameters for creating the mirror sloppy cuda gauge field
  gauge_param.reconstruct = param->reconstruct_sloppy;
  gauge_param.setPrecision(param->cuda_prec_sloppy, true);
  cudaGaugeField *sloppy = nullptr;
  if (param->cuda_prec != param->cuda_prec_sloppy ||
      param->reconstruct != param->reconstruct_sloppy) {
    sloppy = new cudaGaugeField(gauge_param);
    sloppy->copy(*precise);
  } else {
    sloppy = precise;
  }

  // switch the parameters for creating the mirror preconditioner cuda gauge field
  gauge_param.reconstruct = param->reconstruct_precondition;
  gauge_param.setPrecision(param->cuda_prec_precondition, true);
  cudaGaugeField *precondition = nullptr;
  if (param->cuda_prec_sloppy != param->cuda_prec_precondition ||
      param->reconstruct_sloppy != param->reconstruct_precondition) {
    precondition = new cudaGaugeField(gauge_param);
    precondition->copy(*sloppy);
  } else {
    precondition = sloppy;
  }

  // switch the parameters for creating the refinement cuda gauge field
  gauge_param.reconstruct = param->reconstruct_refinement_sloppy;
  gauge_param.setPrecision(param->cuda_prec_refinement_sloppy, true);
  cudaGaugeField *refinement = nullptr;
  if (param->cuda_prec_precondition != param->cuda_prec_refinement_sloppy ||
      param->reconstruct_precondition != param->reconstruct_refinement_sloppy) {
    refinement = new cudaGaugeField(gauge_param);
    refinement->copy(*sloppy);
  } else {
    refinement = precondition;
  }

  profileGauge.TPSTOP(QUDA_PROFILE_COMPUTE);

  // create an extended preconditioning field
  cudaGaugeField* extended = nullptr;
  if (param->overlap){
    int R[4]; // domain-overlap widths in different directions
    for (int i=0; i<4; ++i) R[i] = param->overlap*commDimPartitioned(i);
    extended = createExtendedGauge(*precondition, R, profileGauge);
  }

  switch (param->type) {
    case QUDA_WILSON_LINKS:
      gaugePrecise = precise;
      gaugeSloppy = sloppy;
      gaugePrecondition = precondition;
      gaugeRefinement = refinement;

      if(param->overlap) gaugeExtended = extended;
      break;
    case QUDA_ASQTAD_FAT_LINKS:
      gaugeFatPrecise = precise;
      gaugeFatSloppy = sloppy;
      gaugeFatPrecondition = precondition;
      gaugeFatRefinement = refinement;

      if(param->overlap){
        if(gaugeFatExtended) errorQuda("Extended gauge fat field already allocated");
	gaugeFatExtended = extended;
      }
      break;
    case QUDA_ASQTAD_LONG_LINKS:
      gaugeLongPrecise = precise;
      gaugeLongSloppy = sloppy;
      gaugeLongPrecondition = precondition;
      gaugeLongRefinement = refinement;

      if(param->overlap){
        if(gaugeLongExtended) errorQuda("Extended gauge long field already allocated");
   	gaugeLongExtended = extended;
      }
      break;
    default:
      errorQuda("Invalid gauge type %d", param->type);
  }

  profileGauge.TPSTART(QUDA_PROFILE_FREE);
  delete in;
  profileGauge.TPSTOP(QUDA_PROFILE_FREE);

  if (extendedGaugeResident) {
    // updated the resident gauge field if needed
    const int *R_ = extendedGaugeResident->R();
    const int R[] = { R_[0], R_[1], R_[2], R_[3] };
    QudaReconstructType recon = extendedGaugeResident->Reconstruct();
    delete extendedGaugeResident;

    extendedGaugeResident = createExtendedGauge(*gaugePrecise, R, profileGauge, false, recon);
  }

  profileGauge.TPSTOP(QUDA_PROFILE_TOTAL);
}

void saveGaugeQuda(void *h_gauge, QudaGaugeParam *param)
{
  profileGauge.TPSTART(QUDA_PROFILE_TOTAL);

  if (param->location != QUDA_CPU_FIELD_LOCATION)
    errorQuda("Non-cpu output location not yet supported");

  if (!initialized) errorQuda("QUDA not initialized");
  checkGaugeParam(param);

  // Set the specific cpu parameters and create the cpu gauge field
  GaugeFieldParam gauge_param(h_gauge, *param);
  cpuGaugeField cpuGauge(gauge_param);
  cudaGaugeField *cudaGauge = nullptr;
  switch (param->type) {
    case QUDA_WILSON_LINKS:
      cudaGauge = gaugePrecise;
      break;
    case QUDA_ASQTAD_FAT_LINKS:
      cudaGauge = gaugeFatPrecise;
      break;
    case QUDA_ASQTAD_LONG_LINKS:
      cudaGauge = gaugeLongPrecise;
      break;
    case QUDA_SMEARED_LINKS:
      gauge_param.create = QUDA_NULL_FIELD_CREATE;
      gauge_param.reconstruct = param->reconstruct;
      gauge_param.setPrecision(param->cuda_prec, true);
      gauge_param.ghostExchange = QUDA_GHOST_EXCHANGE_PAD;
      gauge_param.pad = param->ga_pad;
      cudaGauge = new cudaGaugeField(gauge_param);
      copyExtendedGauge(*cudaGauge, *gaugeSmeared, QUDA_CUDA_FIELD_LOCATION);
      break;
    default:
      errorQuda("Invalid gauge type");
  }

  profileGauge.TPSTART(QUDA_PROFILE_D2H);
  cudaGauge->saveCPUField(cpuGauge);
  profileGauge.TPSTOP(QUDA_PROFILE_D2H);

  if(param->type == QUDA_SMEARED_LINKS) {
    delete cudaGauge;
  } 

  profileGauge.TPSTOP(QUDA_PROFILE_TOTAL);
}


void loadSloppyCloverQuda(QudaPrecision prec_sloppy, QudaPrecision prec_precondition, QudaPrecision prec_refinement_sloppy);
void freeSloppyCloverQuda();

void loadCloverQuda(void *h_clover, void *h_clovinv, QudaInvertParam *inv_param)
{
  profileClover.TPSTART(QUDA_PROFILE_TOTAL);
  profileClover.TPSTART(QUDA_PROFILE_INIT);
  bool device_calc = false; // calculate clover and inverse on the device?

  pushVerbosity(inv_param->verbosity);
  if (getVerbosity() >= QUDA_DEBUG_VERBOSE) printQudaInvertParam(inv_param);

  checkInvertParam(inv_param);

  if (!initialized) errorQuda("QUDA not initialized");

  if ( (!h_clover && !h_clovinv) || inv_param->compute_clover ) {
    device_calc = true;
    if (inv_param->clover_coeff == 0.0) errorQuda("called with neither clover term nor inverse and clover coefficient not set");
    if (gaugePrecise->Anisotropy() != 1.0) errorQuda("cannot compute anisotropic clover field");
  }

  if (inv_param->clover_cpu_prec == QUDA_HALF_PRECISION)  errorQuda("Half precision not supported on CPU");
  if (gaugePrecise == nullptr) errorQuda("Gauge field must be loaded before clover");
  if ((inv_param->dslash_type != QUDA_CLOVER_WILSON_DSLASH) && (inv_param->dslash_type != QUDA_TWISTED_CLOVER_DSLASH)) {
    errorQuda("Wrong dslash_type %d in loadCloverQuda()", inv_param->dslash_type);
  }

  // determines whether operator is preconditioned when calling invertQuda()
  bool pc_solve = (inv_param->solve_type == QUDA_DIRECT_PC_SOLVE ||
      inv_param->solve_type == QUDA_NORMOP_PC_SOLVE ||
      inv_param->solve_type == QUDA_NORMERR_PC_SOLVE );

  // determines whether operator is preconditioned when calling MatQuda() or MatDagMatQuda()
  bool pc_solution = (inv_param->solution_type == QUDA_MATPC_SOLUTION ||
      inv_param->solution_type == QUDA_MATPCDAG_MATPC_SOLUTION);

  bool asymmetric = (inv_param->matpc_type == QUDA_MATPC_EVEN_EVEN_ASYMMETRIC ||
      inv_param->matpc_type == QUDA_MATPC_ODD_ODD_ASYMMETRIC);

  // uninverted clover term is required when applying unpreconditioned operator,
  // but note that dslashQuda() is always preconditioned
  if (!h_clover && !pc_solve && !pc_solution) {
    //warningQuda("Uninverted clover term not loaded");
  }

  // uninverted clover term is also required for "asymmetric" preconditioning
  if (!h_clover && pc_solve && pc_solution && asymmetric && !device_calc) {
    warningQuda("Uninverted clover term not loaded");
  }

  bool twisted = inv_param->dslash_type == QUDA_TWISTED_CLOVER_DSLASH ? true : false;
#ifdef DYNAMIC_CLOVER
  bool dynamic_clover = twisted ? true : false; // dynamic clover only supported on twisted clover currently
#else
  bool dynamic_clover = false;
#endif

  CloverFieldParam clover_param;
  clover_param.nDim = 4;
  clover_param.csw = inv_param->clover_coeff;
  clover_param.twisted = twisted;
  clover_param.mu2 = twisted ? 4.*inv_param->kappa*inv_param->kappa*inv_param->mu*inv_param->mu : 0.0;
  clover_param.siteSubset = QUDA_FULL_SITE_SUBSET;
  for (int i=0; i<4; i++) clover_param.x[i] = gaugePrecise->X()[i];
  clover_param.pad = inv_param->cl_pad;
  clover_param.create = QUDA_NULL_FIELD_CREATE;
  clover_param.norm = nullptr;
  clover_param.invNorm = nullptr;
  clover_param.setPrecision(inv_param->clover_cuda_prec);
  clover_param.direct = h_clover || device_calc ? true : false;
  clover_param.inverse = (h_clovinv || pc_solve) && !dynamic_clover ? true : false;
  CloverField *in = nullptr;
  profileClover.TPSTOP(QUDA_PROFILE_INIT);

  // FIXME do we need to make this more robust to changing other meta data (compare cloverPrecise against clover_param)
  bool clover_update = false;
  double csw_old = cloverPrecise ? cloverPrecise->Csw() : 0.0;
  if (!cloverPrecise || invalidate_clover || inv_param->clover_coeff != csw_old) clover_update = true;

  // compute or download clover field only if gauge field has been updated or clover field doesn't exist
  if (clover_update) {
    if (getVerbosity() >= QUDA_VERBOSE) printfQuda("Creating new clover field\n");
    freeSloppyCloverQuda();
    if (cloverPrecise) delete cloverPrecise;

    profileClover.TPSTART(QUDA_PROFILE_INIT);
    cloverPrecise = new cudaCloverField(clover_param);

    if (!device_calc || inv_param->return_clover || inv_param->return_clover_inverse) {
      // create a param for the cpu clover field
      CloverFieldParam inParam(clover_param);
      inParam.setPrecision(inv_param->clover_cpu_prec);
      inParam.order = inv_param->clover_order;
      inParam.direct = h_clover ? true : false;
      inParam.inverse = h_clovinv ? true : false;
      inParam.clover = h_clover;
      inParam.cloverInv = h_clovinv;
      inParam.create = QUDA_REFERENCE_FIELD_CREATE;
      in = (inv_param->clover_location == QUDA_CPU_FIELD_LOCATION) ?
	static_cast<CloverField*>(new cpuCloverField(inParam)) :
	static_cast<CloverField*>(new cudaCloverField(inParam));
    }
    profileClover.TPSTOP(QUDA_PROFILE_INIT);

    if (!device_calc) {
      profileClover.TPSTART(QUDA_PROFILE_H2D);
      cloverPrecise->copy(*in, h_clovinv && !inv_param->compute_clover_inverse ? true : false);
      profileClover.TPSTOP(QUDA_PROFILE_H2D);
    } else {
      profileClover.TPSTOP(QUDA_PROFILE_TOTAL);
      createCloverQuda(inv_param);
      profileClover.TPSTART(QUDA_PROFILE_TOTAL);
    }

    // inverted clover term is required when applying preconditioned operator
    if ((!h_clovinv || inv_param->compute_clover_inverse) && pc_solve) {
      profileClover.TPSTART(QUDA_PROFILE_COMPUTE);
      if (!dynamic_clover) {
	cloverInvert(*cloverPrecise, inv_param->compute_clover_trlog);
	if (inv_param->compute_clover_trlog) {
	  inv_param->trlogA[0] = cloverPrecise->TrLog()[0];
	  inv_param->trlogA[1] = cloverPrecise->TrLog()[1];
	}
      }
      profileClover.TPSTOP(QUDA_PROFILE_COMPUTE);
    }
  } else {
    if (getVerbosity() >= QUDA_VERBOSE) printfQuda("Gauge field unchanged - using cached clover field\n");
  }

  clover_param.direct = true;
  clover_param.inverse = dynamic_clover ? false : true;

  cloverPrecise->setRho(inv_param->clover_rho);

  loadSloppyCloverQuda(inv_param->clover_cuda_prec_sloppy, inv_param->clover_cuda_prec_precondition, inv_param->clover_cuda_prec_refinement_sloppy);

  // if requested, copy back the clover / inverse field
  if ( inv_param->return_clover || inv_param->return_clover_inverse ) {
    if (!h_clover && !h_clovinv) errorQuda("Requested clover field return but no clover host pointers set");

    // copy the inverted clover term into host application order on the device
    clover_param.setPrecision(inv_param->clover_cpu_prec);
    clover_param.direct = (h_clover && inv_param->return_clover);
    clover_param.inverse = (h_clovinv && inv_param->return_clover_inverse);

    // this isn't really "epilogue" but this label suffices
    profileClover.TPSTART(QUDA_PROFILE_EPILOGUE);
    cudaCloverField *hack = nullptr;
    if (!dynamic_clover) {
      clover_param.order = inv_param->clover_order;
      hack = new cudaCloverField(clover_param);
      hack->copy(*cloverPrecise); // FIXME this can lead to an redundant copies if we're not copying back direct + inverse
    } else {
      auto *hackOfTheHack = new cudaCloverField(clover_param);	// Hack of the hack
      hackOfTheHack->copy(*cloverPrecise, false);
      cloverInvert(*hackOfTheHack, inv_param->compute_clover_trlog);
      if (inv_param->compute_clover_trlog) {
	inv_param->trlogA[0] = cloverPrecise->TrLog()[0];
	inv_param->trlogA[1] = cloverPrecise->TrLog()[1];
      }
      clover_param.order = inv_param->clover_order;
      hack = new cudaCloverField(clover_param);
      hack->copy(*hackOfTheHack); // FIXME this can lead to an redundant copies if we're not copying back direct + inverse
      delete hackOfTheHack;
    }
    profileClover.TPSTOP(QUDA_PROFILE_EPILOGUE);

    // copy the field into the host application's clover field
    profileClover.TPSTART(QUDA_PROFILE_D2H);
    if (inv_param->return_clover) {
      qudaMemcpy((char*)(in->V(false)), (char*)(hack->V(false)), in->Bytes(), cudaMemcpyDeviceToHost);
    }
    if (inv_param->return_clover_inverse) {
      qudaMemcpy((char*)(in->V(true)), (char*)(hack->V(true)), in->Bytes(), cudaMemcpyDeviceToHost);
    }

    profileClover.TPSTOP(QUDA_PROFILE_D2H);

    delete hack;
    checkCudaError();
  }

  profileClover.TPSTART(QUDA_PROFILE_FREE);
  if (in) delete in; // delete object referencing input field
  profileClover.TPSTOP(QUDA_PROFILE_FREE);

  popVerbosity();

  profileClover.TPSTOP(QUDA_PROFILE_TOTAL);
}

void freeSloppyCloverQuda();

void loadSloppyCloverQuda(QudaPrecision prec_sloppy, QudaPrecision prec_precondition, QudaPrecision prec_refinement_sloppy)
{
  freeSloppyCloverQuda();

  if (cloverPrecise) {
    // create the mirror sloppy clover field
    CloverFieldParam clover_param(*cloverPrecise);

    clover_param.setPrecision(prec_sloppy);

    if (cloverPrecise->V(false) != cloverPrecise->V(true)) {
      clover_param.direct = true;
      clover_param.inverse = true;
    } else {
      clover_param.direct = false;
      clover_param.inverse = true;
    }

    if (clover_param.Precision() != cloverPrecise->Precision()) {
      cloverSloppy = new cudaCloverField(clover_param);
      cloverSloppy->copy(*cloverPrecise, clover_param.inverse);
    } else {
      cloverSloppy = cloverPrecise;
    }

    // switch the parameters for creating the mirror preconditioner clover field
    clover_param.setPrecision(prec_precondition);

    // create the mirror preconditioner clover field
    if (clover_param.Precision() != cloverSloppy->Precision()) {
      cloverPrecondition = new cudaCloverField(clover_param);
      cloverPrecondition->copy(*cloverSloppy, clover_param.inverse);
    } else {
      cloverPrecondition = cloverSloppy;
    }
  
    // switch the parameters for creating the mirror preconditioner clover field
    clover_param.setPrecision(prec_refinement_sloppy);

    // create the mirror preconditioner clover field
    if (clover_param.Precision() != cloverSloppy->Precision()) {
      cloverRefinement = new cudaCloverField(clover_param);
      cloverRefinement->copy(*cloverSloppy, clover_param.inverse);
    } else {
      cloverRefinement = cloverSloppy;
    }
  }

}

// just free the sloppy fields used in mixed-precision solvers
void freeSloppyGaugeQuda()
{
  if (!initialized) errorQuda("QUDA not initialized");
  if (gaugePrecondition != gaugeRefinement && gaugeRefinement) delete gaugeRefinement;
  if (gaugeSloppy != gaugePrecondition && gaugePrecondition) delete gaugePrecondition;
  if (gaugePrecise != gaugeSloppy && gaugeSloppy) delete gaugeSloppy;

  gaugeRefinement = nullptr;
  gaugePrecondition = nullptr;
  gaugeSloppy = nullptr;

  if (gaugeLongPrecondition != gaugeLongRefinement && gaugeLongRefinement) delete gaugeLongRefinement;
  if (gaugeLongSloppy != gaugeLongPrecondition && gaugeLongPrecondition) delete gaugeLongPrecondition;
  if (gaugeLongPrecise != gaugeLongSloppy && gaugeLongSloppy) delete gaugeLongSloppy;

  gaugeLongRefinement =nullptr;
  gaugeLongPrecondition =nullptr;
  gaugeLongSloppy = nullptr;

  if (gaugeFatPrecondition != gaugeFatRefinement && gaugeFatRefinement) delete gaugeFatRefinement;
  if (gaugeFatSloppy != gaugeFatPrecondition && gaugeFatPrecondition) delete gaugeFatPrecondition;
  if (gaugeFatPrecise != gaugeFatSloppy && gaugeFatSloppy) delete gaugeFatSloppy;

  gaugeFatRefinement = nullptr;
  gaugeFatPrecondition = nullptr;
  gaugeFatSloppy = nullptr;
}

void freeGaugeQuda(void)
{
  if (!initialized) errorQuda("QUDA not initialized");

  freeSloppyGaugeQuda();

  if (gaugePrecise) delete gaugePrecise;
  if (gaugeExtended) delete gaugeExtended;

  gaugePrecise = nullptr;
  gaugeExtended = nullptr;

  if (gaugeLongPrecise) delete gaugeLongPrecise;
  if (gaugeLongExtended) delete gaugeLongExtended;

  gaugeLongPrecise = nullptr;
  gaugeLongExtended = nullptr;

  if (gaugeFatPrecise) delete gaugeFatPrecise;

  gaugeFatPrecise = nullptr;
  gaugeFatExtended = nullptr;

  if (gaugeSmeared) delete gaugeSmeared;

  gaugeSmeared = nullptr;
  // Need to merge extendedGaugeResident and gaugeFatPrecise/gaugePrecise
  if (extendedGaugeResident) {
    delete extendedGaugeResident;
    extendedGaugeResident = nullptr;
  }
}


void loadSloppyGaugeQuda(QudaPrecision prec_sloppy, QudaPrecision prec_precondition)
{
  // first do SU3 links (if they exist)
  if (gaugePrecise) {
    GaugeFieldParam gauge_param(*gaugePrecise);
    // switch the parameters for creating the mirror sloppy cuda gauge field
    gauge_param.setPrecision(prec_sloppy, true);
    gauge_param.order = (gauge_param.Precision() == QUDA_DOUBLE_PRECISION ||
      gauge_param.reconstruct == QUDA_RECONSTRUCT_NO ) ?
    QUDA_FLOAT2_GAUGE_ORDER : QUDA_FLOAT4_GAUGE_ORDER;


    if (gaugeSloppy) errorQuda("gaugeSloppy already exists");

    if (gauge_param.Precision() != gaugePrecise->Precision() ||
	gauge_param.reconstruct != gaugePrecise->Reconstruct()) {
      gaugeSloppy = new cudaGaugeField(gauge_param);
      gaugeSloppy->copy(*gaugePrecise);
    } else {
      gaugeSloppy = gaugePrecise;
    }

    // switch the parameters for creating the mirror preconditioner cuda gauge field
    gauge_param.setPrecision(prec_precondition, true);
    //gauge_param.reconstruct = param->reconstruct_precondition; // FIXME

    if (gaugePrecondition) errorQuda("gaugePrecondition already exists");

    if (gauge_param.Precision() != gaugeSloppy->Precision() ||
	gauge_param.reconstruct != gaugeSloppy->Reconstruct()) {
      gaugePrecondition = new cudaGaugeField(gauge_param);
      gaugePrecondition->copy(*gaugeSloppy);
    } else {
      gaugePrecondition = gaugeSloppy;
    }
  }

  // fat links (if they exist)
  if (gaugeFatPrecise) {
    GaugeFieldParam gauge_param(*gaugeFatPrecise);

    if (gaugeFatSloppy != gaugeSloppy) {
      gauge_param.setPrecision(prec_sloppy, true);
    //gauge_param.reconstruct = param->reconstruct_sloppy; // FIXME

      if (gaugeFatSloppy) errorQuda("gaugeFatSloppy already exists");
      if (gaugeFatSloppy != gaugeFatPrecise) delete gaugeFatSloppy;

      if (gauge_param.Precision() != gaugeFatPrecise->Precision() ||
	  gauge_param.reconstruct != gaugeFatPrecise->Reconstruct()) {
	gaugeFatSloppy = new cudaGaugeField(gauge_param);
	gaugeFatSloppy->copy(*gaugeFatPrecise);
      } else {
	gaugeFatSloppy = gaugeFatPrecise;
      }
    }

    if (gaugeFatPrecondition != gaugePrecondition) {
      // switch the parameters for creating the mirror preconditioner cuda gauge field
      gauge_param.setPrecision(prec_precondition, true);
      //gauge_param.reconstruct = param->reconstruct_precondition; // FIXME

      if (gaugeFatPrecondition) errorQuda("gaugeFatPrecondition already exists\n");

      if (gauge_param.Precision() != gaugeFatSloppy->Precision() ||
	  gauge_param.reconstruct != gaugeFatSloppy->Reconstruct()) {
	gaugeFatPrecondition = new cudaGaugeField(gauge_param);
	gaugeFatPrecondition->copy(*gaugeFatSloppy);
      } else {
	gaugeFatPrecondition = gaugeFatSloppy;
      }
    }
  }

  // long links (if they exist)
  if (gaugeLongPrecise) {
    GaugeFieldParam gauge_param(*gaugeLongPrecise);
    gauge_param.setPrecision(prec_sloppy,true);
    //gauge_param.reconstruct = param->reconstruct_sloppy; // FIXME

    if (gaugeLongSloppy) errorQuda("gaugeLongSloppy already exists");
    if (gaugeLongSloppy != gaugeLongPrecise) delete gaugeLongSloppy;

    if (gauge_param.Precision() != gaugeLongPrecise->Precision() ||
	gauge_param.reconstruct != gaugeLongPrecise->Reconstruct()) {
      gaugeLongSloppy = new cudaGaugeField(gauge_param);
      gaugeLongSloppy->copy(*gaugeLongPrecise);
    } else {
      gaugeLongSloppy = gaugeLongPrecise;
    }

    // switch the parameters for creating the mirror preconditioner cuda gauge field
    gauge_param.setPrecision(prec_precondition, true);
    //gauge_param.reconstruct = param->reconstruct_precondition; // FIXME

    if (gaugeLongPrecondition) warningQuda("gaugeLongPrecondition already exists\n");

    if (gauge_param.Precision() != gaugeLongSloppy->Precision() ||
	gauge_param.reconstruct != gaugeLongSloppy->Reconstruct()) {
      gaugeLongPrecondition = new cudaGaugeField(gauge_param);
      gaugeLongPrecondition->copy(*gaugeLongSloppy);
    } else {
      gaugeLongPrecondition = gaugeLongSloppy;
    }
  }
}

void freeSloppyCloverQuda()
{
  if (!initialized) errorQuda("QUDA not initialized");
  if (cloverRefinement != cloverSloppy && cloverRefinement) delete cloverRefinement;
  if (cloverPrecondition != cloverSloppy && cloverPrecondition) delete cloverPrecondition;
  if (cloverSloppy != cloverPrecise && cloverSloppy) delete cloverSloppy;
  
  cloverRefinement = nullptr;
  cloverPrecondition = nullptr;
  cloverSloppy = nullptr;
}

void freeCloverQuda(void)
{
  if (!initialized) errorQuda("QUDA not initialized");
  freeSloppyCloverQuda();
  if (cloverPrecise) delete cloverPrecise;
  cloverPrecise = nullptr;
}

void flushChronoQuda(int i)
{
  if (i >= QUDA_MAX_CHRONO)
    errorQuda("Requested chrono index %d is outside of max %d\n", i, QUDA_MAX_CHRONO);

  auto &basis = chronoResident[i];

  for (auto v : basis) {
    if (v)  delete v;
  }
  basis.clear();
}

void endQuda(void)
{
  profileEnd.TPSTART(QUDA_PROFILE_TOTAL);

  if (!initialized) return;

  freeGaugeQuda();
  freeCloverQuda();

  for (int i=0; i<QUDA_MAX_CHRONO; i++) flushChronoQuda(i);

  for (auto v : solutionResident) if (v) delete v;
  solutionResident.clear();

  if(momResident) delete momResident;

  LatticeField::freeGhostBuffer();
  cpuColorSpinorField::freeGhostBuffer();

  cublas::destroy();
  blas::end();

  pool::flush_pinned();
  pool::flush_device();

  host_free(num_failures_h);
  num_failures_h = nullptr;
  num_failures_d = nullptr;

  if (streams) {
    for (int i=0; i<Nstream; i++) cudaStreamDestroy(streams[i]);
    delete []streams;
    streams = nullptr;
  }
  destroyDslashEvents();

  saveTuneCache();
  saveProfile();

  // flush any outstanding force monitoring (if enabled)
  flushForceMonitor();

  initialized = false;

  comm_finalize();
  comms_initialized = false;

  profileEnd.TPSTOP(QUDA_PROFILE_TOTAL);
  profileInit2End.TPSTOP(QUDA_PROFILE_TOTAL);

  // print out the profile information of the lifetime of the library
  if (getVerbosity() >= QUDA_SUMMARIZE) {
    profileInit.Print();
    profileGauge.Print();
    profileClover.Print();
    profileDslash.Print();
    profileInvert.Print();
    profileMulti.Print();
    profileFatLink.Print();
    profileGaugeForce.Print();
    profileGaugeUpdate.Print();
    profileExtendedGauge.Print();
    profileCloverForce.Print();
    profileStaggeredForce.Print();
    profileHISQForce.Print();
    profileContract.Print();
    profileCovDev.Print();
    profilePlaq.Print();
    profileQCharge.Print();
    profileAPE.Print();
    profileSTOUT.Print();
    profileProject.Print();
    profilePhase.Print();
    profileMomAction.Print();
    profileEnd.Print();

    profileInit2End.Print();
    TimeProfile::PrintGlobal();

    printLaunchTimer();
    printAPIProfile();

    printfQuda("\n");
    printPeakMemUsage();
    printfQuda("\n");
  }

  assertAllMemFree();

  char *device_reset_env = getenv("QUDA_DEVICE_RESET");
  if (device_reset_env && strcmp(device_reset_env,"1") == 0) {
    // end this CUDA context
    cudaDeviceReset();
  }

}


namespace quda {

  void setDiracParam(DiracParam &diracParam, QudaInvertParam *inv_param, const bool pc)
  {
    double kappa = inv_param->kappa;
    if (inv_param->dirac_order == QUDA_CPS_WILSON_DIRAC_ORDER) {
      kappa *= gaugePrecise->Anisotropy();
    }

    switch (inv_param->dslash_type) {
    case QUDA_WILSON_DSLASH:
      diracParam.type = pc ? QUDA_WILSONPC_DIRAC : QUDA_WILSON_DIRAC;
      break;
    case QUDA_CLOVER_WILSON_DSLASH:
      diracParam.type = pc ? QUDA_CLOVERPC_DIRAC : QUDA_CLOVER_DIRAC;
      break;
    case QUDA_DOMAIN_WALL_DSLASH:
      diracParam.type = pc ? QUDA_DOMAIN_WALLPC_DIRAC : QUDA_DOMAIN_WALL_DIRAC;
      diracParam.Ls = inv_param->Ls;
      break;
    case QUDA_DOMAIN_WALL_4D_DSLASH:
      if(pc) {
	diracParam.type = QUDA_DOMAIN_WALL_4DPC_DIRAC;
	diracParam.Ls = inv_param->Ls;
      } else errorQuda("For 4D type of DWF dslash, pc must be turned on, %d", inv_param->dslash_type);
      break;
    case QUDA_MOBIUS_DWF_DSLASH:
      if (inv_param->Ls > QUDA_MAX_DWF_LS)
	errorQuda("Length of Ls dimension %d greater than QUDA_MAX_DWF_LS %d", inv_param->Ls, QUDA_MAX_DWF_LS);
      diracParam.type = pc ? QUDA_MOBIUS_DOMAIN_WALLPC_DIRAC : QUDA_MOBIUS_DOMAIN_WALL_DIRAC;
      diracParam.Ls = inv_param->Ls;
      memcpy(diracParam.b_5, inv_param->b_5, sizeof(double)*inv_param->Ls);
      memcpy(diracParam.c_5, inv_param->c_5, sizeof(double)*inv_param->Ls);
      break;
    case QUDA_STAGGERED_DSLASH:
      diracParam.type = pc ? QUDA_STAGGEREDPC_DIRAC : QUDA_STAGGERED_DIRAC;
      break;
    case QUDA_ASQTAD_DSLASH:
      diracParam.type = pc ? QUDA_ASQTADPC_DIRAC : QUDA_ASQTAD_DIRAC;
      break;
    case QUDA_TWISTED_MASS_DSLASH:
      diracParam.type = pc ? QUDA_TWISTED_MASSPC_DIRAC : QUDA_TWISTED_MASS_DIRAC;
      if (inv_param->twist_flavor == QUDA_TWIST_SINGLET) {
	diracParam.Ls = 1;
	diracParam.epsilon = 0.0;
      } else {
	diracParam.Ls = 2;
	diracParam.epsilon = inv_param->twist_flavor == QUDA_TWIST_NONDEG_DOUBLET ? inv_param->epsilon : 0.0;
      }
      break;
    case QUDA_TWISTED_CLOVER_DSLASH:
      diracParam.type = pc ? QUDA_TWISTED_CLOVERPC_DIRAC : QUDA_TWISTED_CLOVER_DIRAC;
      if (inv_param->twist_flavor == QUDA_TWIST_SINGLET)  {
	diracParam.Ls = 1;
	diracParam.epsilon = 0.0;
      } else {
	diracParam.Ls = 2;
	diracParam.epsilon = inv_param->twist_flavor == QUDA_TWIST_NONDEG_DOUBLET ? inv_param->epsilon : 0.0;
      }
      break;
    case QUDA_LAPLACE_DSLASH:
      diracParam.type = pc ? QUDA_GAUGE_LAPLACEPC_DIRAC : QUDA_GAUGE_LAPLACE_DIRAC;
      break;
    case QUDA_COVDEV_DSLASH:
      diracParam.type = QUDA_GAUGE_COVDEV_DIRAC;
      break;
    default:
      errorQuda("Unsupported dslash_type %d", inv_param->dslash_type);
    }

    diracParam.matpcType = inv_param->matpc_type;
    diracParam.dagger = inv_param->dagger;
    diracParam.gauge = gaugePrecise;
    diracParam.fatGauge = gaugeFatPrecise;
    diracParam.longGauge = gaugeLongPrecise;
    diracParam.clover = cloverPrecise;
    diracParam.kappa = kappa;
    diracParam.mass = inv_param->mass;
    diracParam.m5 = inv_param->m5;
    diracParam.mu = inv_param->mu;

    for (int i=0; i<4; i++) diracParam.commDim[i] = 1;   // comms are always on

    if (gaugePrecise->Precision() != inv_param->cuda_prec)
      errorQuda("Gauge precision %d does not match requested precision %d\n", gaugePrecise->Precision(), inv_param->cuda_prec);

  }


  void setDiracSloppyParam(DiracParam &diracParam, QudaInvertParam *inv_param, const bool pc)
  {
    setDiracParam(diracParam, inv_param, pc);

    diracParam.gauge = gaugeSloppy;
    diracParam.fatGauge = gaugeFatSloppy;
    diracParam.longGauge = gaugeLongSloppy;
    diracParam.clover = cloverSloppy;

    for (int i=0; i<4; i++) {
      diracParam.commDim[i] = 1;   // comms are always on
    }

    if (gaugeSloppy->Precision() != inv_param->cuda_prec_sloppy)
      errorQuda("Gauge precision %d does not match requested precision %d\n", gaugeSloppy->Precision(), inv_param->cuda_prec_sloppy);
  }

  void setDiracRefineParam(DiracParam &diracParam, QudaInvertParam *inv_param, const bool pc)
  {
    setDiracParam(diracParam, inv_param, pc);

    diracParam.gauge = gaugeRefinement;
    diracParam.fatGauge = gaugeFatRefinement;
    diracParam.longGauge = gaugeLongRefinement;
    diracParam.clover = cloverRefinement;

    for (int i=0; i<4; i++) {
      diracParam.commDim[i] = 1;   // comms are always on
    }

    if (gaugeRefinement->Precision() != inv_param->cuda_prec_refinement_sloppy)
      errorQuda("Gauge precision %d does not match requested precision %d\n", gaugeRefinement->Precision(), inv_param->cuda_prec_refinement_sloppy);
  }

  // The preconditioner currently mimicks the sloppy operator with no comms
  void setDiracPreParam(DiracParam &diracParam, QudaInvertParam *inv_param, const bool pc, bool comms)
  {
    setDiracParam(diracParam, inv_param, pc);

    if(inv_param->overlap){
      diracParam.gauge = gaugeExtended;
      diracParam.fatGauge = gaugeFatExtended;
      diracParam.longGauge = gaugeLongExtended;
    }else{
      diracParam.gauge = gaugePrecondition;
      diracParam.fatGauge = gaugeFatPrecondition;
      diracParam.longGauge = gaugeLongPrecondition;
    }
    diracParam.clover = cloverPrecondition;

    for (int i=0; i<4; i++) {
      diracParam.commDim[i] = comms ? 1 : 0;
    }

    // In the preconditioned staggered CG allow a different dslash type in the preconditioning
    if(inv_param->inv_type == QUDA_PCG_INVERTER && inv_param->dslash_type == QUDA_ASQTAD_DSLASH
       && inv_param->dslash_type_precondition == QUDA_STAGGERED_DSLASH) {
       diracParam.type = pc ? QUDA_STAGGEREDPC_DIRAC : QUDA_STAGGERED_DIRAC;
       diracParam.gauge = gaugeFatPrecondition;
    }

    if (gaugePrecondition->Precision() != inv_param->cuda_prec_precondition)
      errorQuda("Gauge precision %d does not match requested precision %d\n",
		gaugePrecondition->Precision(), inv_param->cuda_prec_precondition);
  }


  void createDirac(Dirac *&d, Dirac *&dSloppy, Dirac *&dPre, QudaInvertParam &param, const bool pc_solve)
  {
    DiracParam diracParam;
    DiracParam diracSloppyParam;
    DiracParam diracPreParam;

    setDiracParam(diracParam, &param, pc_solve);
    setDiracSloppyParam(diracSloppyParam, &param, pc_solve);
    bool comms_flag = (param.inv_type != QUDA_INC_EIGCG_INVERTER) ?  false : true ;//inc eigCG needs 2 sloppy precisions.
    setDiracPreParam(diracPreParam, &param, pc_solve, comms_flag);


    d = Dirac::create(diracParam); // create the Dirac operator
    dSloppy = Dirac::create(diracSloppyParam);
    dPre = Dirac::create(diracPreParam);
  }

  void createDirac(Dirac *&d, Dirac *&dSloppy, Dirac *&dPre, Dirac *&dRef, QudaInvertParam &param, const bool pc_solve)
  {
    DiracParam diracParam;
    DiracParam diracSloppyParam;
    DiracParam diracPreParam;
    DiracParam diracRefParam;

    setDiracParam(diracParam, &param, pc_solve);
    setDiracSloppyParam(diracSloppyParam, &param, pc_solve);
    setDiracRefineParam(diracRefParam, &param, pc_solve);
    bool comms_flag = (param.inv_type != QUDA_INC_EIGCG_INVERTER) ?  false : true ;//inc eigCG needs 2 sloppy precisions.
    setDiracPreParam(diracPreParam, &param, pc_solve, comms_flag);


    d = Dirac::create(diracParam); // create the Dirac operator
    dSloppy = Dirac::create(diracSloppyParam);
    dPre = Dirac::create(diracPreParam);
    dRef = Dirac::create(diracRefParam);
  }

  static double unscaled_shifts[QUDA_MAX_MULTI_SHIFT];

  void massRescale(cudaColorSpinorField &b, QudaInvertParam &param) {

    double kappa5 = (0.5/(5.0 + param.m5));
    double kappa = (param.dslash_type == QUDA_DOMAIN_WALL_DSLASH ||
		    param.dslash_type == QUDA_DOMAIN_WALL_4D_DSLASH ||
		    param.dslash_type == QUDA_MOBIUS_DWF_DSLASH) ? kappa5 : param.kappa;

    if (getVerbosity() >= QUDA_DEBUG_VERBOSE) {
      printfQuda("Mass rescale: Kappa is: %g\n", kappa);
      printfQuda("Mass rescale: mass normalization: %d\n", param.mass_normalization);
      double nin = blas::norm2(b);
      printfQuda("Mass rescale: norm of source in = %g\n", nin);
    }

    // staggered dslash uses mass normalization internally
    if (param.dslash_type == QUDA_ASQTAD_DSLASH || param.dslash_type == QUDA_STAGGERED_DSLASH) {
      switch (param.solution_type) {
        case QUDA_MAT_SOLUTION:
        case QUDA_MATPC_SOLUTION:
          if (param.mass_normalization == QUDA_KAPPA_NORMALIZATION) blas::ax(2.0*param.mass, b);
          break;
        case QUDA_MATDAG_MAT_SOLUTION:
        case QUDA_MATPCDAG_MATPC_SOLUTION:
          if (param.mass_normalization == QUDA_KAPPA_NORMALIZATION) blas::ax(4.0*param.mass*param.mass, b);
          break;
        default:
          errorQuda("Not implemented");
      }
      return;
    }

    for(int i=0; i<param.num_offset; i++) {
      unscaled_shifts[i] = param.offset[i];
    }

    // multiply the source to compensate for normalization of the Dirac operator, if necessary
    switch (param.solution_type) {
      case QUDA_MAT_SOLUTION:
        if (param.mass_normalization == QUDA_MASS_NORMALIZATION ||
            param.mass_normalization == QUDA_ASYMMETRIC_MASS_NORMALIZATION) {
	  blas::ax(2.0*kappa, b);
	  for(int i=0; i<param.num_offset; i++)  param.offset[i] *= 2.0*kappa;
        }
        break;
      case QUDA_MATDAG_MAT_SOLUTION:
        if (param.mass_normalization == QUDA_MASS_NORMALIZATION ||
            param.mass_normalization == QUDA_ASYMMETRIC_MASS_NORMALIZATION) {
	  blas::ax(4.0*kappa*kappa, b);
	  for(int i=0; i<param.num_offset; i++)  param.offset[i] *= 4.0*kappa*kappa;
        }
        break;
      case QUDA_MATPC_SOLUTION:
        if (param.mass_normalization == QUDA_MASS_NORMALIZATION) {
	  blas::ax(4.0*kappa*kappa, b);
	  for(int i=0; i<param.num_offset; i++)  param.offset[i] *= 4.0*kappa*kappa;
        } else if (param.mass_normalization == QUDA_ASYMMETRIC_MASS_NORMALIZATION) {
	  blas::ax(2.0*kappa, b);
	  for(int i=0; i<param.num_offset; i++)  param.offset[i] *= 2.0*kappa;
        }
        break;
      case QUDA_MATPCDAG_MATPC_SOLUTION:
        if (param.mass_normalization == QUDA_MASS_NORMALIZATION) {
	  blas::ax(16.0*std::pow(kappa,4), b);
	  for(int i=0; i<param.num_offset; i++)  param.offset[i] *= 16.0*std::pow(kappa,4);
        } else if (param.mass_normalization == QUDA_ASYMMETRIC_MASS_NORMALIZATION) {
	  blas::ax(4.0*kappa*kappa, b);
	  for(int i=0; i<param.num_offset; i++)  param.offset[i] *= 4.0*kappa*kappa;
        }
        break;
      default:
        errorQuda("Solution type %d not supported", param.solution_type);
    }

    if (getVerbosity() >= QUDA_DEBUG_VERBOSE) printfQuda("Mass rescale done\n");
    if (getVerbosity() >= QUDA_DEBUG_VERBOSE) {
      printfQuda("Mass rescale: Kappa is: %g\n", kappa);
      printfQuda("Mass rescale: mass normalization: %d\n", param.mass_normalization);
      double nin = blas::norm2(b);
      printfQuda("Mass rescale: norm of source out = %g\n", nin);
    }

  }
}

void dslashQuda(void *h_out, void *h_in, QudaInvertParam *inv_param, QudaParity parity)
{
  profileDslash.TPSTART(QUDA_PROFILE_TOTAL);

  profileDslash.TPSTART(QUDA_PROFILE_INIT);
  if (inv_param->dslash_type == QUDA_DOMAIN_WALL_DSLASH ||
      inv_param->dslash_type == QUDA_DOMAIN_WALL_4D_DSLASH ||
      inv_param->dslash_type == QUDA_MOBIUS_DWF_DSLASH) setKernelPackT(true);

  if (gaugePrecise == nullptr) errorQuda("Gauge field not allocated");
  if (cloverPrecise == nullptr && ((inv_param->dslash_type == QUDA_CLOVER_WILSON_DSLASH) || (inv_param->dslash_type == QUDA_TWISTED_CLOVER_DSLASH)))
    errorQuda("Clover field not allocated");

  pushVerbosity(inv_param->verbosity);
  if (getVerbosity() >= QUDA_DEBUG_VERBOSE) printQudaInvertParam(inv_param);

  ColorSpinorParam cpuParam(h_in, *inv_param, gaugePrecise->X(), true, inv_param->input_location);
  ColorSpinorField *in_h = ColorSpinorField::Create(cpuParam);
  ColorSpinorParam cudaParam(cpuParam, *inv_param);

  cpuParam.v = h_out;
  cpuParam.location = inv_param->output_location;
  ColorSpinorField *out_h = ColorSpinorField::Create(cpuParam);

  cudaParam.create = QUDA_NULL_FIELD_CREATE;
  cudaColorSpinorField in(*in_h, cudaParam);
  cudaColorSpinorField out(in, cudaParam);

  bool pc = true;
  DiracParam diracParam;
  setDiracParam(diracParam, inv_param, pc);

  profileDslash.TPSTOP(QUDA_PROFILE_INIT);

  profileDslash.TPSTART(QUDA_PROFILE_H2D);
  in = *in_h;
  profileDslash.TPSTOP(QUDA_PROFILE_H2D);

  profileDslash.TPSTART(QUDA_PROFILE_COMPUTE);

  if (getVerbosity() >= QUDA_DEBUG_VERBOSE) {
    double cpu = blas::norm2(*in_h);
    double gpu = blas::norm2(in);
    printfQuda("In CPU %e CUDA %e\n", cpu, gpu);
  }

  if (inv_param->mass_normalization == QUDA_KAPPA_NORMALIZATION &&
      (inv_param->dslash_type == QUDA_STAGGERED_DSLASH ||
       inv_param->dslash_type == QUDA_ASQTAD_DSLASH) )
    blas::ax(1.0/(2.0*inv_param->mass), in);

  if (inv_param->dirac_order == QUDA_CPS_WILSON_DIRAC_ORDER) {
    if (parity == QUDA_EVEN_PARITY) {
      parity = QUDA_ODD_PARITY;
    } else {
      parity = QUDA_EVEN_PARITY;
    }
    blas::ax(gaugePrecise->Anisotropy(), in);
  }

  Dirac *dirac = Dirac::create(diracParam); // create the Dirac operator
  if (inv_param->dslash_type == QUDA_TWISTED_CLOVER_DSLASH && inv_param->dagger) {
    cudaParam.create = QUDA_NULL_FIELD_CREATE;
    cudaColorSpinorField tmp1(in, cudaParam);
    ((DiracTwistedCloverPC*) dirac)->TwistCloverInv(tmp1, in, (parity+1)%2); // apply the clover-twist
    dirac->Dslash(out, tmp1, parity); // apply the operator
  } else {
    dirac->Dslash(out, in, parity); // apply the operator
  }
  profileDslash.TPSTOP(QUDA_PROFILE_COMPUTE);

  profileDslash.TPSTART(QUDA_PROFILE_D2H);
  *out_h = out;
  profileDslash.TPSTOP(QUDA_PROFILE_D2H);

  if (getVerbosity() >= QUDA_DEBUG_VERBOSE) {
    double cpu = blas::norm2(*out_h);
    double gpu = blas::norm2(out);
    printfQuda("Out CPU %e CUDA %e\n", cpu, gpu);
  }

  profileDslash.TPSTART(QUDA_PROFILE_FREE);
  delete dirac; // clean up

  delete out_h;
  delete in_h;
  profileDslash.TPSTOP(QUDA_PROFILE_FREE);

  popVerbosity();
  profileDslash.TPSTOP(QUDA_PROFILE_TOTAL);
}

void dslashQuda_4dpc(void *h_out, void *h_in, QudaInvertParam *inv_param, QudaParity parity, int test_type)
{
  if (inv_param->dslash_type == QUDA_DOMAIN_WALL_4D_DSLASH )
    setKernelPackT(true);
  else
    errorQuda("This type of dslashQuda operator is defined for QUDA_DOMAIN_WALL_$D_DSLASH and QUDA_MOBIUS_DWF_DSLASH only");

  if (gaugePrecise == nullptr) errorQuda("Gauge field not allocated");

  pushVerbosity(inv_param->verbosity);
  if (getVerbosity() >= QUDA_DEBUG_VERBOSE) printQudaInvertParam(inv_param);

  ColorSpinorParam cpuParam(h_in, *inv_param, gaugePrecise->X(), true, inv_param->input_location);
  ColorSpinorField *in_h = ColorSpinorField::Create(cpuParam);

  ColorSpinorParam cudaParam(cpuParam, *inv_param);
  cudaColorSpinorField in(*in_h, cudaParam);

  if (getVerbosity() >= QUDA_DEBUG_VERBOSE) {
    double cpu = blas::norm2(*in_h);
    double gpu = blas::norm2(in);
    printfQuda("In CPU %e CUDA %e\n", cpu, gpu);
  }

  cudaParam.create = QUDA_NULL_FIELD_CREATE;
  cudaColorSpinorField out(in, cudaParam);

  if (inv_param->dirac_order == QUDA_CPS_WILSON_DIRAC_ORDER) {
    if (parity == QUDA_EVEN_PARITY) {
      parity = QUDA_ODD_PARITY;
    } else {
      parity = QUDA_EVEN_PARITY;
    }
    blas::ax(gaugePrecise->Anisotropy(), in);
  }
  bool pc = true;

  DiracParam diracParam;
  setDiracParam(diracParam, inv_param, pc);

  DiracDomainWall4DPC dirac(diracParam); // create the Dirac operator
  printfQuda("kappa for QUDA input : %e\n",inv_param->kappa);
  switch (test_type) {
    case 0:
      dirac.Dslash4(out, in, parity);
      break;
    case 1:
      dirac.Dslash5(out, in, parity);
      break;
    case 2:
      dirac.Dslash5inv(out, in, parity, inv_param->kappa);
      break;
  }

  cpuParam.v = h_out;
  cpuParam.location = inv_param->output_location;
  ColorSpinorField *out_h = ColorSpinorField::Create(cpuParam);
  *out_h = out;

  if (getVerbosity() >= QUDA_DEBUG_VERBOSE) {
    double cpu = blas::norm2(*out_h);
    double gpu = blas::norm2(out);
    printfQuda("Out CPU %e CUDA %e\n", cpu, gpu);
  }

  delete out_h;
  delete in_h;

  popVerbosity();
}

void dslashQuda_mdwf(void *h_out, void *h_in, QudaInvertParam *inv_param, QudaParity parity, int test_type)
{
  if ( inv_param->dslash_type == QUDA_MOBIUS_DWF_DSLASH)
    setKernelPackT(true);
  else
    errorQuda("This type of dslashQuda operator is defined for QUDA_DOMAIN_WALL_$D_DSLASH and QUDA_MOBIUS_DWF_DSLASH only");

  if (gaugePrecise == nullptr) errorQuda("Gauge field not allocated");

  pushVerbosity(inv_param->verbosity);
  if (getVerbosity() >= QUDA_DEBUG_VERBOSE) printQudaInvertParam(inv_param);

  ColorSpinorParam cpuParam(h_in, *inv_param, gaugePrecise->X(), true, inv_param->input_location);
  ColorSpinorField *in_h = ColorSpinorField::Create(cpuParam);

  ColorSpinorParam cudaParam(cpuParam, *inv_param);
  cudaColorSpinorField in(*in_h, cudaParam);

  if (getVerbosity() >= QUDA_DEBUG_VERBOSE) {
    double cpu = blas::norm2(*in_h);
    double gpu = blas::norm2(in);
    printfQuda("In CPU %e CUDA %e\n", cpu, gpu);
  }

  cudaParam.create = QUDA_NULL_FIELD_CREATE;
  cudaColorSpinorField out(in, cudaParam);

  if (inv_param->dirac_order == QUDA_CPS_WILSON_DIRAC_ORDER) {
    if (parity == QUDA_EVEN_PARITY) {
      parity = QUDA_ODD_PARITY;
    } else {
      parity = QUDA_EVEN_PARITY;
    }
    blas::ax(gaugePrecise->Anisotropy(), in);
  }
  bool pc = true;

  DiracParam diracParam;
  setDiracParam(diracParam, inv_param, pc);

  DiracMobiusPC dirac(diracParam); // create the Dirac operator
  switch (test_type) {
    case 0:
      dirac.Dslash4(out, in, parity);
      break;
    case 1:
      dirac.Dslash5(out, in, parity);
      break;
    case 2:
      dirac.Dslash4pre(out, in, parity);
      break;
    case 3:
      dirac.Dslash5inv(out, in, parity);
      break;
  }

  cpuParam.v = h_out;
  cpuParam.location = inv_param->output_location;
  ColorSpinorField *out_h = ColorSpinorField::Create(cpuParam);
  *out_h = out;

  if (getVerbosity() >= QUDA_DEBUG_VERBOSE) {
    double cpu = blas::norm2(*out_h);
    double gpu = blas::norm2(out);
    printfQuda("Out CPU %e CUDA %e\n", cpu, gpu);
  }

  delete out_h;
  delete in_h;

  popVerbosity();
}


void MatQuda(void *h_out, void *h_in, QudaInvertParam *inv_param)
{
  pushVerbosity(inv_param->verbosity);

  if (inv_param->dslash_type == QUDA_DOMAIN_WALL_DSLASH ||
      inv_param->dslash_type == QUDA_DOMAIN_WALL_4D_DSLASH ||
      inv_param->dslash_type == QUDA_MOBIUS_DWF_DSLASH) setKernelPackT(true);

  if (gaugePrecise == nullptr) errorQuda("Gauge field not allocated");
  if (cloverPrecise == nullptr && ((inv_param->dslash_type == QUDA_CLOVER_WILSON_DSLASH) || (inv_param->dslash_type == QUDA_TWISTED_CLOVER_DSLASH)))
    errorQuda("Clover field not allocated");
  if (getVerbosity() >= QUDA_DEBUG_VERBOSE) printQudaInvertParam(inv_param);

  bool pc = (inv_param->solution_type == QUDA_MATPC_SOLUTION ||
      inv_param->solution_type == QUDA_MATPCDAG_MATPC_SOLUTION);

  ColorSpinorParam cpuParam(h_in, *inv_param, gaugePrecise->X(), pc, inv_param->input_location);
  ColorSpinorField *in_h = ColorSpinorField::Create(cpuParam);

  ColorSpinorParam cudaParam(cpuParam, *inv_param);
  cudaColorSpinorField in(*in_h, cudaParam);

  if (getVerbosity() >= QUDA_DEBUG_VERBOSE) {
    double cpu = blas::norm2(*in_h);
    double gpu = blas::norm2(in);
    printfQuda("In CPU %e CUDA %e\n", cpu, gpu);
  }

  cudaParam.create = QUDA_NULL_FIELD_CREATE;
  cudaColorSpinorField out(in, cudaParam);

  DiracParam diracParam;
  setDiracParam(diracParam, inv_param, pc);

  Dirac *dirac = Dirac::create(diracParam); // create the Dirac operator
  dirac->M(out, in); // apply the operator
  delete dirac; // clean up

  double kappa = inv_param->kappa;
  if (pc) {
    if (inv_param->mass_normalization == QUDA_MASS_NORMALIZATION) {
      blas::ax(0.25/(kappa*kappa), out);
    } else if (inv_param->mass_normalization == QUDA_ASYMMETRIC_MASS_NORMALIZATION) {
      blas::ax(0.5/kappa, out);
    }
  } else {
    if (inv_param->mass_normalization == QUDA_MASS_NORMALIZATION ||
        inv_param->mass_normalization == QUDA_ASYMMETRIC_MASS_NORMALIZATION) {
      blas::ax(0.5/kappa, out);
    }
  }

  cpuParam.v = h_out;
  cpuParam.location = inv_param->output_location;
  ColorSpinorField *out_h = ColorSpinorField::Create(cpuParam);
  *out_h = out;

  if (getVerbosity() >= QUDA_DEBUG_VERBOSE) {
    double cpu = blas::norm2(*out_h);
    double gpu = blas::norm2(out);
    printfQuda("Out CPU %e CUDA %e\n", cpu, gpu);
  }

  delete out_h;
  delete in_h;

  popVerbosity();
}


void MatDagMatQuda(void *h_out, void *h_in, QudaInvertParam *inv_param)
{
  pushVerbosity(inv_param->verbosity);

  if (inv_param->dslash_type == QUDA_DOMAIN_WALL_DSLASH ||
      inv_param->dslash_type == QUDA_DOMAIN_WALL_4D_DSLASH ||
      inv_param->dslash_type == QUDA_MOBIUS_DWF_DSLASH) setKernelPackT(true);

  if (!initialized) errorQuda("QUDA not initialized");
  if (gaugePrecise == nullptr) errorQuda("Gauge field not allocated");
  if (cloverPrecise == nullptr && ((inv_param->dslash_type == QUDA_CLOVER_WILSON_DSLASH) || (inv_param->dslash_type == QUDA_TWISTED_CLOVER_DSLASH)))
    errorQuda("Clover field not allocated");
  if (getVerbosity() >= QUDA_DEBUG_VERBOSE) printQudaInvertParam(inv_param);

  bool pc = (inv_param->solution_type == QUDA_MATPC_SOLUTION ||
      inv_param->solution_type == QUDA_MATPCDAG_MATPC_SOLUTION);

  ColorSpinorParam cpuParam(h_in, *inv_param, gaugePrecise->X(), pc, inv_param->input_location);
  ColorSpinorField *in_h = ColorSpinorField::Create(cpuParam);

  ColorSpinorParam cudaParam(cpuParam, *inv_param);
  cudaColorSpinorField in(*in_h, cudaParam);

  if (getVerbosity() >= QUDA_DEBUG_VERBOSE){
    double cpu = blas::norm2(*in_h);
    double gpu = blas::norm2(in);
    printfQuda("In CPU %e CUDA %e\n", cpu, gpu);
  }

  cudaParam.create = QUDA_NULL_FIELD_CREATE;
  cudaColorSpinorField out(in, cudaParam);

  //  double kappa = inv_param->kappa;
  //  if (inv_param->dirac_order == QUDA_CPS_WILSON_DIRAC_ORDER) kappa *= gaugePrecise->anisotropy;

  DiracParam diracParam;
  setDiracParam(diracParam, inv_param, pc);

  Dirac *dirac = Dirac::create(diracParam); // create the Dirac operator
  dirac->MdagM(out, in); // apply the operator
  delete dirac; // clean up

  double kappa = inv_param->kappa;
  if (pc) {
    if (inv_param->mass_normalization == QUDA_MASS_NORMALIZATION) {
      blas::ax(1.0/std::pow(2.0*kappa,4), out);
    } else if (inv_param->mass_normalization == QUDA_ASYMMETRIC_MASS_NORMALIZATION) {
      blas::ax(0.25/(kappa*kappa), out);
    }
  } else {
    if (inv_param->mass_normalization == QUDA_MASS_NORMALIZATION ||
        inv_param->mass_normalization == QUDA_ASYMMETRIC_MASS_NORMALIZATION) {
      blas::ax(0.25/(kappa*kappa), out);
    }
  }

  cpuParam.v = h_out;
  cpuParam.location = inv_param->output_location;
  ColorSpinorField *out_h = ColorSpinorField::Create(cpuParam);
  *out_h = out;

  if (getVerbosity() >= QUDA_DEBUG_VERBOSE){
    double cpu = blas::norm2(*out_h);
    double gpu = blas::norm2(out);
    printfQuda("Out CPU %e CUDA %e\n", cpu, gpu);
  }

  delete out_h;
  delete in_h;

  popVerbosity();
}

namespace quda{
bool canReuseResidentGauge(QudaInvertParam *param){
  return (gaugePrecise != nullptr) and param->cuda_prec == gaugePrecise->Precision();
}
}

void checkClover(QudaInvertParam *param) {

  if (param->dslash_type != QUDA_CLOVER_WILSON_DSLASH && param->dslash_type != QUDA_TWISTED_CLOVER_DSLASH) {
    return;
  }

  if (param->cuda_prec != cloverPrecise->Precision()) {
    errorQuda("Solve precision %d doesn't match clover precision %d", param->cuda_prec, cloverPrecise->Precision());
  }

  if ( (!cloverSloppy || param->cuda_prec_sloppy != cloverSloppy->Precision()) ||
       (!cloverPrecondition || param->cuda_prec_precondition != cloverPrecondition->Precision()) ||
       (!cloverRefinement || param->cuda_prec_refinement_sloppy != cloverRefinement->Precision()) ) {
    freeSloppyCloverQuda();
    loadSloppyCloverQuda(param->cuda_prec_sloppy, param->cuda_prec_precondition, param->cuda_prec_refinement_sloppy);
  }

  if (cloverPrecise == nullptr) errorQuda("Precise clover field doesn't exist");
  if (cloverSloppy == nullptr) errorQuda("Sloppy clover field doesn't exist");
  if (cloverPrecondition == nullptr) errorQuda("Precondition clover field doesn't exist");
  if (cloverRefinement == nullptr) errorQuda("Refinement clover field doesn't exist");
}

quda::cudaGaugeField* checkGauge(QudaInvertParam *param) {

  if (param->cuda_prec != gaugePrecise->Precision()) {
    errorQuda("Solve precision %d doesn't match gauge precision %d", param->cuda_prec, gaugePrecise->Precision());
  }

  quda::cudaGaugeField *cudaGauge = nullptr;
  if (param->dslash_type != QUDA_ASQTAD_DSLASH) {
    if (param->cuda_prec_sloppy != gaugeSloppy->Precision() ||
	param->cuda_prec_precondition != gaugePrecondition->Precision()) {
      freeSloppyGaugeQuda();
      loadSloppyGaugeQuda(param->cuda_prec_sloppy, param->cuda_prec_precondition);
    }

    if (gaugePrecise == nullptr) errorQuda("Precise gauge field doesn't exist");
    if (gaugeSloppy == nullptr) errorQuda("Sloppy gauge field doesn't exist");
    if (gaugePrecondition == nullptr) errorQuda("Precondition gauge field doesn't exist");
    if (param->overlap) {
      if (gaugeExtended == nullptr) errorQuda("Extended gauge field doesn't exist");
    }
    cudaGauge = gaugePrecise;
  } else {
    if (param->cuda_prec_sloppy != gaugeFatSloppy->Precision() ||
	param->cuda_prec_precondition != gaugeFatPrecondition->Precision() ||
	param->cuda_prec_sloppy != gaugeLongSloppy->Precision() ||
	param->cuda_prec_precondition != gaugeLongPrecondition->Precision()) {
      freeSloppyGaugeQuda();
      loadSloppyGaugeQuda(param->cuda_prec_sloppy, param->cuda_prec_precondition);
    }

    if (gaugeFatPrecise == nullptr) errorQuda("Precise gauge fat field doesn't exist");
    if (gaugeFatSloppy == nullptr) errorQuda("Sloppy gauge fat field doesn't exist");
    if (gaugeFatPrecondition == nullptr) errorQuda("Precondition gauge fat field doesn't exist");
    if (param->overlap) {
      if(gaugeFatExtended == nullptr) errorQuda("Extended gauge fat field doesn't exist");
    }

    if (gaugeLongPrecise == nullptr) errorQuda("Precise gauge long field doesn't exist");
    if (gaugeLongSloppy == nullptr) errorQuda("Sloppy gauge long field doesn't exist");
    if (gaugeLongPrecondition == nullptr) errorQuda("Precondition gauge long field doesn't exist");
    if (param->overlap) {
      if(gaugeLongExtended == nullptr) errorQuda("Extended gauge long field doesn't exist");
    }
    cudaGauge = gaugeFatPrecise;
  }

  checkClover(param);

  return cudaGauge;
}

void cloverQuda(void *h_out, void *h_in, QudaInvertParam *inv_param, QudaParity parity, int inverse)
{
  pushVerbosity(inv_param->verbosity);

  if (!initialized) errorQuda("QUDA not initialized");
  if (gaugePrecise == nullptr) errorQuda("Gauge field not allocated");
  if (cloverPrecise == nullptr) errorQuda("Clover field not allocated");

  if (getVerbosity() >= QUDA_DEBUG_VERBOSE) printQudaInvertParam(inv_param);

  if ((inv_param->dslash_type != QUDA_CLOVER_WILSON_DSLASH) && (inv_param->dslash_type != QUDA_TWISTED_CLOVER_DSLASH))
    errorQuda("Cannot apply the clover term for a non Wilson-clover or Twisted-mass-clover dslash");

  ColorSpinorParam cpuParam(h_in, *inv_param, gaugePrecise->X(), true);

  ColorSpinorField *in_h = (inv_param->input_location == QUDA_CPU_FIELD_LOCATION) ?
    static_cast<ColorSpinorField*>(new cpuColorSpinorField(cpuParam)) :
    static_cast<ColorSpinorField*>(new cudaColorSpinorField(cpuParam));

  ColorSpinorParam cudaParam(cpuParam, *inv_param);
  cudaColorSpinorField in(*in_h, cudaParam);

  if (getVerbosity() >= QUDA_DEBUG_VERBOSE) {
    double cpu = blas::norm2(*in_h);
    double gpu = blas::norm2(in);
    printfQuda("In CPU %e CUDA %e\n", cpu, gpu);
  }

  cudaParam.create = QUDA_NULL_FIELD_CREATE;
  cudaColorSpinorField out(in, cudaParam);

  if (inv_param->dirac_order == QUDA_CPS_WILSON_DIRAC_ORDER) {
    if (parity == QUDA_EVEN_PARITY) {
      parity = QUDA_ODD_PARITY;
    } else {
      parity = QUDA_EVEN_PARITY;
    }
    blas::ax(gaugePrecise->Anisotropy(), in);
  }
  bool pc = true;

  DiracParam diracParam;
  setDiracParam(diracParam, inv_param, pc);
	//FIXME: Do we need this for twisted clover???
  DiracCloverPC dirac(diracParam); // create the Dirac operator
  if (!inverse) dirac.Clover(out, in, parity); // apply the clover operator
  else dirac.CloverInv(out, in, parity);

  cpuParam.v = h_out;
  cpuParam.location = inv_param->output_location;
  ColorSpinorField *out_h = ColorSpinorField::Create(cpuParam);
  *out_h = out;

  if (getVerbosity() >= QUDA_DEBUG_VERBOSE) {
    double cpu = blas::norm2(*out_h);
    double gpu = blas::norm2(out);
    printfQuda("Out CPU %e CUDA %e\n", cpu, gpu);
  }

  /*for (int i=0; i<in_h->Volume(); i++) {
    ((cpuColorSpinorField*)out_h)->PrintVector(i);
    }*/

  delete out_h;
  delete in_h;

  popVerbosity();
}

void eigensolveQuda(void *host_evecs, void *host_evals, QudaEigParam *eig_param) {

  profilerStart(__func__);

  //Transfer the inv param structure contained in eig_param
  QudaInvertParam *inv_param;
  inv_param = eig_param->invert_param;

  if (inv_param->dslash_type == QUDA_DOMAIN_WALL_DSLASH ||
      inv_param->dslash_type == QUDA_DOMAIN_WALL_4D_DSLASH ||
      inv_param->dslash_type == QUDA_MOBIUS_DWF_DSLASH) setKernelPackT(true);
  
  profileEigensolve.TPSTART(QUDA_PROFILE_TOTAL);
  profileEigensolve.TPSTART(QUDA_PROFILE_INIT);
  
  if (!initialized) errorQuda("QUDA not initialized");
  
  pushVerbosity(inv_param->verbosity);
  if (getVerbosity() >= QUDA_DEBUG_VERBOSE) {
    printQudaInvertParam(inv_param);
    printQudaEigParam(eig_param);
  }

  checkInvertParam(inv_param);
  checkEigParam(eig_param);
  cudaGaugeField *cudaGauge = checkGauge(inv_param);
  
  bool pc_solve =
    (inv_param->solve_type == QUDA_DIRECT_PC_SOLVE) ||
    (inv_param->solve_type == QUDA_NORMOP_PC_SOLVE) ||
    (inv_param->solve_type == QUDA_NORMERR_PC_SOLVE);

  inv_param->secs = 0;
  inv_param->gflops = 0;
  inv_param->iter = 0;

  //Define problem matrix
  //------------------------------------------------------
  Dirac *d = nullptr;
  Dirac *dSloppy = nullptr;
  Dirac *dPre = nullptr;

  // create the dirac operator
  createDirac(d, dSloppy, dPre, *inv_param, pc_solve);

  Dirac &dirac = *d;
  //------------------------------------------------------
  
  //Create device side ColorSpinorField vector space and to pass to the
  //compute function.
  const int *X = cudaGauge->X();
  ColorSpinorParam cpuParam(&host_evecs, *inv_param, X, inv_param->solution_type,
			    inv_param->input_location);


  cpuParam.v = host_evecs;
  ColorSpinorField *h_tmp = ColorSpinorField::Create(cpuParam);
  double norm = sqrt(blas::norm2(*h_tmp));
  printfQuda("Initial residual vector norm = %f\n", norm);
  
  ColorSpinorParam *cudaParam(&cpuParam);
  cudaParam->location = QUDA_CUDA_FIELD_LOCATION;
  cudaParam->create = QUDA_ZERO_FIELD_CREATE;
  eig_param->cuda_prec_ritz == QUDA_DOUBLE_PRECISION ?
    cudaParam->fieldOrder = QUDA_FLOAT2_FIELD_ORDER :
    cudaParam->fieldOrder = QUDA_FLOAT4_FIELD_ORDER;

  std::vector<Complex> evals(eig_param->nEv, 0.0);
  std::vector<ColorSpinorField*> kSpace;
  for(int i=0; i<eig_param->nKr; i++) {
    kSpace.push_back(ColorSpinorField::Create(*cudaParam));
  }
  
  //Test for initial guess
  if(norm == 0.0) {
    //Populate initial residual with randoms.
    printfQuda("Using random guess\n");
    kSpace[0] -> Source(QUDA_RANDOM_SOURCE);
    printfQuda("Random guess set\n");
  } else {
    //Transfer host guess to device
    printfQuda("Using initial guess\n");
    *kSpace[0] = *h_tmp;
  }      
  delete h_tmp;
  
  profileEigensolve.TPSTOP(QUDA_PROFILE_INIT);

  profileEigensolve.TPSTART(QUDA_PROFILE_COMPUTE);

  //The Arnoldi can solve any problem. However, if you use poly acc on a
  //non-symmetric matrix, this routine will fail.
  if(eig_param->use_poly_acc && !eig_param->use_norm_op) {
    errorQuda("Polynomial acceleration with non-symmetric matrices not supported");
  }
  
  //Decide how to solve the problem
  if(eig_param->use_norm_op) {
    //Problem is symmetric, use a Lanczos solver
    irlmSolve(kSpace, evals, dirac, eig_param);    
  } else {
    //Problem is asymmetric, use an Arnoldi solver
    iramSolve(kSpace, evals, dirac, eig_param);
  }
  
  profileEigensolve.TPSTOP(QUDA_PROFILE_COMPUTE);
  
  profileEigensolve.TPSTART(QUDA_PROFILE_FREE);  
  delete d;
  delete dSloppy;
  delete dPre;
  for(int i=0; i<eig_param->nKr; i++) delete kSpace[i]; 
  profileEigensolve.TPSTOP(QUDA_PROFILE_FREE);

  popVerbosity();

  // cache is written out even if a long benchmarking job gets interrupted
  saveTuneCache();
  
  profileEigensolve.TPSTOP(QUDA_PROFILE_TOTAL);
  profilerStop(__func__);
  
}


void eigensolveARPACK(void *host_evecs, void *host_evals, QudaEigParam *eig_param) {

  profilerStart(__func__);

  //Transfer the inv param structure contained in eig_param
  QudaInvertParam *inv_param;
  inv_param = eig_param->invert_param;

  if (inv_param->dslash_type == QUDA_DOMAIN_WALL_DSLASH ||
      inv_param->dslash_type == QUDA_DOMAIN_WALL_4D_DSLASH ||
      inv_param->dslash_type == QUDA_MOBIUS_DWF_DSLASH) setKernelPackT(true);

  profileEigensolveARPACK.TPSTART(QUDA_PROFILE_TOTAL);
  profileEigensolveARPACK.TPSTART(QUDA_PROFILE_INIT);

  if (!initialized) errorQuda("QUDA not initialized");

  pushVerbosity(inv_param->verbosity);
  if (getVerbosity() >= QUDA_DEBUG_VERBOSE) {
    printQudaInvertParam(inv_param);
    printQudaEigParam(eig_param);
  }

  checkInvertParam(inv_param);
  checkEigParam(eig_param);
  cudaGaugeField *cudaGauge = checkGauge(inv_param);

  bool pc_solve = (inv_param->solve_type == QUDA_DIRECT_PC_SOLVE) ||
    (inv_param->solve_type == QUDA_NORMOP_PC_SOLVE) || (inv_param->solve_type == QUDA_NORMERR_PC_SOLVE);

  inv_param->secs = 0;
  inv_param->gflops = 0;
  inv_param->iter = 0;

  //Define problem matrix
  //------------------------------------------------------
  Dirac *d = nullptr;
  Dirac *dSloppy = nullptr;
  Dirac *dPre = nullptr;

  // create the dirac operator
  createDirac(d, dSloppy, dPre, *inv_param, pc_solve);

  Dirac &dirac = *d;
  //------------------------------------------------------

  //For QUDA data type eigenvectors
  const int *X = cudaGauge->X();
  ColorSpinorParam cpuParam(&host_evecs, *inv_param, X,
			    inv_param->solution_type, inv_param->input_location);

  //The Arnoldi can solve any problem. However, if you use poly acc on a
  //non-symmetric matrix, this routine will fail.
  if (eig_param->use_poly_acc && !eig_param->use_norm_op) {
    errorQuda("Polynomial acceleration with non-symmetric matrices not supported");
  }

  profileEigensolveARPACK.TPSTOP(QUDA_PROFILE_INIT);
  profileEigensolveARPACK.TPSTART(QUDA_PROFILE_COMPUTE);

  arpack_solve(host_evecs, host_evals, dirac, eig_param, &cpuParam);

  profileEigensolveARPACK.TPSTOP(QUDA_PROFILE_COMPUTE);
  profileEigensolveARPACK.TPSTART(QUDA_PROFILE_FREE);

  delete d;
  delete dSloppy;
  delete dPre;
  profileEigensolveARPACK.TPSTOP(QUDA_PROFILE_FREE);

  popVerbosity();

  // cache is written out even if a long benchmarking job gets interrupted
  saveTuneCache();

  profileEigensolveARPACK.TPSTOP(QUDA_PROFILE_TOTAL);
  profilerStop(__func__);

}


/*
void lanczosQuda(int k0, int m, void *hp_Apsi, void *hp_r, void *hp_V,
                 void *hp_alpha, void *hp_beta, QudaEigParam *eig_param)
{
  QudaInvertParam *param;
  param = eig_param->invert_param;

  if (param->dslash_type == QUDA_DOMAIN_WALL_DSLASH ||
      param->dslash_type == QUDA_DOMAIN_WALL_4D_DSLASH ||
      param->dslash_type == QUDA_MOBIUS_DWF_DSLASH) setKernelPackT(true);
  if (gaugePrecise == nullptr) errorQuda("Gauge field not allocated");

  profileInvert.TPSTART(QUDA_PROFILE_TOTAL);

  if (!initialized) errorQuda("QUDA not initialized");

  pushVerbosity(param->verbosity);
  if (getVerbosity() >= QUDA_DEBUG_VERBOSE) printQudaInvertParam(param);

  checkInvertParam(param);

  // check the gauge fields have been created
  cudaGaugeField *cudaGauge = checkGauge(param);

  checkEigParam(eig_param);

  bool pc_solution = (param->solution_type == QUDA_MATPC_DAG_SOLUTION) ||
                     (param->solution_type == QUDA_MATPCDAG_MATPC_SHIFT_SOLUTION);

  // create the dirac operator
  DiracParam diracParam;
  setDiracParam(diracParam, param, pc_solution);
  Dirac *d = Dirac::create(diracParam); // create the Dirac operator

  Dirac &dirac = *d;

  profileInvert.TPSTART(QUDA_PROFILE_H2D);

  cudaColorSpinorField *r = nullptr;
  cudaColorSpinorField *Apsi = nullptr;
  const int *X = cudaGauge->X();

  // wrap CPU host side pointers
  ColorSpinorParam cpuParam(hp_r, *param, X, pc_solution);
  ColorSpinorField *h_r = (param->input_location == QUDA_CPU_FIELD_LOCATION) ?
                          static_cast<ColorSpinorField*>(new cpuColorSpinorField(cpuParam)) :
                          static_cast<ColorSpinorField*>(new cudaColorSpinorField(cpuParam));

  cpuParam.v = hp_Apsi;
  ColorSpinorField *h_Apsi = (param->input_location == QUDA_CPU_FIELD_LOCATION) ?
                             static_cast<ColorSpinorField*>(new cpuColorSpinorField(cpuParam)) :
                             static_cast<ColorSpinorField*>(new cudaColorSpinorField(cpuParam));

  //Make Eigen vector data set
  cpuColorSpinorField **h_Eig_Vec;
  h_Eig_Vec =(cpuColorSpinorField **)safe_malloc( m*sizeof(cpuColorSpinorField*));
  for( int k = 0 ; k < m ; k++)
  {
    cpuParam.v = ((double**)hp_V)[k];
    h_Eig_Vec[k] = new cpuColorSpinorField(cpuParam);
  }

  // download source
  ColorSpinorParam cudaParam(cpuParam, *param);
  cudaParam.create = QUDA_COPY_FIELD_CREATE;
  r = new cudaColorSpinorField(*h_r, cudaParam);
  Apsi = new cudaColorSpinorField(*h_Apsi, cudaParam);

  double cpu;
  double gpu;

  if (getVerbosity() >= QUDA_VERBOSE) {
    cpu = blas::norm2(*h_r);
    gpu = blas::norm2(*r);
    printfQuda("r vector CPU %1.14e CUDA %1.14e\n", cpu, gpu);
    cpu = blas::norm2(*h_Apsi);
    gpu = blas::norm2(*Apsi);
    printfQuda("Apsi vector CPU %1.14e CUDA %1.14e\n", cpu, gpu);
  }

  // download Eigen vector set
  cudaColorSpinorField **Eig_Vec;
  Eig_Vec = (cudaColorSpinorField **)safe_malloc( m*sizeof(cudaColorSpinorField*));

  for( int k = 0 ; k < m ; k++)
  {
    Eig_Vec[k] = new cudaColorSpinorField(*h_Eig_Vec[k], cudaParam);
    if (getVerbosity() >= QUDA_VERBOSE) {
      cpu = blas::norm2(*h_Eig_Vec[k]);
      gpu = blas::norm2(*Eig_Vec[k]);
      printfQuda("Eig_Vec[%d] CPU %1.14e CUDA %1.14e\n", k, cpu, gpu);
    }
  }
  profileInvert.TPSTOP(QUDA_PROFILE_H2D);

  if(eig_param->RitzMat_lanczos == QUDA_MATPC_DAG_SOLUTION)
  {
    DiracMdag mat(dirac);
    RitzMat ritz_mat(mat,*eig_param);
    Eig_Solver *eig_solve = Eig_Solver::create(*eig_param, ritz_mat, profileInvert);
    (*eig_solve)((double*)hp_alpha, (double*)hp_beta, Eig_Vec, *r, *Apsi, k0, m);
    delete eig_solve;
  }
  else if(eig_param->RitzMat_lanczos == QUDA_MATPCDAG_MATPC_SOLUTION)
  {
    DiracMdagM mat(dirac);
    RitzMat ritz_mat(mat,*eig_param);
    Eig_Solver *eig_solve = Eig_Solver::create(*eig_param, ritz_mat, profileInvert);
    (*eig_solve)((double*)hp_alpha, (double*)hp_beta, Eig_Vec, *r, *Apsi, k0, m);
    delete eig_solve;
  }
  else if(eig_param->RitzMat_lanczos == QUDA_MATPCDAG_MATPC_SHIFT_SOLUTION)
  {
    DiracMdagM mat(dirac);
    RitzMat ritz_mat(mat,*eig_param);
    Eig_Solver *eig_solve = Eig_Solver::create(*eig_param, ritz_mat, profileInvert);
    (*eig_solve)((double*)hp_alpha, (double*)hp_beta, Eig_Vec, *r, *Apsi, k0, m);
    delete eig_solve;
  }
  else
  {
    errorQuda("invalid ritz matrix type\n");
    exit(0);
  }

  //Write back calculated eigen vector
  profileInvert.TPSTART(QUDA_PROFILE_D2H);
  for( int k = 0 ; k < m ; k++)
  {
    *h_Eig_Vec[k] = *Eig_Vec[k];
  }
  *h_r = *r;
  *h_Apsi = *Apsi;
  profileInvert.TPSTOP(QUDA_PROFILE_D2H);


  delete h_r;
  delete h_Apsi;
  for( int k = 0 ; k < m ; k++)
  {
    delete Eig_Vec[k];
    delete h_Eig_Vec[k];
  }
  host_free(Eig_Vec);
  host_free(h_Eig_Vec);

  delete d;

  popVerbosity();

  saveTuneCache();
  profileInvert.TPSTOP(QUDA_PROFILE_TOTAL);
}
*/



multigrid_solver::multigrid_solver(QudaMultigridParam &mg_param, TimeProfile &profile)
  : profile(profile) {
  profile.TPSTART(QUDA_PROFILE_INIT);
  QudaInvertParam *param = mg_param.invert_param;

  checkMultigridParam(&mg_param);
  cudaGaugeField *cudaGauge = checkGauge(param);

  // check MG params (needs to go somewhere else)
  if (mg_param.n_level > QUDA_MAX_MG_LEVEL)
    errorQuda("Requested MG levels %d greater than allowed maximum %d", mg_param.n_level, QUDA_MAX_MG_LEVEL);
  for (int i=0; i<mg_param.n_level; i++) {
    if (mg_param.smoother_solve_type[i] != QUDA_DIRECT_SOLVE && mg_param.smoother_solve_type[i] != QUDA_DIRECT_PC_SOLVE)
      errorQuda("Unsupported smoother solve type %d on level %d", mg_param.smoother_solve_type[i], i);
  }
  if (param->solve_type != QUDA_DIRECT_SOLVE)
    errorQuda("Outer MG solver can only use QUDA_DIRECT_SOLVE at present");

  if (getVerbosity() >= QUDA_DEBUG_VERBOSE) printQudaMultigridParam(&mg_param);
  mg_param.secs = 0;
  mg_param.gflops = 0;

  bool pc_solution = (param->solution_type == QUDA_MATPC_SOLUTION) ||
    (param->solution_type == QUDA_MATPCDAG_MATPC_SOLUTION);

  bool outer_pc_solve = (param->solve_type == QUDA_DIRECT_PC_SOLVE) ||
    (param->solve_type == QUDA_NORMOP_PC_SOLVE);

  // create the dirac operators for the fine grid

  // this is the Dirac operator we use for inter-grid residual computation
  DiracParam diracParam;
  setDiracSloppyParam(diracParam, param, outer_pc_solve);
  d = Dirac::create(diracParam);
  m = new DiracM(*d);

  // this is the Dirac operator we use for smoothing
  DiracParam diracSmoothParam;
  bool fine_grid_pc_solve = (mg_param.smoother_solve_type[0] == QUDA_DIRECT_PC_SOLVE) ||
    (mg_param.smoother_solve_type[0] == QUDA_NORMOP_PC_SOLVE);
  setDiracSloppyParam(diracSmoothParam, param, fine_grid_pc_solve);
  diracSmoothParam.halo_precision = mg_param.smoother_halo_precision[0];
  dSmooth = Dirac::create(diracSmoothParam);
  mSmooth = new DiracM(*dSmooth);

  // this is the Dirac operator we use for sloppy smoothing (we use the preconditioner fields for this)
  DiracParam diracSmoothSloppyParam;
  setDiracPreParam(diracSmoothSloppyParam, param, fine_grid_pc_solve,
		   mg_param.smoother_schwarz_type[0] == QUDA_INVALID_SCHWARZ ? true : false);
  diracSmoothSloppyParam.halo_precision = mg_param.smoother_halo_precision[0];

  dSmoothSloppy = Dirac::create(diracSmoothSloppyParam);
  mSmoothSloppy = new DiracM(*dSmoothSloppy);

  if (getVerbosity() >= QUDA_VERBOSE) printfQuda("Creating vector of nullptr space fields of length %d\n", mg_param.n_vec[0]);

  ColorSpinorParam csParam(nullptr, *param, cudaGauge->X(), pc_solution, mg_param.setup_location[0]);
  csParam.create = QUDA_NULL_FIELD_CREATE;
  QudaPrecision Bprec = mg_param.precision_null[0];
  Bprec = (mg_param.setup_location[0] == QUDA_CPU_FIELD_LOCATION && Bprec < QUDA_SINGLE_PRECISION ? QUDA_SINGLE_PRECISION : Bprec);
  csParam.setPrecision(Bprec);
  csParam.fieldOrder = mg_param.setup_location[0] == QUDA_CUDA_FIELD_LOCATION ? QUDA_FLOAT2_FIELD_ORDER : QUDA_SPACE_SPIN_COLOR_FIELD_ORDER;
  csParam.mem_type = mg_param.setup_minimize_memory == QUDA_BOOLEAN_YES ? QUDA_MEMORY_MAPPED : QUDA_MEMORY_DEVICE;
  B.resize(mg_param.n_vec[0]);
<<<<<<< HEAD
  if (mg_param.is_staggered == QUDA_BOOLEAN_YES) { 
    // Create the ColorSpinorField as a "container" for metadata.
    csParam.create = QUDA_REFERENCE_FIELD_CREATE;

    // These never get accessed, `nullptr` on its own leads to an error in texture binding
    csParam.v = (void*)std::numeric_limits<long long unsigned int>::max();
    csParam.norm = (void*)std::numeric_limits<long long unsigned int>::max();
  }
  for (int i=0; i<mg_param.n_vec[0]; i++) B[i] = ColorSpinorField::Create(csParam);

=======
  for (int i=0; i<mg_param.n_vec[0]; i++) {
    B[i] = ColorSpinorField::Create(csParam);
    evals.push_back(0.0);
  }
  
>>>>>>> efa3f6da
  // fill out the MG parameters for the fine level
  mgParam = new MGParam(mg_param, B, m, mSmooth, mSmoothSloppy);

  mg = new MG(*mgParam, profile);
  mgParam->updateInvertParam(*param);

  // cache is written out even if a long benchmarking job gets interrupted
  saveTuneCache();
  profile.TPSTOP(QUDA_PROFILE_INIT);
}

void* newMultigridQuda(QudaMultigridParam *mg_param) {
  profilerStart(__func__);

  pushVerbosity(mg_param->invert_param->verbosity);

  profileInvert.TPSTART(QUDA_PROFILE_TOTAL);
  auto *mg = new multigrid_solver(*mg_param, profileInvert);
  profileInvert.TPSTOP(QUDA_PROFILE_TOTAL);

  saveTuneCache();

  popVerbosity();

  profilerStop(__func__);
  return static_cast<void*>(mg);
}

void destroyMultigridQuda(void *mg) {
  delete static_cast<multigrid_solver*>(mg);
}

void updateMultigridQuda(void *mg_, QudaMultigridParam *mg_param)
{
  profilerStart(__func__);

  pushVerbosity(mg_param->invert_param->verbosity);

  profileInvert.TPSTART(QUDA_PROFILE_TOTAL);
  profileInvert.TPSTART(QUDA_PROFILE_PREAMBLE);

  auto *mg = static_cast<multigrid_solver*>(mg_);
  checkMultigridParam(mg_param);

  QudaInvertParam *param = mg_param->invert_param;
  // check the gauge fields have been created and set the precision as needed
  checkGauge(param);

  // for reporting level 1 is the fine level but internally use level 0 for indexing
  // sprintf(mg->prefix,"MG level 1 (%s): ", param.location == QUDA_CUDA_FIELD_LOCATION ? "GPU" : "CPU" );
  // setOutputPrefix(prefix);
  setOutputPrefix("MG level 1 (GPU): "); //fix me

  if (getVerbosity() >= QUDA_SUMMARIZE) printfQuda("Updating operator on level 1 of %d levels\n", mg->mgParam->Nlevel);

  bool outer_pc_solve = (param->solve_type == QUDA_DIRECT_PC_SOLVE) ||
    (param->solve_type == QUDA_NORMOP_PC_SOLVE);

  // free the previous dirac operators
  if (mg->m) delete mg->m;
  if (mg->mSmooth) delete mg->mSmooth;
  if (mg->mSmoothSloppy) delete mg->mSmoothSloppy;

  if (mg->d) delete mg->d;
  if (mg->dSmooth) delete mg->dSmooth;
  if (mg->dSmoothSloppy && mg->dSmoothSloppy != mg->dSmooth) delete mg->dSmoothSloppy;

  // create new fine dirac operators

  // this is the Dirac operator we use for inter-grid residual computation
  DiracParam diracParam;
  setDiracSloppyParam(diracParam, param, outer_pc_solve);
  mg->d = Dirac::create(diracParam);
  mg->m = new DiracM(*(mg->d));

  // this is the Dirac operator we use for smoothing
  DiracParam diracSmoothParam;
  bool fine_grid_pc_solve = (mg_param->smoother_solve_type[0] == QUDA_DIRECT_PC_SOLVE) ||
    (mg_param->smoother_solve_type[0] == QUDA_NORMOP_PC_SOLVE);
  setDiracSloppyParam(diracSmoothParam, param, fine_grid_pc_solve);
  mg->dSmooth = Dirac::create(diracSmoothParam);
  mg->mSmooth = new DiracM(*(mg->dSmooth));

  // this is the Dirac operator we use for sloppy smoothing (we use the preconditioner fields for this)
  DiracParam diracSmoothSloppyParam;
  setDiracPreParam(diracSmoothSloppyParam, param, fine_grid_pc_solve, true);
  mg->dSmoothSloppy = Dirac::create(diracSmoothSloppyParam);;
  mg->mSmoothSloppy = new DiracM(*(mg->dSmoothSloppy));

  mg->mgParam->matResidual = mg->m;
  mg->mgParam->matSmooth = mg->mSmooth;
  mg->mgParam->matSmoothSloppy = mg->mSmoothSloppy;

  mg->mgParam->updateInvertParam(*param);
  if(mg->mgParam->mg_global.invert_param != param)
    mg->mgParam->mg_global.invert_param = param;

  bool refresh = true;
  mg->mg->reset(refresh);

  setOutputPrefix("");

  // cache is written out even if a long benchmarking job gets interrupted
  saveTuneCache();

  profileInvert.TPSTOP(QUDA_PROFILE_PREAMBLE);
  profileInvert.TPSTOP(QUDA_PROFILE_TOTAL);

  popVerbosity();

  profilerStop(__func__);
}

deflated_solver::deflated_solver(QudaEigParam &eig_param, TimeProfile &profile)
  : d(nullptr), m(nullptr), RV(nullptr), deflParam(nullptr), defl(nullptr),  profile(profile) {

  QudaInvertParam *param = eig_param.invert_param;
  
  if(param->inv_type != QUDA_EIGCG_INVERTER && param->inv_type != QUDA_INC_EIGCG_INVERTER)  return;

  profile.TPSTART(QUDA_PROFILE_INIT);

  cudaGaugeField *cudaGauge = checkGauge(param);
  eig_param.secs   = 0;
  eig_param.gflops = 0;

  DiracParam diracParam;
  if(eig_param.cuda_prec_ritz == param->cuda_prec)
  {
    setDiracParam(diracParam, param, (param->solve_type == QUDA_DIRECT_PC_SOLVE) || (param->solve_type == QUDA_NORMOP_PC_SOLVE));
  } else {
    setDiracSloppyParam(diracParam, param, (param->solve_type == QUDA_DIRECT_PC_SOLVE) || (param->solve_type == QUDA_NORMOP_PC_SOLVE));
  }

  const bool pc_solve = (param->solve_type == QUDA_NORMOP_PC_SOLVE);

  d = Dirac::create(diracParam);
  m = pc_solve ? static_cast<DiracMatrix*>( new DiracMdagM(*d) ) : static_cast<DiracMatrix*>( new DiracM(*d));

  ColorSpinorParam ritzParam(nullptr, *param, cudaGauge->X(), pc_solve, eig_param.location);

  ritzParam.create        = QUDA_ZERO_FIELD_CREATE;
  ritzParam.is_composite  = true;
  ritzParam.is_component  = false;
  ritzParam.composite_dim = param->nev*param->deflation_grid;
  ritzParam.setPrecision(param->cuda_prec_ritz);

  if (ritzParam.location==QUDA_CUDA_FIELD_LOCATION) {
    ritzParam.fieldOrder = (param->cuda_prec_ritz == QUDA_DOUBLE_PRECISION ) ?  QUDA_FLOAT2_FIELD_ORDER : QUDA_FLOAT4_FIELD_ORDER;
    if(ritzParam.nSpin != 1) ritzParam.gammaBasis = QUDA_UKQCD_GAMMA_BASIS;

    //select memory location here, by default ritz vectors will be allocated on the device
    //but if not sufficient device memory, then the user may choose mapped type of memory
    ritzParam.mem_type = eig_param.mem_type_ritz;
  } else { //host location
    ritzParam.mem_type = QUDA_MEMORY_PINNED;
  }

  int ritzVolume = 1;
  for(int d = 0; d < ritzParam.nDim; d++) ritzVolume *= ritzParam.x[d];

  if( getVerbosity() == QUDA_DEBUG_VERBOSE ) { 

    size_t byte_estimate = (size_t)ritzParam.composite_dim*(size_t)ritzVolume*(ritzParam.nColor*ritzParam.nSpin*ritzParam.Precision());
    printfQuda("allocating bytes: %lu (lattice volume %d, prec %d)" , byte_estimate, ritzVolume, ritzParam.Precision());
    if(ritzParam.mem_type == QUDA_MEMORY_DEVICE) printfQuda("Using device memory type.\n");
    else if (ritzParam.mem_type == QUDA_MEMORY_MAPPED) printfQuda("Using mapped memory type.\n"); 
  }

  RV = ColorSpinorField::Create(ritzParam);

  deflParam = new DeflationParam(eig_param, RV, *m);

  defl = new Deflation(*deflParam, profile);

  profile.TPSTOP(QUDA_PROFILE_INIT);
}

void* newDeflationQuda(QudaEigParam *eig_param) {
  profileInvert.TPSTART(QUDA_PROFILE_TOTAL);
#ifdef MAGMA_LIB
  openMagma();
#endif
  auto *defl = new deflated_solver(*eig_param, profileInvert);

  profileInvert.TPSTOP(QUDA_PROFILE_TOTAL);

  saveProfile(__func__);
  flushProfile();
  return static_cast<void*>(defl);
}

void destroyDeflationQuda(void *df) {
#ifdef MAGMA_LIB
  closeMagma();
#endif
  delete static_cast<deflated_solver*>(df);
}

void invertQuda(void *hp_x, void *hp_b, QudaInvertParam *param)
{
  profilerStart(__func__);

  if (param->dslash_type == QUDA_DOMAIN_WALL_DSLASH ||
      param->dslash_type == QUDA_DOMAIN_WALL_4D_DSLASH ||
      param->dslash_type == QUDA_MOBIUS_DWF_DSLASH) setKernelPackT(true);

  profileInvert.TPSTART(QUDA_PROFILE_TOTAL);

  if (!initialized) errorQuda("QUDA not initialized");

  pushVerbosity(param->verbosity);
  if (getVerbosity() >= QUDA_DEBUG_VERBOSE) printQudaInvertParam(param);

  checkInvertParam(param, hp_x, hp_b);

  // check the gauge fields have been created
  cudaGaugeField *cudaGauge = checkGauge(param);

  // It was probably a bad design decision to encode whether the system is even/odd preconditioned (PC) in
  // solve_type and solution_type, rather than in separate members of QudaInvertParam.  We're stuck with it
  // for now, though, so here we factorize everything for convenience.

  bool pc_solution = (param->solution_type == QUDA_MATPC_SOLUTION) ||
    (param->solution_type == QUDA_MATPCDAG_MATPC_SOLUTION);
  bool pc_solve = (param->solve_type == QUDA_DIRECT_PC_SOLVE) ||
    (param->solve_type == QUDA_NORMOP_PC_SOLVE) || (param->solve_type == QUDA_NORMERR_PC_SOLVE);
  bool mat_solution = (param->solution_type == QUDA_MAT_SOLUTION) ||
    (param->solution_type ==  QUDA_MATPC_SOLUTION);
  bool direct_solve = (param->solve_type == QUDA_DIRECT_SOLVE) ||
    (param->solve_type == QUDA_DIRECT_PC_SOLVE);
  bool norm_error_solve = (param->solve_type == QUDA_NORMERR_SOLVE) ||
    (param->solve_type == QUDA_NORMERR_PC_SOLVE);

  param->secs = 0;
  param->gflops = 0;
  param->iter = 0;

  Dirac *d = nullptr;
  Dirac *dSloppy = nullptr;
  Dirac *dPre = nullptr;

  // create the dirac operator
  createDirac(d, dSloppy, dPre, *param, pc_solve);

  Dirac &dirac = *d;
  Dirac &diracSloppy = *dSloppy;
  Dirac &diracPre = *dPre;

  profileInvert.TPSTART(QUDA_PROFILE_H2D);

  ColorSpinorField *b = nullptr;
  ColorSpinorField *x = nullptr;
  ColorSpinorField *in = nullptr;
  ColorSpinorField *out = nullptr;

  const int *X = cudaGauge->X();

  // wrap CPU host side pointers
  ColorSpinorParam cpuParam(hp_b, *param, X, pc_solution, param->input_location);
  ColorSpinorField *h_b = ColorSpinorField::Create(cpuParam);

  cpuParam.v = hp_x;
  cpuParam.location = param->output_location;
  ColorSpinorField *h_x = ColorSpinorField::Create(cpuParam);

  // download source
  ColorSpinorParam cudaParam(cpuParam, *param);
  cudaParam.create = QUDA_COPY_FIELD_CREATE;
  b = new cudaColorSpinorField(*h_b, cudaParam);

  // now check if we need to invalidate the solutionResident vectors
  bool invalidate = false;
  if (param->use_resident_solution == 1) {
    for (auto v : solutionResident)
      if (b->Precision() != v->Precision() || b->SiteSubset() != v->SiteSubset()) { invalidate = true; break; }

    if (invalidate) {
      for (auto v : solutionResident) if (v) delete v;
      solutionResident.clear();
    }

    if (!solutionResident.size()) {
      cudaParam.create = QUDA_NULL_FIELD_CREATE;
      solutionResident.push_back(new cudaColorSpinorField(cudaParam)); // solution
    }
    x = solutionResident[0];
  } else {
    cudaParam.create = QUDA_NULL_FIELD_CREATE;
    x = new cudaColorSpinorField(cudaParam);
  }

  if (param->use_init_guess == QUDA_USE_INIT_GUESS_YES) { // download initial guess
    // initial guess only supported for single-pass solvers
    if ((param->solution_type == QUDA_MATDAG_MAT_SOLUTION || param->solution_type == QUDA_MATPCDAG_MATPC_SOLUTION) &&
        (param->solve_type == QUDA_DIRECT_SOLVE || param->solve_type == QUDA_DIRECT_PC_SOLVE)) {
      errorQuda("Initial guess not supported for two-pass solver");
    }

    *x = *h_x; // solution
  } else { // zero initial guess
    blas::zero(*x);
  }

  profileInvert.TPSTOP(QUDA_PROFILE_H2D);
  profileInvert.TPSTART(QUDA_PROFILE_PREAMBLE);

  double nb = blas::norm2(*b);
  if (nb==0.0) errorQuda("Source has zero norm");

  if (getVerbosity() >= QUDA_VERBOSE) {
    double nh_b = blas::norm2(*h_b);
    double nh_x = blas::norm2(*h_x);
    double nx = blas::norm2(*x);
    printfQuda("Source: CPU = %g, CUDA copy = %g\n", nh_b, nb);
    printfQuda("Solution: CPU = %g, CUDA copy = %g\n", nh_x, nx);
  }

  // rescale the source and solution vectors to help prevent the onset of underflow
  if (param->solver_normalization == QUDA_SOURCE_NORMALIZATION) {
    blas::ax(1.0/sqrt(nb), *b);
    blas::ax(1.0/sqrt(nb), *x);
  }

  massRescale(*static_cast<cudaColorSpinorField*>(b), *param);

  dirac.prepare(in, out, *x, *b, param->solution_type);

  if (getVerbosity() >= QUDA_VERBOSE) {
    double nin = blas::norm2(*in);
    double nout = blas::norm2(*out);
    printfQuda("Prepared source = %g\n", nin);
    printfQuda("Prepared solution = %g\n", nout);
  }

  if (getVerbosity() >= QUDA_VERBOSE) {
    double nin = blas::norm2(*in);
    printfQuda("Prepared source post mass rescale = %g\n", nin);
  }

  // solution_type specifies *what* system is to be solved.
  // solve_type specifies *how* the system is to be solved.
  //
  // We have the following four cases (plus preconditioned variants):
  //
  // solution_type    solve_type    Effect
  // -------------    ----------    ------
  // MAT              DIRECT        Solve Ax=b
  // MATDAG_MAT       DIRECT        Solve A^dag y = b, followed by Ax=y
  // MAT              NORMOP        Solve (A^dag A) x = (A^dag b)
  // MATDAG_MAT       NORMOP        Solve (A^dag A) x = b
  // MAT              NORMERR       Solve (A A^dag) y = b, then x = A^dag y
  //
  // We generally require that the solution_type and solve_type
  // preconditioning match.  As an exception, the unpreconditioned MAT
  // solution_type may be used with any solve_type, including
  // DIRECT_PC and NORMOP_PC.  In these cases, preparation of the
  // preconditioned source and reconstruction of the full solution are
  // taken care of by Dirac::prepare() and Dirac::reconstruct(),
  // respectively.

  if (pc_solution && !pc_solve) {
    errorQuda("Preconditioned (PC) solution_type requires a PC solve_type");
  }

  if (!mat_solution && !pc_solution && pc_solve) {
    errorQuda("Unpreconditioned MATDAG_MAT solution_type requires an unpreconditioned solve_type");
  }

  if (!mat_solution && norm_error_solve) {
    errorQuda("Normal-error solve requires Mat solution");
  }

  if (param->inv_type_precondition == QUDA_MG_INVERTER && (!direct_solve || !mat_solution)) {
    errorQuda("Multigrid preconditioning only supported for direct solves");
  }

  if (param->chrono_use_resident && ( norm_error_solve) ){
    errorQuda("Chronological forcasting only presently supported for M^dagger M solver");
  }

  profileInvert.TPSTOP(QUDA_PROFILE_PREAMBLE);

  if (mat_solution && !direct_solve && !norm_error_solve) { // prepare source: b' = A^dag b
    cudaColorSpinorField tmp(*in);
    dirac.Mdag(*in, tmp);
  } else if (!mat_solution && direct_solve) { // perform the first of two solves: A^dag y = b
    DiracMdag m(dirac), mSloppy(diracSloppy), mPre(diracPre);
    SolverParam solverParam(*param);
    Solver *solve = Solver::create(solverParam, m, mSloppy, mPre, profileInvert);
    (*solve)(*out, *in);
    blas::copy(*in, *out);
    solverParam.updateInvertParam(*param);
    delete solve;
  }

  if (direct_solve) {
    DiracM m(dirac), mSloppy(diracSloppy), mPre(diracPre);
    SolverParam solverParam(*param);
    // chronological forecasting
    if (param->chrono_use_resident && chronoResident[param->chrono_index].size() > 0) {
      profileInvert.TPSTART(QUDA_PROFILE_CHRONO);

      auto &basis = chronoResident[param->chrono_index];

      ColorSpinorParam cs_param(*basis[0]);
      ColorSpinorField *tmp = ColorSpinorField::Create(cs_param);
      ColorSpinorField *tmp2 = (param->chrono_precision == out->Precision()) ? out : ColorSpinorField::Create(cs_param);
      std::vector<ColorSpinorField*> Ap;
      for (unsigned int k=0; k < basis.size(); k++) {
        Ap.emplace_back((ColorSpinorField::Create(cs_param)));
      }

      if (param->chrono_precision == param->cuda_prec) {
        for (unsigned int j=0; j<basis.size(); j++) m(*Ap[j], *basis[j], *tmp, *tmp2);
      } else if (param->chrono_precision == param->cuda_prec_sloppy) {
        for (unsigned int j=0; j<basis.size(); j++) mSloppy(*Ap[j], *basis[j], *tmp, *tmp2);
      } else {
        errorQuda("Unexpected precision %d for chrono vectors (doesn't match outer %d or sloppy precision %d)",
                  param->chrono_precision, param->cuda_prec, param->cuda_prec_sloppy);
      }

      bool orthogonal = true;
      bool apply_mat = false;
      bool hermitian = false;
      MinResExt mre(m, orthogonal, apply_mat, hermitian, profileInvert);

      blas::copy(*tmp, *in);
      mre(*out, *tmp, basis, Ap);
      
      for (auto ap: Ap) {
        if (ap) delete(ap);
      }
      delete tmp;
      if (tmp2 != out) delete tmp2;

      profileInvert.TPSTOP(QUDA_PROFILE_CHRONO);
    }

    Solver *solve = Solver::create(solverParam, m, mSloppy, mPre, profileInvert);
    (*solve)(*out, *in);
    solverParam.updateInvertParam(*param);
    delete solve;
  } else if (!norm_error_solve) {
    DiracMdagM m(dirac), mSloppy(diracSloppy), mPre(diracPre);
    SolverParam solverParam(*param);

    // chronological forecasting
    if (param->chrono_use_resident && chronoResident[param->chrono_index].size() > 0) {
      profileInvert.TPSTART(QUDA_PROFILE_CHRONO);

      auto &basis = chronoResident[param->chrono_index];

      ColorSpinorParam cs_param(*basis[0]);
      std::vector<ColorSpinorField*> Ap;
      ColorSpinorField *tmp = ColorSpinorField::Create(cs_param);
      ColorSpinorField *tmp2 = (param->chrono_precision == out->Precision()) ? out : ColorSpinorField::Create(cs_param);
      for (unsigned int k=0; k < basis.size(); k++) {
        Ap.emplace_back((ColorSpinorField::Create(cs_param)));
      }

      if (param->chrono_precision == param->cuda_prec) {
        for (unsigned int j=0; j<basis.size(); j++) m(*Ap[j], *basis[j], *tmp, *tmp2);
      } else if (param->chrono_precision == param->cuda_prec_sloppy) {
        for (unsigned int j=0; j<basis.size(); j++) mSloppy(*Ap[j], *basis[j], *tmp, *tmp2);
      } else {
        errorQuda("Unexpected precision %d for chrono vectors (doesn't match outer %d or sloppy precision %d)",
                  param->chrono_precision, param->cuda_prec, param->cuda_prec_sloppy);
      }

      bool orthogonal = true;
      bool apply_mat = false;
      bool hermitian = true;
      MinResExt mre(m, orthogonal, apply_mat, hermitian, profileInvert);

      blas::copy(*tmp, *in);
      mre(*out, *tmp, basis, Ap);

      for (auto ap: Ap) {
        if (ap) delete(ap);
      }
      delete tmp;
      if (tmp2 != out) delete tmp2;

      profileInvert.TPSTOP(QUDA_PROFILE_CHRONO);
    }

    Solver *solve = Solver::create(solverParam, m, mSloppy, mPre, profileInvert);
    (*solve)(*out, *in);
    solverParam.updateInvertParam(*param);
    delete solve;
  } else { // norm_error_solve
    DiracMMdag m(dirac), mSloppy(diracSloppy), mPre(diracPre);
    cudaColorSpinorField tmp(*out);
    SolverParam solverParam(*param);
    Solver *solve = Solver::create(solverParam, m, mSloppy, mPre, profileInvert);
    (*solve)(tmp, *in); // y = (M M^\dag) b
    dirac.Mdag(*out, tmp);  // x = M^dag y
    solverParam.updateInvertParam(*param);
    delete solve;
  }

  if (getVerbosity() >= QUDA_VERBOSE){
    double nx = blas::norm2(*x);
    printfQuda("Solution = %g\n",nx);
  }

  profileInvert.TPSTART(QUDA_PROFILE_EPILOGUE);
  if (param->chrono_make_resident) {
    if(param->chrono_max_dim < 1){
      errorQuda("Cannot chrono_make_resident with chrono_max_dim %i",param->chrono_max_dim);
    }

    const int i = param->chrono_index;
    if (i >= QUDA_MAX_CHRONO)
      errorQuda("Requested chrono index %d is outside of max %d\n", i, QUDA_MAX_CHRONO);

    auto &basis = chronoResident[i];

    if(param->chrono_max_dim < (int)basis.size()){
      errorQuda("Requested chrono_max_dim %i is smaller than already existing chroology %i",param->chrono_max_dim,(int)basis.size());
    }

    if(not param->chrono_replace_last){
      // if we have not filled the space yet just augment
      if ((int)basis.size() < param->chrono_max_dim) {
        ColorSpinorParam cs_param(*out);
        cs_param.setPrecision(param->chrono_precision);
        basis.emplace_back(ColorSpinorField::Create(cs_param));
      }

      // shuffle every entry down one and bring the last to the front
      ColorSpinorField *tmp = basis[basis.size()-1];
      for (unsigned int j=basis.size()-1; j>0; j--) basis[j] = basis[j-1];
        basis[0] = tmp;
    }
    *(basis[0]) = *out; // set first entry to new solution
  }
  dirac.reconstruct(*x, *b, param->solution_type);

  if (param->solver_normalization == QUDA_SOURCE_NORMALIZATION) {
    // rescale the solution
    blas::ax(sqrt(nb), *x);
  }
  profileInvert.TPSTOP(QUDA_PROFILE_EPILOGUE);

  if (!param->make_resident_solution) {
    profileInvert.TPSTART(QUDA_PROFILE_D2H);
    *h_x = *x;
    profileInvert.TPSTOP(QUDA_PROFILE_D2H);
  }

  profileInvert.TPSTART(QUDA_PROFILE_EPILOGUE);

  if (param->compute_action) {
    Complex action = blas::cDotProduct(*b, *x);
    param->action[0] = action.real();
    param->action[1] = action.imag();
  }

  if (getVerbosity() >= QUDA_VERBOSE){
    double nx = blas::norm2(*x);
    double nh_x = blas::norm2(*h_x);
    printfQuda("Reconstructed: CUDA solution = %g, CPU copy = %g\n", nx, nh_x);
  }
  profileInvert.TPSTOP(QUDA_PROFILE_EPILOGUE);

  profileInvert.TPSTART(QUDA_PROFILE_FREE);

  delete h_b;
  delete h_x;
  delete b;

  if (param->use_resident_solution && !param->make_resident_solution) {
    for (auto v: solutionResident) if (v) delete v;
    solutionResident.clear();
  } else if (!param->make_resident_solution) {
    delete x;
  }

  delete d;
  delete dSloppy;
  delete dPre;

  profileInvert.TPSTOP(QUDA_PROFILE_FREE);

  popVerbosity();

  // cache is written out even if a long benchmarking job gets interrupted
  saveTuneCache();

  profileInvert.TPSTOP(QUDA_PROFILE_TOTAL);

  profilerStop(__func__);
}


/*!
 * Generic version of the multi-shift solver. Should work for
 * most fermions. Note that offset[0] is not folded into the mass parameter.
 *
 * At present, the solution_type must be MATDAG_MAT or MATPCDAG_MATPC,
 * and solve_type must be NORMOP or NORMOP_PC.  The solution and solve
 * preconditioning have to match.
 */
void invertMultiSrcQuda(void **_hp_x, void **_hp_b, QudaInvertParam *param)
{

  // currently that code is just a copy of invertQuda and cannot work

  if (param->dslash_type == QUDA_DOMAIN_WALL_DSLASH ||
      param->dslash_type == QUDA_DOMAIN_WALL_4D_DSLASH ||
      param->dslash_type == QUDA_MOBIUS_DWF_DSLASH) setKernelPackT(true);

  profileInvert.TPSTART(QUDA_PROFILE_TOTAL);

  if (!initialized) errorQuda("QUDA not initialized");

  pushVerbosity(param->verbosity);
  if (getVerbosity() >= QUDA_DEBUG_VERBOSE) printQudaInvertParam(param);

  checkInvertParam(param, _hp_x[0], _hp_b[0]);

  // check the gauge fields have been created
  cudaGaugeField *cudaGauge = checkGauge(param);

  // It was probably a bad design decision to encode whether the system is even/odd preconditioned (PC) in
  // solve_type and solution_type, rather than in separate members of QudaInvertParam.  We're stuck with it
  // for now, though, so here we factorize everything for convenience.

  bool pc_solution = (param->solution_type == QUDA_MATPC_SOLUTION) ||
    (param->solution_type == QUDA_MATPCDAG_MATPC_SOLUTION);
  bool pc_solve = (param->solve_type == QUDA_DIRECT_PC_SOLVE) ||
    (param->solve_type == QUDA_NORMOP_PC_SOLVE) || (param->solve_type == QUDA_NORMERR_PC_SOLVE);
  bool mat_solution = (param->solution_type == QUDA_MAT_SOLUTION) ||
    (param->solution_type ==  QUDA_MATPC_SOLUTION);
  bool direct_solve = (param->solve_type == QUDA_DIRECT_SOLVE) ||
    (param->solve_type == QUDA_DIRECT_PC_SOLVE);
  bool norm_error_solve = (param->solve_type == QUDA_NORMERR_SOLVE) ||
    (param->solve_type == QUDA_NORMERR_PC_SOLVE);

  param->secs = 0;
  param->gflops = 0;
  param->iter = 0;

  Dirac *d = nullptr;
  Dirac *dSloppy = nullptr;
  Dirac *dPre = nullptr;

  // create the dirac operator
  createDirac(d, dSloppy, dPre, *param, pc_solve);

  Dirac &dirac = *d;
  Dirac &diracSloppy = *dSloppy;
  Dirac &diracPre = *dPre;

  profileInvert.TPSTART(QUDA_PROFILE_H2D);

  // std::vector<ColorSpinorField*> b;  // Cuda Solutions
  // b.resize(param->num_src);
  // std::vector<ColorSpinorField*> x;  // Cuda Solutions
  // x.resize(param->num_src);
  ColorSpinorField* in;  // = nullptr;
  //in.resize(param->num_src);
  ColorSpinorField* out;  // = nullptr;
  //out.resize(param->num_src);

  // for(int i=0;i < param->num_src;i++){
  //   in[i] = nullptr;
  //   out[i] = nullptr;
  // }

  const int *X = cudaGauge->X();


  // Host pointers for x, take a copy of the input host pointers
  void** hp_x;
  hp_x = new void* [ param->num_src ];

  void** hp_b;
  hp_b = new void* [param->num_src];

  for(int i=0;i < param->num_src;i++){
    hp_x[i] = _hp_x[i];
    hp_b[i] = _hp_b[i];
  }

  // wrap CPU host side pointers
  ColorSpinorParam cpuParam(hp_b[0], *param, X, pc_solution, param->input_location);
  std::vector<ColorSpinorField*> h_b;
  h_b.resize(param->num_src);
  for(int i=0; i < param->num_src; i++) {
    cpuParam.v = hp_b[i]; //MW seems wird in the loop
    h_b[i] = ColorSpinorField::Create(cpuParam);
  }

 // cpuParam.v = hp_x;
  cpuParam.location = param->output_location;
  std::vector<ColorSpinorField*> h_x;
  h_x.resize(param->num_src);
//
  for(int i=0; i < param->num_src; i++) {
    cpuParam.v = hp_x[i]; //MW seems wird in the loop
    h_x[i] = ColorSpinorField::Create(cpuParam);
  }


  // MW currently checked until here

  // download source
  printfQuda("Setup b\n");
  ColorSpinorParam cudaParam(cpuParam, *param);
  cudaParam.create = QUDA_NULL_FIELD_CREATE;
  cudaParam.is_composite = true;
  cudaParam.composite_dim = param->num_src;

  printfQuda("Create b \n");
  ColorSpinorField *b = ColorSpinorField::Create(cudaParam);




  for(int i=0; i < param->num_src; i++) {
    b->Component(i) = *h_b[i];
  }
  printfQuda("Done b \n");

    ColorSpinorField *x;
  if (param->use_init_guess == QUDA_USE_INIT_GUESS_YES) { // download initial guess
    // initial guess only supported for single-pass solvers
    if ((param->solution_type == QUDA_MATDAG_MAT_SOLUTION || param->solution_type == QUDA_MATPCDAG_MATPC_SOLUTION) &&
        (param->solve_type == QUDA_DIRECT_SOLVE || param->solve_type == QUDA_DIRECT_PC_SOLVE)) {
      errorQuda("Initial guess not supported for two-pass solver");
    }
    cudaParam.is_composite = true;
    cudaParam.is_component = false;
    cudaParam.composite_dim = param->num_src;

    x = ColorSpinorField::Create(cudaParam);
    for(int i=0; i < param->num_src; i++) {
      x->Component(i) = *h_x[i];
    }

  } else { // zero initial guess
    // Create the solution fields filled with zero
    cudaParam.create = QUDA_ZERO_FIELD_CREATE;
      printfQuda("Create x \n");
    x = ColorSpinorField::Create(cudaParam);
      printfQuda("Done x \n");
 // solution
  }

  profileInvert.TPSTOP(QUDA_PROFILE_H2D);

  auto * nb = new double[param->num_src];
  for(int i=0; i < param->num_src; i++) {
    nb[i] = blas::norm2(b->Component(i));
    printfQuda("Source %i: CPU = %g, CUDA copy = %g\n", i, nb[i], nb[i]);
    if (nb[i]==0.0) errorQuda("Source has zero norm");

    if (getVerbosity() >= QUDA_VERBOSE) {
      double nh_b = blas::norm2(*h_b[i]);
      double nh_x = blas::norm2(*h_x[i]);
      double nx = blas::norm2(x->Component(i));
      printfQuda("Source %i: CPU = %g, CUDA copy = %g\n", i, nh_b, nb[i]);
      printfQuda("Solution %i: CPU = %g, CUDA copy = %g\n", i, nh_x, nx);
    }
  }

  // MW checked until here do far

  // rescale the source and solution vectors to help prevent the onset of underflow
  if (param->solver_normalization == QUDA_SOURCE_NORMALIZATION) {
    for(int i=0; i < param->num_src; i++) {
      blas::ax(1.0/sqrt(nb[i]), b->Component(i));
      blas::ax(1.0/sqrt(nb[i]), x->Component(i));
    }
  }

  for(int i=0; i < param->num_src; i++) {
    massRescale(dynamic_cast<cudaColorSpinorField&>( b->Component(i) ), *param);
  }

  // MW: need to check what dirac.prepare does
  // for now let's just try looping of num_rhs already here???
  // for(int i=0; i < param->num_src; i++) {
    dirac.prepare(in, out, *x, *b, param->solution_type);
for(int i=0; i < param->num_src; i++) {
    if (getVerbosity() >= QUDA_VERBOSE) {
      double nin = blas::norm2((in->Component(i)));
      double nout = blas::norm2((out->Component(i)));
      printfQuda("Prepared source %i = %g\n", i, nin);
      printfQuda("Prepared solution %i = %g\n", i, nout);
    }

    if (getVerbosity() >= QUDA_VERBOSE) {
      double nin = blas::norm2(in->Component(i));
      printfQuda("Prepared source %i post mass rescale = %g\n", i, nin);
    }
  }

    // solution_type specifies *what* system is to be solved.
    // solve_type specifies *how* the system is to be solved.
    //
    // We have the following four cases (plus preconditioned variants):
    //
    // solution_type    solve_type    Effect
    // -------------    ----------    ------
    // MAT              DIRECT        Solve Ax=b
    // MATDAG_MAT       DIRECT        Solve A^dag y = b, followed by Ax=y
    // MAT              NORMOP        Solve (A^dag A) x = (A^dag b)
    // MATDAG_MAT       NORMOP        Solve (A^dag A) x = b
    // MAT              NORMERR       Solve (A A^dag) y = b, then x = A^dag y
    //
    // We generally require that the solution_type and solve_type
    // preconditioning match.  As an exception, the unpreconditioned MAT
    // solution_type may be used with any solve_type, including
    // DIRECT_PC and NORMOP_PC.  In these cases, preparation of the
    // preconditioned source and reconstruction of the full solution are
    // taken care of by Dirac::prepare() and Dirac::reconstruct(),
    // respectively.

    if (pc_solution && !pc_solve) {
      errorQuda("Preconditioned (PC) solution_type requires a PC solve_type");
    }

    if (!mat_solution && !pc_solution && pc_solve) {
      errorQuda("Unpreconditioned MATDAG_MAT solution_type requires an unpreconditioned solve_type");
    }

    if (!mat_solution && norm_error_solve) {
      errorQuda("Normal-error solve requires Mat solution");
    }

    if (param->inv_type_precondition == QUDA_MG_INVERTER && (pc_solve || pc_solution || !direct_solve || !mat_solution))
      errorQuda("Multigrid preconditioning only supported for direct non-red-black solve");

    if (mat_solution && !direct_solve && !norm_error_solve) { // prepare source: b' = A^dag b
      for(int i=0; i < param->num_src; i++) {
        cudaColorSpinorField tmp((in->Component(i)));
        dirac.Mdag(in->Component(i), tmp);
      }
    } else if (!mat_solution && direct_solve) { // perform the first of two solves: A^dag y = b
      DiracMdag m(dirac), mSloppy(diracSloppy), mPre(diracPre);
      SolverParam solverParam(*param);
      Solver *solve = Solver::create(solverParam, m, mSloppy, mPre, profileInvert);
      solve->blocksolve(*out,*in);
      for(int i=0; i < param->num_src; i++) {
        blas::copy(in->Component(i), out->Component(i));
      }
      solverParam.updateInvertParam(*param);
      delete solve;
    }

    if (direct_solve) {
      DiracM m(dirac), mSloppy(diracSloppy), mPre(diracPre);
      SolverParam solverParam(*param);
      Solver *solve = Solver::create(solverParam, m, mSloppy, mPre, profileInvert);
      solve->blocksolve(*out,*in);
      solverParam.updateInvertParam(*param);
      delete solve;
    } else if (!norm_error_solve) {
      DiracMdagM m(dirac), mSloppy(diracSloppy), mPre(diracPre);
      SolverParam solverParam(*param);
      Solver *solve = Solver::create(solverParam, m, mSloppy, mPre, profileInvert);
      solve->blocksolve(*out,*in);
      solverParam.updateInvertParam(*param);
      delete solve;
    } else { // norm_error_solve
      DiracMMdag m(dirac), mSloppy(diracSloppy), mPre(diracPre);
      errorQuda("norm_error_solve not supported in multi source solve");
      //cudaColorSpinorField tmp(*out);
      // SolverParam solverParam(*param);
      //Solver *solve = Solver::create(solverParam, m, mSloppy, mPre, profileInvert);
      //(*solve)(tmp, *in); // y = (M M^\dag) b
      //dirac.Mdag(*out, tmp);  // x = M^dag y
      //solverParam.updateInvertParam(*param,i,i);
      // delete solve;
    }

    if (getVerbosity() >= QUDA_VERBOSE){
      for(int i=0; i < param->num_src; i++) {
        double nx = blas::norm2(x->Component(i));
        printfQuda("Solution %i = %g\n",i, nx);
      }
    }


  profileInvert.TPSTART(QUDA_PROFILE_EPILOGUE);
  for(int i=0; i< param->num_src; i++){
    dirac.reconstruct(x->Component(i), b->Component(i), param->solution_type);
  }
  profileInvert.TPSTOP(QUDA_PROFILE_EPILOGUE);

  if (param->solver_normalization == QUDA_SOURCE_NORMALIZATION) {
    for(int i=0; i< param->num_src; i++){
      // rescale the solution
      blas::ax(sqrt(nb[i]), x->Component(i));
    }
  }

  // MW -- not sure how to handle that here
  if (!param->make_resident_solution) {
    profileInvert.TPSTART(QUDA_PROFILE_D2H);
    for(int i=0; i< param->num_src; i++){
      *h_x[i] = x->Component(i);
    }
    profileInvert.TPSTOP(QUDA_PROFILE_D2H);
  }

  if (getVerbosity() >= QUDA_VERBOSE){
    for(int i=0; i< param->num_src; i++){
      double nx = blas::norm2(x->Component(i));
      double nh_x = blas::norm2(*h_x[i]);
      printfQuda("Reconstructed: CUDA solution = %g, CPU copy = %g\n", nx, nh_x);
    }
  }

  //FIX need to make sure all deletes are correct again
  for(int i=0; i < param->num_src; i++){
    delete h_x[i];
    // delete x[i];
    delete h_b[i];
    // delete b[i];
  }
   delete [] hp_b;
   delete [] hp_x;
//   delete [] b;
//  if (!param->make_resident_solution) delete x; // FIXME make this cleaner

  delete d;
  delete dSloppy;
  delete dPre;
  delete x;
  delete b;

  popVerbosity();

  // FIXME: added temporarily so that the cache is written out even if a long benchmarking job gets interrupted
  saveTuneCache();

  profileInvert.TPSTOP(QUDA_PROFILE_TOTAL);
}



/*!
 * Generic version of the multi-shift solver. Should work for
 * most fermions. Note that offset[0] is not folded into the mass parameter.
 *
 * For Wilson-type fermions, the solution_type must be MATDAG_MAT or MATPCDAG_MATPC,
 * and solve_type must be NORMOP or NORMOP_PC. The solution and solve
 * preconditioning have to match.
 * 
 * For Staggered-type fermions, the solution_type must be MATPC, and the
 * solve type must be DIRECT_PC. This difference in convention is because
 * preconditioned staggered operator is normal, unlike with Wilson-type fermions.
 */
void invertMultiShiftQuda(void **_hp_x, void *_hp_b, QudaInvertParam *param)
{
  profilerStart(__func__);

  profileMulti.TPSTART(QUDA_PROFILE_TOTAL);
  profileMulti.TPSTART(QUDA_PROFILE_INIT);

  if (param->dslash_type == QUDA_DOMAIN_WALL_DSLASH ||
      param->dslash_type == QUDA_DOMAIN_WALL_4D_DSLASH ||
      param->dslash_type == QUDA_MOBIUS_DWF_DSLASH) setKernelPackT(true);

  if (!initialized) errorQuda("QUDA not initialized");

  checkInvertParam(param, _hp_x[0], _hp_b);

  // check the gauge fields have been created
  checkGauge(param);

  if (param->num_offset > QUDA_MAX_MULTI_SHIFT)
    errorQuda("Number of shifts %d requested greater than QUDA_MAX_MULTI_SHIFT %d",
        param->num_offset, QUDA_MAX_MULTI_SHIFT);

  pushVerbosity(param->verbosity);

  bool pc_solution = (param->solution_type == QUDA_MATPC_SOLUTION) || (param->solution_type == QUDA_MATPCDAG_MATPC_SOLUTION);
  bool pc_solve = (param->solve_type == QUDA_DIRECT_PC_SOLVE) || (param->solve_type == QUDA_NORMOP_PC_SOLVE);
  bool mat_solution = (param->solution_type == QUDA_MAT_SOLUTION) || (param->solution_type ==  QUDA_MATPC_SOLUTION);
  bool direct_solve = (param->solve_type == QUDA_DIRECT_SOLVE) || (param->solve_type == QUDA_DIRECT_PC_SOLVE);


  if (param->dslash_type == QUDA_ASQTAD_DSLASH ||
      param->dslash_type == QUDA_STAGGERED_DSLASH) {

    if (param->solution_type != QUDA_MATPC_SOLUTION) {
      errorQuda("For Staggered-type fermions, multi-shift solver only suports MATPC solution type");
    }

    if (param->solve_type != QUDA_DIRECT_PC_SOLVE) {
      errorQuda("For Staggered-type fermions, multi-shift solver only supports DIRECT_PC solve types");
    }

  } else { // Wilson type

    if (mat_solution) {
      errorQuda("For Wilson-type fermions, multi-shift solver does not support MAT or MATPC solution types");
    }
    if (direct_solve) {
      errorQuda("For Wilson-type fermions, multi-shift solver does not support DIRECT or DIRECT_PC solve types");
    }
    if (pc_solution & !pc_solve) {
      errorQuda("For Wilson-type fermions, preconditioned (PC) solution_type requires a PC solve_type");
    }
    if (!pc_solution & pc_solve) {
      errorQuda("For Wilson-type fermions, in multi-shift solver, a preconditioned (PC) solve_type requires a PC solution_type");
    }
  }

  // Timing and FLOP counters
  param->secs = 0;
  param->gflops = 0;
  param->iter = 0;

  for (int i=0; i<param->num_offset-1; i++) {
    for (int j=i+1; j<param->num_offset; j++) {
      if (param->offset[i] > param->offset[j])
        errorQuda("Offsets must be ordered from smallest to largest");
    }
  }

  // Host pointers for x, take a copy of the input host pointers
  void** hp_x;
  hp_x = new void* [ param->num_offset ];

  void* hp_b = _hp_b;
  for(int i=0;i < param->num_offset;i++){
    hp_x[i] = _hp_x[i];
  }

  // Create the matrix.
  // The way this works is that createDirac will create 'd' and 'dSloppy'
  // which are global. We then grab these with references...
  //
  // Balint: Isn't there a nice construction pattern we could use here? This is
  // expedient but yucky.
  //  DiracParam diracParam;
  if (param->dslash_type == QUDA_ASQTAD_DSLASH ||
      param->dslash_type == QUDA_STAGGERED_DSLASH){
    param->mass = sqrt(param->offset[0]/4);
  }

  Dirac *d = nullptr;
  Dirac *dSloppy = nullptr;
  Dirac *dPre = nullptr;
  Dirac *dRefine = nullptr;

  // create the dirac operator
  createDirac(d, dSloppy, dPre, dRefine, *param, pc_solve);
  Dirac &dirac = *d;
  Dirac &diracSloppy = *dSloppy;


  cudaColorSpinorField *b = nullptr;   // Cuda RHS
  std::vector<ColorSpinorField*> x;  // Cuda Solutions
  x.resize(param->num_offset);
  std::vector<ColorSpinorField*> p;
  std::unique_ptr<double[]> r2_old(new double[param->num_offset]);

  // Grab the dimension array of the input gauge field.
  const int *X = ( param->dslash_type == QUDA_ASQTAD_DSLASH ) ?
    gaugeFatPrecise->X() : gaugePrecise->X();

  // This creates a ColorSpinorParam struct, from the host data
  // pointer, the definitions in param, the dimensions X, and whether
  // the solution is on a checkerboard instruction or not. These can
  // then be used as 'instructions' to create the actual
  // ColorSpinorField
  ColorSpinorParam cpuParam(hp_b, *param, X, pc_solution, param->input_location);
  ColorSpinorField *h_b = ColorSpinorField::Create(cpuParam);

  std::vector<ColorSpinorField*> h_x;
  h_x.resize(param->num_offset);

  cpuParam.location = param->output_location;
  for(int i=0; i < param->num_offset; i++) {
    cpuParam.v = hp_x[i];
    h_x[i] = ColorSpinorField::Create(cpuParam);
  }

  profileMulti.TPSTOP(QUDA_PROFILE_INIT);
  profileMulti.TPSTART(QUDA_PROFILE_H2D);
  // Now I need a colorSpinorParam for the device
  ColorSpinorParam cudaParam(cpuParam, *param);
  // This setting will download a host vector
  cudaParam.create = QUDA_COPY_FIELD_CREATE;
  b = new cudaColorSpinorField(*h_b, cudaParam); // Creates b and downloads h_b to it
  profileMulti.TPSTOP(QUDA_PROFILE_H2D);

  profileMulti.TPSTART(QUDA_PROFILE_INIT);
  // Create the solution fields filled with zero
  cudaParam.create = QUDA_ZERO_FIELD_CREATE;

  // now check if we need to invalidate the solutionResident vectors
  bool invalidate = false;
  for (auto v : solutionResident)
    if (cudaParam.Precision() != v->Precision()) { invalidate = true; break; }

  if (invalidate) {
    for (auto v : solutionResident) delete v;
    solutionResident.clear();
  }

  // grow resident solutions to be big enough
  for (int i=solutionResident.size(); i < param->num_offset; i++) {
    solutionResident.push_back(new cudaColorSpinorField(cudaParam));
  }
  for (int i=0; i < param->num_offset; i++) x[i] = solutionResident[i];

  profileMulti.TPSTOP(QUDA_PROFILE_INIT);


  profileMulti.TPSTART(QUDA_PROFILE_PREAMBLE);

  // Check source norms
  double nb = blas::norm2(*b);
  if (nb==0.0) errorQuda("Source has zero norm");

  if(getVerbosity() >= QUDA_VERBOSE ) {
    double nh_b = blas::norm2(*h_b);
    printfQuda("Source: CPU = %g, CUDA copy = %g\n", nh_b, nb);
  }

  // rescale the source vector to help prevent the onset of underflow
  if (param->solver_normalization == QUDA_SOURCE_NORMALIZATION) {
    blas::ax(1.0/sqrt(nb), *b);
  }

  massRescale(*b, *param);
  profileMulti.TPSTOP(QUDA_PROFILE_PREAMBLE);

  DiracMatrix *m, *mSloppy;

  if (param->dslash_type == QUDA_ASQTAD_DSLASH ||
      param->dslash_type == QUDA_STAGGERED_DSLASH) {
    m = new DiracM(dirac);
    mSloppy = new DiracM(diracSloppy);
  } else {
    m = new DiracMdagM(dirac);
    mSloppy = new DiracMdagM(diracSloppy);
  }

  SolverParam solverParam(*param);
  MultiShiftCG cg_m(*m, *mSloppy, solverParam, profileMulti);
  cg_m(x, *b, p, r2_old.get());
  solverParam.updateInvertParam(*param);

  delete m;
  delete mSloppy;

  if (param->compute_true_res) {
    // check each shift has the desired tolerance and use sequential CG to refine
    profileMulti.TPSTART(QUDA_PROFILE_INIT);
    cudaParam.create = QUDA_ZERO_FIELD_CREATE;
    cudaColorSpinorField r(*b, cudaParam);
    profileMulti.TPSTOP(QUDA_PROFILE_INIT);
    QudaInvertParam refineparam = *param;
    refineparam.cuda_prec_sloppy = param->cuda_prec_refinement_sloppy;
    Dirac &dirac = *d;
    Dirac &diracSloppy = *dRefine;

#define REFINE_INCREASING_MASS
#ifdef REFINE_INCREASING_MASS
    for(int i=0; i < param->num_offset; i++) {
#else
    for(int i=param->num_offset-1; i >= 0; i--) {
#endif
      double rsd_hq = param->residual_type & QUDA_HEAVY_QUARK_RESIDUAL ?
	param->true_res_hq_offset[i] : 0;
      double tol_hq = param->residual_type & QUDA_HEAVY_QUARK_RESIDUAL ?
	param->tol_hq_offset[i] : 0;

      /*
	In the case where the shifted systems have zero tolerance
	specified, we refine these systems until either the limit of
	precision is reached (prec_tol) or until the tolerance reaches
	the iterated residual tolerance of the previous multi-shift
	solver (iter_res_offset[i]), which ever is greater.
      */
      const double prec_tol = std::pow(10.,(-2*(int)param->cuda_prec+4)); // implicit refinment limit of 1e-12
      const double iter_tol = (param->iter_res_offset[i] < prec_tol ? prec_tol : (param->iter_res_offset[i] *1.1));
      const double refine_tol = (param->tol_offset[i] == 0.0 ? iter_tol : param->tol_offset[i]);
      // refine if either L2 or heavy quark residual tolerances have not been met, only if desired residual is > 0
      if (param->true_res_offset[i] > refine_tol || rsd_hq > tol_hq) {
	if (getVerbosity() >= QUDA_SUMMARIZE)
	  printfQuda("Refining shift %d: L2 residual %e / %e, heavy quark %e / %e (actual / requested)\n",
		     i, param->true_res_offset[i], param->tol_offset[i], rsd_hq, tol_hq);

        // for staggered the shift is just a change in mass term (FIXME: for twisted mass also)
        if (param->dslash_type == QUDA_ASQTAD_DSLASH ||
            param->dslash_type == QUDA_STAGGERED_DSLASH) {
          dirac.setMass(sqrt(param->offset[i]/4));
          diracSloppy.setMass(sqrt(param->offset[i]/4));
        }

        DiracMatrix *m, *mSloppy;

        if (param->dslash_type == QUDA_ASQTAD_DSLASH ||
            param->dslash_type == QUDA_STAGGERED_DSLASH) {
          m = new DiracM(dirac);
          mSloppy = new DiracM(diracSloppy);
        } else {
          m = new DiracMdagM(dirac);
          mSloppy = new DiracMdagM(diracSloppy);
        }

	// need to curry in the shift if we are not doing staggered
	if (param->dslash_type != QUDA_ASQTAD_DSLASH &&
	    param->dslash_type != QUDA_STAGGERED_DSLASH) {
	  m->shift = param->offset[i];
	  mSloppy->shift = param->offset[i];
	}

	if (false) { // experimenting with Minimum residual extrapolation
	  // only perform MRE using current and previously refined solutions
#ifdef REFINE_INCREASING_MASS
	  const int nRefine = i+1;
#else
	  const int nRefine = param->num_offset - i + 1;
#endif

	  std::vector<ColorSpinorField*> q;
	  q.resize(nRefine);
	  std::vector<ColorSpinorField*> z;
	  z.resize(nRefine);
	  cudaParam.create = QUDA_NULL_FIELD_CREATE;
	  cudaColorSpinorField tmp(cudaParam);

	  for(int j=0; j < nRefine; j++) {
	    q[j] = new cudaColorSpinorField(cudaParam);
	    z[j] = new cudaColorSpinorField(cudaParam);
	  }

	  *z[0] = *x[0]; // zero solution already solved
#ifdef REFINE_INCREASING_MASS
	  for (int j=1; j<nRefine; j++) *z[j] = *x[j];
#else
	  for (int j=1; j<nRefine; j++) *z[j] = *x[param->num_offset-j];
#endif

	  bool orthogonal = true;
	  bool apply_mat = true;
          bool hermitian = true;
	  MinResExt mre(*m, orthogonal, apply_mat, hermitian, profileMulti);
	  blas::copy(tmp, *b);
	  mre(*x[i], tmp, z, q);

	  for(int j=0; j < nRefine; j++) {
	    delete q[j];
	    delete z[j];
	  }
	}

	SolverParam solverParam(refineparam);
	solverParam.iter = 0;
	solverParam.use_init_guess = QUDA_USE_INIT_GUESS_YES;
	solverParam.tol = (param->tol_offset[i] > 0.0 ?  param->tol_offset[i] : iter_tol); // set L2 tolerance
	solverParam.tol_hq = param->tol_hq_offset[i]; // set heavy quark tolerance
        solverParam.delta = param->reliable_delta_refinement;

        {
          CG cg(*m, *mSloppy, solverParam, profileMulti);
          if (i==0)
            cg(*x[i], *b, p[i], r2_old[i]);
          else
            cg(*x[i], *b);
        }

        solverParam.true_res_offset[i] = solverParam.true_res;
        solverParam.true_res_hq_offset[i] = solverParam.true_res_hq;
        solverParam.updateInvertParam(*param,i);

        if (param->dslash_type == QUDA_ASQTAD_DSLASH ||
            param->dslash_type == QUDA_STAGGERED_DSLASH) {
          dirac.setMass(sqrt(param->offset[0]/4)); // restore just in case
          diracSloppy.setMass(sqrt(param->offset[0]/4)); // restore just in case
        }

        delete m;
        delete mSloppy;

      }
    }
  }

  // restore shifts -- avoid side effects
  for(int i=0; i < param->num_offset; i++) {
    param->offset[i] = unscaled_shifts[i];
  }

  profileMulti.TPSTART(QUDA_PROFILE_D2H);

  if (param->compute_action) {
    Complex action(0);
    for (int i=0; i<param->num_offset; i++) action += param->residue[i] * blas::cDotProduct(*b, *x[i]);
    param->action[0] = action.real();
    param->action[1] = action.imag();
  }

  for(int i=0; i < param->num_offset; i++) {
    if (param->solver_normalization == QUDA_SOURCE_NORMALIZATION) { // rescale the solution
      blas::ax(sqrt(nb), *x[i]);
    }

    if (getVerbosity() >= QUDA_VERBOSE){
      double nx = blas::norm2(*x[i]);
      printfQuda("Solution %d = %g\n", i, nx);
    }

    if (!param->make_resident_solution) *h_x[i] = *x[i];
  }
  profileMulti.TPSTOP(QUDA_PROFILE_D2H);

  profileMulti.TPSTART(QUDA_PROFILE_EPILOGUE);

  if (!param->make_resident_solution) {
    for (auto v: solutionResident) if (v) delete v;
    solutionResident.clear();
  }

  profileMulti.TPSTOP(QUDA_PROFILE_EPILOGUE);

  profileMulti.TPSTART(QUDA_PROFILE_FREE);
  for(int i=0; i < param->num_offset; i++){
    delete h_x[i];
    //if (!param->make_resident_solution) delete x[i];
  }

  delete h_b;
  delete b;

  delete [] hp_x;

  delete d;
  delete dSloppy;
  delete dPre;
  delete dRefine;
  for (auto& pp : p) delete pp;

  profileMulti.TPSTOP(QUDA_PROFILE_FREE);

  popVerbosity();

  // cache is written out even if a long benchmarking job gets interrupted
  saveTuneCache();

  profileMulti.TPSTOP(QUDA_PROFILE_TOTAL);

  profilerStop(__func__);
}

void computeKSLinkQuda(void* fatlink, void* longlink, void* ulink, void* inlink, double *path_coeff, QudaGaugeParam *param) {

#ifdef GPU_FATLINK
  profileFatLink.TPSTART(QUDA_PROFILE_TOTAL);
  profileFatLink.TPSTART(QUDA_PROFILE_INIT);

  checkGaugeParam(param);

  if (ulink) {
    const double unitarize_eps = 1e-14;
    const double max_error = 1e-10;
    const int reunit_allow_svd = 1;
    const int reunit_svd_only  = 0;
    const double svd_rel_error = 1e-6;
    const double svd_abs_error = 1e-6;
    quda::setUnitarizeLinksConstants(unitarize_eps, max_error, reunit_allow_svd, reunit_svd_only,
				     svd_rel_error, svd_abs_error);
  }

  GaugeFieldParam gParam(fatlink, *param, QUDA_GENERAL_LINKS);
  cpuGaugeField cpuFatLink(gParam);   // create the host fatlink
  gParam.gauge = longlink;
  cpuGaugeField cpuLongLink(gParam);  // create the host longlink
  gParam.gauge = ulink;
  cpuGaugeField cpuUnitarizedLink(gParam);
  gParam.link_type = param->type;
  gParam.gauge     = inlink;
  cpuGaugeField cpuInLink(gParam);    // create the host sitelink

  // create the device fields
  gParam.reconstruct = param->reconstruct;
  gParam.setPrecision(param->cuda_prec, true);
  gParam.create      = QUDA_NULL_FIELD_CREATE;
  cudaGaugeField *cudaInLink = new cudaGaugeField(gParam);

  profileFatLink.TPSTOP(QUDA_PROFILE_INIT);

  profileFatLink.TPSTART(QUDA_PROFILE_H2D);
  cudaInLink->loadCPUField(cpuInLink);
  profileFatLink.TPSTOP(QUDA_PROFILE_H2D);

  cudaGaugeField *cudaInLinkEx = createExtendedGauge(*cudaInLink, R, profileFatLink);

  profileFatLink.TPSTART(QUDA_PROFILE_FREE);
  delete cudaInLink;
  profileFatLink.TPSTOP(QUDA_PROFILE_FREE);

  gParam.create = QUDA_ZERO_FIELD_CREATE;
  gParam.link_type = QUDA_GENERAL_LINKS;
  gParam.reconstruct = QUDA_RECONSTRUCT_NO;
  gParam.setPrecision(param->cuda_prec, true);
  gParam.ghostExchange = QUDA_GHOST_EXCHANGE_NO;
  cudaGaugeField *cudaFatLink = new cudaGaugeField(gParam);
  cudaGaugeField *cudaUnitarizedLink = ulink ? new cudaGaugeField(gParam) : nullptr;
  cudaGaugeField *cudaLongLink = longlink ? new cudaGaugeField(gParam) : nullptr;

  profileFatLink.TPSTART(QUDA_PROFILE_COMPUTE);
  fatLongKSLink(cudaFatLink, cudaLongLink, *cudaInLinkEx, path_coeff);
  profileFatLink.TPSTOP(QUDA_PROFILE_COMPUTE);

  if (ulink) {
    profileFatLink.TPSTART(QUDA_PROFILE_COMPUTE);
    *num_failures_h = 0;
    quda::unitarizeLinks(*cudaUnitarizedLink, *cudaFatLink, num_failures_d); // unitarize on the gpu
    if (*num_failures_h>0) errorQuda("Error in unitarization component of the hisq fattening: %d failures\n", *num_failures_h);
    profileFatLink.TPSTOP(QUDA_PROFILE_COMPUTE);
  }

  profileFatLink.TPSTART(QUDA_PROFILE_D2H);
  if (ulink) cudaUnitarizedLink->saveCPUField(cpuUnitarizedLink);
  if (fatlink) cudaFatLink->saveCPUField(cpuFatLink);
  if (longlink) cudaLongLink->saveCPUField(cpuLongLink);
  profileFatLink.TPSTOP(QUDA_PROFILE_D2H);

  profileFatLink.TPSTART(QUDA_PROFILE_FREE);
  delete cudaFatLink;
  if (longlink) delete cudaLongLink;
  if (ulink) delete cudaUnitarizedLink;
  delete cudaInLinkEx;
  profileFatLink.TPSTOP(QUDA_PROFILE_FREE);

  profileFatLink.TPSTOP(QUDA_PROFILE_TOTAL);
#else
  errorQuda("Fat-link has not been built");
#endif // GPU_FATLINK

  return;
}

int getGaugePadding(GaugeFieldParam& param){
  int pad = 0;
#ifdef MULTI_GPU
  int volume = param.x[0]*param.x[1]*param.x[2]*param.x[3];
  int face_size[4];
  for(int dir=0; dir<4; ++dir) face_size[dir] = (volume/param.x[dir])/2;
  pad = *std::max_element(face_size, face_size+4);
#endif

  return pad;
}

int computeGaugeForceQuda(void* mom, void* siteLink,  int*** input_path_buf, int* path_length,
			  double* loop_coeff, int num_paths, int max_length, double eb3, QudaGaugeParam* qudaGaugeParam)
{
#ifdef GPU_GAUGE_FORCE
  profileGaugeForce.TPSTART(QUDA_PROFILE_TOTAL);
  profileGaugeForce.TPSTART(QUDA_PROFILE_INIT);

  checkGaugeParam(qudaGaugeParam);

  GaugeFieldParam gParam(siteLink, *qudaGaugeParam);
  gParam.site_offset = qudaGaugeParam->gauge_offset;
  gParam.site_size = qudaGaugeParam->site_size;
  cpuGaugeField *cpuSiteLink = (!qudaGaugeParam->use_resident_gauge) ? new cpuGaugeField(gParam) : nullptr;

  cudaGaugeField* cudaSiteLink = nullptr;

  if (qudaGaugeParam->use_resident_gauge) {
    if (!gaugePrecise) errorQuda("No resident gauge field to use");
    cudaSiteLink = gaugePrecise;
  } else {
    gParam.create = QUDA_NULL_FIELD_CREATE;
    gParam.reconstruct = qudaGaugeParam->reconstruct;
    gParam.order = (qudaGaugeParam->reconstruct == QUDA_RECONSTRUCT_NO ||
        qudaGaugeParam->cuda_prec == QUDA_DOUBLE_PRECISION) ?
      QUDA_FLOAT2_GAUGE_ORDER : QUDA_FLOAT4_GAUGE_ORDER;

    cudaSiteLink = new cudaGaugeField(gParam);
    profileGaugeForce.TPSTOP(QUDA_PROFILE_INIT);

    profileGaugeForce.TPSTART(QUDA_PROFILE_H2D);
    cudaSiteLink->loadCPUField(*cpuSiteLink);
    profileGaugeForce.TPSTOP(QUDA_PROFILE_H2D);

    profileGaugeForce.TPSTART(QUDA_PROFILE_INIT);
  }

  GaugeFieldParam gParamMom(mom, *qudaGaugeParam, QUDA_ASQTAD_MOM_LINKS);
  // FIXME - test program always uses MILC for mom but can use QDP for gauge
  if (gParamMom.order == QUDA_QDP_GAUGE_ORDER) gParamMom.order = QUDA_MILC_GAUGE_ORDER;
  if (gParamMom.order == QUDA_TIFR_GAUGE_ORDER || gParamMom.order == QUDA_TIFR_PADDED_GAUGE_ORDER) gParamMom.reconstruct = QUDA_RECONSTRUCT_NO;
  else gParamMom.reconstruct = QUDA_RECONSTRUCT_10;

  gParamMom.site_offset = qudaGaugeParam->mom_offset;
  gParamMom.site_size = qudaGaugeParam->site_size;
  cpuGaugeField* cpuMom = (!qudaGaugeParam->use_resident_mom) ? new cpuGaugeField(gParamMom) : nullptr;

  cudaGaugeField* cudaMom = nullptr;
  if (qudaGaugeParam->use_resident_mom) {
    if (!momResident) errorQuda("No resident momentum field to use");
    cudaMom = momResident;
    if (qudaGaugeParam->overwrite_mom) cudaMom->zero();
    profileGaugeForce.TPSTOP(QUDA_PROFILE_INIT);
  } else {
    gParamMom.create = qudaGaugeParam->overwrite_mom ? QUDA_ZERO_FIELD_CREATE : QUDA_NULL_FIELD_CREATE;
    gParamMom.reconstruct = QUDA_RECONSTRUCT_10;
    gParamMom.link_type = QUDA_ASQTAD_MOM_LINKS;
    gParamMom.setPrecision(qudaGaugeParam->cuda_prec, true);
    gParamMom.create = QUDA_ZERO_FIELD_CREATE;
    cudaMom = new cudaGaugeField(gParamMom);
    profileGaugeForce.TPSTOP(QUDA_PROFILE_INIT);
    if (!qudaGaugeParam->overwrite_mom) {
      profileGaugeForce.TPSTART(QUDA_PROFILE_H2D);
      cudaMom->loadCPUField(*cpuMom);
      profileGaugeForce.TPSTOP(QUDA_PROFILE_H2D);
    }
  }

  cudaGaugeField *cudaGauge = createExtendedGauge(*cudaSiteLink, R, profileGaugeForce);

  // actually do the computation
  profileGaugeForce.TPSTART(QUDA_PROFILE_COMPUTE);
  if (!forceMonitor()) {
    gaugeForce(*cudaMom, *cudaGauge, eb3, input_path_buf,  path_length, loop_coeff, num_paths, max_length);
  } else {
    // if we are monitoring the force, separate the force computation from the momentum update
    GaugeFieldParam gParam(*cudaMom);
    gParam.create = QUDA_ZERO_FIELD_CREATE;
    GaugeField *force = GaugeField::Create(gParam);
    gaugeForce(*force, *cudaGauge, 1.0, input_path_buf,  path_length, loop_coeff, num_paths, max_length);
    updateMomentum(*cudaMom, eb3, *force, "gauge");
    delete force;
  }
  profileGaugeForce.TPSTOP(QUDA_PROFILE_COMPUTE);

  if (qudaGaugeParam->return_result_mom) {
    profileGaugeForce.TPSTART(QUDA_PROFILE_D2H);
    cudaMom->saveCPUField(*cpuMom);
    profileGaugeForce.TPSTOP(QUDA_PROFILE_D2H);
  }

  profileGaugeForce.TPSTART(QUDA_PROFILE_FREE);
  if (qudaGaugeParam->make_resident_gauge) {
    if (gaugePrecise && gaugePrecise != cudaSiteLink) delete gaugePrecise;
    gaugePrecise = cudaSiteLink;
  } else {
    delete cudaSiteLink;
  }

  if (qudaGaugeParam->make_resident_mom) {
    if (momResident && momResident != cudaMom) delete momResident;
    momResident = cudaMom;
  } else {
    delete cudaMom;
  }

  if (cpuSiteLink) delete cpuSiteLink;
  if (cpuMom) delete cpuMom;

  if (qudaGaugeParam->make_resident_gauge) {
    if (extendedGaugeResident) delete extendedGaugeResident;
    extendedGaugeResident = cudaGauge;
  } else {
    delete cudaGauge;
  }
  profileGaugeForce.TPSTOP(QUDA_PROFILE_FREE);

  profileGaugeForce.TPSTOP(QUDA_PROFILE_TOTAL);

  checkCudaError();
#else
  errorQuda("Gauge force has not been built");
#endif // GPU_GAUGE_FORCE
  return 0;
}

void createCloverQuda(QudaInvertParam* invertParam)
{
  profileClover.TPSTART(QUDA_PROFILE_TOTAL);
  if (!cloverPrecise) errorQuda("Clover field not allocated");

  QudaReconstructType recon = (gaugePrecise->Reconstruct() == QUDA_RECONSTRUCT_8) ? QUDA_RECONSTRUCT_12 : gaugePrecise->Reconstruct();
  // for clover we optimize to only send depth 1 halos in y/z/t (FIXME - make work for x, make robust in general)
  int R[4];
  for (int d=0; d<4; d++) R[d] = (d==0 ? 2 : 1) * (redundant_comms || commDimPartitioned(d));
  cudaGaugeField *gauge = extendedGaugeResident ? extendedGaugeResident : createExtendedGauge(*gaugePrecise, R, profileClover, false, recon);

  profileClover.TPSTART(QUDA_PROFILE_INIT);
  // create the Fmunu field
  GaugeFieldParam tensorParam(gaugePrecise->X(), gauge->Precision(), QUDA_RECONSTRUCT_NO, 0, QUDA_TENSOR_GEOMETRY);
  tensorParam.siteSubset = QUDA_FULL_SITE_SUBSET;
  tensorParam.order = QUDA_FLOAT2_GAUGE_ORDER;
  tensorParam.ghostExchange = QUDA_GHOST_EXCHANGE_NO;
  cudaGaugeField Fmunu(tensorParam);
  profileClover.TPSTOP(QUDA_PROFILE_INIT);

  profileClover.TPSTART(QUDA_PROFILE_COMPUTE);
  computeFmunu(Fmunu, *gauge, QUDA_CUDA_FIELD_LOCATION);
  computeClover(*cloverPrecise, Fmunu, invertParam->clover_coeff, QUDA_CUDA_FIELD_LOCATION);
  profileClover.TPSTOP(QUDA_PROFILE_COMPUTE);

  profileClover.TPSTOP(QUDA_PROFILE_TOTAL);

  // FIXME always preserve the extended gauge
  extendedGaugeResident = gauge;

  return;
}

void* createGaugeFieldQuda(void* gauge, int geometry, QudaGaugeParam* param)
{
  GaugeFieldParam gParam(gauge, *param, QUDA_GENERAL_LINKS);
  gParam.geometry = static_cast<QudaFieldGeometry>(geometry);
  if (geometry != QUDA_SCALAR_GEOMETRY && geometry != QUDA_VECTOR_GEOMETRY)
    errorQuda("Only scalar and vector geometries are supported\n");

  cpuGaugeField *cpuGauge = nullptr;
  if (gauge) cpuGauge = new cpuGaugeField(gParam);

  gParam.order = QUDA_FLOAT2_GAUGE_ORDER;
  gParam.create = QUDA_ZERO_FIELD_CREATE;
  auto* cudaGauge = new cudaGaugeField(gParam);

  if (gauge) {
    cudaGauge->loadCPUField(*cpuGauge);
    delete cpuGauge;
  }

  return cudaGauge;
}


void saveGaugeFieldQuda(void* gauge, void* inGauge, QudaGaugeParam* param){

  auto* cudaGauge = reinterpret_cast<cudaGaugeField*>(inGauge);

  GaugeFieldParam gParam(gauge, *param, QUDA_GENERAL_LINKS);
  gParam.geometry = cudaGauge->Geometry();

  cpuGaugeField cpuGauge(gParam);
  cudaGauge->saveCPUField(cpuGauge);

}


void destroyGaugeFieldQuda(void* gauge){
  auto* g = reinterpret_cast<cudaGaugeField*>(gauge);
  delete g;
}


void computeStaggeredForceQuda(void* h_mom, double dt, double delta, void *h_force, void **x,
			       QudaGaugeParam *gauge_param, QudaInvertParam *inv_param)
{
  profileStaggeredForce.TPSTART(QUDA_PROFILE_TOTAL);
  profileStaggeredForce.TPSTART(QUDA_PROFILE_INIT);

  GaugeFieldParam gParam(h_mom, *gauge_param, QUDA_ASQTAD_MOM_LINKS);

  // create the host momentum field
  gParam.reconstruct = gauge_param->reconstruct;
  gParam.t_boundary = QUDA_PERIODIC_T;
  cpuGaugeField cpuMom(gParam);

  // create the host momentum field
  gParam.link_type = QUDA_GENERAL_LINKS;
  gParam.gauge = h_force;
  cpuGaugeField cpuForce(gParam);

  // create the device momentum field
  gParam.link_type = QUDA_ASQTAD_MOM_LINKS;
  gParam.create = QUDA_ZERO_FIELD_CREATE; // FIXME
  gParam.order = QUDA_FLOAT2_GAUGE_ORDER;
  gParam.reconstruct = QUDA_RECONSTRUCT_10;
  cudaGaugeField *cudaMom = !gauge_param->use_resident_mom ? new cudaGaugeField(gParam) : nullptr;

  // create temporary field for quark-field outer product
  gParam.reconstruct = QUDA_RECONSTRUCT_NO;
  gParam.link_type = QUDA_GENERAL_LINKS;
  gParam.create = QUDA_ZERO_FIELD_CREATE;
  cudaGaugeField cudaForce(gParam);
  GaugeField *cudaForce_[2] = {&cudaForce};

  ColorSpinorParam qParam;
  qParam.location = QUDA_CUDA_FIELD_LOCATION;
  qParam.nColor = 3;
  qParam.nSpin = 1;
  qParam.siteSubset = QUDA_FULL_SITE_SUBSET;
  qParam.siteOrder = QUDA_EVEN_ODD_SITE_ORDER;
  qParam.nDim = 5; // 5 since staggered mrhs
  qParam.setPrecision(gParam.Precision());
  qParam.pad = 0;
  for(int dir=0; dir<4; ++dir) qParam.x[dir] = gParam.x[dir];
  qParam.x[4] = 1;
  qParam.create = QUDA_NULL_FIELD_CREATE;
  qParam.fieldOrder = QUDA_FLOAT2_FIELD_ORDER;
  qParam.gammaBasis = QUDA_DEGRAND_ROSSI_GAMMA_BASIS;

  profileStaggeredForce.TPSTOP(QUDA_PROFILE_INIT);
  profileStaggeredForce.TPSTART(QUDA_PROFILE_H2D);

  if (gauge_param->use_resident_mom) {
    if (!momResident) errorQuda("Cannot use resident momentum field since none appears resident");
    cudaMom = momResident;
  } else {
    // download the initial momentum (FIXME make an option just to return?)
    cudaMom->loadCPUField(cpuMom);
  }

  // resident gauge field is required
  if (!gauge_param->use_resident_gauge || !gaugePrecise)
    errorQuda("Resident gauge field is required");

  profileStaggeredForce.TPSTOP(QUDA_PROFILE_H2D);
  profileStaggeredForce.TPSTART(QUDA_PROFILE_INIT);

  const int nvector = inv_param->num_offset;
  std::vector<ColorSpinorField*> X(nvector);
  for ( int i=0; i<nvector; i++) X[i] = ColorSpinorField::Create(qParam);

  if (inv_param->use_resident_solution) {
    if (solutionResident.size() < (unsigned int)nvector)
      errorQuda("solutionResident.size() %lu does not match number of shifts %d",
		solutionResident.size(), nvector);
  }

  // create the staggered operator
  DiracParam diracParam;
  bool pc_solve = (inv_param->solve_type == QUDA_DIRECT_PC_SOLVE) ||
    (inv_param->solve_type == QUDA_NORMOP_PC_SOLVE);
  if (!pc_solve)
    errorQuda("Preconditioned solve type required not %d\n", inv_param->solve_type);
  setDiracParam(diracParam, inv_param, pc_solve);
  Dirac *dirac = Dirac::create(diracParam);

  profileStaggeredForce.TPSTOP(QUDA_PROFILE_INIT);
  profileStaggeredForce.TPSTART(QUDA_PROFILE_PREAMBLE);

  for (int i=0; i<nvector; i++) {
    ColorSpinorField &x = *(X[i]);

    if (inv_param->use_resident_solution) x.Even() = *(solutionResident[i]);
    else errorQuda("%s requires resident solution", __func__);

    // set the odd solution component
    dirac->Dslash(x.Odd(), x.Even(), QUDA_ODD_PARITY);
  }

  profileStaggeredForce.TPSTOP(QUDA_PROFILE_PREAMBLE);
  profileStaggeredForce.TPSTART(QUDA_PROFILE_FREE);

#if 0
  if (inv_param->use_resident_solution) {
    for (auto v : solutionResident) if (v) delete solutionResident[i];
    solutionResident.clear();
  }
#endif
  delete dirac;

  profileStaggeredForce.TPSTOP(QUDA_PROFILE_FREE);
  profileStaggeredForce.TPSTART(QUDA_PROFILE_COMPUTE);

  // compute quark-field outer product
  for (int i=0; i<nvector; i++) {
    ColorSpinorField &x = *(X[i]);
    // second component is zero since we have no three hop term
    double coeff[2] = {inv_param->residue[i], 0.0};

    // Operate on even-parity sites
    computeStaggeredOprod(cudaForce_, x, coeff, 1);
  }

  // mom += delta * [U * force]TA
  applyU(cudaForce, *gaugePrecise);
  updateMomentum(*cudaMom, dt * delta, cudaForce, "staggered");
  qudaDeviceSynchronize();

  profileStaggeredForce.TPSTOP(QUDA_PROFILE_COMPUTE);
  profileStaggeredForce.TPSTART(QUDA_PROFILE_D2H);

  if (gauge_param->return_result_mom) {
    // copy the momentum field back to the host
    cudaMom->saveCPUField(cpuMom);
  }

  if (gauge_param->make_resident_mom) {
    // make the momentum field resident
    momResident = cudaMom;
  } else {
    delete cudaMom;
  }

  profileStaggeredForce.TPSTOP(QUDA_PROFILE_D2H);
  profileStaggeredForce.TPSTART(QUDA_PROFILE_FREE);

  for (int i=0; i<nvector; i++) delete X[i];

  profileStaggeredForce.TPSTOP(QUDA_PROFILE_FREE);
  profileStaggeredForce.TPSTOP(QUDA_PROFILE_TOTAL);

  checkCudaError();
  return;
}

void computeHISQForceQuda(void* const milc_momentum,
                          double dt,
                          const double level2_coeff[6],
                          const double fat7_coeff[6],
                          const void* const w_link,
                          const void* const v_link,
                          const void* const u_link,
                          void **fermion,
                          int num_terms,
                          int num_naik_terms,
                          double **coeff,
                          QudaGaugeParam* gParam)
{
#ifdef  GPU_STAGGERED_OPROD
  using namespace quda;
  using namespace quda::fermion_force;
  profileHISQForce.TPSTART(QUDA_PROFILE_TOTAL);
  if (gParam->gauge_order != QUDA_MILC_GAUGE_ORDER) errorQuda("Unsupported input field order %d", gParam->gauge_order);

  checkGaugeParam(gParam);

  profileHISQForce.TPSTART(QUDA_PROFILE_INIT);

  // create the device outer-product field
  GaugeFieldParam oParam(0, *gParam, QUDA_GENERAL_LINKS);
  oParam.nFace = 0;
  oParam.create = QUDA_ZERO_FIELD_CREATE;
  oParam.order = QUDA_FLOAT2_GAUGE_ORDER;
  cudaGaugeField *stapleOprod = new cudaGaugeField(oParam);
  cudaGaugeField *oneLinkOprod = new cudaGaugeField(oParam);
  cudaGaugeField *naikOprod = new cudaGaugeField(oParam);

  {
    // default settings for the unitarization
    const double unitarize_eps = 1e-14;
    const double hisq_force_filter = 5e-5;
    const double max_det_error = 1e-10;
    const bool   allow_svd = true;
    const bool   svd_only = false;
    const double svd_rel_err = 1e-8;
    const double svd_abs_err = 1e-8;

    setUnitarizeForceConstants(unitarize_eps, hisq_force_filter, max_det_error, allow_svd, svd_only, svd_rel_err, svd_abs_err);
  }

  double act_path_coeff[6] = {0,1,level2_coeff[2],level2_coeff[3],level2_coeff[4],level2_coeff[5]};
  // You have to look at the MILC routine to understand the following
  // Basically, I have already absorbed the one-link coefficient

  GaugeFieldParam param(milc_momentum, *gParam, QUDA_ASQTAD_MOM_LINKS);
  //param.nFace = 0;
  param.order  = QUDA_MILC_GAUGE_ORDER;
  param.reconstruct = QUDA_RECONSTRUCT_10;
  param.ghostExchange =  QUDA_GHOST_EXCHANGE_NO;
  cpuGaugeField* cpuMom = (!gParam->use_resident_mom) ? new cpuGaugeField(param) : nullptr;

  param.link_type = QUDA_GENERAL_LINKS;
  param.reconstruct = QUDA_RECONSTRUCT_NO;
  param.gauge = (void*)w_link;
  cpuGaugeField cpuWLink(param);
  param.gauge = (void*)v_link;
  cpuGaugeField cpuVLink(param);
  param.gauge = (void*)u_link;
  cpuGaugeField cpuULink(param);

  param.create = QUDA_ZERO_FIELD_CREATE;
  param.order  = QUDA_FLOAT2_GAUGE_ORDER;
  param.link_type = QUDA_ASQTAD_MOM_LINKS;
  param.reconstruct = QUDA_RECONSTRUCT_10;
  GaugeFieldParam momParam(param);

  param.create = QUDA_ZERO_FIELD_CREATE;
  param.link_type = QUDA_GENERAL_LINKS;
  param.setPrecision(gParam->cpu_prec, true);

  int R[4] = { 2*comm_dim_partitioned(0), 2*comm_dim_partitioned(1), 2*comm_dim_partitioned(2), 2*comm_dim_partitioned(3) };
  for (int dir=0; dir<4; ++dir) {
    param.x[dir] += 2*R[dir];
    param.r[dir] = R[dir];
  }

  param.reconstruct = QUDA_RECONSTRUCT_NO;
  param.create = QUDA_ZERO_FIELD_CREATE;
  param.setPrecision(gParam->cpu_prec);
  param.ghostExchange = QUDA_GHOST_EXCHANGE_EXTENDED;

  profileHISQForce.TPSTOP(QUDA_PROFILE_INIT);

  { // do outer-product computation
    ColorSpinorParam qParam;
    qParam.nColor = 3;
    qParam.nSpin = 1;
    qParam.siteSubset = QUDA_FULL_SITE_SUBSET;
    qParam.siteOrder = QUDA_EVEN_ODD_SITE_ORDER;
    qParam.nDim = 4;
    qParam.setPrecision(oParam.Precision());
    qParam.pad = 0;
    for (int dir=0; dir<4; ++dir) qParam.x[dir] = oParam.x[dir];

    // create the device quark field
    qParam.create = QUDA_NULL_FIELD_CREATE;
    qParam.fieldOrder = QUDA_FLOAT2_FIELD_ORDER;
    cudaColorSpinorField cudaQuark(qParam);

    // create the host quark field
    qParam.create = QUDA_REFERENCE_FIELD_CREATE;
    qParam.fieldOrder = QUDA_SPACE_COLOR_SPIN_FIELD_ORDER;
    qParam.v = fermion[0];

    { // regular terms
      GaugeField *oprod[2] = {stapleOprod, naikOprod};

      // loop over different quark fields
      for(int i=0; i<num_terms; ++i){

        // Wrap the MILC quark field
        profileHISQForce.TPSTART(QUDA_PROFILE_INIT);
        qParam.v = fermion[i];
        cpuColorSpinorField cpuQuark(qParam); // create host quark field
        profileHISQForce.TPSTOP(QUDA_PROFILE_INIT);

        profileHISQForce.TPSTART(QUDA_PROFILE_H2D);
        cudaQuark = cpuQuark;
        profileHISQForce.TPSTOP(QUDA_PROFILE_H2D);

        profileHISQForce.TPSTART(QUDA_PROFILE_COMPUTE);
        computeStaggeredOprod(oprod, cudaQuark, coeff[i], 3);
        profileHISQForce.TPSTOP(QUDA_PROFILE_COMPUTE);
      }
    }

    { // naik terms
      oneLinkOprod->copy(*stapleOprod);
      ax(level2_coeff[0], *oneLinkOprod);
      GaugeField *oprod[2] = {oneLinkOprod, naikOprod};

      // loop over different quark fields
      for(int i=0; i<num_naik_terms; ++i){

        // Wrap the MILC quark field
        profileHISQForce.TPSTART(QUDA_PROFILE_INIT);
        qParam.v = fermion[i + num_terms - num_naik_terms];
        cpuColorSpinorField cpuQuark(qParam); // create host quark field
        profileHISQForce.TPSTOP(QUDA_PROFILE_INIT);

        profileHISQForce.TPSTART(QUDA_PROFILE_H2D);
        cudaQuark = cpuQuark;
        profileHISQForce.TPSTOP(QUDA_PROFILE_H2D);

        profileHISQForce.TPSTART(QUDA_PROFILE_COMPUTE);
        computeStaggeredOprod(oprod, cudaQuark, coeff[i + num_terms], 3);
        profileHISQForce.TPSTOP(QUDA_PROFILE_COMPUTE);
      }
    }
  }

  profileHISQForce.TPSTART(QUDA_PROFILE_INIT);
  cudaGaugeField* cudaInForce = new cudaGaugeField(param);
  copyExtendedGauge(*cudaInForce, *stapleOprod, QUDA_CUDA_FIELD_LOCATION);
  delete stapleOprod;

  cudaGaugeField* cudaOutForce = new cudaGaugeField(param);
  copyExtendedGauge(*cudaOutForce, *oneLinkOprod, QUDA_CUDA_FIELD_LOCATION);
  delete oneLinkOprod;

  cudaGaugeField* cudaGauge = new cudaGaugeField(param);
  profileHISQForce.TPSTOP(QUDA_PROFILE_INIT);

  cudaGauge->loadCPUField(cpuWLink, profileHISQForce);

  cudaInForce->exchangeExtendedGhost(R,profileHISQForce,true);
  cudaGauge->exchangeExtendedGhost(R,profileHISQForce,true);
  cudaOutForce->exchangeExtendedGhost(R,profileHISQForce,true);

  profileHISQForce.TPSTART(QUDA_PROFILE_COMPUTE);
  hisqStaplesForce(*cudaOutForce, *cudaInForce, *cudaGauge, act_path_coeff);
  profileHISQForce.TPSTOP(QUDA_PROFILE_COMPUTE);

  // Load naik outer product
  copyExtendedGauge(*cudaInForce, *naikOprod, QUDA_CUDA_FIELD_LOCATION);
  cudaInForce->exchangeExtendedGhost(R,profileHISQForce,true);
  delete naikOprod;

  // Compute Naik three-link term
  profileHISQForce.TPSTART(QUDA_PROFILE_COMPUTE);
  hisqLongLinkForce(*cudaOutForce, *cudaInForce, *cudaGauge, act_path_coeff[1]);
  profileHISQForce.TPSTOP(QUDA_PROFILE_COMPUTE);

  cudaOutForce->exchangeExtendedGhost(R,profileHISQForce,true);

  // load v-link
  cudaGauge->loadCPUField(cpuVLink, profileHISQForce);
  cudaGauge->exchangeExtendedGhost(R,profileHISQForce,true);

  profileHISQForce.TPSTART(QUDA_PROFILE_COMPUTE);
  *num_failures_h = 0;
  unitarizeForce(*cudaInForce, *cudaOutForce, *cudaGauge, num_failures_d);
  profileHISQForce.TPSTOP(QUDA_PROFILE_COMPUTE);

  if (*num_failures_h>0) errorQuda("Error in the unitarization component of the hisq fermion force: %d failures\n", *num_failures_h);

  cudaMemset((void**)(cudaOutForce->Gauge_p()), 0, cudaOutForce->Bytes());

  // read in u-link
  cudaGauge->loadCPUField(cpuULink, profileHISQForce);
  cudaGauge->exchangeExtendedGhost(R,profileHISQForce,true);

  // Compute Fat7-staple term
  profileHISQForce.TPSTART(QUDA_PROFILE_COMPUTE);
  hisqStaplesForce(*cudaOutForce, *cudaInForce, *cudaGauge, fat7_coeff);
  profileHISQForce.TPSTOP(QUDA_PROFILE_COMPUTE);

  delete cudaInForce;
  cudaGaugeField* cudaMom = new cudaGaugeField(momParam);

  profileHISQForce.TPSTART(QUDA_PROFILE_COMPUTE);
  hisqCompleteForce(*cudaOutForce, *cudaGauge);
  profileHISQForce.TPSTOP(QUDA_PROFILE_COMPUTE);

  if (gParam->use_resident_mom) {
    if (!momResident) errorQuda("No resident momentum field to use");
    updateMomentum(*momResident, dt, *cudaOutForce, "hisq");
  } else {
    updateMomentum(*cudaMom, dt, *cudaOutForce, "hisq");
  }

  if (gParam->return_result_mom) {
    // Close the paths, make anti-hermitian, and store in compressed format
    if (gParam->return_result_mom) cudaMom->saveCPUField(*cpuMom, profileHISQForce);
  }

  profileHISQForce.TPSTART(QUDA_PROFILE_FREE);

  if (cpuMom) delete cpuMom;

  if (!gParam->make_resident_mom) {
    delete momResident;
    momResident = nullptr;
  }
  if (cudaMom) delete cudaMom;
  delete cudaOutForce;
  delete cudaGauge;
  profileHISQForce.TPSTOP(QUDA_PROFILE_FREE);

  profileHISQForce.TPSTOP(QUDA_PROFILE_TOTAL);

  return;
#else
  errorQuda("HISQ force has not been built");
#endif
}

void computeCloverForceQuda(void *h_mom, double dt, void **h_x, void **h_p,
			    double *coeff, double kappa2, double ck,
			    int nvector, double multiplicity, void *gauge,
			    QudaGaugeParam *gauge_param, QudaInvertParam *inv_param) {

  using namespace quda;
  profileCloverForce.TPSTART(QUDA_PROFILE_TOTAL);
  profileCloverForce.TPSTART(QUDA_PROFILE_INIT);

  checkGaugeParam(gauge_param);
  if (!gaugePrecise) errorQuda("No resident gauge field");

  GaugeFieldParam fParam(h_mom, *gauge_param, QUDA_ASQTAD_MOM_LINKS);
  // create the host momentum field
  fParam.reconstruct = QUDA_RECONSTRUCT_10;
  fParam.order = gauge_param->gauge_order;
  cpuGaugeField cpuMom(fParam);

  // create the device momentum field
  fParam.create = QUDA_ZERO_FIELD_CREATE;
  fParam.order = QUDA_FLOAT2_GAUGE_ORDER;
  cudaGaugeField cudaMom(fParam);

  // create the device force field
  fParam.link_type = QUDA_GENERAL_LINKS;
  fParam.create = QUDA_ZERO_FIELD_CREATE;
  fParam.order = QUDA_FLOAT2_GAUGE_ORDER;
  fParam.reconstruct = QUDA_RECONSTRUCT_NO;
  cudaGaugeField cudaForce(fParam);

  ColorSpinorParam qParam;
  qParam.location = QUDA_CUDA_FIELD_LOCATION;
  qParam.nColor = 3;
  qParam.nSpin = 4;
  qParam.siteSubset = QUDA_FULL_SITE_SUBSET;
  qParam.siteOrder = QUDA_EVEN_ODD_SITE_ORDER;
  qParam.nDim = 4;
  qParam.setPrecision(fParam.Precision());
  qParam.pad = 0;
  for(int dir=0; dir<4; ++dir) qParam.x[dir] = fParam.x[dir];

  // create the device quark field
  qParam.create = QUDA_NULL_FIELD_CREATE;
  qParam.fieldOrder = QUDA_FLOAT2_FIELD_ORDER;
  qParam.gammaBasis = QUDA_UKQCD_GAMMA_BASIS;

  std::vector<ColorSpinorField*> quarkX, quarkP;
  for (int i=0; i<nvector; i++) {
    quarkX.push_back(ColorSpinorField::Create(qParam));
    quarkP.push_back(ColorSpinorField::Create(qParam));
  }

  qParam.siteSubset = QUDA_PARITY_SITE_SUBSET;
  qParam.x[0] /= 2;
  cudaColorSpinorField tmp(qParam);

  // create the host quark field
  qParam.create = QUDA_REFERENCE_FIELD_CREATE;
  qParam.fieldOrder = QUDA_SPACE_SPIN_COLOR_FIELD_ORDER;
  qParam.gammaBasis = QUDA_DEGRAND_ROSSI_GAMMA_BASIS; // need expose this to interface

  bool pc_solve = (inv_param->solve_type == QUDA_DIRECT_PC_SOLVE) ||
    (inv_param->solve_type == QUDA_NORMOP_PC_SOLVE);
  DiracParam diracParam;
  setDiracParam(diracParam, inv_param, pc_solve);
  diracParam.tmp1 = &tmp; // use as temporary for dirac->M
  Dirac *dirac = Dirac::create(diracParam);

  if (inv_param->use_resident_solution) {
    if (solutionResident.size() < (unsigned int)nvector)
      errorQuda("solutionResident.size() %lu does not match number of shifts %d",
		solutionResident.size(), nvector);
  }

  cudaGaugeField &gaugeEx = *extendedGaugeResident;

  // create oprod and trace fields
  fParam.geometry = QUDA_TENSOR_GEOMETRY;
  cudaGaugeField oprod(fParam);

  profileCloverForce.TPSTOP(QUDA_PROFILE_INIT);
  profileCloverForce.TPSTART(QUDA_PROFILE_COMPUTE);

  std::vector<double> force_coeff(nvector);
  // loop over different quark fields
  for(int i=0; i<nvector; i++){
    ColorSpinorField &x = *(quarkX[i]);
    ColorSpinorField &p = *(quarkP[i]);

    if (!inv_param->use_resident_solution) {
      // for downloading x_e
      qParam.siteSubset = QUDA_PARITY_SITE_SUBSET;
      qParam.x[0] /= 2;

      // Wrap the even-parity MILC quark field
      profileCloverForce.TPSTOP(QUDA_PROFILE_COMPUTE);
      profileCloverForce.TPSTART(QUDA_PROFILE_INIT);
      qParam.v = h_x[i];
      cpuColorSpinorField cpuQuarkX(qParam); // create host quark field
      profileCloverForce.TPSTOP(QUDA_PROFILE_INIT);

      profileCloverForce.TPSTART(QUDA_PROFILE_H2D);
      x.Even() = cpuQuarkX;
      profileCloverForce.TPSTOP(QUDA_PROFILE_H2D);

      profileCloverForce.TPSTART(QUDA_PROFILE_COMPUTE);
      gamma5(x.Even(), x.Even());
    } else {
      x.Even() = *(solutionResident[i]);
    }

    dirac->Dslash(x.Odd(), x.Even(), QUDA_ODD_PARITY);
    dirac->M(p.Even(), x.Even());
    dirac->Dagger(QUDA_DAG_YES);
    dirac->Dslash(p.Odd(), p.Even(), QUDA_ODD_PARITY);
    dirac->Dagger(QUDA_DAG_NO);

    gamma5(x, x);
    gamma5(p, p);

    force_coeff[i] = 2.0*dt*coeff[i]*kappa2;
  }

  computeCloverForce(cudaForce, *gaugePrecise, quarkX, quarkP, force_coeff);

  // In double precision the clover derivative is faster with no reconstruct
  cudaGaugeField *u = &gaugeEx;
  if (gaugeEx.Reconstruct() == QUDA_RECONSTRUCT_12 && gaugeEx.Precision() == QUDA_DOUBLE_PRECISION) {
    GaugeFieldParam param(gaugeEx);
    param.reconstruct = QUDA_RECONSTRUCT_NO;
    u = new cudaGaugeField(param);
    u -> copy(gaugeEx);
  }

  computeCloverSigmaTrace(oprod, *cloverPrecise, 2.0*ck*multiplicity*dt);

  /* Now the U dA/dU terms */
  std::vector< std::vector<double> > ferm_epsilon(nvector);
  for (int shift = 0; shift < nvector; shift++) {
    ferm_epsilon[shift].reserve(2);
    ferm_epsilon[shift][0] = 2.0*ck*coeff[shift]*dt;
    ferm_epsilon[shift][1] = -kappa2 * 2.0*ck*coeff[shift]*dt;
  }

  computeCloverSigmaOprod(oprod, quarkX, quarkP, ferm_epsilon);

  cudaGaugeField *oprodEx = createExtendedGauge(oprod, R, profileCloverForce);

  profileCloverForce.TPSTART(QUDA_PROFILE_COMPUTE);

  cloverDerivative(cudaForce, *u, *oprodEx, 1.0, QUDA_ODD_PARITY);
  cloverDerivative(cudaForce, *u, *oprodEx, 1.0, QUDA_EVEN_PARITY);

  if (u != &gaugeEx) delete u;

  updateMomentum(cudaMom, -1.0, cudaForce, "clover");
  profileCloverForce.TPSTOP(QUDA_PROFILE_COMPUTE);

  // copy the outer product field back to the host
  profileCloverForce.TPSTART(QUDA_PROFILE_D2H);
  cudaMom.saveCPUField(cpuMom);
  profileCloverForce.TPSTOP(QUDA_PROFILE_D2H);

  profileCloverForce.TPSTART(QUDA_PROFILE_FREE);

  for (int i=0; i<nvector; i++) {
    delete quarkX[i];
    delete quarkP[i];
  }

#if 0
  if (inv_param->use_resident_solution) {
    for (auto v : solutionResident) if (v) delete v;
    solutionResident.clear();
  }
#endif
  delete dirac;
  profileCloverForce.TPSTOP(QUDA_PROFILE_FREE);

  checkCudaError();
  profileCloverForce.TPSTOP(QUDA_PROFILE_TOTAL);
  return;
}



void updateGaugeFieldQuda(void* gauge,
			  void* momentum,
			  double dt,
			  int conj_mom,
			  int exact,
			  QudaGaugeParam* param)
{
  profileGaugeUpdate.TPSTART(QUDA_PROFILE_TOTAL);

  checkGaugeParam(param);

  profileGaugeUpdate.TPSTART(QUDA_PROFILE_INIT);

  // create the host fields
  GaugeFieldParam gParam(gauge, *param, QUDA_SU3_LINKS);
  gParam.site_offset = param->gauge_offset;
  gParam.site_size = param->site_size;
  bool need_cpu = !param->use_resident_gauge || param->return_result_gauge;
  cpuGaugeField *cpuGauge = need_cpu ? new cpuGaugeField(gParam) : nullptr;

  GaugeFieldParam gParamMom(momentum, *param);
  gParamMom.reconstruct = (gParamMom.order == QUDA_TIFR_GAUGE_ORDER || gParamMom.order == QUDA_TIFR_PADDED_GAUGE_ORDER) ?
   QUDA_RECONSTRUCT_NO : QUDA_RECONSTRUCT_10;
  gParamMom.link_type = QUDA_ASQTAD_MOM_LINKS;
  gParamMom.site_offset = param->mom_offset;
  gParamMom.site_size = param->site_size;
  cpuGaugeField *cpuMom = !param->use_resident_mom ? new cpuGaugeField(gParamMom) : nullptr;

  // create the device fields
  gParam.create = QUDA_NULL_FIELD_CREATE;
  gParam.order = QUDA_FLOAT2_GAUGE_ORDER;
  gParam.link_type = QUDA_ASQTAD_MOM_LINKS;
  gParam.reconstruct = QUDA_RECONSTRUCT_10;
  gParam.ghostExchange = QUDA_GHOST_EXCHANGE_NO;
  gParam.pad = 0;
  cudaGaugeField *cudaMom = !param->use_resident_mom ? new cudaGaugeField(gParam) : nullptr;

  gParam.link_type = QUDA_SU3_LINKS;
  gParam.reconstruct = param->reconstruct;
  cudaGaugeField *cudaInGauge = !param->use_resident_gauge ? new cudaGaugeField(gParam) : nullptr;
  auto *cudaOutGauge = new cudaGaugeField(gParam);

  profileGaugeUpdate.TPSTOP(QUDA_PROFILE_INIT);

  profileGaugeUpdate.TPSTART(QUDA_PROFILE_H2D);

  if (!param->use_resident_gauge) {   // load fields onto the device
    cudaInGauge->loadCPUField(*cpuGauge);
  } else { // or use resident fields already present
    if (!gaugePrecise) errorQuda("No resident gauge field allocated");
    cudaInGauge = gaugePrecise;
    gaugePrecise = nullptr;
  }

  if (!param->use_resident_mom) {
    cudaMom->loadCPUField(*cpuMom);
  } else {
    if (!momResident) errorQuda("No resident mom field allocated");
    cudaMom = momResident;
    momResident = nullptr;
  }

  profileGaugeUpdate.TPSTOP(QUDA_PROFILE_H2D);

  // perform the update
  profileGaugeUpdate.TPSTART(QUDA_PROFILE_COMPUTE);
  updateGaugeField(*cudaOutGauge, dt, *cudaInGauge, *cudaMom,
      (bool)conj_mom, (bool)exact);
  profileGaugeUpdate.TPSTOP(QUDA_PROFILE_COMPUTE);

  if (param->return_result_gauge) {
    // copy the gauge field back to the host
    profileGaugeUpdate.TPSTART(QUDA_PROFILE_D2H);
    cudaOutGauge->saveCPUField(*cpuGauge);
    profileGaugeUpdate.TPSTOP(QUDA_PROFILE_D2H);
  }

  profileGaugeUpdate.TPSTART(QUDA_PROFILE_FREE);
  if (param->make_resident_gauge) {
    if (gaugePrecise != nullptr) delete gaugePrecise;
    gaugePrecise = cudaOutGauge;
  } else {
    delete cudaOutGauge;
  }

  if (param->make_resident_mom) {
    if (momResident != nullptr && momResident != cudaMom) delete momResident;
    momResident = cudaMom;
  } else {
    delete cudaMom;
  }

  delete cudaInGauge;
  if (cpuMom) delete cpuMom;
  if (cpuGauge) delete cpuGauge;
  profileGaugeUpdate.TPSTOP(QUDA_PROFILE_FREE);

  checkCudaError();

  profileGaugeUpdate.TPSTOP(QUDA_PROFILE_TOTAL);
  return;
}

 void projectSU3Quda(void *gauge_h, double tol, QudaGaugeParam *param) {
   profileProject.TPSTART(QUDA_PROFILE_TOTAL);

   profileProject.TPSTART(QUDA_PROFILE_INIT);
   checkGaugeParam(param);

   // create the gauge field
   GaugeFieldParam gParam(gauge_h, *param, QUDA_GENERAL_LINKS);
   gParam.site_offset = param->gauge_offset;
   gParam.site_size = param->site_size;
   bool need_cpu = !param->use_resident_gauge || param->return_result_gauge;
   cpuGaugeField *cpuGauge = need_cpu ? new cpuGaugeField(gParam) : nullptr;

   // create the device fields
   gParam.create = QUDA_NULL_FIELD_CREATE;
   gParam.order = QUDA_FLOAT2_GAUGE_ORDER;
   gParam.reconstruct = param->reconstruct;
   cudaGaugeField *cudaGauge = !param->use_resident_gauge ? new cudaGaugeField(gParam) : nullptr;
   profileProject.TPSTOP(QUDA_PROFILE_INIT);

   if (param->use_resident_gauge) {
     if (!gaugePrecise) errorQuda("No resident gauge field to use");
     cudaGauge = gaugePrecise;
   } else {
     profileProject.TPSTART(QUDA_PROFILE_H2D);
     cudaGauge->loadCPUField(*cpuGauge);
     profileProject.TPSTOP(QUDA_PROFILE_H2D);
   }

   profileProject.TPSTART(QUDA_PROFILE_COMPUTE);
   *num_failures_h = 0;

   // project onto SU(3)
   projectSU3(*cudaGauge, tol, num_failures_d);

   profileProject.TPSTOP(QUDA_PROFILE_COMPUTE);

   if(*num_failures_h>0)
     errorQuda("Error in the SU(3) unitarization: %d failures\n", *num_failures_h);

   profileProject.TPSTART(QUDA_PROFILE_D2H);
   if (param->return_result_gauge) cudaGauge->saveCPUField(*cpuGauge);
   profileProject.TPSTOP(QUDA_PROFILE_D2H);

   if (param->make_resident_gauge) {
     if (gaugePrecise != nullptr && cudaGauge != gaugePrecise) delete gaugePrecise;
     gaugePrecise = cudaGauge;
   } else {
     delete cudaGauge;
   }

   profileProject.TPSTART(QUDA_PROFILE_FREE);
   if (cpuGauge) delete cpuGauge;
   profileProject.TPSTOP(QUDA_PROFILE_FREE);

   profileProject.TPSTOP(QUDA_PROFILE_TOTAL);
 }

 void staggeredPhaseQuda(void *gauge_h, QudaGaugeParam *param) {
   profilePhase.TPSTART(QUDA_PROFILE_TOTAL);

   profilePhase.TPSTART(QUDA_PROFILE_INIT);
   checkGaugeParam(param);

   // create the gauge field
   GaugeFieldParam gParam(gauge_h, *param, QUDA_GENERAL_LINKS);
   bool need_cpu = !param->use_resident_gauge || param->return_result_gauge;
   cpuGaugeField *cpuGauge = need_cpu ? new cpuGaugeField(gParam) : nullptr;

   // create the device fields
   gParam.create = QUDA_NULL_FIELD_CREATE;
   gParam.order = QUDA_FLOAT2_GAUGE_ORDER;
   gParam.reconstruct = param->reconstruct;
   cudaGaugeField *cudaGauge = !param->use_resident_gauge ? new cudaGaugeField(gParam) : nullptr;
   profilePhase.TPSTOP(QUDA_PROFILE_INIT);

   if (param->use_resident_gauge) {
     if (!gaugePrecise) errorQuda("No resident gauge field to use");
     cudaGauge = gaugePrecise;
   } else {
     profilePhase.TPSTART(QUDA_PROFILE_H2D);
     cudaGauge->loadCPUField(*cpuGauge);
     profilePhase.TPSTOP(QUDA_PROFILE_H2D);
   }

   profilePhase.TPSTART(QUDA_PROFILE_COMPUTE);
   *num_failures_h = 0;

   // apply / remove phase as appropriate
   if (!cudaGauge->StaggeredPhaseApplied()) cudaGauge->applyStaggeredPhase();
   else cudaGauge->removeStaggeredPhase();

   profilePhase.TPSTOP(QUDA_PROFILE_COMPUTE);

   profilePhase.TPSTART(QUDA_PROFILE_D2H);
   if (param->return_result_gauge) cudaGauge->saveCPUField(*cpuGauge);
   profilePhase.TPSTOP(QUDA_PROFILE_D2H);

   if (param->make_resident_gauge) {
     if (gaugePrecise != nullptr && cudaGauge != gaugePrecise) delete gaugePrecise;
     gaugePrecise = cudaGauge;
   } else {
     delete cudaGauge;
   }

   profilePhase.TPSTART(QUDA_PROFILE_FREE);
   if (cpuGauge) delete cpuGauge;
   profilePhase.TPSTOP(QUDA_PROFILE_FREE);

   profilePhase.TPSTOP(QUDA_PROFILE_TOTAL);
 }

// evaluate the momentum action
double momActionQuda(void* momentum, QudaGaugeParam* param)
{
  profileMomAction.TPSTART(QUDA_PROFILE_TOTAL);

  profileMomAction.TPSTART(QUDA_PROFILE_INIT);
  checkGaugeParam(param);

  // create the momentum fields
  GaugeFieldParam gParam(momentum, *param, QUDA_ASQTAD_MOM_LINKS);
  gParam.reconstruct = (gParam.order == QUDA_TIFR_GAUGE_ORDER || gParam.order == QUDA_TIFR_PADDED_GAUGE_ORDER) ?
    QUDA_RECONSTRUCT_NO : QUDA_RECONSTRUCT_10;

  cpuGaugeField *cpuMom = !param->use_resident_mom ? new cpuGaugeField(gParam) : nullptr;

  // create the device fields
  gParam.create = QUDA_NULL_FIELD_CREATE;
  gParam.order = QUDA_FLOAT2_GAUGE_ORDER;
  gParam.reconstruct = QUDA_RECONSTRUCT_10;

  cudaGaugeField *cudaMom = !param->use_resident_mom ? new cudaGaugeField(gParam) : nullptr;

  profileMomAction.TPSTOP(QUDA_PROFILE_INIT);

  profileMomAction.TPSTART(QUDA_PROFILE_H2D);
  if (!param->use_resident_mom) {
    cudaMom->loadCPUField(*cpuMom);
  } else {
    if (!momResident) errorQuda("No resident mom field allocated");
    cudaMom = momResident;
  }
  profileMomAction.TPSTOP(QUDA_PROFILE_H2D);

  // perform the update
  profileMomAction.TPSTART(QUDA_PROFILE_COMPUTE);
  double action = computeMomAction(*cudaMom);
  profileMomAction.TPSTOP(QUDA_PROFILE_COMPUTE);

  profileMomAction.TPSTART(QUDA_PROFILE_FREE);
  if (param->make_resident_mom) {
    if (momResident != nullptr && momResident != cudaMom) delete momResident;
    momResident = cudaMom;
  } else {
    delete cudaMom;
    momResident = nullptr;
  }
  if (cpuMom) {
    delete cpuMom;
  }

  profileMomAction.TPSTOP(QUDA_PROFILE_FREE);

  checkCudaError();

  profileMomAction.TPSTOP(QUDA_PROFILE_TOTAL);
  return action;
}

/*
  The following functions are for the Fortran interface.
*/

void init_quda_(int *dev) { initQuda(*dev); }
void init_quda_device_(int *dev) { initQudaDevice(*dev); }
void init_quda_memory_() { initQudaMemory(); }
void end_quda_() { endQuda(); }
void load_gauge_quda_(void *h_gauge, QudaGaugeParam *param) { loadGaugeQuda(h_gauge, param); }
void free_gauge_quda_() { freeGaugeQuda(); }
void free_sloppy_gauge_quda_() { freeSloppyGaugeQuda(); }
void load_clover_quda_(void *h_clover, void *h_clovinv, QudaInvertParam *inv_param)
{ loadCloverQuda(h_clover, h_clovinv, inv_param); }
void free_clover_quda_(void) { freeCloverQuda(); }
void dslash_quda_(void *h_out, void *h_in, QudaInvertParam *inv_param,
    QudaParity *parity) { dslashQuda(h_out, h_in, inv_param, *parity); }
void clover_quda_(void *h_out, void *h_in, QudaInvertParam *inv_param,
    QudaParity *parity, int *inverse) { cloverQuda(h_out, h_in, inv_param, *parity, *inverse); }
void mat_quda_(void *h_out, void *h_in, QudaInvertParam *inv_param)
{ MatQuda(h_out, h_in, inv_param); }
void mat_dag_mat_quda_(void *h_out, void *h_in, QudaInvertParam *inv_param)
{ MatDagMatQuda(h_out, h_in, inv_param); }
void invert_quda_(void *hp_x, void *hp_b, QudaInvertParam *param) {
  fflush(stdout);
  // ensure that fifth dimension is set to 1
  if (param->dslash_type == QUDA_ASQTAD_DSLASH || param->dslash_type == QUDA_STAGGERED_DSLASH) param->Ls = 1;
  invertQuda(hp_x, hp_b, param);
  fflush(stdout);
}

void invert_multishift_quda_(void *h_x, void *hp_b, QudaInvertParam *param) {
  // ensure that fifth dimension is set to 1
  if (param->dslash_type == QUDA_ASQTAD_DSLASH || param->dslash_type == QUDA_STAGGERED_DSLASH) param->Ls = 1;

  if (!gaugePrecise) errorQuda("Resident gauge field not allocated");

  // get data into array of pointers
  int nSpin = (param->dslash_type == QUDA_STAGGERED_DSLASH || param->dslash_type == QUDA_ASQTAD_DSLASH) ? 1 : 4;

  // compute offset assuming TIFR padded ordering (FIXME)
  if (param->dirac_order != QUDA_TIFR_PADDED_DIRAC_ORDER)
    errorQuda("Fortran multi-shift solver presently only supports QUDA_TIFR_PADDED_DIRAC_ORDER");

  const int *X = gaugePrecise->X();
  size_t cb_offset = (X[0]/2) * X[1] * (X[2] + 4) * X[3] * gaugePrecise->Ncolor() * nSpin * 2 * param->cpu_prec;
  void *hp_x[QUDA_MAX_MULTI_SHIFT];
  for (int i=0; i<param->num_offset; i++) hp_x[i] = static_cast<char*>(h_x) + i*cb_offset;

  invertMultiShiftQuda(hp_x, hp_b, param);
}

void flush_chrono_quda_(int *index) { flushChronoQuda(*index); }

void register_pinned_quda_(void *ptr, size_t *bytes) {
  cudaHostRegister(ptr, *bytes, cudaHostRegisterDefault);
  checkCudaError();
}

void unregister_pinned_quda_(void *ptr) {
  cudaHostUnregister(ptr);
  checkCudaError();
}

void new_quda_gauge_param_(QudaGaugeParam *param) {
  *param = newQudaGaugeParam();
}
void new_quda_invert_param_(QudaInvertParam *param) {
  *param = newQudaInvertParam();
}

void update_gauge_field_quda_(void *gauge, void *momentum, double *dt,
    bool *conj_mom, bool *exact,
    QudaGaugeParam *param) {
  updateGaugeFieldQuda(gauge, momentum, *dt, (int)*conj_mom, (int)*exact, param);
}

static inline int opp(int dir) { return 7-dir; }

static void createGaugeForcePaths(int **paths, int dir, int num_loop_types){

  int index=0;
  // Plaquette paths
  if (num_loop_types >= 1)
    for(int i=0; i<4; ++i){
      if(i==dir) continue;
      paths[index][0] = i;        paths[index][1] = opp(dir);   paths[index++][2] = opp(i);
      paths[index][0] = opp(i);   paths[index][1] = opp(dir);   paths[index++][2] = i;
    }

  // Rectangle Paths
  if (num_loop_types >= 2)
    for(int i=0; i<4; ++i){
      if(i==dir) continue;
      paths[index][0] = paths[index][1] = i;       paths[index][2] = opp(dir); paths[index][3] = paths[index][4] = opp(i);
      index++;
      paths[index][0] = paths[index][1] = opp(i);  paths[index][2] = opp(dir); paths[index][3] = paths[index][4] = i;
      index++;
      paths[index][0] = dir; paths[index][1] = i; paths[index][2] = paths[index][3] = opp(dir); paths[index][4] = opp(i);
      index++;
      paths[index][0] = dir; paths[index][1] = opp(i); paths[index][2] = paths[index][3] = opp(dir); paths[index][4] = i;
      index++;
      paths[index][0] = i;  paths[index][1] = paths[index][2] = opp(dir); paths[index][3] = opp(i); paths[index][4] = dir;
      index++;
      paths[index][0] = opp(i);  paths[index][1] = paths[index][2] = opp(dir); paths[index][3] = i; paths[index][4] = dir;
      index++;
    }

  if (num_loop_types >= 3) {
    // Staple paths
    for(int i=0; i<4; ++i){
      for(int j=0; j<4; ++j){
	if(i==dir || j==dir || i==j) continue;
	paths[index][0] = i; paths[index][1] = j; paths[index][2] = opp(dir); paths[index][3] = opp(i), paths[index][4] = opp(j);
	index++;
	paths[index][0] = i; paths[index][1] = opp(j); paths[index][2] = opp(dir); paths[index][3] = opp(i), paths[index][4] = j;
	index++;
	paths[index][0] = opp(i); paths[index][1] = j; paths[index][2] = opp(dir); paths[index][3] = i, paths[index][4] = opp(j);
	index++;
	paths[index][0] = opp(i); paths[index][1] = opp(j); paths[index][2] = opp(dir); paths[index][3] = i, paths[index][4] = j;
	index++;
     }
    }
  }

}

void compute_gauge_force_quda_(void *mom, void *gauge, int *num_loop_types, double *coeff, double *dt,
			       QudaGaugeParam *param) {

  int numPaths = 0;
  switch (*num_loop_types) {
  case 1:
    numPaths = 6;
    break;
  case 2:
    numPaths = 24;
    break;
  case 3:
    numPaths = 48;
    break;
  default:
    errorQuda("Invalid num_loop_types = %d\n", *num_loop_types);
  }

  auto *loop_coeff = static_cast<double*>(safe_malloc(numPaths*sizeof(double)));
  int *path_length = static_cast<int*>(safe_malloc(numPaths*sizeof(int)));

  if (*num_loop_types >= 1) for(int i= 0; i< 6; ++i) {
      loop_coeff[i] = coeff[0];
      path_length[i] = 3;
    }
  if (*num_loop_types >= 2) for(int i= 6; i<24; ++i) {
      loop_coeff[i] = coeff[1];
      path_length[i] = 5;
    }
  if (*num_loop_types >= 3) for(int i=24; i<48; ++i) {
      loop_coeff[i] = coeff[2];
      path_length[i] = 5;
    }

  int** input_path_buf[4];
  for(int dir=0; dir<4; ++dir){
    input_path_buf[dir] = static_cast<int**>(safe_malloc(numPaths*sizeof(int*)));
    for(int i=0; i<numPaths; ++i){
      input_path_buf[dir][i] = static_cast<int*>(safe_malloc(path_length[i]*sizeof(int)));
    }
    createGaugeForcePaths(input_path_buf[dir], dir, *num_loop_types);
  }

  int max_length = 6;

  computeGaugeForceQuda(mom, gauge, input_path_buf, path_length, loop_coeff, numPaths, max_length, *dt, param);

  for(auto & dir : input_path_buf){
    for(int i=0; i<numPaths; ++i) host_free(dir[i]);
    host_free(dir);
  }

  host_free(path_length);
  host_free(loop_coeff);
}

void compute_staggered_force_quda_(void* h_mom, double *dt, double *delta, void *gauge, void *x, QudaGaugeParam *gauge_param, QudaInvertParam *inv_param) {
  computeStaggeredForceQuda(h_mom, *dt, *delta, gauge, (void**)x, gauge_param, inv_param);
}

// apply the staggered phases
void apply_staggered_phase_quda_() {
  if (getVerbosity() >= QUDA_VERBOSE) printfQuda("applying staggered phase\n");
  if (gaugePrecise) {
    gaugePrecise->applyStaggeredPhase();
  } else {
    errorQuda("No persistent gauge field");
  }
}

// remove the staggered phases
void remove_staggered_phase_quda_() {
  if (getVerbosity() >= QUDA_VERBOSE) printfQuda("removing staggered phase\n");
  if (gaugePrecise) {
    gaugePrecise->removeStaggeredPhase();
  } else {
    errorQuda("No persistent gauge field");
  }
  qudaDeviceSynchronize();
}

// evaluate the kinetic term
void kinetic_quda_(double *kin, void* momentum, QudaGaugeParam* param) {
  *kin = momActionQuda(momentum, param);
}


/**
 * BQCD wants a node mapping with x varying fastest.
 */
#ifdef MULTI_GPU
static int bqcd_rank_from_coords(const int *coords, void *fdata)
{
  int *dims = static_cast<int *>(fdata);

  int rank = coords[3];
  for (int i = 2; i >= 0; i--) {
    rank = dims[i] * rank + coords[i];
  }
  return rank;
}
#endif

void comm_set_gridsize_(int *grid)
{
#ifdef MULTI_GPU
  initCommsGridQuda(4, grid, bqcd_rank_from_coords, static_cast<void *>(grid));
#endif
}

/**
 * Exposed due to poor derived MPI datatype performance with GPUDirect RDMA
 */
void set_kernel_pack_t_(int* pack)
{
  bool pack_ = *pack ? true : false;
  setKernelPackT(pack_);
}



void gaussGaugeQuda(long seed)
{
#ifdef GPU_GAUGE_TOOLS
  profileGauss.TPSTART(QUDA_PROFILE_TOTAL);

  profileGauss.TPSTART(QUDA_PROFILE_INIT);
  if (!gaugePrecise)
    errorQuda("Cannot generate Gauss GaugeField as there is no resident gauge field");

  cudaGaugeField *data = nullptr;
  data = gaugePrecise;

  profileGauss.TPSTOP(QUDA_PROFILE_INIT);

  profileGauss.TPSTART(QUDA_PROFILE_COMPUTE);
  RNG* randstates = new RNG(data->Volume(), seed, data->X());
  randstates->Init();
  quda::gaugeGauss(*data, *randstates);
  randstates->Release();
  delete randstates;
  profileGauss.TPSTOP(QUDA_PROFILE_COMPUTE);

  profileGauss.TPSTOP(QUDA_PROFILE_TOTAL);
  
  if (extendedGaugeResident) {
    extendedGaugeResident = gaugePrecise;
    extendedGaugeResident -> exchangeExtendedGhost(R,profileGauss,redundant_comms);
  }
#else
  errorQuda("Gauge tools are not build");
#endif
}


/*
 * Computes the total, spatial and temporal plaquette averages of the loaded gauge configuration.
 */
void plaq_quda_(double plaq[3]) {
  plaqQuda(plaq);
}


void plaqQuda (double plq[3])
{
  profilePlaq.TPSTART(QUDA_PROFILE_TOTAL);

  if (!gaugePrecise) errorQuda("Cannot compute plaquette as there is no resident gauge field");

  cudaGaugeField *data = extendedGaugeResident ? extendedGaugeResident : createExtendedGauge(*gaugePrecise, R, profilePlaq);
  extendedGaugeResident = data;

  profilePlaq.TPSTART(QUDA_PROFILE_COMPUTE);
  double3 plaq = quda::plaquette(*data, QUDA_CUDA_FIELD_LOCATION);
  plq[0] = plaq.x;
  plq[1] = plaq.y;
  plq[2] = plaq.z;
  profilePlaq.TPSTOP(QUDA_PROFILE_COMPUTE);

  profilePlaq.TPSTOP(QUDA_PROFILE_TOTAL);
  return;
}

/*
 * Performs a deep copy from the internal extendedGaugeResident field.
 */
void copyExtendedResidentGaugeQuda(void* resident_gauge, QudaFieldLocation loc)
{
  //profilePlaq.TPSTART(QUDA_PROFILE_TOTAL);

  if (!gaugePrecise) errorQuda("Cannot perform deep copy of resident gauge field as there is no resident gauge field");

  cudaGaugeField *data = extendedGaugeResident ? extendedGaugeResident : createExtendedGauge(*gaugePrecise, R, profilePlaq);
  extendedGaugeResident = data;

  auto* io_gauge = (cudaGaugeField*)resident_gauge;

  copyExtendedGauge(*io_gauge, *extendedGaugeResident, loc);

  //profilePlaq.TPSTOP(QUDA_PROFILE_TOTAL);
  return;
}

void performWuppertalnStep(void *h_out, void *h_in, QudaInvertParam *inv_param, 
                           unsigned int nSteps, double alpha)
{
  profileWuppertal.TPSTART(QUDA_PROFILE_TOTAL);

  if (gaugePrecise == nullptr) errorQuda("Gauge field must be loaded");

  pushVerbosity(inv_param->verbosity);
  if (getVerbosity() >= QUDA_DEBUG_VERBOSE) printQudaInvertParam(inv_param);

  cudaGaugeField *precise = nullptr;
  
  if (gaugeSmeared != nullptr) {
    if (getVerbosity() >= QUDA_VERBOSE)
      printfQuda("Wuppertal smearing done with gaugeSmeared\n");
    GaugeFieldParam gParam(*gaugePrecise);
    gParam.create = QUDA_NULL_FIELD_CREATE;
    precise = new cudaGaugeField(gParam);
    copyExtendedGauge(*precise, *gaugeSmeared, QUDA_CUDA_FIELD_LOCATION);
    precise->exchangeGhost();
  } else {
    if (getVerbosity() >= QUDA_VERBOSE)
      printfQuda("Wuppertal smearing done with gaugePrecise\n");
    precise = gaugePrecise;
  }

  ColorSpinorParam cpuParam(h_in, *inv_param, precise->X(), false, inv_param->input_location);
  ColorSpinorField *in_h = ColorSpinorField::Create(cpuParam);

  ColorSpinorParam cudaParam(cpuParam, *inv_param);
  cudaColorSpinorField in(*in_h, cudaParam);

  if (getVerbosity() >= QUDA_DEBUG_VERBOSE) {
    double cpu = blas::norm2(*in_h);
    double gpu = blas::norm2(in);
    printfQuda("In CPU %e CUDA %e\n", cpu, gpu);
  }

  cudaParam.create = QUDA_NULL_FIELD_CREATE;
  cudaColorSpinorField out(in, cudaParam);
  int parity = 0;

  for (unsigned int i=0; i<nSteps; i++) {
    if(i) in = out;
    wuppertalStep(out, in, parity, *precise, alpha);
    if (getVerbosity() >= QUDA_DEBUG_VERBOSE) {
      double norm = blas::norm2(out);
      printfQuda("Step %d, vector norm %e\n", i, norm);
    }
  }

  cpuParam.v = h_out;
  cpuParam.location = inv_param->output_location;
  ColorSpinorField *out_h = ColorSpinorField::Create(cpuParam);
  *out_h = out;

  if (getVerbosity() >= QUDA_DEBUG_VERBOSE) {
    double cpu = blas::norm2(*out_h);
    double gpu = blas::norm2(out);
    printfQuda("Out CPU %e CUDA %e\n", cpu, gpu);
  }

  if (gaugeSmeared != nullptr)
    delete precise;

  delete out_h;
  delete in_h;

  popVerbosity();

  profileWuppertal.TPSTOP(QUDA_PROFILE_TOTAL);
}

void performAPEnStep(unsigned int nSteps, double alpha)
{
  profileAPE.TPSTART(QUDA_PROFILE_TOTAL);

  if (gaugePrecise == nullptr) errorQuda("Gauge field must be loaded");

  if (gaugeSmeared != nullptr) delete gaugeSmeared;
  gaugeSmeared = createExtendedGauge(*gaugePrecise, R, profileAPE);

  GaugeFieldParam gParam(*gaugeSmeared);
  auto *cudaGaugeTemp = new cudaGaugeField(gParam);

  if (getVerbosity() == QUDA_VERBOSE) {
    double3 plq = plaquette(*gaugeSmeared, QUDA_CUDA_FIELD_LOCATION);
    printfQuda("Plaquette after 0 APE steps: %le %le %le\n", plq.x, plq.y, plq.z);
  }

  for (unsigned int i=0; i<nSteps; i++) {
    cudaGaugeTemp->copy(*gaugeSmeared);
    cudaGaugeTemp->exchangeExtendedGhost(R,profileAPE,redundant_comms);
    APEStep(*gaugeSmeared, *cudaGaugeTemp, alpha);
  }

  delete cudaGaugeTemp;

  gaugeSmeared->exchangeExtendedGhost(R,profileAPE,redundant_comms);

  if (getVerbosity() == QUDA_VERBOSE) {
    double3 plq = plaquette(*gaugeSmeared, QUDA_CUDA_FIELD_LOCATION);
    printfQuda("Plaquette after %d APE steps: %le %le %le\n", nSteps, plq.x, plq.y, plq.z);
  }

  profileAPE.TPSTOP(QUDA_PROFILE_TOTAL);
}

void performSTOUTnStep(unsigned int nSteps, double rho)
{
  profileSTOUT.TPSTART(QUDA_PROFILE_TOTAL);

  if (gaugePrecise == nullptr) errorQuda("Gauge field must be loaded");

  if (gaugeSmeared != nullptr) delete gaugeSmeared;
  gaugeSmeared = createExtendedGauge(*gaugePrecise, R, profileAPE);

  GaugeFieldParam gParam(*gaugeSmeared);
  auto *cudaGaugeTemp = new cudaGaugeField(gParam);

  if (getVerbosity() == QUDA_VERBOSE) {
    double3 plq = plaquette(*gaugeSmeared, QUDA_CUDA_FIELD_LOCATION);
    printfQuda("Plaquette after 0 STOUT steps: %le %le %le\n", plq.x, plq.y, plq.z);
  }

  for (unsigned int i=0; i<nSteps; i++) {
    cudaGaugeTemp->copy(*gaugeSmeared);
    cudaGaugeTemp->exchangeExtendedGhost(R,profileSTOUT,redundant_comms);
    STOUTStep(*gaugeSmeared, *cudaGaugeTemp, rho);
  }

  delete cudaGaugeTemp;

  gaugeSmeared->exchangeExtendedGhost(R,redundant_comms);

  if (getVerbosity() == QUDA_VERBOSE) {
    double3 plq = plaquette(*gaugeSmeared, QUDA_CUDA_FIELD_LOCATION);
    printfQuda("Plaquette after %d STOUT steps: %le %le %le\n", nSteps, plq.x, plq.y, plq.z);
  }

  profileSTOUT.TPSTOP(QUDA_PROFILE_TOTAL);
}

 void performOvrImpSTOUTnStep(unsigned int nSteps, double rho, double epsilon)
{
  profileOvrImpSTOUT.TPSTART(QUDA_PROFILE_TOTAL);

  if (gaugePrecise == nullptr) errorQuda("Gauge field must be loaded");

  if (gaugeSmeared != nullptr) delete gaugeSmeared;
  gaugeSmeared = createExtendedGauge(*gaugePrecise, R, profileAPE);

  GaugeFieldParam gParam(*gaugeSmeared);
  auto *cudaGaugeTemp = new cudaGaugeField(gParam);

  if (getVerbosity() == QUDA_VERBOSE) {
    double3 plq = plaquette(*gaugeSmeared, QUDA_CUDA_FIELD_LOCATION);
    printfQuda("Plaquette after 0 OvrImpSTOUT steps: %le %le %le\n", plq.x, plq.y, plq.z);
  }

  for (unsigned int i=0; i<nSteps; i++) {
    cudaGaugeTemp->copy(*gaugeSmeared);
    cudaGaugeTemp->exchangeExtendedGhost(R,profileOvrImpSTOUT,redundant_comms);
    OvrImpSTOUTStep(*gaugeSmeared, *cudaGaugeTemp, rho, epsilon);
  }

  delete cudaGaugeTemp;

  gaugeSmeared->exchangeExtendedGhost(R,profileOvrImpSTOUT,redundant_comms);

  if (getVerbosity() == QUDA_VERBOSE) {
    double3 plq = plaquette(*gaugeSmeared, QUDA_CUDA_FIELD_LOCATION);
    printfQuda("Plaquette after %d OvrImpSTOUT steps: %le %le %le\n", nSteps, plq.x, plq.y, plq.z);
  }

  profileOvrImpSTOUT.TPSTOP(QUDA_PROFILE_TOTAL);
}


int computeGaugeFixingOVRQuda(void* gauge, const unsigned int gauge_dir,  const unsigned int Nsteps, \
  const unsigned int verbose_interval, const double relax_boost, const double tolerance, const unsigned int reunit_interval, \
  const unsigned int  stopWtheta, QudaGaugeParam* param , double* timeinfo)
{

  GaugeFixOVRQuda.TPSTART(QUDA_PROFILE_TOTAL);

  checkGaugeParam(param);

  GaugeFixOVRQuda.TPSTART(QUDA_PROFILE_INIT);
  GaugeFieldParam gParam(gauge, *param);
  auto *cpuGauge = new cpuGaugeField(gParam);

  //gParam.pad = getFatLinkPadding(param->X);
  gParam.create      = QUDA_NULL_FIELD_CREATE;
  gParam.link_type   = param->type;
  gParam.reconstruct = param->reconstruct;
  gParam.order       = (gParam.Precision() == QUDA_DOUBLE_PRECISION || gParam.reconstruct == QUDA_RECONSTRUCT_NO ) ?
    QUDA_FLOAT2_GAUGE_ORDER : QUDA_FLOAT4_GAUGE_ORDER;
  auto *cudaInGauge = new cudaGaugeField(gParam);

  GaugeFixOVRQuda.TPSTOP(QUDA_PROFILE_INIT);

  GaugeFixOVRQuda.TPSTART(QUDA_PROFILE_H2D);


  ///if (!param->use_resident_gauge) {   // load fields onto the device
  cudaInGauge->loadCPUField(*cpuGauge);
 /* } else { // or use resident fields already present
    if (!gaugePrecise) errorQuda("No resident gauge field allocated");
    cudaInGauge = gaugePrecise;
    gaugePrecise = nullptr;
  } */

  GaugeFixOVRQuda.TPSTOP(QUDA_PROFILE_H2D);

  checkCudaError();

  if (comm_size() == 1) {
    // perform the update
    GaugeFixOVRQuda.TPSTART(QUDA_PROFILE_COMPUTE);
    gaugefixingOVR(*cudaInGauge, gauge_dir, Nsteps, verbose_interval, relax_boost, tolerance, \
      reunit_interval, stopWtheta);
    GaugeFixOVRQuda.TPSTOP(QUDA_PROFILE_COMPUTE);
  } else {
    cudaGaugeField *cudaInGaugeEx = createExtendedGauge(*cudaInGauge, R, GaugeFixOVRQuda);

    // perform the update
    GaugeFixOVRQuda.TPSTART(QUDA_PROFILE_COMPUTE);
    gaugefixingOVR(*cudaInGaugeEx, gauge_dir, Nsteps, verbose_interval, relax_boost, tolerance, \
      reunit_interval, stopWtheta);
    GaugeFixOVRQuda.TPSTOP(QUDA_PROFILE_COMPUTE);

    //HOW TO COPY BACK TO CPU: cudaInGaugeEx->cpuGauge
    copyExtendedGauge(*cudaInGauge, *cudaInGaugeEx, QUDA_CUDA_FIELD_LOCATION);
  }

  checkCudaError();
  // copy the gauge field back to the host
  GaugeFixOVRQuda.TPSTART(QUDA_PROFILE_D2H);
  cudaInGauge->saveCPUField(*cpuGauge);
  GaugeFixOVRQuda.TPSTOP(QUDA_PROFILE_D2H);

  GaugeFixOVRQuda.TPSTOP(QUDA_PROFILE_TOTAL);

  if (param->make_resident_gauge) {
    if (gaugePrecise != nullptr) delete gaugePrecise;
    gaugePrecise = cudaInGauge;
  } else {
    delete cudaInGauge;
  }

  if(timeinfo){
    timeinfo[0] = GaugeFixOVRQuda.Last(QUDA_PROFILE_H2D);
    timeinfo[1] = GaugeFixOVRQuda.Last(QUDA_PROFILE_COMPUTE);
    timeinfo[2] = GaugeFixOVRQuda.Last(QUDA_PROFILE_D2H);
  }

  checkCudaError();
  return 0;
}




int computeGaugeFixingFFTQuda(void* gauge, const unsigned int gauge_dir,  const unsigned int Nsteps, \
  const unsigned int verbose_interval, const double alpha, const unsigned int autotune, const double tolerance, \
  const unsigned int  stopWtheta, QudaGaugeParam* param , double* timeinfo)
{

  GaugeFixFFTQuda.TPSTART(QUDA_PROFILE_TOTAL);

  checkGaugeParam(param);

  GaugeFixFFTQuda.TPSTART(QUDA_PROFILE_INIT);

  GaugeFieldParam gParam(gauge, *param);
  auto *cpuGauge = new cpuGaugeField(gParam);

  //gParam.pad = getFatLinkPadding(param->X);
  gParam.create      = QUDA_NULL_FIELD_CREATE;
  gParam.link_type   = param->type;
  gParam.reconstruct = param->reconstruct;
  gParam.order       = (gParam.Precision() == QUDA_DOUBLE_PRECISION || gParam.reconstruct == QUDA_RECONSTRUCT_NO ) ?
    QUDA_FLOAT2_GAUGE_ORDER : QUDA_FLOAT4_GAUGE_ORDER;

  auto *cudaInGauge = new cudaGaugeField(gParam);


  GaugeFixFFTQuda.TPSTOP(QUDA_PROFILE_INIT);

  GaugeFixFFTQuda.TPSTART(QUDA_PROFILE_H2D);

  //if (!param->use_resident_gauge) {   // load fields onto the device
  cudaInGauge->loadCPUField(*cpuGauge);
  /*} else { // or use resident fields already present
    if (!gaugePrecise) errorQuda("No resident gauge field allocated");
    cudaInGauge = gaugePrecise;
    gaugePrecise = nullptr;
  } */


  GaugeFixFFTQuda.TPSTOP(QUDA_PROFILE_H2D);

  // perform the update
  GaugeFixFFTQuda.TPSTART(QUDA_PROFILE_COMPUTE);
  checkCudaError();

  gaugefixingFFT(*cudaInGauge, gauge_dir, Nsteps, verbose_interval, alpha, autotune, tolerance, stopWtheta);

  GaugeFixFFTQuda.TPSTOP(QUDA_PROFILE_COMPUTE);

  checkCudaError();
  // copy the gauge field back to the host
  GaugeFixFFTQuda.TPSTART(QUDA_PROFILE_D2H);
  checkCudaError();
  cudaInGauge->saveCPUField(*cpuGauge);
  GaugeFixFFTQuda.TPSTOP(QUDA_PROFILE_D2H);
  checkCudaError();

  GaugeFixFFTQuda.TPSTOP(QUDA_PROFILE_TOTAL);

  if (param->make_resident_gauge) {
    if (gaugePrecise != nullptr) delete gaugePrecise;
    gaugePrecise = cudaInGauge;
  } else {
    delete cudaInGauge;
  }

  if(timeinfo){
    timeinfo[0] = GaugeFixFFTQuda.Last(QUDA_PROFILE_H2D);
    timeinfo[1] = GaugeFixFFTQuda.Last(QUDA_PROFILE_COMPUTE);
    timeinfo[2] = GaugeFixFFTQuda.Last(QUDA_PROFILE_D2H);
  }

  checkCudaError();
  return 0;
}

/**
 * Compute a volume or time-slice contraction of two spinors.
 * @param x     Spinor to contract. This is conjugated before contraction.
 * @param y     Spinor to contract.
 * @param ctrn  Contraction output. The size must be Volume*16
 * @param cType Contraction type, allows for volume or time-slice contractions.
 * @param tC    Time-slice to contract in case the contraction is in a single time-slice.
 */
void contract(const cudaColorSpinorField x, const cudaColorSpinorField y, void *ctrn, const QudaContractType cType)
{
  if (x.Precision() == QUDA_DOUBLE_PRECISION) {
    contractCuda(x.Even(), y.Even(), ((double2*)ctrn), cType, QUDA_EVEN_PARITY, profileContract);
    contractCuda(x.Odd(),  y.Odd(),  ((double2*)ctrn), cType, QUDA_ODD_PARITY,  profileContract);
  } else if (x.Precision() == QUDA_SINGLE_PRECISION) {
    contractCuda(x.Even(), y.Even(), ((float2*) ctrn), cType, QUDA_EVEN_PARITY, profileContract);
    contractCuda(x.Odd(),  y.Odd(),  ((float2*) ctrn), cType, QUDA_ODD_PARITY,  profileContract);
  } else {
    errorQuda("Precision not supported for contractions\n");
  }
}

void contract(const cudaColorSpinorField x, const cudaColorSpinorField y, void *ctrn, const QudaContractType cType, const int tC)
{
  if (x.Precision() == QUDA_DOUBLE_PRECISION) {
    contractCuda(x.Even(), y.Even(), ((double2*)ctrn), cType, tC, QUDA_EVEN_PARITY, profileContract);
    contractCuda(x.Odd(),  y.Odd(),  ((double2*)ctrn), cType, tC, QUDA_ODD_PARITY,  profileContract);
  } else if (x.Precision() == QUDA_SINGLE_PRECISION) {
    contractCuda(x.Even(), y.Even(), ((float2*) ctrn), cType, tC, QUDA_EVEN_PARITY, profileContract);
    contractCuda(x.Odd(),  y.Odd(),  ((float2*) ctrn), cType, tC, QUDA_ODD_PARITY,  profileContract);
  } else {
    errorQuda("Precision not supported for contractions\n");
  }
}

double qChargeCuda ()
{
  profileQCharge.TPSTART(QUDA_PROFILE_TOTAL);

  cudaGaugeField *gauge = nullptr;
  if (!gaugeSmeared) {
    if (!extendedGaugeResident) extendedGaugeResident = createExtendedGauge(*gaugePrecise, R, profileQCharge);
    gauge = extendedGaugeResident;
  } else {
    gauge = gaugeSmeared;
  }
  // Do we keep the smeared extended field on memory, or the unsmeared one?

  profileQCharge.TPSTART(QUDA_PROFILE_INIT);
  // create the Fmunu field

  GaugeFieldParam tensorParam(gaugePrecise->X(), gauge->Precision(), QUDA_RECONSTRUCT_NO, 0, QUDA_TENSOR_GEOMETRY);
  tensorParam.siteSubset = QUDA_FULL_SITE_SUBSET;
  tensorParam.order = QUDA_FLOAT2_GAUGE_ORDER;
  tensorParam.ghostExchange = QUDA_GHOST_EXCHANGE_NO;
  cudaGaugeField Fmunu(tensorParam);

  profileQCharge.TPSTOP(QUDA_PROFILE_INIT);
  profileQCharge.TPSTART(QUDA_PROFILE_COMPUTE);

  computeFmunu(Fmunu, *gauge, QUDA_CUDA_FIELD_LOCATION);
  double charge = quda::computeQCharge(Fmunu, QUDA_CUDA_FIELD_LOCATION);

  profileQCharge.TPSTOP(QUDA_PROFILE_COMPUTE);
  profileQCharge.TPSTOP(QUDA_PROFILE_TOTAL);

  return charge;
}<|MERGE_RESOLUTION|>--- conflicted
+++ resolved
@@ -2738,7 +2738,7 @@
   csParam.fieldOrder = mg_param.setup_location[0] == QUDA_CUDA_FIELD_LOCATION ? QUDA_FLOAT2_FIELD_ORDER : QUDA_SPACE_SPIN_COLOR_FIELD_ORDER;
   csParam.mem_type = mg_param.setup_minimize_memory == QUDA_BOOLEAN_YES ? QUDA_MEMORY_MAPPED : QUDA_MEMORY_DEVICE;
   B.resize(mg_param.n_vec[0]);
-<<<<<<< HEAD
+
   if (mg_param.is_staggered == QUDA_BOOLEAN_YES) { 
     // Create the ColorSpinorField as a "container" for metadata.
     csParam.create = QUDA_REFERENCE_FIELD_CREATE;
@@ -2747,15 +2747,12 @@
     csParam.v = (void*)std::numeric_limits<long long unsigned int>::max();
     csParam.norm = (void*)std::numeric_limits<long long unsigned int>::max();
   }
-  for (int i=0; i<mg_param.n_vec[0]; i++) B[i] = ColorSpinorField::Create(csParam);
-
-=======
+
   for (int i=0; i<mg_param.n_vec[0]; i++) {
     B[i] = ColorSpinorField::Create(csParam);
     evals.push_back(0.0);
   }
   
->>>>>>> efa3f6da
   // fill out the MG parameters for the fine level
   mgParam = new MGParam(mg_param, B, m, mSmooth, mSmoothSloppy);
 
