--- conflicted
+++ resolved
@@ -72,31 +72,6 @@
 
 #include <blas_lapack.h>
 
-<<<<<<< HEAD
-cudaGaugeField *gaugePrecise = nullptr;
-cudaGaugeField *gaugeSloppy = nullptr;
-cudaGaugeField *gaugePrecondition = nullptr;
-cudaGaugeField *gaugeRefinement = nullptr;
-cudaGaugeField *gaugeEigensolver = nullptr;
-cudaGaugeField *gaugeExtended = nullptr;
-
-cudaGaugeField *gaugeFatPrecise = nullptr;
-cudaGaugeField *gaugeFatSloppy = nullptr;
-cudaGaugeField *gaugeFatPrecondition = nullptr;
-cudaGaugeField *gaugeFatRefinement = nullptr;
-cudaGaugeField *gaugeFatEigensolver = nullptr;
-cudaGaugeField *gaugeFatExtended = nullptr;
-
-cudaGaugeField *gaugeLongPrecise = nullptr;
-cudaGaugeField *gaugeLongSloppy = nullptr;
-cudaGaugeField *gaugeLongPrecondition = nullptr;
-cudaGaugeField *gaugeLongRefinement = nullptr;
-cudaGaugeField *gaugeLongEigensolver = nullptr;
-cudaGaugeField *gaugeLongExtended = nullptr;
-
-// Holds the smeared gauge
-cudaGaugeField *gaugeSmeared = nullptr;
-=======
 GaugeField *gaugePrecise = nullptr;
 GaugeField *gaugeSloppy = nullptr;
 GaugeField *gaugePrecondition = nullptr;
@@ -119,10 +94,9 @@
 GaugeField *gaugeLongExtended = nullptr;
 
 GaugeField *gaugeSmeared = nullptr;
->>>>>>> 0c016af7
 
 // Holds the Two Link gauge
-cudaGaugeField *gaugeTwoLink = nullptr;
+GaugeField *gaugeTwoLink = nullptr;
 
 CloverField *cloverPrecise = nullptr;
 CloverField *cloverSloppy = nullptr;
@@ -197,8 +171,11 @@
 //!<Profiler for plaqQuda
 static TimeProfile profilePlaq("plaqQuda");
 
-//!< Profiler for fermionSmearQuda
-static TimeProfile profileFermionSmear("fermionSmearQuda");
+//!< Profiler for wuppertalQuda
+static TimeProfile profileWuppertal("wuppertalQuda");
+
+//!< Profiler for gaussianSmearQuda
+static TimeProfile profileGaussianSmear("gaussianSmearQuda");
 
 //!<Profiler for gaussQuda
 static TimeProfile profileGauss("gaussQuda");
@@ -632,7 +609,6 @@
                              gaugeLongEigensolver, gaugeLongExtended, param->use_resident_gauge);
       break;
     case QUDA_SMEARED_LINKS: freeUniqueGaugeQuda(QUDA_SMEARED_LINKS); break;
-    case QUDA_TWOLINK_LINKS: freeUniqueGaugeQuda(QUDA_TWOLINK_LINKS); break;
     default:
       errorQuda("Invalid gauge type %d", param->type);
   }
@@ -659,32 +635,7 @@
   } else {
     precise->copy(*in);
   }
-  // The gauge field is now held in `precise` on the device
-  
-  if (param->smear_gauge == QUDA_BOOLEAN_TRUE) {
-    freeUniqueGaugeQuda(QUDA_SMEARED_LINKS);
-    
-    int n_obs = param->smear_param->n_steps / param->smear_param->meas_interval + 1;
-    QudaGaugeObservableParam *obs_param = new QudaGaugeObservableParam[n_obs];
-    for (int i = 0; i < n_obs; i++) {
-      obs_param[i] = newQudaGaugeObservableParam();
-      obs_param[i].compute_plaquette = QUDA_BOOLEAN_FALSE;
-      obs_param[i].compute_qcharge = QUDA_BOOLEAN_TRUE;
-    }
-    
-    // Perform gauge smearing. This will take a copy of gaugePrecise
-    // and smear it into gaugeSmeared
-    gaugePrecise = precise;
-    performGaugeSmearQuda(param->smear_param, obs_param);
-    gaugePrecise = nullptr;
-
-<<<<<<< HEAD
-    // Make the precise gauge a smeared gauge with the highest precision
-    precise->copy(*gaugeSmeared);
-
-    // Release the smeared gauge feild
-    freeUniqueGaugeQuda(QUDA_SMEARED_LINKS);
-=======
+
   // for gaugeSmeared we are interested only in the precise version
   if (param->type == QUDA_SMEARED_LINKS) {
     gaugeSmeared = createExtendedGauge(*precise, R, profileGauge);
@@ -693,9 +644,8 @@
     delete in;
 
     return;
->>>>>>> 0c016af7
-  }
-    
+  }
+
   // creating sloppy fields isn't really compute, but it is work done on the gpu
   profileGauge.TPSTART(QUDA_PROFILE_COMPUTE);
 
@@ -830,32 +780,6 @@
   case QUDA_ASQTAD_FAT_LINKS: cudaGauge = gaugeFatPrecise; break;
   case QUDA_ASQTAD_LONG_LINKS: cudaGauge = gaugeLongPrecise; break;
   case QUDA_SMEARED_LINKS:
-<<<<<<< HEAD
-    if(gaugeSmeared) {
-      gauge_param.create = QUDA_NULL_FIELD_CREATE;
-      gauge_param.reconstruct = param->reconstruct;
-      gauge_param.setPrecision(param->cuda_prec, true);
-      gauge_param.ghostExchange = QUDA_GHOST_EXCHANGE_PAD;
-      gauge_param.pad = param->ga_pad;
-      cudaGauge = new cudaGaugeField(gauge_param);
-      copyExtendedGauge(*cudaGauge, *gaugeSmeared, QUDA_CUDA_FIELD_LOCATION);
-    } else {
-      errorQuda("Requested to save gaugeSmeared, but gaugeSmeared does not exist");
-    }
-    break;
-  case QUDA_TWOLINK_LINKS:
-    if(gaugeTwoLink) {
-      gauge_param.create = QUDA_NULL_FIELD_CREATE;
-      gauge_param.reconstruct = param->reconstruct;
-      gauge_param.setPrecision(param->cuda_prec, true);
-      gauge_param.ghostExchange = QUDA_GHOST_EXCHANGE_PAD;
-      gauge_param.pad = param->ga_pad;
-      cudaGauge = new cudaGaugeField(gauge_param);
-      copyExtendedGauge(*cudaGauge, *gaugeTwoLink, QUDA_CUDA_FIELD_LOCATION);
-    } else {
-      errorQuda("Requested to save gaugeTwoLink, but gaugeTwoLink does not exist");
-    }
-=======
     gauge_param.create = QUDA_NULL_FIELD_CREATE;
     gauge_param.reconstruct = param->reconstruct;
     gauge_param.setPrecision(param->cuda_prec, true);
@@ -863,21 +787,13 @@
     gauge_param.pad = param->ga_pad;
     cudaGauge = new GaugeField(gauge_param);
     copyExtendedGauge(*cudaGauge, *gaugeSmeared, QUDA_CUDA_FIELD_LOCATION);
->>>>>>> 0c016af7
     break;
-      
   default: errorQuda("Invalid gauge type");
   }
 
   cpuGauge.copy(*cudaGauge);
 
-<<<<<<< HEAD
-  if (param->type == QUDA_SMEARED_LINKS || param->type == QUDA_TWOLINK_LINKS) { delete cudaGauge; }
-  
-  profileGauge.TPSTOP(QUDA_PROFILE_TOTAL);
-=======
   if (param->type == QUDA_SMEARED_LINKS) { delete cudaGauge; }
->>>>>>> 0c016af7
 }
 
 void loadSloppyCloverQuda(const QudaPrecision prec[]);
@@ -1501,8 +1417,8 @@
     profileCovDev.Print();
     profilePlaq.Print();
     profileGaugeObs.Print();
+    profileGaussianSmear.Print();
     profileGaugeSmear.Print();
-    profileFermionSmear.Print();
     profileWFlow.Print();
     profileProject.Print();
     profilePhase.Print();
@@ -3183,13 +3099,8 @@
   checkInvertParam(param, hp_x, hp_b);
 
   // check the gauge fields have been created
-<<<<<<< HEAD
-  cudaGaugeField *cudaGauge = checkGauge(param);
-  
-=======
   GaugeField *cudaGauge = checkGauge(param);
 
->>>>>>> 0c016af7
   // It was probably a bad design decision to encode whether the system is even/odd preconditioned (PC) in
   // solve_type and solution_type, rather than in separate members of QudaInvertParam.  We're stuck with it
   // for now, though, so here we factorize everything for convenience.
@@ -3516,13 +3427,6 @@
   delete dSloppy;
   delete dPre;
   delete dEig;
-<<<<<<< HEAD
-  
-  profileInvert.TPSTOP(QUDA_PROFILE_FREE);
-
-  popVerbosity();
-=======
->>>>>>> 0c016af7
 
   // cache is written out even if a long benchmarking job gets interrupted
   saveTuneCache();
@@ -4335,20 +4239,6 @@
 
 void computeTwoLinkQuda(void *twolink, void *inlink, QudaGaugeParam *param)
 {
-<<<<<<< HEAD
-  profileFermionSmear.TPSTART(QUDA_PROFILE_TOTAL);
-  profileFermionSmear.TPSTART(QUDA_PROFILE_INIT);
-
-  checkGaugeParam(param);
-
-  GaugeFieldParam gParam(*param, inlink, QUDA_GENERAL_LINKS);
-  gParam.gauge     = twolink;
-  cpuGaugeField cpuTwoLink(gParam);  // create the host twolink
-  cudaGaugeField *cudaInLinkEx = nullptr;
-  profileFermionSmear.TPSTOP(QUDA_PROFILE_INIT);
-  
-  if(inlink) {
-=======
   auto profile = pushProfile(profileGaussianSmear);
   checkGaugeParam(param);
 
@@ -4359,7 +4249,6 @@
   GaugeField *cudaInLinkEx = nullptr;
 
   if (inlink) {
->>>>>>> 0c016af7
     gParam.link_type = param->type;
     gParam.gauge     = inlink;
     GaugeField cpuInLink(gParam); // create the host sitelink
@@ -4368,27 +4257,16 @@
     gParam.reconstruct = param->reconstruct;
     gParam.setPrecision(param->cuda_prec, true);
     gParam.create = QUDA_NULL_FIELD_CREATE;
-<<<<<<< HEAD
-    cudaGaugeField *cudaInLink = new cudaGaugeField(gParam);
-    profileFermionSmear.TPSTOP(QUDA_PROFILE_INIT);
-    
-    cudaInLink->loadCPUField(cpuInLink, profileFermionSmear);
-    cudaInLinkEx = createExtendedGauge(*cudaInLink, R, profileFermionSmear);
-
-    profileFermionSmear.TPSTART(QUDA_PROFILE_FREE);
-    delete cudaInLink;
-    profileFermionSmear.TPSTOP(QUDA_PROFILE_FREE);
-=======
     GaugeField cudaInLink(gParam);
 
     cudaInLink.copy(cpuInLink);
     cudaInLinkEx = createExtendedGauge(cudaInLink, R, profileGaussianSmear);
->>>>>>> 0c016af7
   } else {
-    cudaInLinkEx = createExtendedGauge(*gaugePrecise, R, profileFermionSmear);
-  }
-  
+    cudaInLinkEx = createExtendedGauge(*gaugePrecise, R, profileGaussianSmear);
+  }
+
   GaugeFieldParam gsParam(*gaugePrecise);
+
   gsParam.create        = QUDA_NULL_FIELD_CREATE;
   gsParam.link_type     = QUDA_ASQTAD_LONG_LINKS;
   gsParam.reconstruct   = QUDA_RECONSTRUCT_NO;
@@ -4396,20 +4274,6 @@
   gsParam.ghostExchange = QUDA_GHOST_EXCHANGE_PAD;
   gsParam.nFace         = 3;
   gsParam.pad           = gsParam.pad*gsParam.nFace;
-<<<<<<< HEAD
-  
-  profileFermionSmear.TPSTART(QUDA_PROFILE_INIT);
-  freeUniqueGaugeQuda(QUDA_TWOLINK_LINKS);
-  gaugeTwoLink = new cudaGaugeField(gsParam);
-  profileFermionSmear.TPSTOP(QUDA_PROFILE_INIT);
-
-  profileFermionSmear.TPSTART(QUDA_PROFILE_COMPUTE);
-  computeTwoLink(*gaugeTwoLink, *cudaInLinkEx);
-  gaugeTwoLink->exchangeGhost();
-  profileFermionSmear.TPSTOP(QUDA_PROFILE_COMPUTE);
-  
-  gaugeTwoLink->saveCPUField(cpuTwoLink, profileFermionSmear);
-=======
 
   freeUniqueGaugeQuda(QUDA_SMEARED_LINKS);
   gaugeSmeared = new GaugeField(gsParam);
@@ -4418,19 +4282,11 @@
   gaugeSmeared->exchangeGhost();
 
   cpuTwoLink.copy(*gaugeSmeared);
->>>>>>> 0c016af7
-
-  profileFermionSmear.TPSTART(QUDA_PROFILE_FREE);
-  freeUniqueGaugeQuda(QUDA_TWOLINK_LINKS);
+
+  freeUniqueGaugeQuda(QUDA_SMEARED_LINKS);
   delete cudaInLinkEx;
-<<<<<<< HEAD
-  profileFermionSmear.TPSTOP(QUDA_PROFILE_FREE);
-  
-  profileFermionSmear.TPSTOP(QUDA_PROFILE_TOTAL);
-=======
->>>>>>> 0c016af7
-}
- 
+}
+
 int computeGaugeForceQuda(void* mom, void* siteLink,  int*** input_path_buf, int* path_length,
 			  double* loop_coeff, int num_paths, int max_length, double eb3, QudaGaugeParam* qudaGaugeParam)
 {
@@ -5516,30 +5372,16 @@
   static_cast<GaugeField *>(resident_gauge)->copy(*extendedGaugeResident);
 }
 
-void performGaussianSmearNStep(void *h_out, void *h_in, QudaInvertParam *param, const int n_steps, const double omega){
-  performFermionSmearQuda(h_out, h_in, param, n_steps, omega, QUDA_FERMION_SMEAR_TYPE_GAUSSIAN);
-}
-
-void performWuppertalnStep(void *h_out, void *h_in, QudaInvertParam *param, unsigned int n_steps, double alpha) {
-  performFermionSmearQuda(h_out, h_in, param, n_steps, alpha, QUDA_FERMION_SMEAR_TYPE_WUPPERTAL);
-}
-
-void performFermionSmearQuda(void *h_out, void *h_in, QudaInvertParam *inv_param, const int n_steps, const double coeff, const QudaFermionSmearType smear_type)
-{
-<<<<<<< HEAD
-  if(n_steps == 0) return;
-  if (!initialized) errorQuda("QUDA not initialized");
-  
-  profileFermionSmear.TPSTART(QUDA_PROFILE_TOTAL);
-  profileFermionSmear.TPSTART(QUDA_PROFILE_INIT);
-
-  if (gaugePrecise == nullptr) errorQuda("Gauge field must be loaded");
-
-  if (getVerbosity() >= QUDA_DEBUG_VERBOSE) { printQudaInvertParam(inv_param); }
-
-  if (getVerbosity() >= QUDA_VERBOSE) {
-    printfQuda("Gaussian smearing done with %s\n", gaugeSmeared == nullptr ? "gaugePrecise" : "gaugeSmeared");
-=======
+//void performGaussianSmearNStep(void *h_out, void *h_in, QudaInvertParam *param, const int n_steps, const double omega){
+//  performFermionSmearQuda(h_out, h_in, param, n_steps, omega, QUDA_FERMION_SMEAR_TYPE_GAUSSIAN);
+//}
+
+//void performWuppertalnStep(void *h_out, void *h_in, QudaInvertParam *param, unsigned int n_steps, double alpha) {
+//  performFermionSmearQuda(h_out, h_in, param, n_steps, alpha, QUDA_FERMION_SMEAR_TYPE_WUPPERTAL);
+//}
+
+void performWuppertalnStep(void *h_out, void *h_in, QudaInvertParam *inv_param, unsigned int n_steps, double alpha)
+{
   auto profile = pushProfile(profileWuppertal);
   pushVerbosity(inv_param->verbosity);
   if (gaugePrecise == nullptr) errorQuda("Gauge field must be loaded");
@@ -5558,120 +5400,38 @@
   } else {
     logQuda(QUDA_VERBOSE, "Wuppertal smearing done with gaugePrecise\n");
     precise = gaugePrecise;
->>>>>>> 0c016af7
-  }
-  if (getVerbosity() >= QUDA_DEBUG_VERBOSE) { printQudaInvertParam(inv_param); }
-  
-  checkInvertParam(inv_param);
-
-  // Create device side ColorSpinorField vectors and to pass to the
-  // compute function.
-  ColorSpinorParam cpuInParam(h_in, *inv_param, gaugePrecise->X(), QUDA_MAT_SOLUTION, inv_param->input_location);
-  cpuInParam.nSpin = 4;
-  ColorSpinorParam cpuOutParam(h_out, *inv_param, gaugePrecise->X(), QUDA_MAT_SOLUTION, inv_param->input_location);
-  cpuOutParam.nSpin = 4;
-  // QUDA style pointers for host data.
-  ColorSpinorField *in_h = ColorSpinorField::Create(cpuInParam);
-  ColorSpinorField *out_h = ColorSpinorField::Create(cpuOutParam);
-
-<<<<<<< HEAD
-  // Device side data.
-  ColorSpinorParam cudaParam(cpuInParam);
-  cudaParam.location = QUDA_CUDA_FIELD_LOCATION;
-  cudaParam.create = QUDA_ZERO_FIELD_CREATE;
-  cudaParam.setPrecision(inv_param->cuda_prec, inv_param->cuda_prec, true);
-  ColorSpinorField *in = ColorSpinorField::Create(cudaParam);
-  ColorSpinorField *out = ColorSpinorField::Create(cudaParam);
-  ColorSpinorField *temp1 = ColorSpinorField::Create(cudaParam);
-  ColorSpinorField *temp2 = ColorSpinorField::Create(cudaParam);
-=======
+  }
+
+  ColorSpinorParam cpuParam(h_in, *inv_param, precise->X(), false, inv_param->input_location);
+  ColorSpinorField in_h(cpuParam);
+
+  ColorSpinorParam cudaParam(cpuParam, *inv_param, QUDA_CUDA_FIELD_LOCATION);
+  ColorSpinorField in(cudaParam);
+  in = in_h;
+
   logQuda(QUDA_DEBUG_VERBOSE, "In CPU %e CUDA %e\n", blas::norm2(in_h), blas::norm2(in));
->>>>>>> 0c016af7
-
-  // Create the laplace operator
-  //------------------------------------------------------
-  bool pc_solve = false;
-  Dirac *d = nullptr;
-  Dirac *dSloppy = nullptr;
-  Dirac *dPre = nullptr;
-  createDirac(d, dSloppy, dPre, *inv_param, pc_solve);
-  Dirac &dirac = *d;
-  DiracM laplace_op(dirac);
-  profileFermionSmear.TPSTOP(QUDA_PROFILE_INIT);
-
-  // Copy host data to device
-  profileFermionSmear.TPSTART(QUDA_PROFILE_H2D);
-  *in = *in_h;
-  profileFermionSmear.TPSTOP(QUDA_PROFILE_H2D);
-
-  // Scale up the source to prevent underflow
-  profileFermionSmear.TPSTART(QUDA_PROFILE_COMPUTE);
-  blas::ax(1e6, *in);
-
-  double alpha=0, a=0, b=0;
-  switch (smear_type) { 
-  case QUDA_FERMION_SMEAR_TYPE_GAUSSIAN:
-    alpha = - (coeff * coeff) / (4 * n_steps);  
-    a = -alpha;
-    b = (6.0*alpha + 1.0);  
-    break;
-  case QUDA_FERMION_SMEAR_TYPE_WUPPERTAL:
-    a = coeff / (1.0 + 6.0 * coeff);
-    b = 1.0 / (1.0 + 6.0 * coeff);
-    break;
-  default: errorQuda("Unknown fermion smeearing type %d", smear_type);
-  }
-<<<<<<< HEAD
-  
-  for (int i = 0; i < n_steps; i++) {
-    if (i > 0) std::swap(in, out);
-    // The Gaussian SmearOp computes:
-    // out(x) = b * in(x) - a * \sum_mu (U_{-\mu}(x)in(x+mu) + U^\dagger_mu(x-mu)in(x-mu))
-    // Which gives the use finer control over the operation than DslashXpay and
-    // allows us to omit a vector rescaling.
-    // The Wuppertal SmearOp computes:
-    // out(x) = 1/(1+6*alpha)*(in(x) + alpha*\sum_mu (U_{-\mu}(x)in(x+mu) + U^\dagger_mu(x-mu)in(x-mu)))
-    laplace_op.Expose()->SmearOp(*out, *in, a, b);
-    if (getVerbosity() >= QUDA_DEBUG_VERBOSE) {
-      double norm = blas::norm2(*out);
-      printfQuda("Step %d, vector norm %e\n", i, norm);
-    }
-=======
+
+  cudaParam.create = QUDA_NULL_FIELD_CREATE;
+  ColorSpinorField out(cudaParam);
+  int parity = 0;
+
+  // Computes out(x) = 1/(1+6*alpha)*(in(x) + alpha*\sum_mu (U_{-\mu}(x)in(x+mu) + U^\dagger_mu(x-mu)in(x-mu)))
+  double a = alpha / (1. + 6. * alpha);
+  double b = 1. / (1. + 6. * alpha);
+
+  int comm_dim[4] = {};
+  // only switch on comms needed for directions with a derivative
+  for (int i = 0; i < 4; i++) {
+    comm_dim[i] = comm_dim_partitioned(i);
+    if (i == 3) comm_dim[i] = 0;
+  }
 
   for (unsigned int i = 0; i < n_steps; i++) {
     if (i) in = out;
     ApplyLaplace(out, in, *precise, 3, a, b, in, parity, false, comm_dim, profileWuppertal);
     logQuda(QUDA_DEBUG_VERBOSE, "Step %d, vector norm %e\n", i, blas::norm2(out));
->>>>>>> 0c016af7
-  }
-  
-  // Normalise the source
-  double nout = blas::norm2(*out);
-  blas::ax(1.0 / sqrt(nout), *out);
-  profileFermionSmear.TPSTOP(QUDA_PROFILE_COMPUTE);
-
-<<<<<<< HEAD
-  // Copy device data to host.
-  profileFermionSmear.TPSTART(QUDA_PROFILE_D2H);
-  *out_h = *out;
-  profileFermionSmear.TPSTOP(QUDA_PROFILE_D2H);  
-
-  profileFermionSmear.TPSTART(QUDA_PROFILE_FREE);
-  delete temp1;
-  delete temp2;
-  delete out;
-  delete in;
-  delete in_h;
-  delete d;
-  delete dSloppy;
-  delete dPre;
-  profileFermionSmear.TPSTOP(QUDA_PROFILE_FREE);
-  
-  profileFermionSmear.TPSTOP(QUDA_PROFILE_TOTAL);
-  saveTuneCache();
-}
-
-=======
+  }
+
   cpuParam.v = h_out;
   cpuParam.location = inv_param->output_location;
   ColorSpinorField out_h(cpuParam);
@@ -5683,7 +5443,6 @@
 
   popVerbosity();
 }
->>>>>>> 0c016af7
 
 void performTwoLinkGaussianSmearNStep(void *h_in, QudaQuarkSmearParam *smear_param)
 {
@@ -5691,31 +5450,18 @@
   auto profile = pushProfile(profileGaussianSmear, smear_param->secs, smear_param->gflops);
 
   QudaInvertParam *inv_param = smear_param->inv_param;
-<<<<<<< HEAD
-  
-  profileFermionSmear.TPSTART(QUDA_PROFILE_TOTAL);
-  profileFermionSmear.TPSTART(QUDA_PROFILE_INIT);
-=======
->>>>>>> 0c016af7
 
   if (gaugePrecise == nullptr) errorQuda("Gauge field must be loaded");
 
   if (getVerbosity() >= QUDA_DEBUG_VERBOSE) printQudaInvertParam(inv_param);
 
-<<<<<<< HEAD
-  if (gaugeTwoLink == nullptr || smear_param->compute_2link != 0) {
-  
-    if (getVerbosity() >= QUDA_VERBOSE) printfQuda("Gaussian smearing done with gaugeSmeared\n");
-    freeUniqueGaugeQuda(QUDA_TWOLINK_LINKS);
-    
-=======
   if ( gaugeSmeared == nullptr || smear_param->compute_2link != 0 ) {
 
     logQuda(QUDA_VERBOSE, "Gaussian smearing done with gaugeSmeared\n");
     freeUniqueGaugeQuda(QUDA_SMEARED_LINKS);
 
->>>>>>> 0c016af7
     GaugeFieldParam gParam(*gaugePrecise);
+    //
     gParam.create        = QUDA_NULL_FIELD_CREATE;
     gParam.reconstruct   = QUDA_RECONSTRUCT_NO;
     gParam.setPrecision(inv_param->cuda_prec, true);
@@ -5723,17 +5469,6 @@
     gParam.ghostExchange = QUDA_GHOST_EXCHANGE_PAD;
     gParam.nFace = 3; // FIXME: need a QudaLinkType with nFace=2.
     gParam.pad = gParam.pad*gParam.nFace;
-<<<<<<< HEAD
-    gaugeTwoLink = new cudaGaugeField(gParam);
-    
-    cudaGaugeField *two_link_ext = createExtendedGauge(*gaugePrecise, R, profileGauge);//aux field
-    
-    computeTwoLink(*gaugeTwoLink, *two_link_ext);
-    
-    gaugeTwoLink->exchangeGhost();
-    
-    delete two_link_ext;   
-=======
     //
     gaugeSmeared = new GaugeField(gParam);
 
@@ -5744,7 +5479,6 @@
     gaugeSmeared->exchangeGhost();
 
     delete two_link_ext;
->>>>>>> 0c016af7
   }
 
   if (!initialized) errorQuda("QUDA not initialized");
@@ -5755,13 +5489,8 @@
 
   // Create device side ColorSpinorField vectors and to pass to the
   // compute function.
-<<<<<<< HEAD
-  const lat_dim_t X = gaugeTwoLink->X();
-  
-=======
   const lat_dim_t X = gaugeSmeared->X();
 
->>>>>>> 0c016af7
   inv_param->dslash_type = QUDA_ASQTAD_DSLASH;
 
   ColorSpinorParam cpuParam(h_in, *inv_param, X, QUDA_MAT_SOLUTION, QUDA_CPU_FIELD_LOCATION);
@@ -5777,19 +5506,16 @@
   ColorSpinorField in(cudaParam);
   ColorSpinorField out(cudaParam);
   ColorSpinorField temp1(cudaParam);
-<<<<<<< HEAD
-  
-=======
-
->>>>>>> 0c016af7
+
   // Create the smearing operator
   //------------------------------------------------------
-  Dirac *d = nullptr;
+  Dirac *d       = nullptr;
   DiracParam diracParam;
+  //
   diracParam.type      = QUDA_ASQTAD_DIRAC;
   diracParam.matpcType = inv_param->matpc_type;
   diracParam.dagger    = inv_param->dagger;
-  diracParam.gauge     = gaugeTwoLink;
+  diracParam.gauge     = gaugeSmeared;
   diracParam.fatGauge  = gaugeFatPrecise;
   diracParam.longGauge = gaugeLongPrecise;
   diracParam.clover = cloverPrecise;
@@ -5798,28 +5524,16 @@
   diracParam.m5     = inv_param->m5;
   diracParam.mu     = inv_param->mu;
   diracParam.laplace3D = inv_param->laplace3D;
+
   for (int i=0; i<4; i++) diracParam.commDim[i] = 1;   // comms are always on
 
   if (diracParam.gauge->Precision() != inv_param->cuda_prec)
     errorQuda("Gauge precision %d does not match requested precision %d\n", diracParam.gauge->Precision(), inv_param->cuda_prec);
+  //
   d = Dirac::create(diracParam); // create the Dirac operator
 
   Dirac &dirac = *d;
   DiracM qsmear_op(dirac);
-<<<<<<< HEAD
-  profileFermionSmear.TPSTOP(QUDA_PROFILE_INIT);
-
-  // Copy host data to device
-  profileFermionSmear.TPSTART(QUDA_PROFILE_H2D);
-  in = in_h;
-  profileFermionSmear.TPSTOP(QUDA_PROFILE_H2D);
-
-  const double ftmp    = -(smear_param->width*smear_param->width)/(4.0*smear_param->n_steps*4.0);  /* Extra 4 to compensate for stride 2 */
-  // Scale up the source to prevent underflow
-  profileFermionSmear.TPSTART(QUDA_PROFILE_COMPUTE);
-  
-  const double msq     = 1. / ftmp;  
-=======
 
   // Copy host data to device
   in = in_h;
@@ -5829,46 +5543,22 @@
   profileGaussianSmear.TPSTART(QUDA_PROFILE_COMPUTE);
 
   const double msq = 1. / ftmp;
->>>>>>> 0c016af7
   const double a       = inv_param->laplace3D * 2.0 + msq;
   const QudaParity  parity   = QUDA_INVALID_PARITY;
   for (int i = 0; i < smear_param->n_steps; i++) {
     if (i > 0) std::swap(in, out);
     blas::ax(ftmp, in);
     blas::axpy(a, in, temp1);
-<<<<<<< HEAD
-    
-    qsmear_op.Expose()->SmearStaggeredOp(out, in, smear_param->t0, parity);
-    if (getVerbosity() >= QUDA_DEBUG_VERBOSE) {
-      double norm = blas::norm2(out);
-      printfQuda("Step %d, vector norm %e\n", i, norm);
-    }
-=======
 
     qsmear_op.Expose()->SmearOp(out, in, a, 0.0, smear_param->t0, parity);
     logQuda(QUDA_DEBUG_VERBOSE, "Step %d, vector norm %e\n", i, blas::norm2(out));
->>>>>>> 0c016af7
     blas::xpay(temp1, -1.0, out);
     blas::zero(temp1);
   }
-  profileFermionSmear.TPSTOP(QUDA_PROFILE_COMPUTE);
-  
+
+  profileGaussianSmear.TPSTOP(QUDA_PROFILE_COMPUTE);
+
   // Copy device data to host.
-<<<<<<< HEAD
-  profileFermionSmear.TPSTART(QUDA_PROFILE_D2H);
-  in_h = out;
-  profileFermionSmear.TPSTOP(QUDA_PROFILE_D2H);
-
-  if (getVerbosity() >= QUDA_VERBOSE) printfQuda("Finished 2link Gaussian smearing.\n");
-  
-  profileFermionSmear.TPSTART(QUDA_PROFILE_FREE);
-  smear_param->gflops = dirac.Flops();
-  delete d;  
-  if( smear_param->delete_2link != 0 ) freeUniqueGaugeQuda(QUDA_TWOLINK_LINKS);
-  profileFermionSmear.TPSTOP(QUDA_PROFILE_FREE);
-  
-  profileFermionSmear.TPSTOP(QUDA_PROFILE_TOTAL);
-=======
   in_h = out;
 
   logQuda(QUDA_VERBOSE, "Finished 2link Gaussian smearing.\n");
@@ -5876,10 +5566,8 @@
 
   if (smear_param->delete_2link != 0) { freeUniqueGaugeQuda(QUDA_SMEARED_LINKS); }
 
->>>>>>> 0c016af7
   saveTuneCache();
 }
-
 
 void performGaugeSmearQuda(QudaGaugeSmearParam *smear_param, QudaGaugeObservableParam *obs_param)
 {
@@ -5925,7 +5613,7 @@
   pushOutputPrefix("performWFlowQuda: ");
   checkGaugeSmearParam(smear_param);
 
-  if (gaugePrecise == nullptr) errorQuda("Precise gauge field must be loaded");
+  if (gaugePrecise == nullptr) errorQuda("Gauge field must be loaded");
   freeUniqueGaugeQuda(QUDA_SMEARED_LINKS);
   gaugeSmeared = createExtendedGauge(*gaugePrecise, R, profileWFlow);
 
@@ -5951,13 +5639,7 @@
     // Perform W1, W2, and Vt Wilson Flow steps as defined in
     // https://arxiv.org/abs/1006.4518v3
     if (i > 0) std::swap(in, out); // output from prior step becomes input for next step
-<<<<<<< HEAD
-    //FIXME
-    //WFlowStep(*out, *gaugeTemp, *in, smear_param->epsilon, smear_param->smear_type);
-    profileWFlow.TPSTOP(QUDA_PROFILE_COMPUTE);
-=======
     WFlowStep(out, gaugeTemp, in, smear_param->epsilon, smear_param->smear_type);
->>>>>>> 0c016af7
 
     if ((i + 1) % smear_param->meas_interval == 0) {
       measurement_n++; // increment measurements.
@@ -6228,9 +5910,7 @@
       errorQuda("Removing staggered phases was requested, however staggered phases aren't already applied");
   }
 
-<<<<<<< HEAD
-  gaugeObservables(*gauge, *param, profileGaugeObs);
-  profileGaugeObs.TPSTOP(QUDA_PROFILE_TOTAL);
+  gaugeObservables(*gauge, *param);
 }
 
 #if 0
@@ -6416,8 +6096,4 @@
   profileMake4DProp.TPSTOP(QUDA_PROFILE_FREE);
   profileMake4DProp.TPSTOP(QUDA_PROFILE_TOTAL);
 }
-#endif
-=======
-  gaugeObservables(*gauge, *param);
-}
->>>>>>> 0c016af7
+#endif