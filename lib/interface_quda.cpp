--- conflicted
+++ resolved
@@ -221,17 +221,12 @@
 //!< Profiler for contractions
 static TimeProfile profileContract("contractQuda");
 
-<<<<<<< HEAD
-//!< Profiler for summed contractions
-static TimeProfile profileContractSummed("contractSummedQuda");
-
 //!< Profiler for FT contractions
 static TimeProfile profileContractFT("contractFTQuda");
-=======
+
 //!< Profiler for GEMM and other BLAS
 static TimeProfile profileBLAS("blasQuda");
 TimeProfile &getProfileBLAS() { return profileBLAS; }
->>>>>>> 2ef770bc
 
 //!< Profiler for covariant derivative
 static TimeProfile profileCovDev("covDevQuda");
@@ -1151,32 +1146,21 @@
 {
   if (!initialized) errorQuda("QUDA not initialized");
 
-<<<<<<< HEAD
-  if (gaugeSloppy != gaugeRefinement && gaugeRefinement) delete gaugeRefinement;
-
-=======
   // Wilson gauges
   //---------------------------------------------------------------------------
   // Delete gaugeRefinement if it does not alias gaugeSloppy.
   if (gaugeRefinement != gaugeSloppy && gaugeRefinement) delete gaugeRefinement;
 
   // Delete gaugePrecondition if it does not alias gaugePrecise, gaugeSloppy, or gaugeEigensolver.
->>>>>>> 2ef770bc
   if (gaugePrecondition != gaugeSloppy && gaugePrecondition != gaugePrecise && gaugePrecondition != gaugeEigensolver
       && gaugePrecondition)
     delete gaugePrecondition;
 
-<<<<<<< HEAD
-  if (gaugeEigensolver != gaugeSloppy && gaugeEigensolver != gaugePrecise && gaugeEigensolver) delete gaugeEigensolver;
-
-  if (gaugeSloppy != gaugePrecise && gaugeSloppy != gaugeEigensolver) delete gaugeSloppy;
-=======
   // Delete gaugeEigensolver if it does not alias gaugePrecise or gaugeSloppy.
   if (gaugeEigensolver != gaugeSloppy && gaugeEigensolver != gaugePrecise && gaugeEigensolver) delete gaugeEigensolver;
 
   // Delete gaugeSloppy if it does not alias gaugePrecise.
   if (gaugeSloppy != gaugePrecise && gaugeSloppy) delete gaugeSloppy;
->>>>>>> 2ef770bc
 
   gaugeEigensolver = nullptr;
   gaugeRefinement = nullptr;
@@ -1189,29 +1173,17 @@
   // Delete gaugeLongRefinement if it does not alias gaugeLongSloppy.
   if (gaugeLongRefinement != gaugeLongSloppy && gaugeLongRefinement) delete gaugeLongRefinement;
 
-<<<<<<< HEAD
-  if (gaugeLongSloppy != gaugeLongRefinement && gaugeLongRefinement) delete gaugeLongRefinement;
-
-=======
   // Delete gaugeLongPrecondition if it does not alias gaugeLongPrecise, gaugeLongSloppy, or gaugeLongEigensolver.
->>>>>>> 2ef770bc
   if (gaugeLongPrecondition != gaugeLongSloppy && gaugeLongPrecondition != gaugeLongPrecise
       && gaugeLongPrecondition != gaugeLongEigensolver && gaugeLongPrecondition)
     delete gaugeLongPrecondition;
 
-<<<<<<< HEAD
-  if (gaugeLongEigensolver != gaugeLongSloppy && gaugeLongEigensolver != gaugeLongPrecise && gaugeLongEigensolver)
-    delete gaugeLongEigensolver;
-
-  if (gaugeLongSloppy != gaugeLongPrecise && gaugeLongSloppy != gaugeLongEigensolver) delete gaugeLongSloppy;
-=======
   // Delete gaugeLongEigensolver if it does not alias gaugeLongPrecise or gaugeLongSloppy.
   if (gaugeLongEigensolver != gaugeLongSloppy && gaugeLongEigensolver != gaugeLongPrecise && gaugeLongEigensolver)
     delete gaugeLongEigensolver;
 
   // Delete gaugeLongSloppy if it does not alias gaugeLongPrecise.
   if (gaugeLongSloppy != gaugeLongPrecise && gaugeLongSloppy) delete gaugeLongSloppy;
->>>>>>> 2ef770bc
 
   gaugeLongEigensolver = nullptr;
   gaugeLongRefinement = nullptr;
@@ -1224,29 +1196,17 @@
   // Delete gaugeFatRefinement if it does not alias gaugeFatSloppy.
   if (gaugeFatRefinement != gaugeFatSloppy && gaugeFatRefinement) delete gaugeFatRefinement;
 
-<<<<<<< HEAD
-  if (gaugeFatSloppy != gaugeFatRefinement && gaugeFatRefinement) delete gaugeFatRefinement;
-
-=======
   // Delete gaugeFatPrecondition if it does not alias gaugeFatPrecise, gaugeFatSloppy, or gaugeFatEigensolver.
->>>>>>> 2ef770bc
   if (gaugeFatPrecondition != gaugeFatSloppy && gaugeFatPrecondition != gaugeFatPrecise
       && gaugeFatPrecondition != gaugeFatEigensolver && gaugeFatPrecondition)
     delete gaugeFatPrecondition;
 
-<<<<<<< HEAD
-  if (gaugeFatEigensolver != gaugeFatSloppy && gaugeFatEigensolver != gaugeFatPrecise && gaugeFatEigensolver)
-    delete gaugeFatEigensolver;
-
-  if (gaugeFatSloppy != gaugeFatPrecise && gaugeFatSloppy != gaugeFatEigensolver) delete gaugeFatSloppy;
-=======
   // Delete gaugeFatEigensolver if it does not alias gaugeFatPrecise or gaugeFatSloppy.
   if (gaugeFatEigensolver != gaugeFatSloppy && gaugeFatEigensolver != gaugeFatPrecise && gaugeFatEigensolver)
     delete gaugeFatEigensolver;
 
   // Delete gaugeFatSloppy if it does not alias gaugeFatPrecise.
   if (gaugeFatSloppy != gaugeFatPrecise && gaugeFatSloppy) delete gaugeFatSloppy;
->>>>>>> 2ef770bc
 
   gaugeFatEigensolver = nullptr;
   gaugeFatRefinement = nullptr;
@@ -1339,11 +1299,7 @@
     gauge_param.reconstruct = recon[3];
     gauge_param.setPrecision(prec[3], true);
 
-<<<<<<< HEAD
-    if (gaugeEigensolver) errorQuda("gaugePrecondition already exists");
-=======
     if (gaugeEigensolver) errorQuda("gaugeEigensolver already exists");
->>>>>>> 2ef770bc
 
     if (gauge_param.Precision() == gaugePrecise->Precision() && gauge_param.reconstruct == gaugePrecise->Reconstruct()) {
       gaugeEigensolver = gaugePrecise;
@@ -1406,16 +1362,9 @@
     }
 
     // switch the parameters for creating the mirror eigensolver cuda gauge field
-<<<<<<< HEAD
-    gauge_param.reconstruct = recon[3];
     gauge_param.setPrecision(prec[3], true);
 
-    if (gaugeFatEigensolver) errorQuda("gaugePrecondition already exists");
-=======
-    gauge_param.setPrecision(prec[3], true);
-
     if (gaugeFatEigensolver) errorQuda("gaugeFatEigensolver already exists");
->>>>>>> 2ef770bc
 
     if (gauge_param.Precision() == gaugeFatPrecise->Precision()
         && gauge_param.reconstruct == gaugeFatPrecise->Reconstruct()) {
@@ -1613,12 +1562,8 @@
     profileStaggeredForce.Print();
     profileHISQForce.Print();
     profileContract.Print();
-<<<<<<< HEAD
-    profileContractSummed.Print();
     profileContractFT.Print();
-=======
     profileBLAS.Print();
->>>>>>> 2ef770bc
     profileCovDev.Print();
     profilePlaq.Print();
     profileGaugeObs.Print();
@@ -1928,11 +1873,6 @@
     dPre = Dirac::create(diracPreParam);
     dEig = Dirac::create(diracEigParam);
   }
-<<<<<<< HEAD
-
-  static double unscaled_shifts[QUDA_MAX_MULTI_SHIFT];
-=======
->>>>>>> 2ef770bc
 
   void massRescale(cudaColorSpinorField &b, QudaInvertParam &param, bool for_multishift)
   {
@@ -5821,37 +5761,22 @@
   return 0;
 }
 
-void contractFTQuda(void **prop_array_flavor_1, void **prop_array_flavor_2, void **h_result,
-		    const QudaContractType cType, QudaInvertParam *param, void *cs_param_,
-		    const int *X, const int *const source_position, int* Mom)
+void contractFTQuda(void **prop_array_flavor_1, void **prop_array_flavor_2, void **result,
+		    const QudaContractType cType, void *cs_param_ptr,
+		    const int *X, const int *const source_position, int* mom)
 {
   profileContractFT.TPSTART(QUDA_PROFILE_TOTAL);
   profileContractFT.TPSTART(QUDA_PROFILE_INIT);
 
   // create ColorSpinorFields from void** and parameter
-  auto cs_param = (ColorSpinorParam *)cs_param_;
+  auto cs_param = (ColorSpinorParam *)cs_param_ptr;
   const size_t nSpin = cs_param->nSpin;
   const size_t nColor = cs_param->nColor;
-  //const int spinor_dim = nSpin * nColor; //not used
   cs_param->create = QUDA_REFERENCE_FIELD_CREATE;
 
   //FIXME can we merge the two propagators if they are the same to save mem?
   Propagator *h_propagator_flavor1 = new Propagator(*cs_param, prop_array_flavor_1);
   Propagator *h_propagator_flavor2 = new Propagator(*cs_param, prop_array_flavor_2);
-  
-  // temporal or spatial correlator?
-  size_t corr_dim = 0, local_corr_length = 0;
-  if (cType == QUDA_CONTRACT_TYPE_DR_FT_Z) {
-    corr_dim = 2;
-  } else if (cType == QUDA_CONTRACT_TYPE_DR_FT_T) {
-    corr_dim = 3;
-  } else {
-    errorQuda("Unsupported contraction type %d given", cType);
-  }
-  local_corr_length = X[corr_dim];
-
-  size_t global_corr_length = local_corr_length * comm_dim(corr_dim);
-  size_t n_numbers_per_slice = 2 * nSpin * nSpin;
 
   // Create device spinor fields
   ColorSpinorParam cudaParam(*cs_param);
@@ -5861,6 +5786,21 @@
   cudaParam.setPrecision(cs_param->Precision(), cs_param->Precision(), true);
   Propagator *d_propagator_flavor1 = new Propagator(cudaParam);
   Propagator *d_propagator_flavor2 = new Propagator(cudaParam);
+
+  // temporal or spatial correlator?
+  size_t corr_dim = 0, local_decay_dim_slices = 0;
+  if (cType == QUDA_CONTRACT_TYPE_DR_FT_Z) corr_dim = 2;
+  else if (cType == QUDA_CONTRACT_TYPE_DR_FT_T) corr_dim = 3;
+  else errorQuda("Unsupported contraction type %d given", cType);
+
+  // The number of slices in the decay dimension on this MPI rank.
+  local_decay_dim_slices = X[corr_dim];
+
+  // The number of slices in the decay dimension globally.
+  size_t global_decay_dim_slices = local_decay_dim_slices * comm_dim(corr_dim);
+
+  // The number of complex elements on each slice.
+  size_t elems_per_slice = nSpin * nSpin;
   profileContractFT.TPSTOP(QUDA_PROFILE_INIT);
 
   // Transfer data from host to device
@@ -5869,49 +5809,50 @@
   *d_propagator_flavor2 = *h_propagator_flavor2;
   profileContractFT.TPSTOP(QUDA_PROFILE_H2D);
 
-  // Array that fits all timeslices and channels but is reset after each computation
-  std::vector<Complex> h_result_tmp_global((n_numbers_per_slice * global_corr_length) / 2);
-  for (int px = 0; px <= Mom[0]; px++) {
-    for (int py = 0; py <= Mom[1]; py++) {
-      for (int pz = 0; pz <= Mom[2]; pz++) {
-        for (int pt = 0; pt <= Mom[3]; pt++) {
-          const int pxpypzpt[4] = {px, py, pz, pt};
-
-	  // Code path using propagator. Not quite done.
-	  //contractSummedPropQuda(*d_propagator_flavor1, *d_propagator_flavor2,
-	  //h_result_tmp_global, cType, source_position, pxpypzpt);
+  // Array for all decay slices and channels, is zeroed prior to kernel launch
+  std::vector<Complex> result_global(elems_per_slice * global_decay_dim_slices);
+  
+  for (int px = 0; px <= mom[0]; px++) {
+    for (int py = 0; py <= mom[1]; py++) {
+      for (int pz = 0; pz <= mom[2]; pz++) {
+        for (int pt = 0; pt <= mom[3]; pt++) {
+          const int mom_mode[4] = {px, py, pz, pt};
 	  
-          for (size_t c1 = 0; c1 < nColor; c1++) {
-            for (size_t s1 = 0; s1 < nSpin; s1++) {
-              for (size_t b1 = 0; b1 < nSpin; b1++) {
-                profileContractFT.TPSTART(QUDA_PROFILE_COMPUTE);
-		/*
-                contractSummedQuda(*d_propagator_flavor1->Vectors()[s1 * nColor + c1], *d_propagator_flavor2->Vectors()[b1 * nColor + c1],
-				   h_result_tmp_global, cType, source_position, pxpypzpt, s1, b1);
-		*/		
-                comm_allreduce_array((double *)&h_result_tmp_global[0], n_numbers_per_slice * global_corr_length);
+	  int mom_idx = (px +
+			 py*(mom[0]+1) +
+			 pz*(mom[0]+1)*(mom[1]+1) +
+			 pt*(mom[0]+1)*(mom[1]+1)*(mom[2]+1));
+			 
+	    for (size_t s1 = 0; s1 < nSpin; s1++) {
+	      for (size_t c1 = 0; c1 < nColor; c1++) {
+		for (size_t b1 = 0; b1 < nSpin; b1++) {
+		profileContractFT.TPSTART(QUDA_PROFILE_COMPUTE);
+	  
+		std::fill(result_global.begin(), result_global.end(), 0.0);
+		contractSummedQuda(*d_propagator_flavor1->Vectors(s1 * nColor + c1),
+				   *d_propagator_flavor2->Vectors(b1 * nColor + c1),
+				   result_global, cType, source_position, mom_mode, s1, b1);
 		
-                for (size_t G_idx = 0; G_idx < nSpin * nSpin; G_idx++) {
-                  for (size_t t = 0; t < global_corr_length; t++) {
-                    int index_real = ((px+py*(Mom[0]+1)+pz*(Mom[0]+1)*(Mom[1]+1)+pt*(Mom[0]+1)*(Mom[1]+1)*(Mom[2]+1)) *
-				      n_numbers_per_slice * global_corr_length + n_numbers_per_slice * t + 2 * G_idx);
-                    int index_imag = index_real+1;
-
-                    ((double *)*h_result)[index_real]
-                      += h_result_tmp_global[(n_numbers_per_slice * t) / 2 + G_idx].real();
-                    ((double *)*h_result)[index_imag]
-                      += h_result_tmp_global[(n_numbers_per_slice * t) / 2 + G_idx].imag();
-                  }
-                }
-                profileContractFT.TPSTOP(QUDA_PROFILE_COMPUTE);
-              }
-            }
-          }
-        }
+		comm_allreduce_array((double *)&result_global[0], 2*elems_per_slice * global_decay_dim_slices);
+		for (size_t G_idx = 0; G_idx < nSpin * nSpin; G_idx++) {
+		  for (size_t t = 0; t < global_decay_dim_slices; t++) {
+		    int index = ((mom_idx) * 2*elems_per_slice * global_decay_dim_slices + 2*elems_per_slice * t + 2*G_idx);
+		    
+		    ((double *)*result)[index]
+		      += result_global[(2*elems_per_slice * t) / 2 + G_idx].real();
+		    ((double *)*result)[index+1]
+		      += result_global[(2*elems_per_slice * t) / 2 + G_idx].imag();
+		  }
+		}
+		profileContractFT.TPSTOP(QUDA_PROFILE_COMPUTE);
+	      }
+	    }
+	  }
+	}
       }
     }
   }
-
+  
   profileContractFT.TPSTART(QUDA_PROFILE_FREE);
   // Free memory
   delete d_propagator_flavor1;
@@ -5924,119 +5865,9 @@
   saveTuneCache();
 }
 
-/*
-void contractSummedQuda(void **prop_array_flavor_1, void **prop_array_flavor_2, void **h_result,
-                        const QudaContractType cType, QudaInvertParam *param, void *cs_param_, const int *X)
-{
-  profileContractSummed.TPSTART(QUDA_PROFILE_TOTAL);
-  profileContractSummed.TPSTART(QUDA_PROFILE_INIT);
-
-  // create ColorSpinorFields from void** and parameter
-  auto cs_param = (ColorSpinorParam *)cs_param_;
-  const size_t nSpin = cs_param->nSpin;
-  const size_t nColor = cs_param->nColor;
-  const int spinor_dim = nSpin * nColor;
-  std::vector<quda::ColorSpinorField *> h_prop_array_flavor_1(spinor_dim);
-  std::vector<quda::ColorSpinorField *> h_prop_array_flavor_2(spinor_dim);
-
-  cs_param->create = QUDA_REFERENCE_FIELD_CREATE;
-  for (int i = 0; i < spinor_dim; i++) {
-    cs_param->v = prop_array_flavor_1[i];
-    h_prop_array_flavor_1[i] = quda::ColorSpinorField::Create(*cs_param);
-    cs_param->v = prop_array_flavor_2[i];
-    h_prop_array_flavor_2[i] = quda::ColorSpinorField::Create(*cs_param);
-  }
-
-  // temporal or spatial correlator?
-  size_t corr_dim = 0, local_corr_length = 0;
-  (cType == QUDA_CONTRACT_TYPE_DR_FT_Z || cType == QUDA_CONTRACT_TYPE_OPEN_SUM_Z) ? corr_dim = 2 : corr_dim = 3;
-  switch (cType) {
-  case QUDA_CONTRACT_TYPE_OPEN_SUM_T:
-  case QUDA_CONTRACT_TYPE_OPEN_SUM_Z:
-  case QUDA_CONTRACT_TYPE_DR_FT_T:
-  case QUDA_CONTRACT_TYPE_DR_FT_Z: local_corr_length = X[corr_dim]; break;
-  case QUDA_CONTRACT_TYPE_OPEN:
-  case QUDA_CONTRACT_TYPE_DR:
-  default: errorQuda("Unsupported contraction type %d given", cType);
-  }
-
-  size_t global_corr_length = local_corr_length * comm_dim(corr_dim);
-  size_t n_numbers_per_slice = 2 * nSpin * nSpin;
-
-  // Create device spinor fields
-  ColorSpinorParam cudaParam(*cs_param);
-  cudaParam.create = QUDA_NULL_FIELD_CREATE;
-  cudaParam.location = QUDA_CUDA_FIELD_LOCATION;
-  cudaParam.gammaBasis = QUDA_DEGRAND_ROSSI_GAMMA_BASIS;
-  cudaParam.setPrecision(cs_param->Precision(), cs_param->Precision(), true);
-  std::vector<quda::ColorSpinorField *> d_prop_array_flavor_1(spinor_dim);
-  std::vector<quda::ColorSpinorField *> d_prop_array_flavor_2(spinor_dim);
-  for (int i = 0; i < spinor_dim; i++) {
-    d_prop_array_flavor_1[i] = ColorSpinorField::Create(cudaParam);
-    d_prop_array_flavor_2[i] = ColorSpinorField::Create(cudaParam);
-  }
-  profileContractSummed.TPSTOP(QUDA_PROFILE_INIT);
-
-  // Transfer data from host to device
-  profileContractSummed.TPSTART(QUDA_PROFILE_H2D);
-  for (int i = 0; i < spinor_dim; i++) {
-    *d_prop_array_flavor_1[i] = *h_prop_array_flavor_1[i];
-    *d_prop_array_flavor_2[i] = *h_prop_array_flavor_2[i];
-  }
-  profileContractSummed.TPSTOP(QUDA_PROFILE_H2D);
-
-  const int mom[4] = {0,0,0,0};
-  const int source[4] = {0,0,0,0};
-  
-  // Array that fits all timeslices and channels but is reset after each computation
-  std::vector<Complex> h_result_tmp_global((n_numbers_per_slice * global_corr_length) / 2);
-
-  for (size_t c1 = 0; c1 < nColor; c1++) {
-    for (size_t s1 = 0; s1 < nSpin; s1++) {
-      for (size_t b1 = 0; b1 < nSpin; b1++) {
-
-        profileContractSummed.TPSTART(QUDA_PROFILE_COMPUTE);
-	contractSummedQuda(*d_prop_array_flavor_1[s1 * nColor + c1], *d_prop_array_flavor_2[b1 * nColor + c1],
-			   h_result_tmp_global, cType, mom, source, s1, b1);
-        //contractSummedQuda(*d_prop_array_flavor_1[s1 * nColor + c1], *d_prop_array_flavor_2[b1 * nColor + c1],
-	//h_result_tmp_global, cType, {0,0,0,0}, {0,0,0,0}, s1, b1);
-	
-        comm_allreduce_array((double *)&h_result_tmp_global[0], n_numbers_per_slice * global_corr_length);
-	
-        for (size_t G_idx = 0; G_idx < nSpin * nSpin; G_idx++) {
-          for (size_t t = 0; t < global_corr_length; t++) {
-            ((double *)*h_result)[n_numbers_per_slice * t + 2 * G_idx]
-              += h_result_tmp_global[(n_numbers_per_slice * t) / 2 + G_idx].real();
-            ((double *)*h_result)[n_numbers_per_slice * t + 2 * G_idx + 1]
-              += h_result_tmp_global[(n_numbers_per_slice * t) / 2 + G_idx].imag();
-          }
-        }
-        profileContractSummed.TPSTOP(QUDA_PROFILE_COMPUTE);
-      }
-    }
-  }
-
-  profileContractSummed.TPSTART(QUDA_PROFILE_FREE);
-  // Free memory
-  for (int i = 0; i < spinor_dim; i++) {
-    delete h_prop_array_flavor_1[i];
-    delete h_prop_array_flavor_2[i];
-    delete d_prop_array_flavor_1[i];
-    delete d_prop_array_flavor_2[i];
-  }
-
-  profileContractSummed.TPSTOP(QUDA_PROFILE_FREE);
-  profileContractSummed.TPSTOP(QUDA_PROFILE_TOTAL);
-  saveTuneCache();
-}
-*/
-
 void contractQuda(const void *hp_x, const void *hp_y, void *h_result, const QudaContractType cType,
                   QudaInvertParam *param, const int *X)
 {
-  // DMH: Easiest way to construct ColorSpinorField? Do we require the user
-  //      to declare and fill and invert_param, or can it just be hacked?.
-
   profileContract.TPSTART(QUDA_PROFILE_TOTAL);
   profileContract.TPSTART(QUDA_PROFILE_INIT);
 
@@ -6088,328 +5919,6 @@
   profileContract.TPSTOP(QUDA_PROFILE_TOTAL);
 }
 
-void propagatorQuda(void **prop_array, void **source_array, QudaInvertParam *param, void *correlation_function_sum, const QudaContractType cType, void *cs_param_)
-{
-  profilePropagator.TPSTART(QUDA_PROFILE_TOTAL);
-  profilePropagator.TPSTART(QUDA_PROFILE_INIT);
-
-  // We start with some general sanity checks
-  if (param->dslash_type == QUDA_DOMAIN_WALL_DSLASH || param->dslash_type == QUDA_DOMAIN_WALL_4D_DSLASH
-      || param->dslash_type == QUDA_MOBIUS_DWF_DSLASH || param->dslash_type == QUDA_MOBIUS_DWF_EOFA_DSLASH)
-    setKernelPackT(true);
-
-  if (!initialized) errorQuda("QUDA not initialized");
-
-  pushVerbosity(param->verbosity);
-  if (getVerbosity() >= QUDA_DEBUG_VERBOSE) printQudaInvertParam(param);
-
-  // check the invert parameters are good
-  checkInvertParam(param, source_array[0], prop_array[0]);
-  // check the gauge fields have been created
-  cudaGaugeField *cudaGauge = checkGauge(param);
-
-  // Deduce the solve and solution type from the operator types
-  bool pc_solution = (param->solution_type == QUDA_MATPC_SOLUTION) ||
-    (param->solution_type == QUDA_MATPCDAG_MATPC_SOLUTION);
-  bool pc_solve = (param->solve_type == QUDA_DIRECT_PC_SOLVE) ||
-    (param->solve_type == QUDA_NORMOP_PC_SOLVE) || (param->solve_type == QUDA_NORMERR_PC_SOLVE);
-  bool mat_solution = (param->solution_type == QUDA_MAT_SOLUTION) ||
-    (param->solution_type ==  QUDA_MATPC_SOLUTION);
-  bool direct_solve = (param->solve_type == QUDA_DIRECT_SOLVE) ||
-    (param->solve_type == QUDA_DIRECT_PC_SOLVE);
-  bool norm_error_solve = (param->solve_type == QUDA_NORMERR_SOLVE) ||
-    (param->solve_type == QUDA_NORMERR_PC_SOLVE);
-
-  if (param->use_init_guess == QUDA_USE_INIT_GUESS_YES) {
-    // initial guess only supported for single-pass solvers
-    if ((param->solution_type == QUDA_MATDAG_MAT_SOLUTION || param->solution_type == QUDA_MATPCDAG_MATPC_SOLUTION) &&
-        (param->solve_type == QUDA_DIRECT_SOLVE || param->solve_type == QUDA_DIRECT_PC_SOLVE)) {
-      errorQuda("Initial guess not supported for two-pass solver");
-    }
-  }
-
-  Dirac *d = nullptr;
-  Dirac *dSloppy = nullptr;
-  Dirac *dPre = nullptr;
-  Dirac *dEig = nullptr;
-  // Create the dirac operator and operators for sloppy, precondition,
-  // and an eigensolver
-  createDiracWithEig(d, dSloppy, dPre, dEig, *param, pc_solve);
-  Dirac &dirac = *d;
-  Dirac &diracSloppy = *dSloppy;
-  Dirac &diracPre = *dPre;
-  Dirac &diracEig = *dEig;
-
-  // Get the local lattice dimensions 
-  const int *X = cudaGauge->X();
-
-  // Create ColorSpinorField wrappers
-  ColorSpinorParam cpu_param(source_array[0], *param, X, pc_solution, param->input_location);
-  // Deduce propagator dimension
-  const size_t nSpin = cpu_param.nSpin;
-  const size_t nColor = cpu_param.nColor;
-  const int spinor_dim = nSpin * nColor;
-
-  // Wrap CPU host side pointers and device side memory
-  //-----------------------------------------------------------------------------
-  // We use reference field create because we have already allocated memeory in the
-  // form of 'source_array'. We simply wish to wrap that memory with a QUDA object
-  // so we can better manipulate it.
-  cpu_param.create = QUDA_REFERENCE_FIELD_CREATE;
-  std::vector<quda::ColorSpinorField *> h_source_array(spinor_dim);
-  std::vector<quda::ColorSpinorField *> h_prop_array(spinor_dim);
-  for (int i = 0; i < spinor_dim; i++) {
-    cpu_param.v = source_array[i];
-    h_source_array[i] = quda::ColorSpinorField::Create(cpu_param);
-    
-    cpu_param.v = prop_array[i];
-    h_prop_array[i] = quda::ColorSpinorField::Create(cpu_param);
-  }
-
-  // Create device side memory and transfer the source. Here we clone the cpu
-  // parameters, so we need to change the location and the creation type.
-  // NB: We are not wrapping existing memory, but creating new memeory.
-  // As such, we do not need to assign an address to the ->v memeber of the
-  // parameter structure, as we did when wrapping cpu data.
-  ColorSpinorParam dev_param(cpu_param);
-  dev_param.location = QUDA_CUDA_FIELD_LOCATION;
-  dev_param.create = QUDA_ZERO_FIELD_CREATE;
-  std::vector<quda::ColorSpinorField *> d_source_array(spinor_dim);
-  std::vector<quda::ColorSpinorField *> d_prop_array(spinor_dim);
-  for (int i = 0; i < spinor_dim; i++) {
-    d_source_array[i] = quda::ColorSpinorField::Create(dev_param);
-    d_prop_array[i] = quda::ColorSpinorField::Create(dev_param);
-  }
-  profilePropagator.TPSTOP(QUDA_PROFILE_INIT);
-  
-  // We now transfer the data from h_source_array to d_source_array
-  profilePropagator.TPSTART(QUDA_PROFILE_H2D);
-  for (int i = 0; i < spinor_dim; i++) *d_source_array[i] = *h_source_array[i];
-  profilePropagator.TPSTOP(QUDA_PROFILE_H2D);
-
-  profilePropagator.TPSTOP(QUDA_PROFILE_TOTAL);
-  
-  /*
-  param->secs = 0;
-  param->gflops = 0;
-  param->iter = 0;
-
-
-  profileInvert.TPSTOP(QUDA_PROFILE_H2D);
-  profileInvert.TPSTART(QUDA_PROFILE_PREAMBLE);
-
-  if (getVerbosity() >= QUDA_VERBOSE) {
-    double nh_b = blas::norm2(*h_b);
-    printfQuda("Source: CPU = %g, CUDA copy = %g\n", nh_b, nb);
-    if (param->use_init_guess == QUDA_USE_INIT_GUESS_YES) {
-      double nh_x = blas::norm2(*h_x);
-      double nx = blas::norm2(*x);
-      printfQuda("Solution: CPU = %g, CUDA copy = %g\n", nh_x, nx);
-    }
-  }
-
-  // rescale the source and solution vectors to help prevent the onset of underflow
-  if (param->solver_normalization == QUDA_SOURCE_NORMALIZATION) {
-    blas::ax(1.0/sqrt(nb), *b);
-    blas::ax(1.0/sqrt(nb), *x);
-  }
-
-  massRescale(*static_cast<cudaColorSpinorField*>(b), *param);
-
-  dirac.prepare(in, out, *x, *b, param->solution_type);
-
-  if (getVerbosity() >= QUDA_VERBOSE) {
-    double nin = blas::norm2(*in);
-    double nout = blas::norm2(*out);
-    printfQuda("Prepared source = %g\n", nin);
-    printfQuda("Prepared solution = %g\n", nout);
-  }
-
-  if (getVerbosity() >= QUDA_VERBOSE) {
-    double nin = blas::norm2(*in);
-    printfQuda("Prepared source post mass rescale = %g\n", nin);
-  }
-
-  // solution_type specifies *what* system is to be solved.
-  // solve_type specifies *how* the system is to be solved.
-  //
-  // We have the following four cases (plus preconditioned variants):
-  //
-  // solution_type    solve_type    Effect
-  // -------------    ----------    ------
-  // MAT              DIRECT        Solve Ax=b
-  // MATDAG_MAT       DIRECT        Solve A^dag y = b, followed by Ax=y
-  // MAT              NORMOP        Solve (A^dag A) x = (A^dag b)
-  // MATDAG_MAT       NORMOP        Solve (A^dag A) x = b
-  // MAT              NORMERR       Solve (A A^dag) y = b, then x = A^dag y
-  //
-  // We generally require that the solution_type and solve_type
-  // preconditioning match.  As an exception, the unpreconditioned MAT
-  // solution_type may be used with any solve_type, including
-  // DIRECT_PC and NORMOP_PC.  In these cases, preparation of the
-  // preconditioned source and reconstruction of the full solution are
-  // taken care of by Dirac::prepare() and Dirac::reconstruct(),
-  // respectively.
-
-  if (pc_solution && !pc_solve) {
-    errorQuda("Preconditioned (PC) solution_type requires a PC solve_type");
-  }
-
-  if (!mat_solution && !pc_solution && pc_solve) {
-    errorQuda("Unpreconditioned MATDAG_MAT solution_type requires an unpreconditioned solve_type");
-  }
-
-  if (!mat_solution && norm_error_solve) {
-    errorQuda("Normal-error solve requires Mat solution");
-  }
-
-  if (param->inv_type_precondition == QUDA_MG_INVERTER && (!direct_solve || !mat_solution)) {
-    errorQuda("Multigrid preconditioning only supported for direct solves");
-  }
-
-  if (param->chrono_use_resident && ( norm_error_solve) ){
-    errorQuda("Chronological forcasting only presently supported for M^dagger M solver");
-  }
-
-  profileInvert.TPSTOP(QUDA_PROFILE_PREAMBLE);
-
-  if (mat_solution && !direct_solve && !norm_error_solve) { // prepare source: b' = A^dag b
-    cudaColorSpinorField tmp(*in);
-    dirac.Mdag(*in, tmp);
-  } else if (!mat_solution && direct_solve) { // perform the first of two solves: A^dag y = b
-    DiracMdag m(dirac), mSloppy(diracSloppy), mPre(diracPre);
-    SolverParam solverParam(*param);
-    Solver *solve = Solver::create(solverParam, m, mSloppy, mPre, profileInvert);
-    (*solve)(*out, *in);
-    blas::copy(*in, *out);
-    delete solve;
-    solverParam.updateInvertParam(*param);
-  }
-
-  if (direct_solve) {
-    DiracM m(dirac), mSloppy(diracSloppy), mPre(diracPre);
-    SolverParam solverParam(*param);
-    // chronological forecasting
-    if (param->chrono_use_resident && chronoResident[param->chrono_index].size() > 0) {
-      profileInvert.TPSTART(QUDA_PROFILE_CHRONO);
-
-      auto &basis = chronoResident[param->chrono_index];
-
-      ColorSpinorParam cs_param(*basis[0]);
-      ColorSpinorField *tmp = ColorSpinorField::Create(cs_param);
-      ColorSpinorField *tmp2 = (param->chrono_precision == out->Precision()) ? out : ColorSpinorField::Create(cs_param);
-      std::vector<ColorSpinorField*> Ap;
-      for (unsigned int k=0; k < basis.size(); k++) {
-        Ap.emplace_back((ColorSpinorField::Create(cs_param)));
-      }
-
-      if (param->chrono_precision == param->cuda_prec) {
-        for (unsigned int j=0; j<basis.size(); j++) m(*Ap[j], *basis[j], *tmp, *tmp2);
-      } else if (param->chrono_precision == param->cuda_prec_sloppy) {
-        for (unsigned int j=0; j<basis.size(); j++) mSloppy(*Ap[j], *basis[j], *tmp, *tmp2);
-      } else {
-        errorQuda("Unexpected precision %d for chrono vectors (doesn't match outer %d or sloppy precision %d)",
-                  param->chrono_precision, param->cuda_prec, param->cuda_prec_sloppy);
-      }
-
-      bool orthogonal = true;
-      bool apply_mat = false;
-      bool hermitian = false;
-      MinResExt mre(m, orthogonal, apply_mat, hermitian, profileInvert);
-
-      blas::copy(*tmp, *in);
-      mre(*out, *tmp, basis, Ap);
-
-      for (auto ap: Ap) {
-        if (ap) delete (ap);
-      }
-      delete tmp;
-      if (tmp2 != out) delete tmp2;
-
-      profileInvert.TPSTOP(QUDA_PROFILE_CHRONO);
-    }
-
-    Solver *solve = Solver::create(solverParam, m, mSloppy, mPre, profileInvert);
-    (*solve)(*out, *in);
-    delete solve;
-    solverParam.updateInvertParam(*param);
-  } else if (!norm_error_solve) {
-    DiracMdagM m(dirac), mSloppy(diracSloppy), mPre(diracPre);
-    SolverParam solverParam(*param);
-
-    // chronological forecasting
-    if (param->chrono_use_resident && chronoResident[param->chrono_index].size() > 0) {
-      profileInvert.TPSTART(QUDA_PROFILE_CHRONO);
-
-      auto &basis = chronoResident[param->chrono_index];
-
-      ColorSpinorParam cs_param(*basis[0]);
-      std::vector<ColorSpinorField*> Ap;
-      ColorSpinorField *tmp = ColorSpinorField::Create(cs_param);
-      ColorSpinorField *tmp2 = (param->chrono_precision == out->Precision()) ? out : ColorSpinorField::Create(cs_param);
-      for (unsigned int k=0; k < basis.size(); k++) {
-        Ap.emplace_back((ColorSpinorField::Create(cs_param)));
-      }
-
-      if (param->chrono_precision == param->cuda_prec) {
-        for (unsigned int j=0; j<basis.size(); j++) m(*Ap[j], *basis[j], *tmp, *tmp2);
-      } else if (param->chrono_precision == param->cuda_prec_sloppy) {
-        for (unsigned int j=0; j<basis.size(); j++) mSloppy(*Ap[j], *basis[j], *tmp, *tmp2);
-      } else {
-        errorQuda("Unexpected precision %d for chrono vectors (doesn't match outer %d or sloppy precision %d)",
-                  param->chrono_precision, param->cuda_prec, param->cuda_prec_sloppy);
-      }
-
-      bool orthogonal = true;
-      bool apply_mat = false;
-      bool hermitian = true;
-      MinResExt mre(m, orthogonal, apply_mat, hermitian, profileInvert);
-
-      blas::copy(*tmp, *in);
-      mre(*out, *tmp, basis, Ap);
-
-      for (auto ap: Ap) {
-        if (ap) delete(ap);
-      }
-      delete tmp;
-      if (tmp2 != out) delete tmp2;
-
-      profileInvert.TPSTOP(QUDA_PROFILE_CHRONO);
-    }
-
-    // if using a Schwarz preconditioner with a normal operator then we must use the DiracMdagMLocal operator
-    if (param->inv_type_precondition != QUDA_INVALID_INVERTER && param->schwarz_type != QUDA_INVALID_SCHWARZ) {
-      DiracMdagMLocal mPreLocal(diracPre);
-      Solver *solve = Solver::create(solverParam, m, mSloppy, mPreLocal, profileInvert);
-      (*solve)(*out, *in);
-      delete solve;
-      solverParam.updateInvertParam(*param);
-    } else {
-      Solver *solve = Solver::create(solverParam, m, mSloppy, mPre, profileInvert);
-      (*solve)(*out, *in);
-      delete solve;
-      solverParam.updateInvertParam(*param);
-    }
-  } else { // norm_error_solve
-    DiracMMdag m(dirac), mSloppy(diracSloppy), mPre(diracPre);
-    cudaColorSpinorField tmp(*out);
-    SolverParam solverParam(*param);
-    Solver *solve = Solver::create(solverParam, m, mSloppy, mPre, profileInvert);
-    (*solve)(tmp, *in); // y = (M M^\dag) b
-    dirac.Mdag(*out, tmp);  // x = M^dag y
-    delete solve;
-    solverParam.updateInvertParam(*param);
-  }
-
-  if (getVerbosity() >= QUDA_VERBOSE){
-    double nx = blas::norm2(*x);
-    printfQuda("Solution = %g\n",nx);
-  }
-
-  */
-  // Not done yet...  
-}
-
 void gaugeObservablesQuda(QudaGaugeObservableParam *param)
 {
   profileGaugeObs.TPSTART(QUDA_PROFILE_TOTAL);
@@ -6469,8 +5978,8 @@
   profileMake4DProp.TPSTOP(QUDA_PROFILE_TOTAL);
 }
 
-void make4DQuarkProp(void *out4D_ptr, void *in5D_ptr, QudaInvertParam *inv_param5D, QudaInvertParam *inv_param4D,
-                     const int *X)
+void make4DChiralProp(void *out4D_ptr, void *in5D_ptr, QudaInvertParam *inv_param5D, QudaInvertParam *inv_param4D,
+		      const int *X)
 {
   profileMake4DProp.TPSTART(QUDA_PROFILE_TOTAL);
   profileMake4DProp.TPSTART(QUDA_PROFILE_INIT);
@@ -6504,7 +6013,7 @@
   profileMake4DProp.TPSTOP(QUDA_PROFILE_H2D);
 
   profileMake4DProp.TPSTART(QUDA_PROFILE_COMPUTE);
-  make4DQuarkProp(*out4D[0], *in5D[0]);
+  make4DChiralProp(*out4D[0], *in5D[0]);
   profileMake4DProp.TPSTOP(QUDA_PROFILE_COMPUTE);
 
   profileMake4DProp.TPSTART(QUDA_PROFILE_D2H);
