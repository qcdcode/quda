#include <cmath>
#include <cstdio>
#include <cstdlib>
#include <cstring>
#include <iostream>
#include <sys/time.h>

#include <quda.h>
#include <quda_fortran.h>
#include <quda_internal.h>
#include <comm_quda.h>
#include <tune_quda.h>
#include <blas_quda.h>
#include <gauge_field.h>
#include <dirac_quda.h>
#include <ritz_quda.h>
#include <dslash_quda.h>
#include <invert_quda.h>
#include <lanczos_quda.h>
#include <color_spinor_field.h>
#include <eig_variables.h>
#include <clover_field.h>
#include <llfat_quda.h>
#include <unitarization_links.h>
#include <algorithm>
#include <staggered_oprod.h>
#include <ks_improved_force.h>
#include <ks_force_quda.h>
#include <random_quda.h>
#include <mpi_comm_handle.h>

#include <multigrid.h>

#include <deflation.h>

#ifdef NUMA_NVML
#include <numa_affinity.h>
#endif

#ifdef QUDA_NVML
#include <nvml.h>
#endif

#include <cuda.h>

#include <ks_force_quda.h>

#ifdef GPU_GAUGE_FORCE
#include <gauge_force_quda.h>
#endif
#include <gauge_update_quda.h>

#define MAX(a,b) ((a)>(b)? (a):(b))
#define TDIFF(a,b) (b.tv_sec - a.tv_sec + 0.000001*(b.tv_usec - a.tv_usec))

#define spinorSiteSize 24 // real numbers per spinor

#define MAX_GPU_NUM_PER_NODE 16

// define newQudaGaugeParam() and newQudaInvertParam()
#define INIT_PARAM
#include "check_params.h"
#undef INIT_PARAM

// define (static) checkGaugeParam() and checkInvertParam()
#define CHECK_PARAM
#include "check_params.h"
#undef CHECK_PARAM

// define printQudaGaugeParam() and printQudaInvertParam()
#define PRINT_PARAM
#include "check_params.h"
#undef PRINT_PARAM

#include <gauge_tools.h>
#include <contractQuda.h>

#include <momentum.h>


#include <cuda_profiler_api.h>

using namespace quda;

static int R[4] = {0, 0, 0, 0};
// setting this to false prevents redundant halo exchange but isn't yet compatible with HISQ / ASQTAD kernels
static bool redundant_comms = false;

#include <blas_cublas.h>

//for MAGMA lib:
#include <blas_magma.h>

static bool InitMagma = false;

void openMagma() {

  if (!InitMagma) {
    OpenMagma();
    InitMagma = true;
  } else {
    printfQuda("\nMAGMA library was already initialized..\n");
  }

}

void closeMagma(){

  if (InitMagma) {
    CloseMagma();
    InitMagma = false;
  } else {
    printfQuda("\nMAGMA library was not initialized..\n");
  }

  return;
}

cudaGaugeField *gaugePrecise = nullptr;
cudaGaugeField *gaugeSloppy = nullptr;
cudaGaugeField *gaugePrecondition = nullptr;
cudaGaugeField *gaugeRefinement = nullptr;
cudaGaugeField *gaugeExtended = nullptr;

// It's important that these alias the above so that constants are set correctly in Dirac::Dirac()
cudaGaugeField *&gaugeFatPrecise = gaugePrecise;
cudaGaugeField *&gaugeFatSloppy = gaugeSloppy;
cudaGaugeField *&gaugeFatPrecondition = gaugePrecondition;
cudaGaugeField *&gaugeFatRefinement = gaugeRefinement;
cudaGaugeField *&gaugeFatExtended = gaugeExtended;


cudaGaugeField *gaugeLongExtended = nullptr;
cudaGaugeField *gaugeLongPrecise = nullptr;
cudaGaugeField *gaugeLongSloppy = nullptr;
cudaGaugeField *gaugeLongPrecondition = nullptr;
cudaGaugeField *gaugeLongRefinement = nullptr;

cudaGaugeField *gaugeSmeared = nullptr;

cudaCloverField *cloverPrecise = nullptr;
cudaCloverField *cloverSloppy = nullptr;
cudaCloverField *cloverPrecondition = nullptr;
cudaCloverField *cloverRefinement = nullptr;

cudaGaugeField *momResident = nullptr;
cudaGaugeField *extendedGaugeResident = nullptr;

std::vector<cudaColorSpinorField*> solutionResident;

// vector of spinors used for forecasting solutions in HMC
#define QUDA_MAX_CHRONO 12
// each entry is one p 
std::vector< std::vector<ColorSpinorField*> > chronoResident(QUDA_MAX_CHRONO);

// Mapped memory buffer used to hold unitarization failures
static int *num_failures_h = nullptr;
static int *num_failures_d = nullptr;

cudaDeviceProp deviceProp;
cudaStream_t *streams;
#ifdef PTHREADS
pthread_mutex_t pthread_mutex;
#endif

static bool initialized = false;

//!< Profiler for initQuda
static TimeProfile profileInit("initQuda");

//!< Profile for loadGaugeQuda / saveGaugeQuda
static TimeProfile profileGauge("loadGaugeQuda");

//!< Profile for loadCloverQuda
static TimeProfile profileClover("loadCloverQuda");

//!< Profiler for dslashQuda
static TimeProfile profileDslash("dslashQuda");

//!< Profiler for invertQuda
static TimeProfile profileInvert("invertQuda");

//!< Profiler for invertMultiShiftQuda
static TimeProfile profileMulti("invertMultiShiftQuda");

//!< Profiler for computeFatLinkQuda
static TimeProfile profileFatLink("computeKSLinkQuda");

//!< Profiler for computeGaugeForceQuda
static TimeProfile profileGaugeForce("computeGaugeForceQuda");

//!<Profiler for updateGaugeFieldQuda
static TimeProfile profileGaugeUpdate("updateGaugeFieldQuda");

//!<Profiler for createExtendedGaugeField
static TimeProfile profileExtendedGauge("createExtendedGaugeField");

//!<Profiler for computeCloverForceQuda
static TimeProfile profileCloverForce("computeCloverForceQuda");

//!<Profiler for computeStaggeredForceQuda
static TimeProfile profileStaggeredForce("computeStaggeredForceQuda");

//!<Profiler for computeHISQForceQuda
static TimeProfile profileHISQForce("computeHISQForceQuda");

//!<Profiler for plaqQuda
static TimeProfile profilePlaq("plaqQuda");

//!< Profiler for wuppertalQuda
static TimeProfile profileWuppertal("wuppertalQuda");

//!<Profiler for gaussQuda
static TimeProfile profileGauss("gaussQuda");

//!<Profiler for plaqQuda
static TimeProfile profileQCharge("qChargeQuda");

//!< Profiler for APEQuda
static TimeProfile profileAPE("APEQuda");

//!< Profiler for STOUTQuda
static TimeProfile profileSTOUT("STOUTQuda");

//!< Profiler for OvrImpSTOUTQuda
static TimeProfile profileOvrImpSTOUT("OvrImpSTOUTQuda");

//!< Profiler for projectSU3Quda
static TimeProfile profileProject("projectSU3Quda");

//!< Profiler for staggeredPhaseQuda
static TimeProfile profilePhase("staggeredPhaseQuda");

//!< Profiler for contractions
static TimeProfile profileContract("contractQuda");

//!< Profiler for contractions
static TimeProfile profileCovDev("covDevQuda");

//!< Profiler for contractions
static TimeProfile profileMomAction("momActionQuda");

//!< Profiler for endQuda
static TimeProfile profileEnd("endQuda");

//!< Profiler for GaugeFixing
static TimeProfile GaugeFixFFTQuda("GaugeFixFFTQuda");
static TimeProfile GaugeFixOVRQuda("GaugeFixOVRQuda");

//!< Profiler for toal time spend between init and end
static TimeProfile profileInit2End("initQuda-endQuda",false);

static bool enable_profiler = false;
static bool do_not_profile_quda = false;

static void profilerStart(const char *f) {



  static std::vector<int> target_list;
  static bool enable = false;
  static bool init = false;
  if (!init) {
    char *profile_target_env = getenv("QUDA_ENABLE_TARGET_PROFILE"); // selectively enable profiling for a given solve

    if ( profile_target_env ) {
      std::stringstream target_stream(profile_target_env);

      int target;
      while(target_stream >> target) {
       target_list.push_back(target);
       if (target_stream.peek() == ',') target_stream.ignore();
     }

     if (target_list.size() > 0) {
       std::sort(target_list.begin(), target_list.end());
       target_list.erase( unique( target_list.begin(), target_list.end() ), target_list.end() );
       warningQuda("Targeted profiling enabled for %lu functions\n", target_list.size());
       enable = true;
     }
   }


    char* donotprofile_env = getenv("QUDA_DO_NOT_PROFILE"); // disable profiling of QUDA parts
    if (donotprofile_env && (!(strcmp(donotprofile_env, "0") == 0)))  {
      do_not_profile_quda=true;
      printfQuda("Disabling profiling in QUDA\n");
    }
    init = true;
  }

  static int target_count = 0;
  static unsigned int i = 0;
  if (do_not_profile_quda){
    cudaProfilerStop();
    printfQuda("Stopping profiling in QUDA\n");
  } else {
    if (enable) {
      if (i < target_list.size() && target_count++ == target_list[i]) {
        enable_profiler = true;
        printfQuda("Starting profiling for %s\n", f);
        cudaProfilerStart();
      i++; // advance to next target
    }
  }
}
}

static void profilerStop(const char *f) {
  if(do_not_profile_quda){
    cudaProfilerStart();
  } else {

    if (enable_profiler) {
      printfQuda("Stopping profiling for %s\n", f);
      cudaProfilerStop();
      enable_profiler = false;
    }
  }
}


namespace quda {
  void printLaunchTimer();
}

void setVerbosityQuda(QudaVerbosity verbosity, const char prefix[], FILE *outfile)
{
  setVerbosity(verbosity);
  setOutputPrefix(prefix);
  setOutputFile(outfile);
}


typedef struct {
  int ndim;
  int dims[QUDA_MAX_DIM];
} LexMapData;

/**
 * For MPI, the default node mapping is lexicographical with t varying fastest.
 */
static int lex_rank_from_coords(const int *coords, void *fdata)
{
  auto *md = static_cast<LexMapData *>(fdata);

  int rank = coords[0];
  for (int i = 1; i < md->ndim; i++) {
    rank = md->dims[i] * rank + coords[i];
  }
  return rank;
}

#ifdef QMP_COMMS
/**
 * For QMP, we use the existing logical topology if already declared.
 */
static int qmp_rank_from_coords(const int *coords, void *fdata)
{
  return QMP_get_node_number_from(coords);
}
#endif


// Provision for user control over MPI comm handle
// Assumes an MPI implementation of QMP

MPI_Comm MPI_COMM_HANDLE;
static int user_set_comm_handle = 0;

void qudaSetMPICommHandle(void *mycomm){
  MPI_COMM_HANDLE = *((MPI_Comm *)mycomm);
  user_set_comm_handle = 1;
}

#ifdef QMP_COMMS
static void initQMPComms(void){
  // Default comm handle is taken from QMP
  // WARNING: Assumes an MPI implementation of QMP
  if(!user_set_comm_handle){
    void *mycomm;
    QMP_get_mpi_comm(QMP_comm_get_default(), &mycomm);
    qudaSetMPICommHandle(mycomm);
  }
}
#endif

static void initMPIComms(void){
  // Default comm handle is MPI_COMM_WORLD
  if(!user_set_comm_handle){
    static MPI_Comm mycomm;
    MPI_Comm_dup(MPI_COMM_WORLD, &mycomm);
    qudaSetMPICommHandle((void *)&mycomm);
  }
}


static bool comms_initialized = false;

void initCommsGridQuda(int nDim, const int *dims, QudaCommsMap func, void *fdata)
{
<<<<<<< HEAD

#if QMP_COMMS
  initQMPComms();
#else
  initMPIComms();
#endif
=======
  if (comms_initialized) return;
>>>>>>> 0c08d5b3

  if (nDim != 4) {
    errorQuda("Number of communication grid dimensions must be 4");
  }

  LexMapData map_data;
  if (!func) {

#if QMP_COMMS
    if (QMP_logical_topology_is_declared()) {
      if (QMP_get_logical_number_of_dimensions() != 4) {
        errorQuda("QMP logical topology must have 4 dimensions");
      }
      for (int i=0; i<nDim; i++) {
        int qdim = QMP_get_logical_dimensions()[i];
        if(qdim != dims[i]) {
          errorQuda("QMP logical dims[%d]=%d does not match dims[%d]=%d argument", i, qdim, i, dims[i]);
        }
      }
      fdata = nullptr;
      func = qmp_rank_from_coords;
    } else {
      warningQuda("QMP logical topology is undeclared; using default lexicographical ordering");
#endif

      map_data.ndim = nDim;
      for (int i=0; i<nDim; i++) {
        map_data.dims[i] = dims[i];
      }
      fdata = (void *) &map_data;
      func = lex_rank_from_coords;

#if QMP_COMMS
    }
#endif

  }
  comm_init(nDim, dims, func, fdata);
  comms_initialized = true;
}


static void init_default_comms()
{
#if defined(QMP_COMMS)
  if (QMP_logical_topology_is_declared()) {
    int ndim = QMP_get_logical_number_of_dimensions();
    const int *dims = QMP_get_logical_dimensions();
    initCommsGridQuda(ndim, dims, nullptr, nullptr);
  } else {
    errorQuda("initQuda() called without prior call to initCommsGridQuda(),"
        " and QMP logical topology has not been declared");
  }
#elif defined(MPI_COMMS)
  errorQuda("When using MPI for communications, initCommsGridQuda() must be called before initQuda()");
#else // single-GPU
  const int dims[4] = {1, 1, 1, 1};
  initCommsGridQuda(4, dims, nullptr, nullptr);
#endif
}


#define STR_(x) #x
#define STR(x) STR_(x)
  static const std::string quda_version = STR(QUDA_VERSION_MAJOR) "." STR(QUDA_VERSION_MINOR) "." STR(QUDA_VERSION_SUBMINOR);
#undef STR
#undef STR_

extern char* gitversion;

/*
 * Set the device that QUDA uses.
 */
void initQudaDevice(int dev) {

  //static bool initialized = false;
  if (initialized) return;
  initialized = true;

  profileInit2End.TPSTART(QUDA_PROFILE_TOTAL);
  profileInit.TPSTART(QUDA_PROFILE_TOTAL);
  profileInit.TPSTART(QUDA_PROFILE_INIT);

  if (getVerbosity() >= QUDA_SUMMARIZE) {
#ifdef GITVERSION
    printfQuda("QUDA %s (git %s)\n",quda_version.c_str(),gitversion);
#else
    printfQuda("QUDA %s\n",quda_version.c_str());
#endif
  }

  int driver_version;
  cudaDriverGetVersion(&driver_version);
  printfQuda("CUDA Driver version = %d\n", driver_version);

  int runtime_version;
  cudaRuntimeGetVersion(&runtime_version);
  printfQuda("CUDA Runtime version = %d\n", runtime_version);

#ifdef QUDA_NVML
  nvmlReturn_t result = nvmlInit();
  if (NVML_SUCCESS != result) errorQuda("NVML Init failed with error %d", result);
  const int length = 80;
  char graphics_version[length];
  result = nvmlSystemGetDriverVersion(graphics_version, length);
  if (NVML_SUCCESS != result) errorQuda("nvmlSystemGetDriverVersion failed with error %d", result);
  printfQuda("Graphic driver version = %s\n", graphics_version);
  result = nvmlShutdown();
  if (NVML_SUCCESS != result) errorQuda("NVML Shutdown failed with error %d", result);
#endif

#if defined(MULTI_GPU) && (CUDA_VERSION == 4000)
  //check if CUDA_NIC_INTEROP is set to 1 in the enviroment
  // not needed for CUDA >= 4.1
  char* cni_str = getenv("CUDA_NIC_INTEROP");
  if(cni_str == nullptr){
    errorQuda("Environment variable CUDA_NIC_INTEROP is not set");
  }
  int cni_int = atoi(cni_str);
  if (cni_int != 1){
    errorQuda("Environment variable CUDA_NIC_INTEROP is not set to 1");
  }
#endif

  int deviceCount;
  cudaGetDeviceCount(&deviceCount);
  if (deviceCount == 0) {
    errorQuda("No CUDA devices found");
  }

  for(int i=0; i<deviceCount; i++) {
    cudaGetDeviceProperties(&deviceProp, i);
    checkCudaErrorNoSync(); // "NoSync" for correctness in HOST_DEBUG mode
    if (getVerbosity() >= QUDA_SUMMARIZE) {
      printfQuda("Found device %d: %s\n", i, deviceProp.name);
    }
  }

#ifdef MULTI_GPU
  if (dev < 0) {
    if (!comms_initialized) {
      errorQuda("initDeviceQuda() called with a negative device ordinal, but comms have not been initialized");
    }
    dev = comm_gpuid();
  }
#else
  if (dev < 0 || dev >= 16) errorQuda("Invalid device number %d", dev);
#endif

  cudaGetDeviceProperties(&deviceProp, dev);
  checkCudaErrorNoSync(); // "NoSync" for correctness in HOST_DEBUG mode
  if (deviceProp.major < 1) {
    errorQuda("Device %d does not support CUDA", dev);
  }


// Check GPU and QUDA build compatibiliy
// 4 cases:
// a) QUDA and GPU match: great
// b) QUDA built for higher compute capability: error
// c) QUDA built for lower major compute capability: warn if QUDA_ALLOW_JIT, else error
// d) QUDA built for same major compute capability but lower minor: warn

  const int my_major = __COMPUTE_CAPABILITY__ / 100;
  const int my_minor = (__COMPUTE_CAPABILITY__  - my_major * 100) / 10;
// b) UDA was compiled for a higher compute capability
  if (deviceProp.major * 100 + deviceProp.minor * 10 < __COMPUTE_CAPABILITY__)
    errorQuda("** Running on a device with compute capability %i.%i but QUDA was compiled for %i.%i. ** \n --- Please set the correct QUDA_GPU_ARCH when running cmake.\n", deviceProp.major, deviceProp.minor, my_major, my_minor);


// c) QUDA was compiled for a lower compute capability
  if (deviceProp.major < my_major) {
    char *allow_jit_env = getenv("QUDA_ALLOW_JIT");
    if (allow_jit_env && strcmp(allow_jit_env, "1") == 0) {
      if (getVerbosity() > QUDA_SILENT) warningQuda("** Running on a device with compute capability %i.%i but QUDA was compiled for %i.%i. **\n -- Jitting the PTX since QUDA_ALLOW_JIT=1 was set. Note that this will take some time.\n", deviceProp.major, deviceProp.minor, my_major, my_minor);
    } else {
      errorQuda("** Running on a device with compute capability %i.%i but QUDA was compiled for %i.%i. **\n --- Please set the correct QUDA_GPU_ARCH when running cmake.\n If you want the PTX to be jitted for your current GPU arch please set the enviroment variable QUDA_ALLOW_JIT=1.", deviceProp.major, deviceProp.minor, my_major, my_minor);
    }
  }
// d) QUDA built for same major compute capability but lower minor
  if (deviceProp.major == my_major and deviceProp.minor > my_minor) {
    warningQuda("** Running on a device with compute capability %i.%i but QUDA was compiled for %i.%i. **\n -- This might result in a lower performance. Please consider adjusting QUDA_GPU_ARCH when running cmake.\n", deviceProp.major, deviceProp.minor, my_major, my_minor);
  }
   
  if (getVerbosity() >= QUDA_SUMMARIZE) {
    printfQuda("Using device %d: %s\n", dev, deviceProp.name);
  }
#ifndef USE_QDPJIT
  cudaSetDevice(dev);
  checkCudaErrorNoSync(); // "NoSync" for correctness in HOST_DEBUG mode
#endif


#if ((CUDA_VERSION >= 6000) && defined NUMA_NVML)
  char *enable_numa_env = getenv("QUDA_ENABLE_NUMA");
  if (enable_numa_env && strcmp(enable_numa_env, "0") == 0) {
    if (getVerbosity() > QUDA_SILENT) printfQuda("Disabling numa_affinity\n");
  }
  else{
    setNumaAffinityNVML(dev);
  }
#endif



  cudaDeviceSetCacheConfig(cudaFuncCachePreferL1);
  //cudaDeviceSetSharedMemConfig(cudaSharedMemBankSizeEightByte);
  // cudaGetDeviceProperties(&deviceProp, dev);

  { // determine if we will do CPU or GPU data reordering (default is GPU)
    char *reorder_str = getenv("QUDA_REORDER_LOCATION");

    if (!reorder_str || (strcmp(reorder_str,"CPU") && strcmp(reorder_str,"cpu")) ) {
      warningQuda("Data reordering done on GPU (set with QUDA_REORDER_LOCATION=GPU/CPU)");
      reorder_location_set(QUDA_CUDA_FIELD_LOCATION);
    } else {
      warningQuda("Data reordering done on CPU (set with QUDA_REORDER_LOCATION=GPU/CPU)");
      reorder_location_set(QUDA_CPU_FIELD_LOCATION);
    }
  }

  profileInit.TPSTOP(QUDA_PROFILE_INIT);
  profileInit.TPSTOP(QUDA_PROFILE_TOTAL);
}

/*
 * Any persistent memory allocations that QUDA uses are done here.
 */
void initQudaMemory()
{
  profileInit.TPSTART(QUDA_PROFILE_TOTAL);
  profileInit.TPSTART(QUDA_PROFILE_INIT);

  if (!comms_initialized) init_default_comms();

  streams = new cudaStream_t[Nstream];

#if (CUDA_VERSION >= 5050)
  int greatestPriority;
  int leastPriority;
  cudaDeviceGetStreamPriorityRange(&leastPriority, &greatestPriority);
  for (int i=0; i<Nstream-1; i++) {
    cudaStreamCreateWithPriority(&streams[i], cudaStreamDefault, greatestPriority);
  }
  cudaStreamCreateWithPriority(&streams[Nstream-1], cudaStreamDefault, leastPriority);
#else
  for (int i=0; i<Nstream; i++) {
    cudaStreamCreate(&streams[i]);
  }
#endif

  checkCudaError();
  createDslashEvents();
  blas::init();
  cublas::init();

  // initalize the memory pool allocators
  pool::init();

  num_failures_h = static_cast<int*>(mapped_malloc(sizeof(int)));
  cudaHostGetDevicePointer(&num_failures_d, num_failures_h, 0);

  loadTuneCache();

  for (int d=0; d<4; d++) R[d] = 2 * (redundant_comms || commDimPartitioned(d));

  profileInit.TPSTOP(QUDA_PROFILE_INIT);
  profileInit.TPSTOP(QUDA_PROFILE_TOTAL);
}

void updateR()
{
  for (int d=0; d<4; d++) R[d] = 2 * (redundant_comms || commDimPartitioned(d));
}

void initQuda(int dev)
{
  // initialize communications topology, if not already done explicitly via initCommsGridQuda()
  if (!comms_initialized) init_default_comms();

  // set the device that QUDA uses
  initQudaDevice(dev);

  // set the persistant memory allocations that QUDA uses (Blas, streams, etc.)
  initQudaMemory();

#ifdef PTHREADS
  pthread_mutexattr_t mutex_attr;
  pthread_mutexattr_init(&mutex_attr);
  pthread_mutexattr_settype(&mutex_attr, PTHREAD_MUTEX_RECURSIVE);
  pthread_mutex_init(&pthread_mutex, &mutex_attr);
#endif
}

// helper for creating extended gauge fields
static cudaGaugeField* createExtendedGauge(cudaGaugeField &in, const int *R, TimeProfile &profile,
					   bool redundant_comms=false, QudaReconstructType recon=QUDA_RECONSTRUCT_INVALID)
{
  profile.TPSTART(QUDA_PROFILE_INIT);
  int y[4];
  for (int dir=0; dir<4; ++dir) y[dir] = in.X()[dir] + 2*R[dir];
  int pad = 0;

  GaugeFieldParam gParamEx(y, in.Precision(), recon != QUDA_RECONSTRUCT_INVALID ? recon : in.Reconstruct(), pad,
			   in.Geometry(), QUDA_GHOST_EXCHANGE_EXTENDED);
  gParamEx.create = QUDA_ZERO_FIELD_CREATE;
  gParamEx.order = in.Order();
  gParamEx.siteSubset = QUDA_FULL_SITE_SUBSET;
  gParamEx.t_boundary = in.TBoundary();
  gParamEx.nFace = 1;
  gParamEx.tadpole = in.Tadpole();
  for (int d=0; d<4; d++) gParamEx.r[d] = R[d];

  auto *out = new cudaGaugeField(gParamEx);

  // copy input field into the extended device gauge field
  copyExtendedGauge(*out, in, QUDA_CUDA_FIELD_LOCATION);

  profile.TPSTOP(QUDA_PROFILE_INIT);

  // now fill up the halos
  out->exchangeExtendedGhost(R,profile,redundant_comms);

  return out;
}

// This is a flag used to signal when we have downloaded new gauge
// field.  Set by loadGaugeQuda and consumed by loadCloverQuda as one
// possible flag to indicate we need to recompute the clover field
static bool invalidate_clover = true;

void loadGaugeQuda(void *h_gauge, QudaGaugeParam *param)
{
  profileGauge.TPSTART(QUDA_PROFILE_TOTAL);

  if (!initialized) errorQuda("QUDA not initialized");
  if (getVerbosity() == QUDA_DEBUG_VERBOSE) printQudaGaugeParam(param);

  checkGaugeParam(param);

  profileGauge.TPSTART(QUDA_PROFILE_INIT);
  // Set the specific input parameters and create the cpu gauge field
  GaugeFieldParam gauge_param(h_gauge, *param);

  // if we are using half precision then we need to compute the fat
  // link maximum while still on the cpu
  // FIXME get a kernel for this
  if (param->type == QUDA_ASQTAD_FAT_LINKS)
    gauge_param.compute_fat_link_max = true;

  if (gauge_param.order <= 4) gauge_param.ghostExchange = QUDA_GHOST_EXCHANGE_NO;
  GaugeField *in = (param->location == QUDA_CPU_FIELD_LOCATION) ?
    static_cast<GaugeField*>(new cpuGaugeField(gauge_param)) :
    static_cast<GaugeField*>(new cudaGaugeField(gauge_param));

  if (in->Order() == QUDA_BQCD_GAUGE_ORDER) {
    static size_t checksum = SIZE_MAX;
    size_t in_checksum = in->checksum(true);
    if (in_checksum == checksum) {
      if (getVerbosity() >= QUDA_VERBOSE) printfQuda("Gauge field unchanged - using cached gauge field %lu\n", checksum);
      profileGauge.TPSTOP(QUDA_PROFILE_INIT);
      profileGauge.TPSTOP(QUDA_PROFILE_TOTAL);
      delete in;
      invalidate_clover = false;
      return;
    }
    checksum = in_checksum;
    invalidate_clover = true;
  }

  // free any current gauge field before new allocations to reduce memory overhead
  switch (param->type) {
    case QUDA_WILSON_LINKS:
      if (gaugeRefinement != gaugePrecondition && gaugeRefinement) delete gaugeRefinement;
      if (gaugeSloppy != gaugePrecondition && gaugePrecondition) delete gaugePrecondition;
      if (gaugePrecise != gaugeSloppy && gaugeSloppy) delete gaugeSloppy;
      if (gaugePrecise && !param->use_resident_gauge) delete gaugePrecise;
      break;
    case QUDA_ASQTAD_FAT_LINKS:
      if (gaugeFatRefinement != gaugeFatPrecondition && gaugeFatRefinement) delete gaugeFatRefinement;
      if (gaugeFatSloppy != gaugeFatPrecondition && gaugeFatPrecondition) delete gaugeFatPrecondition;
      if (gaugeFatPrecise != gaugeFatSloppy && gaugeFatSloppy) delete gaugeFatSloppy;
      if (gaugeFatPrecise && !param->use_resident_gauge) delete gaugeFatPrecise;
      break;
    case QUDA_ASQTAD_LONG_LINKS:
      if (gaugeLongRefinement != gaugeLongPrecondition && gaugeLongRefinement) delete gaugeLongRefinement;
      if (gaugeLongSloppy != gaugeLongPrecondition && gaugeLongPrecondition) delete gaugeLongPrecondition;
      if (gaugeLongPrecise != gaugeLongSloppy && gaugeLongSloppy) delete gaugeLongSloppy;
      if (gaugeLongPrecise) delete gaugeLongPrecise;
      break;
    case QUDA_SMEARED_LINKS:
      if (gaugeSmeared) delete gaugeSmeared;
      break;
    default:
      errorQuda("Invalid gauge type %d", param->type);
  }

  // if not preserving then copy the gauge field passed in
  cudaGaugeField *precise = nullptr;

  // switch the parameters for creating the mirror precise cuda gauge field
  gauge_param.create = QUDA_NULL_FIELD_CREATE;
  gauge_param.reconstruct = param->reconstruct;
  gauge_param.setPrecision(param->cuda_prec, true);
  gauge_param.ghostExchange = QUDA_GHOST_EXCHANGE_PAD;
  gauge_param.pad = param->ga_pad;

  precise = new cudaGaugeField(gauge_param);

  if (param->use_resident_gauge) {
    if(gaugePrecise == nullptr) errorQuda("No resident gauge field");
    // copy rather than point at to ensure that the padded region is filled in
    precise->copy(*gaugePrecise);
    precise->exchangeGhost();
    delete gaugePrecise;
    gaugePrecise = nullptr;
    profileGauge.TPSTOP(QUDA_PROFILE_INIT);
  } else {
    profileGauge.TPSTOP(QUDA_PROFILE_INIT);
    profileGauge.TPSTART(QUDA_PROFILE_H2D);
    precise->copy(*in);
    profileGauge.TPSTOP(QUDA_PROFILE_H2D);
  }

  // for gaugeSmeared we are interested only in the precise version
  if (param->type == QUDA_SMEARED_LINKS) {
    gaugeSmeared = createExtendedGauge(*precise, R, profileGauge);

    profileGauge.TPSTART(QUDA_PROFILE_FREE);
    delete precise;
    delete in;
    profileGauge.TPSTOP(QUDA_PROFILE_FREE);

    profileGauge.TPSTOP(QUDA_PROFILE_TOTAL);
    return;
  }

  // creating sloppy fields isn't really compute, but it is work done on the gpu
  profileGauge.TPSTART(QUDA_PROFILE_COMPUTE);

  // switch the parameters for creating the mirror sloppy cuda gauge field
  gauge_param.reconstruct = param->reconstruct_sloppy;
  gauge_param.setPrecision(param->cuda_prec_sloppy, true);
  cudaGaugeField *sloppy = nullptr;
  if (param->cuda_prec != param->cuda_prec_sloppy ||
      param->reconstruct != param->reconstruct_sloppy) {
    sloppy = new cudaGaugeField(gauge_param);
    sloppy->copy(*precise);
  } else {
    sloppy = precise;
  }

  // switch the parameters for creating the mirror preconditioner cuda gauge field
  gauge_param.reconstruct = param->reconstruct_precondition;
  gauge_param.setPrecision(param->cuda_prec_precondition, true);
  cudaGaugeField *precondition = nullptr;
  if (param->cuda_prec_sloppy != param->cuda_prec_precondition ||
      param->reconstruct_sloppy != param->reconstruct_precondition) {
    precondition = new cudaGaugeField(gauge_param);
    precondition->copy(*sloppy);
  } else {
    precondition = sloppy;
  }

  // switch the parameters for creating the refinement cuda gauge field
  gauge_param.reconstruct = param->reconstruct_refinement_sloppy;
  gauge_param.setPrecision(param->cuda_prec_refinement_sloppy, true);
  cudaGaugeField *refinement = nullptr;
  if (param->cuda_prec_precondition != param->cuda_prec_refinement_sloppy ||
      param->reconstruct_precondition != param->reconstruct_refinement_sloppy) {
    refinement = new cudaGaugeField(gauge_param);
    refinement->copy(*sloppy);
  } else {
    refinement = precondition;
  }

  profileGauge.TPSTOP(QUDA_PROFILE_COMPUTE);

  // create an extended preconditioning field
  cudaGaugeField* extended = nullptr;
  if (param->overlap){
    int R[4]; // domain-overlap widths in different directions
    for (int i=0; i<4; ++i) R[i] = param->overlap*commDimPartitioned(i);
    extended = createExtendedGauge(*precondition, R, profileGauge);
  }

  switch (param->type) {
    case QUDA_WILSON_LINKS:
      gaugePrecise = precise;
      gaugeSloppy = sloppy;
      gaugePrecondition = precondition;
      gaugeRefinement = refinement;

      if(param->overlap) gaugeExtended = extended;
      break;
    case QUDA_ASQTAD_FAT_LINKS:
      gaugeFatPrecise = precise;
      gaugeFatSloppy = sloppy;
      gaugeFatPrecondition = precondition;
      gaugeFatRefinement = refinement;

      if(param->overlap){
        if(gaugeFatExtended) errorQuda("Extended gauge fat field already allocated");
	gaugeFatExtended = extended;
      }
      break;
    case QUDA_ASQTAD_LONG_LINKS:
      gaugeLongPrecise = precise;
      gaugeLongSloppy = sloppy;
      gaugeLongPrecondition = precondition;
      gaugeLongRefinement = refinement;

      if(param->overlap){
        if(gaugeLongExtended) errorQuda("Extended gauge long field already allocated");
   	gaugeLongExtended = extended;
      }
      break;
    default:
      errorQuda("Invalid gauge type %d", param->type);
  }

  profileGauge.TPSTART(QUDA_PROFILE_FREE);
  delete in;
  profileGauge.TPSTOP(QUDA_PROFILE_FREE);

  if (extendedGaugeResident) {
    // updated the resident gauge field if needed
    const int *R_ = extendedGaugeResident->R();
    const int R[] = { R_[0], R_[1], R_[2], R_[3] };
    QudaReconstructType recon = extendedGaugeResident->Reconstruct();
    delete extendedGaugeResident;

    extendedGaugeResident = createExtendedGauge(*gaugePrecise, R, profileGauge, false, recon);
  }

  profileGauge.TPSTOP(QUDA_PROFILE_TOTAL);
}

void saveGaugeQuda(void *h_gauge, QudaGaugeParam *param)
{
  profileGauge.TPSTART(QUDA_PROFILE_TOTAL);

  if (param->location != QUDA_CPU_FIELD_LOCATION)
    errorQuda("Non-cpu output location not yet supported");

  if (!initialized) errorQuda("QUDA not initialized");
  checkGaugeParam(param);

  // Set the specific cpu parameters and create the cpu gauge field
  GaugeFieldParam gauge_param(h_gauge, *param);
  cpuGaugeField cpuGauge(gauge_param);
  cudaGaugeField *cudaGauge = nullptr;
  switch (param->type) {
    case QUDA_WILSON_LINKS:
      cudaGauge = gaugePrecise;
      break;
    case QUDA_ASQTAD_FAT_LINKS:
      cudaGauge = gaugeFatPrecise;
      break;
    case QUDA_ASQTAD_LONG_LINKS:
      cudaGauge = gaugeLongPrecise;
      break;
    case QUDA_SMEARED_LINKS:
      gauge_param.create = QUDA_NULL_FIELD_CREATE;
      gauge_param.reconstruct = param->reconstruct;
      gauge_param.setPrecision(param->cuda_prec, true);
      gauge_param.ghostExchange = QUDA_GHOST_EXCHANGE_PAD;
      gauge_param.pad = param->ga_pad;
      cudaGauge = new cudaGaugeField(gauge_param);
      copyExtendedGauge(*cudaGauge, *gaugeSmeared, QUDA_CUDA_FIELD_LOCATION);
      break;
    default:
      errorQuda("Invalid gauge type");
  }

  profileGauge.TPSTART(QUDA_PROFILE_D2H);
  cudaGauge->saveCPUField(cpuGauge);
  profileGauge.TPSTOP(QUDA_PROFILE_D2H);

  if(param->type == QUDA_SMEARED_LINKS) {
    delete cudaGauge;
  } 

  profileGauge.TPSTOP(QUDA_PROFILE_TOTAL);
}


void loadSloppyCloverQuda(QudaPrecision prec_sloppy, QudaPrecision prec_precondition, QudaPrecision prec_refinement_sloppy);
void freeSloppyCloverQuda();

void loadCloverQuda(void *h_clover, void *h_clovinv, QudaInvertParam *inv_param)
{
  profileClover.TPSTART(QUDA_PROFILE_TOTAL);
  profileClover.TPSTART(QUDA_PROFILE_INIT);
  bool device_calc = false; // calculate clover and inverse on the device?

  pushVerbosity(inv_param->verbosity);
  if (getVerbosity() >= QUDA_DEBUG_VERBOSE) printQudaInvertParam(inv_param);

  checkInvertParam(inv_param);

  if (!initialized) errorQuda("QUDA not initialized");

  if ( (!h_clover && !h_clovinv) || inv_param->compute_clover ) {
    device_calc = true;
    if (inv_param->clover_coeff == 0.0) errorQuda("called with neither clover term nor inverse and clover coefficient not set");
    if (gaugePrecise->Anisotropy() != 1.0) errorQuda("cannot compute anisotropic clover field");
  }

  if (inv_param->clover_cpu_prec == QUDA_HALF_PRECISION)  errorQuda("Half precision not supported on CPU");
  if (gaugePrecise == nullptr) errorQuda("Gauge field must be loaded before clover");
  if ((inv_param->dslash_type != QUDA_CLOVER_WILSON_DSLASH) && (inv_param->dslash_type != QUDA_TWISTED_CLOVER_DSLASH)) {
    errorQuda("Wrong dslash_type %d in loadCloverQuda()", inv_param->dslash_type);
  }

  // determines whether operator is preconditioned when calling invertQuda()
  bool pc_solve = (inv_param->solve_type == QUDA_DIRECT_PC_SOLVE ||
      inv_param->solve_type == QUDA_NORMOP_PC_SOLVE ||
      inv_param->solve_type == QUDA_NORMERR_PC_SOLVE );

  // determines whether operator is preconditioned when calling MatQuda() or MatDagMatQuda()
  bool pc_solution = (inv_param->solution_type == QUDA_MATPC_SOLUTION ||
      inv_param->solution_type == QUDA_MATPCDAG_MATPC_SOLUTION);

  bool asymmetric = (inv_param->matpc_type == QUDA_MATPC_EVEN_EVEN_ASYMMETRIC ||
      inv_param->matpc_type == QUDA_MATPC_ODD_ODD_ASYMMETRIC);

  // uninverted clover term is required when applying unpreconditioned operator,
  // but note that dslashQuda() is always preconditioned
  if (!h_clover && !pc_solve && !pc_solution) {
    //warningQuda("Uninverted clover term not loaded");
  }

  // uninverted clover term is also required for "asymmetric" preconditioning
  if (!h_clover && pc_solve && pc_solution && asymmetric && !device_calc) {
    warningQuda("Uninverted clover term not loaded");
  }

  bool twisted = inv_param->dslash_type == QUDA_TWISTED_CLOVER_DSLASH ? true : false;
#ifdef DYNAMIC_CLOVER
  bool dynamic_clover = twisted ? true : false; // dynamic clover only supported on twisted clover currently
#else
  bool dynamic_clover = false;
#endif

  CloverFieldParam clover_param;
  clover_param.nDim = 4;
  clover_param.csw = inv_param->clover_coeff;
  clover_param.twisted = twisted;
  clover_param.mu2 = twisted ? 4.*inv_param->kappa*inv_param->kappa*inv_param->mu*inv_param->mu : 0.0;
  clover_param.siteSubset = QUDA_FULL_SITE_SUBSET;
  for (int i=0; i<4; i++) clover_param.x[i] = gaugePrecise->X()[i];
  clover_param.pad = inv_param->cl_pad;
  clover_param.create = QUDA_NULL_FIELD_CREATE;
  clover_param.norm = nullptr;
  clover_param.invNorm = nullptr;
  clover_param.setPrecision(inv_param->clover_cuda_prec);
  clover_param.direct = h_clover || device_calc ? true : false;
  clover_param.inverse = (h_clovinv || pc_solve) && !dynamic_clover ? true : false;
  CloverField *in = nullptr;
  profileClover.TPSTOP(QUDA_PROFILE_INIT);

  // FIXME do we need to make this more robust to changing other meta data (compare cloverPrecise against clover_param)
  bool clover_update = false;
  double csw_old = cloverPrecise ? cloverPrecise->Csw() : 0.0;
  if (!cloverPrecise || invalidate_clover || inv_param->clover_coeff != csw_old) clover_update = true;

  // compute or download clover field only if gauge field has been updated or clover field doesn't exist
  if (clover_update) {
    if (getVerbosity() >= QUDA_VERBOSE) printfQuda("Creating new clover field\n");
    freeSloppyCloverQuda();
    if (cloverPrecise) delete cloverPrecise;

    profileClover.TPSTART(QUDA_PROFILE_INIT);
    cloverPrecise = new cudaCloverField(clover_param);

    if (!device_calc || inv_param->return_clover || inv_param->return_clover_inverse) {
      // create a param for the cpu clover field
      CloverFieldParam inParam(clover_param);
      inParam.setPrecision(inv_param->clover_cpu_prec);
      inParam.order = inv_param->clover_order;
      inParam.direct = h_clover ? true : false;
      inParam.inverse = h_clovinv ? true : false;
      inParam.clover = h_clover;
      inParam.cloverInv = h_clovinv;
      inParam.create = QUDA_REFERENCE_FIELD_CREATE;
      in = (inv_param->clover_location == QUDA_CPU_FIELD_LOCATION) ?
	static_cast<CloverField*>(new cpuCloverField(inParam)) :
	static_cast<CloverField*>(new cudaCloverField(inParam));
    }
    profileClover.TPSTOP(QUDA_PROFILE_INIT);

    if (!device_calc) {
      profileClover.TPSTART(QUDA_PROFILE_H2D);
      cloverPrecise->copy(*in, h_clovinv && !inv_param->compute_clover_inverse ? true : false);
      profileClover.TPSTOP(QUDA_PROFILE_H2D);
    } else {
      profileClover.TPSTOP(QUDA_PROFILE_TOTAL);
      createCloverQuda(inv_param);
      profileClover.TPSTART(QUDA_PROFILE_TOTAL);
    }

    // inverted clover term is required when applying preconditioned operator
    if ((!h_clovinv || inv_param->compute_clover_inverse) && pc_solve) {
      profileClover.TPSTART(QUDA_PROFILE_COMPUTE);
      if (!dynamic_clover) {
	cloverInvert(*cloverPrecise, inv_param->compute_clover_trlog);
	if (inv_param->compute_clover_trlog) {
	  inv_param->trlogA[0] = cloverPrecise->TrLog()[0];
	  inv_param->trlogA[1] = cloverPrecise->TrLog()[1];
	}
      }
      profileClover.TPSTOP(QUDA_PROFILE_COMPUTE);
    }
  } else {
    if (getVerbosity() >= QUDA_VERBOSE) printfQuda("Gauge field unchanged - using cached clover field\n");
  }

  clover_param.direct = true;
  clover_param.inverse = dynamic_clover ? false : true;

  cloverPrecise->setRho(inv_param->clover_rho);

  loadSloppyCloverQuda(inv_param->clover_cuda_prec_sloppy, inv_param->clover_cuda_prec_precondition, inv_param->clover_cuda_prec_refinement_sloppy);

  // if requested, copy back the clover / inverse field
  if ( inv_param->return_clover || inv_param->return_clover_inverse ) {
    if (!h_clover && !h_clovinv) errorQuda("Requested clover field return but no clover host pointers set");

    // copy the inverted clover term into host application order on the device
    clover_param.setPrecision(inv_param->clover_cpu_prec);
    clover_param.direct = (h_clover && inv_param->return_clover);
    clover_param.inverse = (h_clovinv && inv_param->return_clover_inverse);

    // this isn't really "epilogue" but this label suffices
    profileClover.TPSTART(QUDA_PROFILE_EPILOGUE);
    cudaCloverField *hack = nullptr;
    if (!dynamic_clover) {
      clover_param.order = inv_param->clover_order;
      hack = new cudaCloverField(clover_param);
      hack->copy(*cloverPrecise); // FIXME this can lead to an redundant copies if we're not copying back direct + inverse
    } else {
      auto *hackOfTheHack = new cudaCloverField(clover_param);	// Hack of the hack
      hackOfTheHack->copy(*cloverPrecise, false);
      cloverInvert(*hackOfTheHack, inv_param->compute_clover_trlog);
      if (inv_param->compute_clover_trlog) {
	inv_param->trlogA[0] = cloverPrecise->TrLog()[0];
	inv_param->trlogA[1] = cloverPrecise->TrLog()[1];
      }
      clover_param.order = inv_param->clover_order;
      hack = new cudaCloverField(clover_param);
      hack->copy(*hackOfTheHack); // FIXME this can lead to an redundant copies if we're not copying back direct + inverse
      delete hackOfTheHack;
    }
    profileClover.TPSTOP(QUDA_PROFILE_EPILOGUE);

    // copy the field into the host application's clover field
    profileClover.TPSTART(QUDA_PROFILE_D2H);
    if (inv_param->return_clover) {
      qudaMemcpy((char*)(in->V(false)), (char*)(hack->V(false)), in->Bytes(), cudaMemcpyDeviceToHost);
    }
    if (inv_param->return_clover_inverse) {
      qudaMemcpy((char*)(in->V(true)), (char*)(hack->V(true)), in->Bytes(), cudaMemcpyDeviceToHost);
    }

    profileClover.TPSTOP(QUDA_PROFILE_D2H);

    delete hack;
    checkCudaError();
  }

  profileClover.TPSTART(QUDA_PROFILE_FREE);
  if (in) delete in; // delete object referencing input field
  profileClover.TPSTOP(QUDA_PROFILE_FREE);

  popVerbosity();

  profileClover.TPSTOP(QUDA_PROFILE_TOTAL);
}

void freeSloppyCloverQuda();

void loadSloppyCloverQuda(QudaPrecision prec_sloppy, QudaPrecision prec_precondition, QudaPrecision prec_refinement_sloppy)
{
  freeSloppyCloverQuda();

  if (cloverPrecise) {
    // create the mirror sloppy clover field
    CloverFieldParam clover_param(*cloverPrecise);

    clover_param.setPrecision(prec_sloppy);

    if (cloverPrecise->V(false) != cloverPrecise->V(true)) {
      clover_param.direct = true;
      clover_param.inverse = true;
    } else {
      clover_param.direct = false;
      clover_param.inverse = true;
    }

    if (clover_param.Precision() != cloverPrecise->Precision()) {
      cloverSloppy = new cudaCloverField(clover_param);
      cloverSloppy->copy(*cloverPrecise, clover_param.inverse);
    } else {
      cloverSloppy = cloverPrecise;
    }

    // switch the parameters for creating the mirror preconditioner clover field
    clover_param.setPrecision(prec_precondition);

    // create the mirror preconditioner clover field
    if (clover_param.Precision() != cloverSloppy->Precision()) {
      cloverPrecondition = new cudaCloverField(clover_param);
      cloverPrecondition->copy(*cloverSloppy, clover_param.inverse);
    } else {
      cloverPrecondition = cloverSloppy;
    }
  
    // switch the parameters for creating the mirror preconditioner clover field
    clover_param.setPrecision(prec_refinement_sloppy);

    // create the mirror preconditioner clover field
    if (clover_param.Precision() != cloverSloppy->Precision()) {
      cloverRefinement = new cudaCloverField(clover_param);
      cloverRefinement->copy(*cloverSloppy, clover_param.inverse);
    } else {
      cloverRefinement = cloverSloppy;
    }
  }

}

// just free the sloppy fields used in mixed-precision solvers
void freeSloppyGaugeQuda()
{
  if (!initialized) errorQuda("QUDA not initialized");
  if (gaugePrecondition != gaugeRefinement && gaugeRefinement) delete gaugeRefinement;
  if (gaugeSloppy != gaugePrecondition && gaugePrecondition) delete gaugePrecondition;
  if (gaugePrecise != gaugeSloppy && gaugeSloppy) delete gaugeSloppy;

  gaugeRefinement = nullptr;
  gaugePrecondition = nullptr;
  gaugeSloppy = nullptr;

  if (gaugeLongPrecondition != gaugeLongRefinement && gaugeLongRefinement) delete gaugeLongRefinement;
  if (gaugeLongSloppy != gaugeLongPrecondition && gaugeLongPrecondition) delete gaugeLongPrecondition;
  if (gaugeLongPrecise != gaugeLongSloppy && gaugeLongSloppy) delete gaugeLongSloppy;

  gaugeLongRefinement =nullptr;
  gaugeLongPrecondition =nullptr;
  gaugeLongSloppy = nullptr;

  if (gaugeFatPrecondition != gaugeFatRefinement && gaugeFatRefinement) delete gaugeFatRefinement;
  if (gaugeFatSloppy != gaugeFatPrecondition && gaugeFatPrecondition) delete gaugeFatPrecondition;
  if (gaugeFatPrecise != gaugeFatSloppy && gaugeFatSloppy) delete gaugeFatSloppy;

  gaugeFatRefinement = nullptr;
  gaugeFatPrecondition = nullptr;
  gaugeFatSloppy = nullptr;
}

void freeGaugeQuda(void)
{
  if (!initialized) errorQuda("QUDA not initialized");

  freeSloppyGaugeQuda();

  if (gaugePrecise) delete gaugePrecise;
  if (gaugeExtended) delete gaugeExtended;

  gaugePrecise = nullptr;
  gaugeExtended = nullptr;

  if (gaugeLongPrecise) delete gaugeLongPrecise;
  if (gaugeLongExtended) delete gaugeLongExtended;

  gaugeLongPrecise = nullptr;
  gaugeLongExtended = nullptr;

  if (gaugeFatPrecise) delete gaugeFatPrecise;

  gaugeFatPrecise = nullptr;
  gaugeFatExtended = nullptr;

  if (gaugeSmeared) delete gaugeSmeared;

  gaugeSmeared = nullptr;
  // Need to merge extendedGaugeResident and gaugeFatPrecise/gaugePrecise
  if (extendedGaugeResident) {
    delete extendedGaugeResident;
    extendedGaugeResident = nullptr;
  }
}


void loadSloppyGaugeQuda(QudaPrecision prec_sloppy, QudaPrecision prec_precondition)
{
  // first do SU3 links (if they exist)
  if (gaugePrecise) {
    GaugeFieldParam gauge_param(*gaugePrecise);
    // switch the parameters for creating the mirror sloppy cuda gauge field
    gauge_param.setPrecision(prec_sloppy, true);
    gauge_param.order = (gauge_param.Precision() == QUDA_DOUBLE_PRECISION ||
      gauge_param.reconstruct == QUDA_RECONSTRUCT_NO ) ?
    QUDA_FLOAT2_GAUGE_ORDER : QUDA_FLOAT4_GAUGE_ORDER;


    if (gaugeSloppy) errorQuda("gaugeSloppy already exists");

    if (gauge_param.Precision() != gaugePrecise->Precision() ||
	gauge_param.reconstruct != gaugePrecise->Reconstruct()) {
      gaugeSloppy = new cudaGaugeField(gauge_param);
      gaugeSloppy->copy(*gaugePrecise);
    } else {
      gaugeSloppy = gaugePrecise;
    }

    // switch the parameters for creating the mirror preconditioner cuda gauge field
    gauge_param.setPrecision(prec_precondition, true);
    //gauge_param.reconstruct = param->reconstruct_precondition; // FIXME

    if (gaugePrecondition) errorQuda("gaugePrecondition already exists");

    if (gauge_param.Precision() != gaugeSloppy->Precision() ||
	gauge_param.reconstruct != gaugeSloppy->Reconstruct()) {
      gaugePrecondition = new cudaGaugeField(gauge_param);
      gaugePrecondition->copy(*gaugeSloppy);
    } else {
      gaugePrecondition = gaugeSloppy;
    }
  }

  // fat links (if they exist)
  if (gaugeFatPrecise) {
    GaugeFieldParam gauge_param(*gaugeFatPrecise);

    if (gaugeFatSloppy != gaugeSloppy) {
      gauge_param.setPrecision(prec_sloppy, true);
    //gauge_param.reconstruct = param->reconstruct_sloppy; // FIXME

      if (gaugeFatSloppy) errorQuda("gaugeFatSloppy already exists");
      if (gaugeFatSloppy != gaugeFatPrecise) delete gaugeFatSloppy;

      if (gauge_param.Precision() != gaugeFatPrecise->Precision() ||
	  gauge_param.reconstruct != gaugeFatPrecise->Reconstruct()) {
	gaugeFatSloppy = new cudaGaugeField(gauge_param);
	gaugeFatSloppy->copy(*gaugeFatPrecise);
      } else {
	gaugeFatSloppy = gaugeFatPrecise;
      }
    }

    if (gaugeFatPrecondition != gaugePrecondition) {
      // switch the parameters for creating the mirror preconditioner cuda gauge field
      gauge_param.setPrecision(prec_precondition, true);
      //gauge_param.reconstruct = param->reconstruct_precondition; // FIXME

      if (gaugeFatPrecondition) errorQuda("gaugeFatPrecondition already exists\n");

      if (gauge_param.Precision() != gaugeFatSloppy->Precision() ||
	  gauge_param.reconstruct != gaugeFatSloppy->Reconstruct()) {
	gaugeFatPrecondition = new cudaGaugeField(gauge_param);
	gaugeFatPrecondition->copy(*gaugeFatSloppy);
      } else {
	gaugeFatPrecondition = gaugeFatSloppy;
      }
    }
  }

  // long links (if they exist)
  if (gaugeLongPrecise) {
    GaugeFieldParam gauge_param(*gaugeLongPrecise);
    gauge_param.setPrecision(prec_sloppy,true);
    //gauge_param.reconstruct = param->reconstruct_sloppy; // FIXME

    if (gaugeLongSloppy) errorQuda("gaugeLongSloppy already exists");
    if (gaugeLongSloppy != gaugeLongPrecise) delete gaugeLongSloppy;

    if (gauge_param.Precision() != gaugeLongPrecise->Precision() ||
	gauge_param.reconstruct != gaugeLongPrecise->Reconstruct()) {
      gaugeLongSloppy = new cudaGaugeField(gauge_param);
      gaugeLongSloppy->copy(*gaugeLongPrecise);
    } else {
      gaugeLongSloppy = gaugeLongPrecise;
    }

    // switch the parameters for creating the mirror preconditioner cuda gauge field
    gauge_param.setPrecision(prec_precondition, true);
    //gauge_param.reconstruct = param->reconstruct_precondition; // FIXME

    if (gaugeLongPrecondition) warningQuda("gaugeLongPrecondition already exists\n");

    if (gauge_param.Precision() != gaugeLongSloppy->Precision() ||
	gauge_param.reconstruct != gaugeLongSloppy->Reconstruct()) {
      gaugeLongPrecondition = new cudaGaugeField(gauge_param);
      gaugeLongPrecondition->copy(*gaugeLongSloppy);
    } else {
      gaugeLongPrecondition = gaugeLongSloppy;
    }
  }
}

void freeSloppyCloverQuda()
{
  if (!initialized) errorQuda("QUDA not initialized");
  if (cloverRefinement != cloverSloppy && cloverRefinement) delete cloverRefinement;
  if (cloverPrecondition != cloverSloppy && cloverPrecondition) delete cloverPrecondition;
  if (cloverSloppy != cloverPrecise && cloverSloppy) delete cloverSloppy;
  
  cloverRefinement = nullptr;
  cloverPrecondition = nullptr;
  cloverSloppy = nullptr;
}

void freeCloverQuda(void)
{
  if (!initialized) errorQuda("QUDA not initialized");
  freeSloppyCloverQuda();
  if (cloverPrecise) delete cloverPrecise;
  cloverPrecise = nullptr;
}

void flushChronoQuda(int i)
{
  if (i >= QUDA_MAX_CHRONO)
    errorQuda("Requested chrono index %d is outside of max %d\n", i, QUDA_MAX_CHRONO);

  auto &basis = chronoResident[i];

  for (auto v : basis) {
    if (v)  delete v;
  }
  basis.clear();
}

void endQuda(void)
{
  profileEnd.TPSTART(QUDA_PROFILE_TOTAL);

  if (!initialized) return;

  freeGaugeQuda();
  freeCloverQuda();

  for (int i=0; i<QUDA_MAX_CHRONO; i++) flushChronoQuda(i);

  for (auto v : solutionResident) if (v) delete v;
  solutionResident.clear();

  if(momResident) delete momResident;

  LatticeField::freeGhostBuffer();
  cpuColorSpinorField::freeGhostBuffer();

  cublas::destroy();
  blas::end();

  pool::flush_pinned();
  pool::flush_device();

  host_free(num_failures_h);
  num_failures_h = nullptr;
  num_failures_d = nullptr;

  if (streams) {
    for (int i=0; i<Nstream; i++) cudaStreamDestroy(streams[i]);
    delete []streams;
    streams = nullptr;
  }
  destroyDslashEvents();

  saveTuneCache();
  saveProfile();

  // flush any outstanding force monitoring (if enabled)
  flushForceMonitor();

  initialized = false;

  comm_finalize();
  comms_initialized = false;

  profileEnd.TPSTOP(QUDA_PROFILE_TOTAL);
  profileInit2End.TPSTOP(QUDA_PROFILE_TOTAL);

  // print out the profile information of the lifetime of the library
  if (getVerbosity() >= QUDA_SUMMARIZE) {
    profileInit.Print();
    profileGauge.Print();
    profileClover.Print();
    profileDslash.Print();
    profileInvert.Print();
    profileMulti.Print();
    profileFatLink.Print();
    profileGaugeForce.Print();
    profileGaugeUpdate.Print();
    profileExtendedGauge.Print();
    profileCloverForce.Print();
    profileStaggeredForce.Print();
    profileHISQForce.Print();
    profileContract.Print();
    profileCovDev.Print();
    profilePlaq.Print();
    profileQCharge.Print();
    profileAPE.Print();
    profileSTOUT.Print();
    profileProject.Print();
    profilePhase.Print();
    profileMomAction.Print();
    profileEnd.Print();

    profileInit2End.Print();
    TimeProfile::PrintGlobal();

    printLaunchTimer();
    printAPIProfile();

    printfQuda("\n");
    printPeakMemUsage();
    printfQuda("\n");
  }

  assertAllMemFree();

  char *device_reset_env = getenv("QUDA_DEVICE_RESET");
  if (device_reset_env && strcmp(device_reset_env,"1") == 0) {
    // end this CUDA context
    cudaDeviceReset();
  }

}


namespace quda {

  void setDiracParam(DiracParam &diracParam, QudaInvertParam *inv_param, const bool pc)
  {
    double kappa = inv_param->kappa;
    if (inv_param->dirac_order == QUDA_CPS_WILSON_DIRAC_ORDER) {
      kappa *= gaugePrecise->Anisotropy();
    }

    switch (inv_param->dslash_type) {
    case QUDA_WILSON_DSLASH:
      diracParam.type = pc ? QUDA_WILSONPC_DIRAC : QUDA_WILSON_DIRAC;
      break;
    case QUDA_CLOVER_WILSON_DSLASH:
      diracParam.type = pc ? QUDA_CLOVERPC_DIRAC : QUDA_CLOVER_DIRAC;
      break;
    case QUDA_DOMAIN_WALL_DSLASH:
      diracParam.type = pc ? QUDA_DOMAIN_WALLPC_DIRAC : QUDA_DOMAIN_WALL_DIRAC;
      diracParam.Ls = inv_param->Ls;
      break;
    case QUDA_DOMAIN_WALL_4D_DSLASH:
      if(pc) {
	diracParam.type = QUDA_DOMAIN_WALL_4DPC_DIRAC;
	diracParam.Ls = inv_param->Ls;
      } else errorQuda("For 4D type of DWF dslash, pc must be turned on, %d", inv_param->dslash_type);
      break;
    case QUDA_MOBIUS_DWF_DSLASH:
      if (inv_param->Ls > QUDA_MAX_DWF_LS)
	errorQuda("Length of Ls dimension %d greater than QUDA_MAX_DWF_LS %d", inv_param->Ls, QUDA_MAX_DWF_LS);
      diracParam.type = pc ? QUDA_MOBIUS_DOMAIN_WALLPC_DIRAC : QUDA_MOBIUS_DOMAIN_WALL_DIRAC;
      diracParam.Ls = inv_param->Ls;
      memcpy(diracParam.b_5, inv_param->b_5, sizeof(double)*inv_param->Ls);
      memcpy(diracParam.c_5, inv_param->c_5, sizeof(double)*inv_param->Ls);
      break;
    case QUDA_STAGGERED_DSLASH:
      diracParam.type = pc ? QUDA_STAGGEREDPC_DIRAC : QUDA_STAGGERED_DIRAC;
      break;
    case QUDA_ASQTAD_DSLASH:
      diracParam.type = pc ? QUDA_ASQTADPC_DIRAC : QUDA_ASQTAD_DIRAC;
      break;
    case QUDA_TWISTED_MASS_DSLASH:
      diracParam.type = pc ? QUDA_TWISTED_MASSPC_DIRAC : QUDA_TWISTED_MASS_DIRAC;
      if (inv_param->twist_flavor == QUDA_TWIST_SINGLET) {
	diracParam.Ls = 1;
	diracParam.epsilon = 0.0;
      } else {
	diracParam.Ls = 2;
	diracParam.epsilon = inv_param->twist_flavor == QUDA_TWIST_NONDEG_DOUBLET ? inv_param->epsilon : 0.0;
      }
      break;
    case QUDA_TWISTED_CLOVER_DSLASH:
      diracParam.type = pc ? QUDA_TWISTED_CLOVERPC_DIRAC : QUDA_TWISTED_CLOVER_DIRAC;
      if (inv_param->twist_flavor == QUDA_TWIST_SINGLET)  {
	diracParam.Ls = 1;
	diracParam.epsilon = 0.0;
      } else {
	diracParam.Ls = 2;
	diracParam.epsilon = inv_param->twist_flavor == QUDA_TWIST_NONDEG_DOUBLET ? inv_param->epsilon : 0.0;
      }
      break;
    case QUDA_LAPLACE_DSLASH:
      diracParam.type = pc ? QUDA_GAUGE_LAPLACEPC_DIRAC : QUDA_GAUGE_LAPLACE_DIRAC;
      break;
    case QUDA_COVDEV_DSLASH:
      diracParam.type = QUDA_GAUGE_COVDEV_DIRAC;
      break;
    default:
      errorQuda("Unsupported dslash_type %d", inv_param->dslash_type);
    }

    diracParam.matpcType = inv_param->matpc_type;
    diracParam.dagger = inv_param->dagger;
    diracParam.gauge = gaugePrecise;
    diracParam.fatGauge = gaugeFatPrecise;
    diracParam.longGauge = gaugeLongPrecise;
    diracParam.clover = cloverPrecise;
    diracParam.kappa = kappa;
    diracParam.mass = inv_param->mass;
    diracParam.m5 = inv_param->m5;
    diracParam.mu = inv_param->mu;

    for (int i=0; i<4; i++) diracParam.commDim[i] = 1;   // comms are always on

    if (gaugePrecise->Precision() != inv_param->cuda_prec)
      errorQuda("Gauge precision %d does not match requested precision %d\n", gaugePrecise->Precision(), inv_param->cuda_prec);

  }


  void setDiracSloppyParam(DiracParam &diracParam, QudaInvertParam *inv_param, const bool pc)
  {
    setDiracParam(diracParam, inv_param, pc);

    diracParam.gauge = gaugeSloppy;
    diracParam.fatGauge = gaugeFatSloppy;
    diracParam.longGauge = gaugeLongSloppy;
    diracParam.clover = cloverSloppy;

    for (int i=0; i<4; i++) {
      diracParam.commDim[i] = 1;   // comms are always on
    }

    if (gaugeSloppy->Precision() != inv_param->cuda_prec_sloppy)
      errorQuda("Gauge precision %d does not match requested precision %d\n", gaugeSloppy->Precision(), inv_param->cuda_prec_sloppy);
  }

  void setDiracRefineParam(DiracParam &diracParam, QudaInvertParam *inv_param, const bool pc)
  {
    setDiracParam(diracParam, inv_param, pc);

    diracParam.gauge = gaugeRefinement;
    diracParam.fatGauge = gaugeFatRefinement;
    diracParam.longGauge = gaugeLongRefinement;
    diracParam.clover = cloverRefinement;

    for (int i=0; i<4; i++) {
      diracParam.commDim[i] = 1;   // comms are always on
    }

    if (gaugeRefinement->Precision() != inv_param->cuda_prec_refinement_sloppy)
      errorQuda("Gauge precision %d does not match requested precision %d\n", gaugeRefinement->Precision(), inv_param->cuda_prec_refinement_sloppy);
  }

  // The preconditioner currently mimicks the sloppy operator with no comms
  void setDiracPreParam(DiracParam &diracParam, QudaInvertParam *inv_param, const bool pc, bool comms)
  {
    setDiracParam(diracParam, inv_param, pc);

    if(inv_param->overlap){
      diracParam.gauge = gaugeExtended;
      diracParam.fatGauge = gaugeFatExtended;
      diracParam.longGauge = gaugeLongExtended;
    }else{
      diracParam.gauge = gaugePrecondition;
      diracParam.fatGauge = gaugeFatPrecondition;
      diracParam.longGauge = gaugeLongPrecondition;
    }
    diracParam.clover = cloverPrecondition;

    for (int i=0; i<4; i++) {
      diracParam.commDim[i] = comms ? 1 : 0;
    }

    // In the preconditioned staggered CG allow a different dslash type in the preconditioning
    if(inv_param->inv_type == QUDA_PCG_INVERTER && inv_param->dslash_type == QUDA_ASQTAD_DSLASH
       && inv_param->dslash_type_precondition == QUDA_STAGGERED_DSLASH) {
       diracParam.type = pc ? QUDA_STAGGEREDPC_DIRAC : QUDA_STAGGERED_DIRAC;
       diracParam.gauge = gaugeFatPrecondition;
    }

    if (gaugePrecondition->Precision() != inv_param->cuda_prec_precondition)
      errorQuda("Gauge precision %d does not match requested precision %d\n",
		gaugePrecondition->Precision(), inv_param->cuda_prec_precondition);
  }


  void createDirac(Dirac *&d, Dirac *&dSloppy, Dirac *&dPre, QudaInvertParam &param, const bool pc_solve)
  {
    DiracParam diracParam;
    DiracParam diracSloppyParam;
    DiracParam diracPreParam;

    setDiracParam(diracParam, &param, pc_solve);
    setDiracSloppyParam(diracSloppyParam, &param, pc_solve);
    bool comms_flag = (param.inv_type != QUDA_INC_EIGCG_INVERTER) ?  false : true ;//inc eigCG needs 2 sloppy precisions.
    setDiracPreParam(diracPreParam, &param, pc_solve, comms_flag);


    d = Dirac::create(diracParam); // create the Dirac operator
    dSloppy = Dirac::create(diracSloppyParam);
    dPre = Dirac::create(diracPreParam);
  }

  void createDirac(Dirac *&d, Dirac *&dSloppy, Dirac *&dPre, Dirac *&dRef, QudaInvertParam &param, const bool pc_solve)
  {
    DiracParam diracParam;
    DiracParam diracSloppyParam;
    DiracParam diracPreParam;
    DiracParam diracRefParam;

    setDiracParam(diracParam, &param, pc_solve);
    setDiracSloppyParam(diracSloppyParam, &param, pc_solve);
    setDiracRefineParam(diracRefParam, &param, pc_solve);
    bool comms_flag = (param.inv_type != QUDA_INC_EIGCG_INVERTER) ?  false : true ;//inc eigCG needs 2 sloppy precisions.
    setDiracPreParam(diracPreParam, &param, pc_solve, comms_flag);


    d = Dirac::create(diracParam); // create the Dirac operator
    dSloppy = Dirac::create(diracSloppyParam);
    dPre = Dirac::create(diracPreParam);
    dRef = Dirac::create(diracRefParam);
  }

  static double unscaled_shifts[QUDA_MAX_MULTI_SHIFT];

  void massRescale(cudaColorSpinorField &b, QudaInvertParam &param) {

    double kappa5 = (0.5/(5.0 + param.m5));
    double kappa = (param.dslash_type == QUDA_DOMAIN_WALL_DSLASH ||
		    param.dslash_type == QUDA_DOMAIN_WALL_4D_DSLASH ||
		    param.dslash_type == QUDA_MOBIUS_DWF_DSLASH) ? kappa5 : param.kappa;

    if (getVerbosity() >= QUDA_DEBUG_VERBOSE) {
      printfQuda("Mass rescale: Kappa is: %g\n", kappa);
      printfQuda("Mass rescale: mass normalization: %d\n", param.mass_normalization);
      double nin = blas::norm2(b);
      printfQuda("Mass rescale: norm of source in = %g\n", nin);
    }

    // staggered dslash uses mass normalization internally
    if (param.dslash_type == QUDA_ASQTAD_DSLASH || param.dslash_type == QUDA_STAGGERED_DSLASH) {
      switch (param.solution_type) {
        case QUDA_MAT_SOLUTION:
        case QUDA_MATPC_SOLUTION:
          if (param.mass_normalization == QUDA_KAPPA_NORMALIZATION) blas::ax(2.0*param.mass, b);
          break;
        case QUDA_MATDAG_MAT_SOLUTION:
        case QUDA_MATPCDAG_MATPC_SOLUTION:
          if (param.mass_normalization == QUDA_KAPPA_NORMALIZATION) blas::ax(4.0*param.mass*param.mass, b);
          break;
        default:
          errorQuda("Not implemented");
      }
      return;
    }

    for(int i=0; i<param.num_offset; i++) {
      unscaled_shifts[i] = param.offset[i];
    }

    // multiply the source to compensate for normalization of the Dirac operator, if necessary
    switch (param.solution_type) {
      case QUDA_MAT_SOLUTION:
        if (param.mass_normalization == QUDA_MASS_NORMALIZATION ||
            param.mass_normalization == QUDA_ASYMMETRIC_MASS_NORMALIZATION) {
	  blas::ax(2.0*kappa, b);
	  for(int i=0; i<param.num_offset; i++)  param.offset[i] *= 2.0*kappa;
        }
        break;
      case QUDA_MATDAG_MAT_SOLUTION:
        if (param.mass_normalization == QUDA_MASS_NORMALIZATION ||
            param.mass_normalization == QUDA_ASYMMETRIC_MASS_NORMALIZATION) {
	  blas::ax(4.0*kappa*kappa, b);
	  for(int i=0; i<param.num_offset; i++)  param.offset[i] *= 4.0*kappa*kappa;
        }
        break;
      case QUDA_MATPC_SOLUTION:
        if (param.mass_normalization == QUDA_MASS_NORMALIZATION) {
	  blas::ax(4.0*kappa*kappa, b);
	  for(int i=0; i<param.num_offset; i++)  param.offset[i] *= 4.0*kappa*kappa;
        } else if (param.mass_normalization == QUDA_ASYMMETRIC_MASS_NORMALIZATION) {
	  blas::ax(2.0*kappa, b);
	  for(int i=0; i<param.num_offset; i++)  param.offset[i] *= 2.0*kappa;
        }
        break;
      case QUDA_MATPCDAG_MATPC_SOLUTION:
        if (param.mass_normalization == QUDA_MASS_NORMALIZATION) {
	  blas::ax(16.0*std::pow(kappa,4), b);
	  for(int i=0; i<param.num_offset; i++)  param.offset[i] *= 16.0*std::pow(kappa,4);
        } else if (param.mass_normalization == QUDA_ASYMMETRIC_MASS_NORMALIZATION) {
	  blas::ax(4.0*kappa*kappa, b);
	  for(int i=0; i<param.num_offset; i++)  param.offset[i] *= 4.0*kappa*kappa;
        }
        break;
      default:
        errorQuda("Solution type %d not supported", param.solution_type);
    }

    if (getVerbosity() >= QUDA_DEBUG_VERBOSE) printfQuda("Mass rescale done\n");
    if (getVerbosity() >= QUDA_DEBUG_VERBOSE) {
      printfQuda("Mass rescale: Kappa is: %g\n", kappa);
      printfQuda("Mass rescale: mass normalization: %d\n", param.mass_normalization);
      double nin = blas::norm2(b);
      printfQuda("Mass rescale: norm of source out = %g\n", nin);
    }

  }
}

void dslashQuda(void *h_out, void *h_in, QudaInvertParam *inv_param, QudaParity parity)
{
  profileDslash.TPSTART(QUDA_PROFILE_TOTAL);

  profileDslash.TPSTART(QUDA_PROFILE_INIT);
  if (inv_param->dslash_type == QUDA_DOMAIN_WALL_DSLASH ||
      inv_param->dslash_type == QUDA_DOMAIN_WALL_4D_DSLASH ||
      inv_param->dslash_type == QUDA_MOBIUS_DWF_DSLASH) setKernelPackT(true);

  if (gaugePrecise == nullptr) errorQuda("Gauge field not allocated");
  if (cloverPrecise == nullptr && ((inv_param->dslash_type == QUDA_CLOVER_WILSON_DSLASH) || (inv_param->dslash_type == QUDA_TWISTED_CLOVER_DSLASH)))
    errorQuda("Clover field not allocated");

  pushVerbosity(inv_param->verbosity);
  if (getVerbosity() >= QUDA_DEBUG_VERBOSE) printQudaInvertParam(inv_param);

  ColorSpinorParam cpuParam(h_in, *inv_param, gaugePrecise->X(), true, inv_param->input_location);
  ColorSpinorField *in_h = ColorSpinorField::Create(cpuParam);
  ColorSpinorParam cudaParam(cpuParam, *inv_param);

  cpuParam.v = h_out;
  cpuParam.location = inv_param->output_location;
  ColorSpinorField *out_h = ColorSpinorField::Create(cpuParam);

  cudaParam.create = QUDA_NULL_FIELD_CREATE;
  cudaColorSpinorField in(*in_h, cudaParam);
  cudaColorSpinorField out(in, cudaParam);

  bool pc = true;
  DiracParam diracParam;
  setDiracParam(diracParam, inv_param, pc);

  profileDslash.TPSTOP(QUDA_PROFILE_INIT);

  profileDslash.TPSTART(QUDA_PROFILE_H2D);
  in = *in_h;
  profileDslash.TPSTOP(QUDA_PROFILE_H2D);

  profileDslash.TPSTART(QUDA_PROFILE_COMPUTE);

  if (getVerbosity() >= QUDA_DEBUG_VERBOSE) {
    double cpu = blas::norm2(*in_h);
    double gpu = blas::norm2(in);
    printfQuda("In CPU %e CUDA %e\n", cpu, gpu);
  }

  if (inv_param->mass_normalization == QUDA_KAPPA_NORMALIZATION &&
      (inv_param->dslash_type == QUDA_STAGGERED_DSLASH ||
       inv_param->dslash_type == QUDA_ASQTAD_DSLASH) )
    blas::ax(1.0/(2.0*inv_param->mass), in);

  if (inv_param->dirac_order == QUDA_CPS_WILSON_DIRAC_ORDER) {
    if (parity == QUDA_EVEN_PARITY) {
      parity = QUDA_ODD_PARITY;
    } else {
      parity = QUDA_EVEN_PARITY;
    }
    blas::ax(gaugePrecise->Anisotropy(), in);
  }

  Dirac *dirac = Dirac::create(diracParam); // create the Dirac operator
  if (inv_param->dslash_type == QUDA_TWISTED_CLOVER_DSLASH && inv_param->dagger) {
    cudaParam.create = QUDA_NULL_FIELD_CREATE;
    cudaColorSpinorField tmp1(in, cudaParam);
    ((DiracTwistedCloverPC*) dirac)->TwistCloverInv(tmp1, in, (parity+1)%2); // apply the clover-twist
    dirac->Dslash(out, tmp1, parity); // apply the operator
  } else {
    dirac->Dslash(out, in, parity); // apply the operator
  }
  profileDslash.TPSTOP(QUDA_PROFILE_COMPUTE);

  profileDslash.TPSTART(QUDA_PROFILE_D2H);
  *out_h = out;
  profileDslash.TPSTOP(QUDA_PROFILE_D2H);

  if (getVerbosity() >= QUDA_DEBUG_VERBOSE) {
    double cpu = blas::norm2(*out_h);
    double gpu = blas::norm2(out);
    printfQuda("Out CPU %e CUDA %e\n", cpu, gpu);
  }

  profileDslash.TPSTART(QUDA_PROFILE_FREE);
  delete dirac; // clean up

  delete out_h;
  delete in_h;
  profileDslash.TPSTOP(QUDA_PROFILE_FREE);

  popVerbosity();
  profileDslash.TPSTOP(QUDA_PROFILE_TOTAL);
}

void dslashQuda_4dpc(void *h_out, void *h_in, QudaInvertParam *inv_param, QudaParity parity, int test_type)
{
  if (inv_param->dslash_type == QUDA_DOMAIN_WALL_4D_DSLASH )
    setKernelPackT(true);
  else
    errorQuda("This type of dslashQuda operator is defined for QUDA_DOMAIN_WALL_$D_DSLASH and QUDA_MOBIUS_DWF_DSLASH only");

  if (gaugePrecise == nullptr) errorQuda("Gauge field not allocated");

  pushVerbosity(inv_param->verbosity);
  if (getVerbosity() >= QUDA_DEBUG_VERBOSE) printQudaInvertParam(inv_param);

  ColorSpinorParam cpuParam(h_in, *inv_param, gaugePrecise->X(), true, inv_param->input_location);
  ColorSpinorField *in_h = ColorSpinorField::Create(cpuParam);

  ColorSpinorParam cudaParam(cpuParam, *inv_param);
  cudaColorSpinorField in(*in_h, cudaParam);

  if (getVerbosity() >= QUDA_DEBUG_VERBOSE) {
    double cpu = blas::norm2(*in_h);
    double gpu = blas::norm2(in);
    printfQuda("In CPU %e CUDA %e\n", cpu, gpu);
  }

  cudaParam.create = QUDA_NULL_FIELD_CREATE;
  cudaColorSpinorField out(in, cudaParam);

  if (inv_param->dirac_order == QUDA_CPS_WILSON_DIRAC_ORDER) {
    if (parity == QUDA_EVEN_PARITY) {
      parity = QUDA_ODD_PARITY;
    } else {
      parity = QUDA_EVEN_PARITY;
    }
    blas::ax(gaugePrecise->Anisotropy(), in);
  }
  bool pc = true;

  DiracParam diracParam;
  setDiracParam(diracParam, inv_param, pc);

  DiracDomainWall4DPC dirac(diracParam); // create the Dirac operator
  printfQuda("kappa for QUDA input : %e\n",inv_param->kappa);
  switch (test_type) {
    case 0:
      dirac.Dslash4(out, in, parity);
      break;
    case 1:
      dirac.Dslash5(out, in, parity);
      break;
    case 2:
      dirac.Dslash5inv(out, in, parity, inv_param->kappa);
      break;
  }

  cpuParam.v = h_out;
  cpuParam.location = inv_param->output_location;
  ColorSpinorField *out_h = ColorSpinorField::Create(cpuParam);
  *out_h = out;

  if (getVerbosity() >= QUDA_DEBUG_VERBOSE) {
    double cpu = blas::norm2(*out_h);
    double gpu = blas::norm2(out);
    printfQuda("Out CPU %e CUDA %e\n", cpu, gpu);
  }

  delete out_h;
  delete in_h;

  popVerbosity();
}

void dslashQuda_mdwf(void *h_out, void *h_in, QudaInvertParam *inv_param, QudaParity parity, int test_type)
{
  if ( inv_param->dslash_type == QUDA_MOBIUS_DWF_DSLASH)
    setKernelPackT(true);
  else
    errorQuda("This type of dslashQuda operator is defined for QUDA_DOMAIN_WALL_$D_DSLASH and QUDA_MOBIUS_DWF_DSLASH only");

  if (gaugePrecise == nullptr) errorQuda("Gauge field not allocated");

  pushVerbosity(inv_param->verbosity);
  if (getVerbosity() >= QUDA_DEBUG_VERBOSE) printQudaInvertParam(inv_param);

  ColorSpinorParam cpuParam(h_in, *inv_param, gaugePrecise->X(), true, inv_param->input_location);
  ColorSpinorField *in_h = ColorSpinorField::Create(cpuParam);

  ColorSpinorParam cudaParam(cpuParam, *inv_param);
  cudaColorSpinorField in(*in_h, cudaParam);

  if (getVerbosity() >= QUDA_DEBUG_VERBOSE) {
    double cpu = blas::norm2(*in_h);
    double gpu = blas::norm2(in);
    printfQuda("In CPU %e CUDA %e\n", cpu, gpu);
  }

  cudaParam.create = QUDA_NULL_FIELD_CREATE;
  cudaColorSpinorField out(in, cudaParam);

  if (inv_param->dirac_order == QUDA_CPS_WILSON_DIRAC_ORDER) {
    if (parity == QUDA_EVEN_PARITY) {
      parity = QUDA_ODD_PARITY;
    } else {
      parity = QUDA_EVEN_PARITY;
    }
    blas::ax(gaugePrecise->Anisotropy(), in);
  }
  bool pc = true;

  DiracParam diracParam;
  setDiracParam(diracParam, inv_param, pc);

  DiracMobiusPC dirac(diracParam); // create the Dirac operator
  switch (test_type) {
    case 0:
      dirac.Dslash4(out, in, parity);
      break;
    case 1:
      dirac.Dslash5(out, in, parity);
      break;
    case 2:
      dirac.Dslash4pre(out, in, parity);
      break;
    case 3:
      dirac.Dslash5inv(out, in, parity);
      break;
  }

  cpuParam.v = h_out;
  cpuParam.location = inv_param->output_location;
  ColorSpinorField *out_h = ColorSpinorField::Create(cpuParam);
  *out_h = out;

  if (getVerbosity() >= QUDA_DEBUG_VERBOSE) {
    double cpu = blas::norm2(*out_h);
    double gpu = blas::norm2(out);
    printfQuda("Out CPU %e CUDA %e\n", cpu, gpu);
  }

  delete out_h;
  delete in_h;

  popVerbosity();
}


void MatQuda(void *h_out, void *h_in, QudaInvertParam *inv_param)
{
  pushVerbosity(inv_param->verbosity);

  if (inv_param->dslash_type == QUDA_DOMAIN_WALL_DSLASH ||
      inv_param->dslash_type == QUDA_DOMAIN_WALL_4D_DSLASH ||
      inv_param->dslash_type == QUDA_MOBIUS_DWF_DSLASH) setKernelPackT(true);

  if (gaugePrecise == nullptr) errorQuda("Gauge field not allocated");
  if (cloverPrecise == nullptr && ((inv_param->dslash_type == QUDA_CLOVER_WILSON_DSLASH) || (inv_param->dslash_type == QUDA_TWISTED_CLOVER_DSLASH)))
    errorQuda("Clover field not allocated");
  if (getVerbosity() >= QUDA_DEBUG_VERBOSE) printQudaInvertParam(inv_param);

  bool pc = (inv_param->solution_type == QUDA_MATPC_SOLUTION ||
      inv_param->solution_type == QUDA_MATPCDAG_MATPC_SOLUTION);

  ColorSpinorParam cpuParam(h_in, *inv_param, gaugePrecise->X(), pc, inv_param->input_location);
  ColorSpinorField *in_h = ColorSpinorField::Create(cpuParam);

  ColorSpinorParam cudaParam(cpuParam, *inv_param);
  cudaColorSpinorField in(*in_h, cudaParam);

  if (getVerbosity() >= QUDA_DEBUG_VERBOSE) {
    double cpu = blas::norm2(*in_h);
    double gpu = blas::norm2(in);
    printfQuda("In CPU %e CUDA %e\n", cpu, gpu);
  }

  cudaParam.create = QUDA_NULL_FIELD_CREATE;
  cudaColorSpinorField out(in, cudaParam);

  DiracParam diracParam;
  setDiracParam(diracParam, inv_param, pc);

  Dirac *dirac = Dirac::create(diracParam); // create the Dirac operator
  dirac->M(out, in); // apply the operator
  delete dirac; // clean up

  double kappa = inv_param->kappa;
  if (pc) {
    if (inv_param->mass_normalization == QUDA_MASS_NORMALIZATION) {
      blas::ax(0.25/(kappa*kappa), out);
    } else if (inv_param->mass_normalization == QUDA_ASYMMETRIC_MASS_NORMALIZATION) {
      blas::ax(0.5/kappa, out);
    }
  } else {
    if (inv_param->mass_normalization == QUDA_MASS_NORMALIZATION ||
        inv_param->mass_normalization == QUDA_ASYMMETRIC_MASS_NORMALIZATION) {
      blas::ax(0.5/kappa, out);
    }
  }

  cpuParam.v = h_out;
  cpuParam.location = inv_param->output_location;
  ColorSpinorField *out_h = ColorSpinorField::Create(cpuParam);
  *out_h = out;

  if (getVerbosity() >= QUDA_DEBUG_VERBOSE) {
    double cpu = blas::norm2(*out_h);
    double gpu = blas::norm2(out);
    printfQuda("Out CPU %e CUDA %e\n", cpu, gpu);
  }

  delete out_h;
  delete in_h;

  popVerbosity();
}


void MatDagMatQuda(void *h_out, void *h_in, QudaInvertParam *inv_param)
{
  pushVerbosity(inv_param->verbosity);

  if (inv_param->dslash_type == QUDA_DOMAIN_WALL_DSLASH ||
      inv_param->dslash_type == QUDA_DOMAIN_WALL_4D_DSLASH ||
      inv_param->dslash_type == QUDA_MOBIUS_DWF_DSLASH) setKernelPackT(true);

  if (!initialized) errorQuda("QUDA not initialized");
  if (gaugePrecise == nullptr) errorQuda("Gauge field not allocated");
  if (cloverPrecise == nullptr && ((inv_param->dslash_type == QUDA_CLOVER_WILSON_DSLASH) || (inv_param->dslash_type == QUDA_TWISTED_CLOVER_DSLASH)))
    errorQuda("Clover field not allocated");
  if (getVerbosity() >= QUDA_DEBUG_VERBOSE) printQudaInvertParam(inv_param);

  bool pc = (inv_param->solution_type == QUDA_MATPC_SOLUTION ||
      inv_param->solution_type == QUDA_MATPCDAG_MATPC_SOLUTION);

  ColorSpinorParam cpuParam(h_in, *inv_param, gaugePrecise->X(), pc, inv_param->input_location);
  ColorSpinorField *in_h = ColorSpinorField::Create(cpuParam);

  ColorSpinorParam cudaParam(cpuParam, *inv_param);
  cudaColorSpinorField in(*in_h, cudaParam);

  if (getVerbosity() >= QUDA_DEBUG_VERBOSE){
    double cpu = blas::norm2(*in_h);
    double gpu = blas::norm2(in);
    printfQuda("In CPU %e CUDA %e\n", cpu, gpu);
  }

  cudaParam.create = QUDA_NULL_FIELD_CREATE;
  cudaColorSpinorField out(in, cudaParam);

  //  double kappa = inv_param->kappa;
  //  if (inv_param->dirac_order == QUDA_CPS_WILSON_DIRAC_ORDER) kappa *= gaugePrecise->anisotropy;

  DiracParam diracParam;
  setDiracParam(diracParam, inv_param, pc);

  Dirac *dirac = Dirac::create(diracParam); // create the Dirac operator
  dirac->MdagM(out, in); // apply the operator
  delete dirac; // clean up

  double kappa = inv_param->kappa;
  if (pc) {
    if (inv_param->mass_normalization == QUDA_MASS_NORMALIZATION) {
      blas::ax(1.0/std::pow(2.0*kappa,4), out);
    } else if (inv_param->mass_normalization == QUDA_ASYMMETRIC_MASS_NORMALIZATION) {
      blas::ax(0.25/(kappa*kappa), out);
    }
  } else {
    if (inv_param->mass_normalization == QUDA_MASS_NORMALIZATION ||
        inv_param->mass_normalization == QUDA_ASYMMETRIC_MASS_NORMALIZATION) {
      blas::ax(0.25/(kappa*kappa), out);
    }
  }

  cpuParam.v = h_out;
  cpuParam.location = inv_param->output_location;
  ColorSpinorField *out_h = ColorSpinorField::Create(cpuParam);
  *out_h = out;

  if (getVerbosity() >= QUDA_DEBUG_VERBOSE){
    double cpu = blas::norm2(*out_h);
    double gpu = blas::norm2(out);
    printfQuda("Out CPU %e CUDA %e\n", cpu, gpu);
  }

  delete out_h;
  delete in_h;

  popVerbosity();
}

namespace quda{
bool canReuseResidentGauge(QudaInvertParam *param){
  return (gaugePrecise != nullptr) and param->cuda_prec == gaugePrecise->Precision();
}
}

void checkClover(QudaInvertParam *param) {

  if (param->dslash_type != QUDA_CLOVER_WILSON_DSLASH && param->dslash_type != QUDA_TWISTED_CLOVER_DSLASH) {
    return;
  }

  if (param->cuda_prec != cloverPrecise->Precision()) {
    errorQuda("Solve precision %d doesn't match clover precision %d", param->cuda_prec, cloverPrecise->Precision());
  }

  if ( (!cloverSloppy || param->cuda_prec_sloppy != cloverSloppy->Precision()) ||
       (!cloverPrecondition || param->cuda_prec_precondition != cloverPrecondition->Precision()) ||
       (!cloverRefinement || param->cuda_prec_refinement_sloppy != cloverRefinement->Precision()) ) {
    freeSloppyCloverQuda();
    loadSloppyCloverQuda(param->cuda_prec_sloppy, param->cuda_prec_precondition, param->cuda_prec_refinement_sloppy);
  }

  if (cloverPrecise == nullptr) errorQuda("Precise clover field doesn't exist");
  if (cloverSloppy == nullptr) errorQuda("Sloppy clover field doesn't exist");
  if (cloverPrecondition == nullptr) errorQuda("Precondition clover field doesn't exist");
  if (cloverRefinement == nullptr) errorQuda("Refinement clover field doesn't exist");
}

quda::cudaGaugeField* checkGauge(QudaInvertParam *param) {

  if (param->cuda_prec != gaugePrecise->Precision()) {
    errorQuda("Solve precision %d doesn't match gauge precision %d", param->cuda_prec, gaugePrecise->Precision());
  }

  quda::cudaGaugeField *cudaGauge = nullptr;
  if (param->dslash_type != QUDA_ASQTAD_DSLASH) {
    if (param->cuda_prec_sloppy != gaugeSloppy->Precision() ||
	param->cuda_prec_precondition != gaugePrecondition->Precision()) {
      freeSloppyGaugeQuda();
      loadSloppyGaugeQuda(param->cuda_prec_sloppy, param->cuda_prec_precondition);
    }

    if (gaugePrecise == nullptr) errorQuda("Precise gauge field doesn't exist");
    if (gaugeSloppy == nullptr) errorQuda("Sloppy gauge field doesn't exist");
    if (gaugePrecondition == nullptr) errorQuda("Precondition gauge field doesn't exist");
    if (param->overlap) {
      if (gaugeExtended == nullptr) errorQuda("Extended gauge field doesn't exist");
    }
    cudaGauge = gaugePrecise;
  } else {
    if (param->cuda_prec_sloppy != gaugeFatSloppy->Precision() ||
	param->cuda_prec_precondition != gaugeFatPrecondition->Precision() ||
	param->cuda_prec_sloppy != gaugeLongSloppy->Precision() ||
	param->cuda_prec_precondition != gaugeLongPrecondition->Precision()) {
      freeSloppyGaugeQuda();
      loadSloppyGaugeQuda(param->cuda_prec_sloppy, param->cuda_prec_precondition);
    }

    if (gaugeFatPrecise == nullptr) errorQuda("Precise gauge fat field doesn't exist");
    if (gaugeFatSloppy == nullptr) errorQuda("Sloppy gauge fat field doesn't exist");
    if (gaugeFatPrecondition == nullptr) errorQuda("Precondition gauge fat field doesn't exist");
    if (param->overlap) {
      if(gaugeFatExtended == nullptr) errorQuda("Extended gauge fat field doesn't exist");
    }

    if (gaugeLongPrecise == nullptr) errorQuda("Precise gauge long field doesn't exist");
    if (gaugeLongSloppy == nullptr) errorQuda("Sloppy gauge long field doesn't exist");
    if (gaugeLongPrecondition == nullptr) errorQuda("Precondition gauge long field doesn't exist");
    if (param->overlap) {
      if(gaugeLongExtended == nullptr) errorQuda("Extended gauge long field doesn't exist");
    }
    cudaGauge = gaugeFatPrecise;
  }

  checkClover(param);

  return cudaGauge;
}

void cloverQuda(void *h_out, void *h_in, QudaInvertParam *inv_param, QudaParity parity, int inverse)
{
  pushVerbosity(inv_param->verbosity);

  if (!initialized) errorQuda("QUDA not initialized");
  if (gaugePrecise == nullptr) errorQuda("Gauge field not allocated");
  if (cloverPrecise == nullptr) errorQuda("Clover field not allocated");

  if (getVerbosity() >= QUDA_DEBUG_VERBOSE) printQudaInvertParam(inv_param);

  if ((inv_param->dslash_type != QUDA_CLOVER_WILSON_DSLASH) && (inv_param->dslash_type != QUDA_TWISTED_CLOVER_DSLASH))
    errorQuda("Cannot apply the clover term for a non Wilson-clover or Twisted-mass-clover dslash");

  ColorSpinorParam cpuParam(h_in, *inv_param, gaugePrecise->X(), true);

  ColorSpinorField *in_h = (inv_param->input_location == QUDA_CPU_FIELD_LOCATION) ?
    static_cast<ColorSpinorField*>(new cpuColorSpinorField(cpuParam)) :
    static_cast<ColorSpinorField*>(new cudaColorSpinorField(cpuParam));

  ColorSpinorParam cudaParam(cpuParam, *inv_param);
  cudaColorSpinorField in(*in_h, cudaParam);

  if (getVerbosity() >= QUDA_DEBUG_VERBOSE) {
    double cpu = blas::norm2(*in_h);
    double gpu = blas::norm2(in);
    printfQuda("In CPU %e CUDA %e\n", cpu, gpu);
  }

  cudaParam.create = QUDA_NULL_FIELD_CREATE;
  cudaColorSpinorField out(in, cudaParam);

  if (inv_param->dirac_order == QUDA_CPS_WILSON_DIRAC_ORDER) {
    if (parity == QUDA_EVEN_PARITY) {
      parity = QUDA_ODD_PARITY;
    } else {
      parity = QUDA_EVEN_PARITY;
    }
    blas::ax(gaugePrecise->Anisotropy(), in);
  }
  bool pc = true;

  DiracParam diracParam;
  setDiracParam(diracParam, inv_param, pc);
	//FIXME: Do we need this for twisted clover???
  DiracCloverPC dirac(diracParam); // create the Dirac operator
  if (!inverse) dirac.Clover(out, in, parity); // apply the clover operator
  else dirac.CloverInv(out, in, parity);

  cpuParam.v = h_out;
  cpuParam.location = inv_param->output_location;
  ColorSpinorField *out_h = ColorSpinorField::Create(cpuParam);
  *out_h = out;

  if (getVerbosity() >= QUDA_DEBUG_VERBOSE) {
    double cpu = blas::norm2(*out_h);
    double gpu = blas::norm2(out);
    printfQuda("Out CPU %e CUDA %e\n", cpu, gpu);
  }

  /*for (int i=0; i<in_h->Volume(); i++) {
    ((cpuColorSpinorField*)out_h)->PrintVector(i);
    }*/

  delete out_h;
  delete in_h;

  popVerbosity();
}


void lanczosQuda(int k0, int m, void *hp_Apsi, void *hp_r, void *hp_V,
                 void *hp_alpha, void *hp_beta, QudaEigParam *eig_param)
{
  QudaInvertParam *param;
  param = eig_param->invert_param;

  if (param->dslash_type == QUDA_DOMAIN_WALL_DSLASH ||
      param->dslash_type == QUDA_DOMAIN_WALL_4D_DSLASH ||
      param->dslash_type == QUDA_MOBIUS_DWF_DSLASH) setKernelPackT(true);
  if (gaugePrecise == nullptr) errorQuda("Gauge field not allocated");

  profileInvert.TPSTART(QUDA_PROFILE_TOTAL);

  if (!initialized) errorQuda("QUDA not initialized");

  pushVerbosity(param->verbosity);
  if (getVerbosity() >= QUDA_DEBUG_VERBOSE) printQudaInvertParam(param);

  checkInvertParam(param);

  // check the gauge fields have been created
  cudaGaugeField *cudaGauge = checkGauge(param);

  checkEigParam(eig_param);

  bool pc_solution = (param->solution_type == QUDA_MATPC_DAG_SOLUTION) ||
                     (param->solution_type == QUDA_MATPCDAG_MATPC_SHIFT_SOLUTION);

  // create the dirac operator
  DiracParam diracParam;
  setDiracParam(diracParam, param, pc_solution);
  Dirac *d = Dirac::create(diracParam); // create the Dirac operator

  Dirac &dirac = *d;

  profileInvert.TPSTART(QUDA_PROFILE_H2D);

  cudaColorSpinorField *r = nullptr;
  cudaColorSpinorField *Apsi = nullptr;
  const int *X = cudaGauge->X();

  // wrap CPU host side pointers
  ColorSpinorParam cpuParam(hp_r, *param, X, pc_solution);
  ColorSpinorField *h_r = (param->input_location == QUDA_CPU_FIELD_LOCATION) ?
                          static_cast<ColorSpinorField*>(new cpuColorSpinorField(cpuParam)) :
                          static_cast<ColorSpinorField*>(new cudaColorSpinorField(cpuParam));

  cpuParam.v = hp_Apsi;
  ColorSpinorField *h_Apsi = (param->input_location == QUDA_CPU_FIELD_LOCATION) ?
                             static_cast<ColorSpinorField*>(new cpuColorSpinorField(cpuParam)) :
                             static_cast<ColorSpinorField*>(new cudaColorSpinorField(cpuParam));

  //Make Eigen vector data set
  cpuColorSpinorField **h_Eig_Vec;
  h_Eig_Vec =(cpuColorSpinorField **)safe_malloc( m*sizeof(cpuColorSpinorField*));
  for( int k = 0 ; k < m ; k++)
  {
    cpuParam.v = ((double**)hp_V)[k];
    h_Eig_Vec[k] = new cpuColorSpinorField(cpuParam);
  }

  // download source
  ColorSpinorParam cudaParam(cpuParam, *param);
  cudaParam.create = QUDA_COPY_FIELD_CREATE;
  r = new cudaColorSpinorField(*h_r, cudaParam);
  Apsi = new cudaColorSpinorField(*h_Apsi, cudaParam);

  double cpu;
  double gpu;

  if (getVerbosity() >= QUDA_VERBOSE) {
    cpu = blas::norm2(*h_r);
    gpu = blas::norm2(*r);
    printfQuda("r vector CPU %1.14e CUDA %1.14e\n", cpu, gpu);
    cpu = blas::norm2(*h_Apsi);
    gpu = blas::norm2(*Apsi);
    printfQuda("Apsi vector CPU %1.14e CUDA %1.14e\n", cpu, gpu);
  }

  // download Eigen vector set
  cudaColorSpinorField **Eig_Vec;
  Eig_Vec = (cudaColorSpinorField **)safe_malloc( m*sizeof(cudaColorSpinorField*));

  for( int k = 0 ; k < m ; k++)
  {
    Eig_Vec[k] = new cudaColorSpinorField(*h_Eig_Vec[k], cudaParam);
    if (getVerbosity() >= QUDA_VERBOSE) {
      cpu = blas::norm2(*h_Eig_Vec[k]);
      gpu = blas::norm2(*Eig_Vec[k]);
      printfQuda("Eig_Vec[%d] CPU %1.14e CUDA %1.14e\n", k, cpu, gpu);
    }
  }
  profileInvert.TPSTOP(QUDA_PROFILE_H2D);

  if(eig_param->RitzMat_lanczos == QUDA_MATPC_DAG_SOLUTION)
  {
    DiracMdag mat(dirac);
    RitzMat ritz_mat(mat,*eig_param);
    Eig_Solver *eig_solve = Eig_Solver::create(*eig_param, ritz_mat, profileInvert);
    (*eig_solve)((double*)hp_alpha, (double*)hp_beta, Eig_Vec, *r, *Apsi, k0, m);
    delete eig_solve;
  }
  else if(eig_param->RitzMat_lanczos == QUDA_MATPCDAG_MATPC_SOLUTION)
  {
    DiracMdagM mat(dirac);
    RitzMat ritz_mat(mat,*eig_param);
    Eig_Solver *eig_solve = Eig_Solver::create(*eig_param, ritz_mat, profileInvert);
    (*eig_solve)((double*)hp_alpha, (double*)hp_beta, Eig_Vec, *r, *Apsi, k0, m);
    delete eig_solve;
  }
  else if(eig_param->RitzMat_lanczos == QUDA_MATPCDAG_MATPC_SHIFT_SOLUTION)
  {
    DiracMdagM mat(dirac);
    RitzMat ritz_mat(mat,*eig_param);
    Eig_Solver *eig_solve = Eig_Solver::create(*eig_param, ritz_mat, profileInvert);
    (*eig_solve)((double*)hp_alpha, (double*)hp_beta, Eig_Vec, *r, *Apsi, k0, m);
    delete eig_solve;
  }
  else
  {
    errorQuda("invalid ritz matrix type\n");
    exit(0);
  }

  //Write back calculated eigen vector
  profileInvert.TPSTART(QUDA_PROFILE_D2H);
  for( int k = 0 ; k < m ; k++)
  {
    *h_Eig_Vec[k] = *Eig_Vec[k];
  }
  *h_r = *r;
  *h_Apsi = *Apsi;
  profileInvert.TPSTOP(QUDA_PROFILE_D2H);


  delete h_r;
  delete h_Apsi;
  for( int k = 0 ; k < m ; k++)
  {
    delete Eig_Vec[k];
    delete h_Eig_Vec[k];
  }
  host_free(Eig_Vec);
  host_free(h_Eig_Vec);

  delete d;

  popVerbosity();

  saveTuneCache();
  profileInvert.TPSTOP(QUDA_PROFILE_TOTAL);
}

multigrid_solver::multigrid_solver(QudaMultigridParam &mg_param, TimeProfile &profile)
  : profile(profile) {
  profile.TPSTART(QUDA_PROFILE_INIT);
  QudaInvertParam *param = mg_param.invert_param;

  checkMultigridParam(&mg_param);
  cudaGaugeField *cudaGauge = checkGauge(param);

  // check MG params (needs to go somewhere else)
  if (mg_param.n_level > QUDA_MAX_MG_LEVEL)
    errorQuda("Requested MG levels %d greater than allowed maximum %d", mg_param.n_level, QUDA_MAX_MG_LEVEL);
  for (int i=0; i<mg_param.n_level; i++) {
    if (mg_param.smoother_solve_type[i] != QUDA_DIRECT_SOLVE && mg_param.smoother_solve_type[i] != QUDA_DIRECT_PC_SOLVE)
      errorQuda("Unsupported smoother solve type %d on level %d", mg_param.smoother_solve_type[i], i);
  }
  if (param->solve_type != QUDA_DIRECT_SOLVE)
    errorQuda("Outer MG solver can only use QUDA_DIRECT_SOLVE at present");

  if (getVerbosity() >= QUDA_DEBUG_VERBOSE) printQudaMultigridParam(&mg_param);
  mg_param.secs = 0;
  mg_param.gflops = 0;

  bool pc_solution = (param->solution_type == QUDA_MATPC_SOLUTION) ||
    (param->solution_type == QUDA_MATPCDAG_MATPC_SOLUTION);

  bool outer_pc_solve = (param->solve_type == QUDA_DIRECT_PC_SOLVE) ||
    (param->solve_type == QUDA_NORMOP_PC_SOLVE);

  // create the dirac operators for the fine grid

  // this is the Dirac operator we use for inter-grid residual computation
  DiracParam diracParam;
  setDiracSloppyParam(diracParam, param, outer_pc_solve);
  d = Dirac::create(diracParam);
  m = new DiracM(*d);

  // this is the Dirac operator we use for smoothing
  DiracParam diracSmoothParam;
  bool fine_grid_pc_solve = (mg_param.smoother_solve_type[0] == QUDA_DIRECT_PC_SOLVE) ||
    (mg_param.smoother_solve_type[0] == QUDA_NORMOP_PC_SOLVE);
  setDiracSloppyParam(diracSmoothParam, param, fine_grid_pc_solve);
  diracSmoothParam.halo_precision = mg_param.smoother_halo_precision[0];
  dSmooth = Dirac::create(diracSmoothParam);
  mSmooth = new DiracM(*dSmooth);

  // this is the Dirac operator we use for sloppy smoothing (we use the preconditioner fields for this)
  DiracParam diracSmoothSloppyParam;
  setDiracPreParam(diracSmoothSloppyParam, param, fine_grid_pc_solve,
		   mg_param.smoother_schwarz_type[0] == QUDA_INVALID_SCHWARZ ? true : false);
  diracSmoothSloppyParam.halo_precision = mg_param.smoother_halo_precision[0];

  dSmoothSloppy = Dirac::create(diracSmoothSloppyParam);
  mSmoothSloppy = new DiracM(*dSmoothSloppy);

  if (getVerbosity() >= QUDA_VERBOSE) printfQuda("Creating vector of nullptr space fields of length %d\n", mg_param.n_vec[0]);

  ColorSpinorParam csParam(nullptr, *param, cudaGauge->X(), pc_solution, mg_param.setup_location[0]);
  csParam.create = QUDA_NULL_FIELD_CREATE;
  QudaPrecision Bprec = mg_param.precision_null[0];
  Bprec = (mg_param.setup_location[0] == QUDA_CPU_FIELD_LOCATION && Bprec < QUDA_SINGLE_PRECISION ? QUDA_SINGLE_PRECISION : Bprec);
  csParam.setPrecision(Bprec);
  csParam.fieldOrder = mg_param.setup_location[0] == QUDA_CUDA_FIELD_LOCATION ? QUDA_FLOAT2_FIELD_ORDER : QUDA_SPACE_SPIN_COLOR_FIELD_ORDER;
  csParam.mem_type = mg_param.setup_minimize_memory == QUDA_BOOLEAN_YES ? QUDA_MEMORY_MAPPED : QUDA_MEMORY_DEVICE;
  B.resize(mg_param.n_vec[0]);
  for (int i=0; i<mg_param.n_vec[0]; i++) B[i] = ColorSpinorField::Create(csParam);

  // fill out the MG parameters for the fine level
  mgParam = new MGParam(mg_param, B, m, mSmooth, mSmoothSloppy);

  mg = new MG(*mgParam, profile);
  mgParam->updateInvertParam(*param);

  // cache is written out even if a long benchmarking job gets interrupted
  saveTuneCache();
  profile.TPSTOP(QUDA_PROFILE_INIT);
}

void* newMultigridQuda(QudaMultigridParam *mg_param) {
  profilerStart(__func__);

  pushVerbosity(mg_param->invert_param->verbosity);

  profileInvert.TPSTART(QUDA_PROFILE_TOTAL);
  auto *mg = new multigrid_solver(*mg_param, profileInvert);
  profileInvert.TPSTOP(QUDA_PROFILE_TOTAL);

  saveTuneCache();

  popVerbosity();

  profilerStop(__func__);
  return static_cast<void*>(mg);
}

void destroyMultigridQuda(void *mg) {
  delete static_cast<multigrid_solver*>(mg);
}

void updateMultigridQuda(void *mg_, QudaMultigridParam *mg_param)
{
  profilerStart(__func__);

  pushVerbosity(mg_param->invert_param->verbosity);

  profileInvert.TPSTART(QUDA_PROFILE_TOTAL);
  profileInvert.TPSTART(QUDA_PROFILE_PREAMBLE);

  auto *mg = static_cast<multigrid_solver*>(mg_);
  checkMultigridParam(mg_param);

  QudaInvertParam *param = mg_param->invert_param;
  // check the gauge fields have been created and set the precision as needed
  checkGauge(param);

  // for reporting level 1 is the fine level but internally use level 0 for indexing
  // sprintf(mg->prefix,"MG level 1 (%s): ", param.location == QUDA_CUDA_FIELD_LOCATION ? "GPU" : "CPU" );
  // setOutputPrefix(prefix);
  setOutputPrefix("MG level 1 (GPU): "); //fix me

  if (getVerbosity() >= QUDA_SUMMARIZE) printfQuda("Updating operator on level 1 of %d levels\n", mg->mgParam->Nlevel);

  bool outer_pc_solve = (param->solve_type == QUDA_DIRECT_PC_SOLVE) ||
    (param->solve_type == QUDA_NORMOP_PC_SOLVE);

  // free the previous dirac operators
  if (mg->m) delete mg->m;
  if (mg->mSmooth) delete mg->mSmooth;
  if (mg->mSmoothSloppy) delete mg->mSmoothSloppy;

  if (mg->d) delete mg->d;
  if (mg->dSmooth) delete mg->dSmooth;
  if (mg->dSmoothSloppy && mg->dSmoothSloppy != mg->dSmooth) delete mg->dSmoothSloppy;

  // create new fine dirac operators

  // this is the Dirac operator we use for inter-grid residual computation
  DiracParam diracParam;
  setDiracSloppyParam(diracParam, param, outer_pc_solve);
  mg->d = Dirac::create(diracParam);
  mg->m = new DiracM(*(mg->d));

  // this is the Dirac operator we use for smoothing
  DiracParam diracSmoothParam;
  bool fine_grid_pc_solve = (mg_param->smoother_solve_type[0] == QUDA_DIRECT_PC_SOLVE) ||
    (mg_param->smoother_solve_type[0] == QUDA_NORMOP_PC_SOLVE);
  setDiracSloppyParam(diracSmoothParam, param, fine_grid_pc_solve);
  mg->dSmooth = Dirac::create(diracSmoothParam);
  mg->mSmooth = new DiracM(*(mg->dSmooth));

  // this is the Dirac operator we use for sloppy smoothing (we use the preconditioner fields for this)
  DiracParam diracSmoothSloppyParam;
  setDiracPreParam(diracSmoothSloppyParam, param, fine_grid_pc_solve, true);
  mg->dSmoothSloppy = Dirac::create(diracSmoothSloppyParam);;
  mg->mSmoothSloppy = new DiracM(*(mg->dSmoothSloppy));

  mg->mgParam->matResidual = mg->m;
  mg->mgParam->matSmooth = mg->mSmooth;
  mg->mgParam->matSmoothSloppy = mg->mSmoothSloppy;

  mg->mgParam->updateInvertParam(*param);
  if(mg->mgParam->mg_global.invert_param != param)
    mg->mgParam->mg_global.invert_param = param;

  bool refresh = true;
  mg->mg->reset(refresh);

  setOutputPrefix("");

  // cache is written out even if a long benchmarking job gets interrupted
  saveTuneCache();

  profileInvert.TPSTOP(QUDA_PROFILE_PREAMBLE);
  profileInvert.TPSTOP(QUDA_PROFILE_TOTAL);

  popVerbosity();

  profilerStop(__func__);
}

void dumpMultigridQuda(void *mg_, QudaMultigridParam *mg_param)
{
  profilerStart(__func__);
  pushVerbosity(mg_param->invert_param->verbosity);
  profileInvert.TPSTART(QUDA_PROFILE_TOTAL);

  auto *mg = static_cast<multigrid_solver*>(mg_);
  checkMultigridParam(mg_param);
  checkGauge(mg_param->invert_param);

  mg->mg->dumpNullVectors();

  profileInvert.TPSTOP(QUDA_PROFILE_TOTAL);
  popVerbosity();
  profilerStop(__func__);
}

deflated_solver::deflated_solver(QudaEigParam &eig_param, TimeProfile &profile)
  : d(nullptr), m(nullptr), RV(nullptr), deflParam(nullptr), defl(nullptr),  profile(profile) {

  QudaInvertParam *param = eig_param.invert_param;
  
  if(param->inv_type != QUDA_EIGCG_INVERTER && param->inv_type != QUDA_INC_EIGCG_INVERTER)  return;

  profile.TPSTART(QUDA_PROFILE_INIT);

  cudaGaugeField *cudaGauge = checkGauge(param);
  eig_param.secs   = 0;
  eig_param.gflops = 0;

  DiracParam diracParam;
  if(eig_param.cuda_prec_ritz == param->cuda_prec)
  {
    setDiracParam(diracParam, param, (param->solve_type == QUDA_DIRECT_PC_SOLVE) || (param->solve_type == QUDA_NORMOP_PC_SOLVE));
  } else {
    setDiracSloppyParam(diracParam, param, (param->solve_type == QUDA_DIRECT_PC_SOLVE) || (param->solve_type == QUDA_NORMOP_PC_SOLVE));
  }

  const bool pc_solve = (param->solve_type == QUDA_NORMOP_PC_SOLVE);

  d = Dirac::create(diracParam);
  m = pc_solve ? static_cast<DiracMatrix*>( new DiracMdagM(*d) ) : static_cast<DiracMatrix*>( new DiracM(*d));

  ColorSpinorParam ritzParam(nullptr, *param, cudaGauge->X(), pc_solve, eig_param.location);

  ritzParam.create        = QUDA_ZERO_FIELD_CREATE;
  ritzParam.is_composite  = true;
  ritzParam.is_component  = false;
  ritzParam.composite_dim = param->nev*param->deflation_grid;
  ritzParam.setPrecision(param->cuda_prec_ritz);

  if (ritzParam.location==QUDA_CUDA_FIELD_LOCATION) {
    ritzParam.fieldOrder = (param->cuda_prec_ritz == QUDA_DOUBLE_PRECISION ) ?  QUDA_FLOAT2_FIELD_ORDER : QUDA_FLOAT4_FIELD_ORDER;
    if(ritzParam.nSpin != 1) ritzParam.gammaBasis = QUDA_UKQCD_GAMMA_BASIS;

    //select memory location here, by default ritz vectors will be allocated on the device
    //but if not sufficient device memory, then the user may choose mapped type of memory
    ritzParam.mem_type = eig_param.mem_type_ritz;
  } else { //host location
    ritzParam.mem_type = QUDA_MEMORY_PINNED;
  }

  int ritzVolume = 1;
  for(int d = 0; d < ritzParam.nDim; d++) ritzVolume *= ritzParam.x[d];

  if( getVerbosity() == QUDA_DEBUG_VERBOSE ) { 

    size_t byte_estimate = (size_t)ritzParam.composite_dim*(size_t)ritzVolume*(ritzParam.nColor*ritzParam.nSpin*ritzParam.Precision());
    printfQuda("allocating bytes: %lu (lattice volume %d, prec %d)" , byte_estimate, ritzVolume, ritzParam.Precision());
    if(ritzParam.mem_type == QUDA_MEMORY_DEVICE) printfQuda("Using device memory type.\n");
    else if (ritzParam.mem_type == QUDA_MEMORY_MAPPED) printfQuda("Using mapped memory type.\n"); 
  }

  RV = ColorSpinorField::Create(ritzParam);

  deflParam = new DeflationParam(eig_param, RV, *m);

  defl = new Deflation(*deflParam, profile);

  profile.TPSTOP(QUDA_PROFILE_INIT);
}

void* newDeflationQuda(QudaEigParam *eig_param) {
  profileInvert.TPSTART(QUDA_PROFILE_TOTAL);
#ifdef MAGMA_LIB
  openMagma();
#endif
  auto *defl = new deflated_solver(*eig_param, profileInvert);

  profileInvert.TPSTOP(QUDA_PROFILE_TOTAL);

  saveProfile(__func__);
  flushProfile();
  return static_cast<void*>(defl);
}

void destroyDeflationQuda(void *df) {
#ifdef MAGMA_LIB
  closeMagma();
#endif
  delete static_cast<deflated_solver*>(df);
}

void invertQuda(void *hp_x, void *hp_b, QudaInvertParam *param)
{
  profilerStart(__func__);

  if (param->dslash_type == QUDA_DOMAIN_WALL_DSLASH ||
      param->dslash_type == QUDA_DOMAIN_WALL_4D_DSLASH ||
      param->dslash_type == QUDA_MOBIUS_DWF_DSLASH) setKernelPackT(true);

  profileInvert.TPSTART(QUDA_PROFILE_TOTAL);

  if (!initialized) errorQuda("QUDA not initialized");

  pushVerbosity(param->verbosity);
  if (getVerbosity() >= QUDA_DEBUG_VERBOSE) printQudaInvertParam(param);

  checkInvertParam(param, hp_x, hp_b);

  // check the gauge fields have been created
  cudaGaugeField *cudaGauge = checkGauge(param);

  // It was probably a bad design decision to encode whether the system is even/odd preconditioned (PC) in
  // solve_type and solution_type, rather than in separate members of QudaInvertParam.  We're stuck with it
  // for now, though, so here we factorize everything for convenience.

  bool pc_solution = (param->solution_type == QUDA_MATPC_SOLUTION) ||
    (param->solution_type == QUDA_MATPCDAG_MATPC_SOLUTION);
  bool pc_solve = (param->solve_type == QUDA_DIRECT_PC_SOLVE) ||
    (param->solve_type == QUDA_NORMOP_PC_SOLVE) || (param->solve_type == QUDA_NORMERR_PC_SOLVE);
  bool mat_solution = (param->solution_type == QUDA_MAT_SOLUTION) ||
    (param->solution_type ==  QUDA_MATPC_SOLUTION);
  bool direct_solve = (param->solve_type == QUDA_DIRECT_SOLVE) ||
    (param->solve_type == QUDA_DIRECT_PC_SOLVE);
  bool norm_error_solve = (param->solve_type == QUDA_NORMERR_SOLVE) ||
    (param->solve_type == QUDA_NORMERR_PC_SOLVE);

  param->secs = 0;
  param->gflops = 0;
  param->iter = 0;

  Dirac *d = nullptr;
  Dirac *dSloppy = nullptr;
  Dirac *dPre = nullptr;

  // create the dirac operator
  createDirac(d, dSloppy, dPre, *param, pc_solve);

  Dirac &dirac = *d;
  Dirac &diracSloppy = *dSloppy;
  Dirac &diracPre = *dPre;

  profileInvert.TPSTART(QUDA_PROFILE_H2D);

  ColorSpinorField *b = nullptr;
  ColorSpinorField *x = nullptr;
  ColorSpinorField *in = nullptr;
  ColorSpinorField *out = nullptr;

  const int *X = cudaGauge->X();

  // wrap CPU host side pointers
  ColorSpinorParam cpuParam(hp_b, *param, X, pc_solution, param->input_location);
  ColorSpinorField *h_b = ColorSpinorField::Create(cpuParam);

  cpuParam.v = hp_x;
  cpuParam.location = param->output_location;
  ColorSpinorField *h_x = ColorSpinorField::Create(cpuParam);

  // download source
  ColorSpinorParam cudaParam(cpuParam, *param);
  cudaParam.create = QUDA_COPY_FIELD_CREATE;
  b = new cudaColorSpinorField(*h_b, cudaParam);

  // now check if we need to invalidate the solutionResident vectors
  bool invalidate = false;
  if (param->use_resident_solution == 1) {
    for (auto v : solutionResident)
      if (b->Precision() != v->Precision() || b->SiteSubset() != v->SiteSubset()) { invalidate = true; break; }

    if (invalidate) {
      for (auto v : solutionResident) if (v) delete v;
      solutionResident.clear();
    }

    if (!solutionResident.size()) {
      cudaParam.create = QUDA_NULL_FIELD_CREATE;
      solutionResident.push_back(new cudaColorSpinorField(cudaParam)); // solution
    }
    x = solutionResident[0];
  } else {
    cudaParam.create = QUDA_NULL_FIELD_CREATE;
    x = new cudaColorSpinorField(cudaParam);
  }

  if (param->use_init_guess == QUDA_USE_INIT_GUESS_YES) { // download initial guess
    // initial guess only supported for single-pass solvers
    if ((param->solution_type == QUDA_MATDAG_MAT_SOLUTION || param->solution_type == QUDA_MATPCDAG_MATPC_SOLUTION) &&
        (param->solve_type == QUDA_DIRECT_SOLVE || param->solve_type == QUDA_DIRECT_PC_SOLVE)) {
      errorQuda("Initial guess not supported for two-pass solver");
    }

    *x = *h_x; // solution
  } else { // zero initial guess
    blas::zero(*x);
  }

  profileInvert.TPSTOP(QUDA_PROFILE_H2D);
  profileInvert.TPSTART(QUDA_PROFILE_PREAMBLE);

  double nb = blas::norm2(*b);
  if (nb==0.0) errorQuda("Source has zero norm");

  if (getVerbosity() >= QUDA_VERBOSE) {
    double nh_b = blas::norm2(*h_b);
    double nh_x = blas::norm2(*h_x);
    double nx = blas::norm2(*x);
    printfQuda("Source: CPU = %g, CUDA copy = %g\n", nh_b, nb);
    printfQuda("Solution: CPU = %g, CUDA copy = %g\n", nh_x, nx);
  }

  // rescale the source and solution vectors to help prevent the onset of underflow
  if (param->solver_normalization == QUDA_SOURCE_NORMALIZATION) {
    blas::ax(1.0/sqrt(nb), *b);
    blas::ax(1.0/sqrt(nb), *x);
  }

  massRescale(*static_cast<cudaColorSpinorField*>(b), *param);

  dirac.prepare(in, out, *x, *b, param->solution_type);

  if (getVerbosity() >= QUDA_VERBOSE) {
    double nin = blas::norm2(*in);
    double nout = blas::norm2(*out);
    printfQuda("Prepared source = %g\n", nin);
    printfQuda("Prepared solution = %g\n", nout);
  }

  if (getVerbosity() >= QUDA_VERBOSE) {
    double nin = blas::norm2(*in);
    printfQuda("Prepared source post mass rescale = %g\n", nin);
  }

  // solution_type specifies *what* system is to be solved.
  // solve_type specifies *how* the system is to be solved.
  //
  // We have the following four cases (plus preconditioned variants):
  //
  // solution_type    solve_type    Effect
  // -------------    ----------    ------
  // MAT              DIRECT        Solve Ax=b
  // MATDAG_MAT       DIRECT        Solve A^dag y = b, followed by Ax=y
  // MAT              NORMOP        Solve (A^dag A) x = (A^dag b)
  // MATDAG_MAT       NORMOP        Solve (A^dag A) x = b
  // MAT              NORMERR       Solve (A A^dag) y = b, then x = A^dag y
  //
  // We generally require that the solution_type and solve_type
  // preconditioning match.  As an exception, the unpreconditioned MAT
  // solution_type may be used with any solve_type, including
  // DIRECT_PC and NORMOP_PC.  In these cases, preparation of the
  // preconditioned source and reconstruction of the full solution are
  // taken care of by Dirac::prepare() and Dirac::reconstruct(),
  // respectively.

  if (pc_solution && !pc_solve) {
    errorQuda("Preconditioned (PC) solution_type requires a PC solve_type");
  }

  if (!mat_solution && !pc_solution && pc_solve) {
    errorQuda("Unpreconditioned MATDAG_MAT solution_type requires an unpreconditioned solve_type");
  }

  if (!mat_solution && norm_error_solve) {
    errorQuda("Normal-error solve requires Mat solution");
  }

  if (param->inv_type_precondition == QUDA_MG_INVERTER && (!direct_solve || !mat_solution)) {
    errorQuda("Multigrid preconditioning only supported for direct solves");
  }

  if (param->chrono_use_resident && ( norm_error_solve) ){
    errorQuda("Chronological forcasting only presently supported for M^dagger M solver");
  }

  profileInvert.TPSTOP(QUDA_PROFILE_PREAMBLE);

  if (mat_solution && !direct_solve && !norm_error_solve) { // prepare source: b' = A^dag b
    cudaColorSpinorField tmp(*in);
    dirac.Mdag(*in, tmp);
  } else if (!mat_solution && direct_solve) { // perform the first of two solves: A^dag y = b
    DiracMdag m(dirac), mSloppy(diracSloppy), mPre(diracPre);
    SolverParam solverParam(*param);
    Solver *solve = Solver::create(solverParam, m, mSloppy, mPre, profileInvert);
    (*solve)(*out, *in);
    blas::copy(*in, *out);
    solverParam.updateInvertParam(*param);
    delete solve;
  }

  if (direct_solve) {
    DiracM m(dirac), mSloppy(diracSloppy), mPre(diracPre);
    SolverParam solverParam(*param);
    // chronological forecasting
    if (param->chrono_use_resident && chronoResident[param->chrono_index].size() > 0) {
      profileInvert.TPSTART(QUDA_PROFILE_CHRONO);

      auto &basis = chronoResident[param->chrono_index];

      ColorSpinorParam cs_param(*basis[0]);
      ColorSpinorField *tmp = ColorSpinorField::Create(cs_param);
      ColorSpinorField *tmp2 = (param->chrono_precision == out->Precision()) ? out : ColorSpinorField::Create(cs_param);
      std::vector<ColorSpinorField*> Ap;
      for (unsigned int k=0; k < basis.size(); k++) {
        Ap.emplace_back((ColorSpinorField::Create(cs_param)));
      }

      if (param->chrono_precision == param->cuda_prec) {
        for (unsigned int j=0; j<basis.size(); j++) m(*Ap[j], *basis[j], *tmp, *tmp2);
      } else if (param->chrono_precision == param->cuda_prec_sloppy) {
        for (unsigned int j=0; j<basis.size(); j++) mSloppy(*Ap[j], *basis[j], *tmp, *tmp2);
      } else {
        errorQuda("Unexpected precision %d for chrono vectors (doesn't match outer %d or sloppy precision %d)",
                  param->chrono_precision, param->cuda_prec, param->cuda_prec_sloppy);
      }

      bool orthogonal = true;
      bool apply_mat = false;
      bool hermitian = false;
      MinResExt mre(m, orthogonal, apply_mat, hermitian, profileInvert);

      blas::copy(*tmp, *in);
      mre(*out, *tmp, basis, Ap);
      
      for (auto ap: Ap) {
        if (ap) delete(ap);
      }
      delete tmp;
      if (tmp2 != out) delete tmp2;

      profileInvert.TPSTOP(QUDA_PROFILE_CHRONO);
    }

    Solver *solve = Solver::create(solverParam, m, mSloppy, mPre, profileInvert);
    (*solve)(*out, *in);
    solverParam.updateInvertParam(*param);
    delete solve;
  } else if (!norm_error_solve) {
    DiracMdagM m(dirac), mSloppy(diracSloppy), mPre(diracPre);
    SolverParam solverParam(*param);

    // chronological forecasting
    if (param->chrono_use_resident && chronoResident[param->chrono_index].size() > 0) {
      profileInvert.TPSTART(QUDA_PROFILE_CHRONO);

      auto &basis = chronoResident[param->chrono_index];

      ColorSpinorParam cs_param(*basis[0]);
      std::vector<ColorSpinorField*> Ap;
      ColorSpinorField *tmp = ColorSpinorField::Create(cs_param);
      ColorSpinorField *tmp2 = (param->chrono_precision == out->Precision()) ? out : ColorSpinorField::Create(cs_param);
      for (unsigned int k=0; k < basis.size(); k++) {
        Ap.emplace_back((ColorSpinorField::Create(cs_param)));
      }

      if (param->chrono_precision == param->cuda_prec) {
        for (unsigned int j=0; j<basis.size(); j++) m(*Ap[j], *basis[j], *tmp, *tmp2);
      } else if (param->chrono_precision == param->cuda_prec_sloppy) {
        for (unsigned int j=0; j<basis.size(); j++) mSloppy(*Ap[j], *basis[j], *tmp, *tmp2);
      } else {
        errorQuda("Unexpected precision %d for chrono vectors (doesn't match outer %d or sloppy precision %d)",
                  param->chrono_precision, param->cuda_prec, param->cuda_prec_sloppy);
      }

      bool orthogonal = true;
      bool apply_mat = false;
      bool hermitian = true;
      MinResExt mre(m, orthogonal, apply_mat, hermitian, profileInvert);

      blas::copy(*tmp, *in);
      mre(*out, *tmp, basis, Ap);

      for (auto ap: Ap) {
        if (ap) delete(ap);
      }
      delete tmp;
      if (tmp2 != out) delete tmp2;

      profileInvert.TPSTOP(QUDA_PROFILE_CHRONO);
    }

    Solver *solve = Solver::create(solverParam, m, mSloppy, mPre, profileInvert);
    (*solve)(*out, *in);
    solverParam.updateInvertParam(*param);
    delete solve;
  } else { // norm_error_solve
    DiracMMdag m(dirac), mSloppy(diracSloppy), mPre(diracPre);
    cudaColorSpinorField tmp(*out);
    SolverParam solverParam(*param);
    Solver *solve = Solver::create(solverParam, m, mSloppy, mPre, profileInvert);
    (*solve)(tmp, *in); // y = (M M^\dag) b
    dirac.Mdag(*out, tmp);  // x = M^dag y
    solverParam.updateInvertParam(*param);
    delete solve;
  }

  if (getVerbosity() >= QUDA_VERBOSE){
    double nx = blas::norm2(*x);
    printfQuda("Solution = %g\n",nx);
  }

  profileInvert.TPSTART(QUDA_PROFILE_EPILOGUE);
  if (param->chrono_make_resident) {
    if(param->chrono_max_dim < 1){
      errorQuda("Cannot chrono_make_resident with chrono_max_dim %i",param->chrono_max_dim);
    }

    const int i = param->chrono_index;
    if (i >= QUDA_MAX_CHRONO)
      errorQuda("Requested chrono index %d is outside of max %d\n", i, QUDA_MAX_CHRONO);

    auto &basis = chronoResident[i];

    if(param->chrono_max_dim < (int)basis.size()){
      errorQuda("Requested chrono_max_dim %i is smaller than already existing chroology %i",param->chrono_max_dim,(int)basis.size());
    }

    if(not param->chrono_replace_last){
      // if we have not filled the space yet just augment
      if ((int)basis.size() < param->chrono_max_dim) {
        ColorSpinorParam cs_param(*out);
        cs_param.setPrecision(param->chrono_precision);
        basis.emplace_back(ColorSpinorField::Create(cs_param));
      }

      // shuffle every entry down one and bring the last to the front
      ColorSpinorField *tmp = basis[basis.size()-1];
      for (unsigned int j=basis.size()-1; j>0; j--) basis[j] = basis[j-1];
        basis[0] = tmp;
    }
    *(basis[0]) = *out; // set first entry to new solution
  }
  dirac.reconstruct(*x, *b, param->solution_type);

  if (param->solver_normalization == QUDA_SOURCE_NORMALIZATION) {
    // rescale the solution
    blas::ax(sqrt(nb), *x);
  }
  profileInvert.TPSTOP(QUDA_PROFILE_EPILOGUE);

  if (!param->make_resident_solution) {
    profileInvert.TPSTART(QUDA_PROFILE_D2H);
    *h_x = *x;
    profileInvert.TPSTOP(QUDA_PROFILE_D2H);
  }

  profileInvert.TPSTART(QUDA_PROFILE_EPILOGUE);

  if (param->compute_action) {
    Complex action = blas::cDotProduct(*b, *x);
    param->action[0] = action.real();
    param->action[1] = action.imag();
  }

  if (getVerbosity() >= QUDA_VERBOSE){
    double nx = blas::norm2(*x);
    double nh_x = blas::norm2(*h_x);
    printfQuda("Reconstructed: CUDA solution = %g, CPU copy = %g\n", nx, nh_x);
  }
  profileInvert.TPSTOP(QUDA_PROFILE_EPILOGUE);

  profileInvert.TPSTART(QUDA_PROFILE_FREE);

  delete h_b;
  delete h_x;
  delete b;

  if (param->use_resident_solution && !param->make_resident_solution) {
    for (auto v: solutionResident) if (v) delete v;
    solutionResident.clear();
  } else if (!param->make_resident_solution) {
    delete x;
  }

  delete d;
  delete dSloppy;
  delete dPre;

  profileInvert.TPSTOP(QUDA_PROFILE_FREE);

  popVerbosity();

  // cache is written out even if a long benchmarking job gets interrupted
  saveTuneCache();

  profileInvert.TPSTOP(QUDA_PROFILE_TOTAL);

  profilerStop(__func__);
}


/*!
 * Generic version of the multi-shift solver. Should work for
 * most fermions. Note that offset[0] is not folded into the mass parameter.
 *
 * At present, the solution_type must be MATDAG_MAT or MATPCDAG_MATPC,
 * and solve_type must be NORMOP or NORMOP_PC.  The solution and solve
 * preconditioning have to match.
 */
void invertMultiSrcQuda(void **_hp_x, void **_hp_b, QudaInvertParam *param)
{

  // currently that code is just a copy of invertQuda and cannot work

  if (param->dslash_type == QUDA_DOMAIN_WALL_DSLASH ||
      param->dslash_type == QUDA_DOMAIN_WALL_4D_DSLASH ||
      param->dslash_type == QUDA_MOBIUS_DWF_DSLASH) setKernelPackT(true);

  profileInvert.TPSTART(QUDA_PROFILE_TOTAL);

  if (!initialized) errorQuda("QUDA not initialized");

  pushVerbosity(param->verbosity);
  if (getVerbosity() >= QUDA_DEBUG_VERBOSE) printQudaInvertParam(param);

  checkInvertParam(param, _hp_x[0], _hp_b[0]);

  // check the gauge fields have been created
  cudaGaugeField *cudaGauge = checkGauge(param);

  // It was probably a bad design decision to encode whether the system is even/odd preconditioned (PC) in
  // solve_type and solution_type, rather than in separate members of QudaInvertParam.  We're stuck with it
  // for now, though, so here we factorize everything for convenience.

  bool pc_solution = (param->solution_type == QUDA_MATPC_SOLUTION) ||
    (param->solution_type == QUDA_MATPCDAG_MATPC_SOLUTION);
  bool pc_solve = (param->solve_type == QUDA_DIRECT_PC_SOLVE) ||
    (param->solve_type == QUDA_NORMOP_PC_SOLVE) || (param->solve_type == QUDA_NORMERR_PC_SOLVE);
  bool mat_solution = (param->solution_type == QUDA_MAT_SOLUTION) ||
    (param->solution_type ==  QUDA_MATPC_SOLUTION);
  bool direct_solve = (param->solve_type == QUDA_DIRECT_SOLVE) ||
    (param->solve_type == QUDA_DIRECT_PC_SOLVE);
  bool norm_error_solve = (param->solve_type == QUDA_NORMERR_SOLVE) ||
    (param->solve_type == QUDA_NORMERR_PC_SOLVE);

  param->secs = 0;
  param->gflops = 0;
  param->iter = 0;

  Dirac *d = nullptr;
  Dirac *dSloppy = nullptr;
  Dirac *dPre = nullptr;

  // create the dirac operator
  createDirac(d, dSloppy, dPre, *param, pc_solve);

  Dirac &dirac = *d;
  Dirac &diracSloppy = *dSloppy;
  Dirac &diracPre = *dPre;

  profileInvert.TPSTART(QUDA_PROFILE_H2D);

  // std::vector<ColorSpinorField*> b;  // Cuda Solutions
  // b.resize(param->num_src);
  // std::vector<ColorSpinorField*> x;  // Cuda Solutions
  // x.resize(param->num_src);
  ColorSpinorField* in;  // = nullptr;
  //in.resize(param->num_src);
  ColorSpinorField* out;  // = nullptr;
  //out.resize(param->num_src);

  // for(int i=0;i < param->num_src;i++){
  //   in[i] = nullptr;
  //   out[i] = nullptr;
  // }

  const int *X = cudaGauge->X();


  // Host pointers for x, take a copy of the input host pointers
  void** hp_x;
  hp_x = new void* [ param->num_src ];

  void** hp_b;
  hp_b = new void* [param->num_src];

  for(int i=0;i < param->num_src;i++){
    hp_x[i] = _hp_x[i];
    hp_b[i] = _hp_b[i];
  }

  // wrap CPU host side pointers
  ColorSpinorParam cpuParam(hp_b[0], *param, X, pc_solution, param->input_location);
  std::vector<ColorSpinorField*> h_b;
  h_b.resize(param->num_src);
  for(int i=0; i < param->num_src; i++) {
    cpuParam.v = hp_b[i]; //MW seems wird in the loop
    h_b[i] = ColorSpinorField::Create(cpuParam);
  }

 // cpuParam.v = hp_x;
  cpuParam.location = param->output_location;
  std::vector<ColorSpinorField*> h_x;
  h_x.resize(param->num_src);
//
  for(int i=0; i < param->num_src; i++) {
    cpuParam.v = hp_x[i]; //MW seems wird in the loop
    h_x[i] = ColorSpinorField::Create(cpuParam);
  }


  // MW currently checked until here

  // download source
  printfQuda("Setup b\n");
  ColorSpinorParam cudaParam(cpuParam, *param);
  cudaParam.create = QUDA_NULL_FIELD_CREATE;
  cudaParam.is_composite = true;
  cudaParam.composite_dim = param->num_src;

  printfQuda("Create b \n");
  ColorSpinorField *b = ColorSpinorField::Create(cudaParam);




  for(int i=0; i < param->num_src; i++) {
    b->Component(i) = *h_b[i];
  }
  printfQuda("Done b \n");

    ColorSpinorField *x;
  if (param->use_init_guess == QUDA_USE_INIT_GUESS_YES) { // download initial guess
    // initial guess only supported for single-pass solvers
    if ((param->solution_type == QUDA_MATDAG_MAT_SOLUTION || param->solution_type == QUDA_MATPCDAG_MATPC_SOLUTION) &&
        (param->solve_type == QUDA_DIRECT_SOLVE || param->solve_type == QUDA_DIRECT_PC_SOLVE)) {
      errorQuda("Initial guess not supported for two-pass solver");
    }
    cudaParam.is_composite = true;
    cudaParam.is_component = false;
    cudaParam.composite_dim = param->num_src;

    x = ColorSpinorField::Create(cudaParam);
    for(int i=0; i < param->num_src; i++) {
      x->Component(i) = *h_x[i];
    }

  } else { // zero initial guess
    // Create the solution fields filled with zero
    cudaParam.create = QUDA_ZERO_FIELD_CREATE;
      printfQuda("Create x \n");
    x = ColorSpinorField::Create(cudaParam);
      printfQuda("Done x \n");
 // solution
  }

  profileInvert.TPSTOP(QUDA_PROFILE_H2D);

  auto * nb = new double[param->num_src];
  for(int i=0; i < param->num_src; i++) {
    nb[i] = blas::norm2(b->Component(i));
    printfQuda("Source %i: CPU = %g, CUDA copy = %g\n", i, nb[i], nb[i]);
    if (nb[i]==0.0) errorQuda("Source has zero norm");

    if (getVerbosity() >= QUDA_VERBOSE) {
      double nh_b = blas::norm2(*h_b[i]);
      double nh_x = blas::norm2(*h_x[i]);
      double nx = blas::norm2(x->Component(i));
      printfQuda("Source %i: CPU = %g, CUDA copy = %g\n", i, nh_b, nb[i]);
      printfQuda("Solution %i: CPU = %g, CUDA copy = %g\n", i, nh_x, nx);
    }
  }

  // MW checked until here do far

  // rescale the source and solution vectors to help prevent the onset of underflow
  if (param->solver_normalization == QUDA_SOURCE_NORMALIZATION) {
    for(int i=0; i < param->num_src; i++) {
      blas::ax(1.0/sqrt(nb[i]), b->Component(i));
      blas::ax(1.0/sqrt(nb[i]), x->Component(i));
    }
  }

  for(int i=0; i < param->num_src; i++) {
    massRescale(dynamic_cast<cudaColorSpinorField&>( b->Component(i) ), *param);
  }

  // MW: need to check what dirac.prepare does
  // for now let's just try looping of num_rhs already here???
  // for(int i=0; i < param->num_src; i++) {
    dirac.prepare(in, out, *x, *b, param->solution_type);
for(int i=0; i < param->num_src; i++) {
    if (getVerbosity() >= QUDA_VERBOSE) {
      double nin = blas::norm2((in->Component(i)));
      double nout = blas::norm2((out->Component(i)));
      printfQuda("Prepared source %i = %g\n", i, nin);
      printfQuda("Prepared solution %i = %g\n", i, nout);
    }

    if (getVerbosity() >= QUDA_VERBOSE) {
      double nin = blas::norm2(in->Component(i));
      printfQuda("Prepared source %i post mass rescale = %g\n", i, nin);
    }
  }

    // solution_type specifies *what* system is to be solved.
    // solve_type specifies *how* the system is to be solved.
    //
    // We have the following four cases (plus preconditioned variants):
    //
    // solution_type    solve_type    Effect
    // -------------    ----------    ------
    // MAT              DIRECT        Solve Ax=b
    // MATDAG_MAT       DIRECT        Solve A^dag y = b, followed by Ax=y
    // MAT              NORMOP        Solve (A^dag A) x = (A^dag b)
    // MATDAG_MAT       NORMOP        Solve (A^dag A) x = b
    // MAT              NORMERR       Solve (A A^dag) y = b, then x = A^dag y
    //
    // We generally require that the solution_type and solve_type
    // preconditioning match.  As an exception, the unpreconditioned MAT
    // solution_type may be used with any solve_type, including
    // DIRECT_PC and NORMOP_PC.  In these cases, preparation of the
    // preconditioned source and reconstruction of the full solution are
    // taken care of by Dirac::prepare() and Dirac::reconstruct(),
    // respectively.

    if (pc_solution && !pc_solve) {
      errorQuda("Preconditioned (PC) solution_type requires a PC solve_type");
    }

    if (!mat_solution && !pc_solution && pc_solve) {
      errorQuda("Unpreconditioned MATDAG_MAT solution_type requires an unpreconditioned solve_type");
    }

    if (!mat_solution && norm_error_solve) {
      errorQuda("Normal-error solve requires Mat solution");
    }

    if (param->inv_type_precondition == QUDA_MG_INVERTER && (pc_solve || pc_solution || !direct_solve || !mat_solution))
      errorQuda("Multigrid preconditioning only supported for direct non-red-black solve");

    if (mat_solution && !direct_solve && !norm_error_solve) { // prepare source: b' = A^dag b
      for(int i=0; i < param->num_src; i++) {
        cudaColorSpinorField tmp((in->Component(i)));
        dirac.Mdag(in->Component(i), tmp);
      }
    } else if (!mat_solution && direct_solve) { // perform the first of two solves: A^dag y = b
      DiracMdag m(dirac), mSloppy(diracSloppy), mPre(diracPre);
      SolverParam solverParam(*param);
      Solver *solve = Solver::create(solverParam, m, mSloppy, mPre, profileInvert);
      solve->blocksolve(*out,*in);
      for(int i=0; i < param->num_src; i++) {
        blas::copy(in->Component(i), out->Component(i));
      }
      solverParam.updateInvertParam(*param);
      delete solve;
    }

    if (direct_solve) {
      DiracM m(dirac), mSloppy(diracSloppy), mPre(diracPre);
      SolverParam solverParam(*param);
      Solver *solve = Solver::create(solverParam, m, mSloppy, mPre, profileInvert);
      solve->blocksolve(*out,*in);
      solverParam.updateInvertParam(*param);
      delete solve;
    } else if (!norm_error_solve) {
      DiracMdagM m(dirac), mSloppy(diracSloppy), mPre(diracPre);
      SolverParam solverParam(*param);
      Solver *solve = Solver::create(solverParam, m, mSloppy, mPre, profileInvert);
      solve->blocksolve(*out,*in);
      solverParam.updateInvertParam(*param);
      delete solve;
    } else { // norm_error_solve
      DiracMMdag m(dirac), mSloppy(diracSloppy), mPre(diracPre);
      errorQuda("norm_error_solve not supported in multi source solve");
      //cudaColorSpinorField tmp(*out);
      // SolverParam solverParam(*param);
      //Solver *solve = Solver::create(solverParam, m, mSloppy, mPre, profileInvert);
      //(*solve)(tmp, *in); // y = (M M^\dag) b
      //dirac.Mdag(*out, tmp);  // x = M^dag y
      //solverParam.updateInvertParam(*param,i,i);
      // delete solve;
    }

    if (getVerbosity() >= QUDA_VERBOSE){
      for(int i=0; i < param->num_src; i++) {
        double nx = blas::norm2(x->Component(i));
        printfQuda("Solution %i = %g\n",i, nx);
      }
    }


  profileInvert.TPSTART(QUDA_PROFILE_EPILOGUE);
  for(int i=0; i< param->num_src; i++){
    dirac.reconstruct(x->Component(i), b->Component(i), param->solution_type);
  }
  profileInvert.TPSTOP(QUDA_PROFILE_EPILOGUE);

  if (param->solver_normalization == QUDA_SOURCE_NORMALIZATION) {
    for(int i=0; i< param->num_src; i++){
      // rescale the solution
      blas::ax(sqrt(nb[i]), x->Component(i));
    }
  }

  // MW -- not sure how to handle that here
  if (!param->make_resident_solution) {
    profileInvert.TPSTART(QUDA_PROFILE_D2H);
    for(int i=0; i< param->num_src; i++){
      *h_x[i] = x->Component(i);
    }
    profileInvert.TPSTOP(QUDA_PROFILE_D2H);
  }

  if (getVerbosity() >= QUDA_VERBOSE){
    for(int i=0; i< param->num_src; i++){
      double nx = blas::norm2(x->Component(i));
      double nh_x = blas::norm2(*h_x[i]);
      printfQuda("Reconstructed: CUDA solution = %g, CPU copy = %g\n", nx, nh_x);
    }
  }

  //FIX need to make sure all deletes are correct again
  for(int i=0; i < param->num_src; i++){
    delete h_x[i];
    // delete x[i];
    delete h_b[i];
    // delete b[i];
  }
   delete [] hp_b;
   delete [] hp_x;
//   delete [] b;
//  if (!param->make_resident_solution) delete x; // FIXME make this cleaner

  delete d;
  delete dSloppy;
  delete dPre;
  delete x;
  delete b;

  popVerbosity();

  // FIXME: added temporarily so that the cache is written out even if a long benchmarking job gets interrupted
  saveTuneCache();

  profileInvert.TPSTOP(QUDA_PROFILE_TOTAL);
}



/*!
 * Generic version of the multi-shift solver. Should work for
 * most fermions. Note that offset[0] is not folded into the mass parameter.
 *
 * For Wilson-type fermions, the solution_type must be MATDAG_MAT or MATPCDAG_MATPC,
 * and solve_type must be NORMOP or NORMOP_PC. The solution and solve
 * preconditioning have to match.
 * 
 * For Staggered-type fermions, the solution_type must be MATPC, and the
 * solve type must be DIRECT_PC. This difference in convention is because
 * preconditioned staggered operator is normal, unlike with Wilson-type fermions.
 */
void invertMultiShiftQuda(void **_hp_x, void *_hp_b, QudaInvertParam *param)
{
  profilerStart(__func__);

  profileMulti.TPSTART(QUDA_PROFILE_TOTAL);
  profileMulti.TPSTART(QUDA_PROFILE_INIT);

  if (param->dslash_type == QUDA_DOMAIN_WALL_DSLASH ||
      param->dslash_type == QUDA_DOMAIN_WALL_4D_DSLASH ||
      param->dslash_type == QUDA_MOBIUS_DWF_DSLASH) setKernelPackT(true);

  if (!initialized) errorQuda("QUDA not initialized");

  checkInvertParam(param, _hp_x[0], _hp_b);

  // check the gauge fields have been created
  checkGauge(param);

  if (param->num_offset > QUDA_MAX_MULTI_SHIFT)
    errorQuda("Number of shifts %d requested greater than QUDA_MAX_MULTI_SHIFT %d",
        param->num_offset, QUDA_MAX_MULTI_SHIFT);

  pushVerbosity(param->verbosity);

  bool pc_solution = (param->solution_type == QUDA_MATPC_SOLUTION) || (param->solution_type == QUDA_MATPCDAG_MATPC_SOLUTION);
  bool pc_solve = (param->solve_type == QUDA_DIRECT_PC_SOLVE) || (param->solve_type == QUDA_NORMOP_PC_SOLVE);
  bool mat_solution = (param->solution_type == QUDA_MAT_SOLUTION) || (param->solution_type ==  QUDA_MATPC_SOLUTION);
  bool direct_solve = (param->solve_type == QUDA_DIRECT_SOLVE) || (param->solve_type == QUDA_DIRECT_PC_SOLVE);


  if (param->dslash_type == QUDA_ASQTAD_DSLASH ||
      param->dslash_type == QUDA_STAGGERED_DSLASH) {

    if (param->solution_type != QUDA_MATPC_SOLUTION) {
      errorQuda("For Staggered-type fermions, multi-shift solver only suports MATPC solution type");
    }

    if (param->solve_type != QUDA_DIRECT_PC_SOLVE) {
      errorQuda("For Staggered-type fermions, multi-shift solver only supports DIRECT_PC solve types");
    }

  } else { // Wilson type

    if (mat_solution) {
      errorQuda("For Wilson-type fermions, multi-shift solver does not support MAT or MATPC solution types");
    }
    if (direct_solve) {
      errorQuda("For Wilson-type fermions, multi-shift solver does not support DIRECT or DIRECT_PC solve types");
    }
    if (pc_solution & !pc_solve) {
      errorQuda("For Wilson-type fermions, preconditioned (PC) solution_type requires a PC solve_type");
    }
    if (!pc_solution & pc_solve) {
      errorQuda("For Wilson-type fermions, in multi-shift solver, a preconditioned (PC) solve_type requires a PC solution_type");
    }
  }

  // Timing and FLOP counters
  param->secs = 0;
  param->gflops = 0;
  param->iter = 0;

  for (int i=0; i<param->num_offset-1; i++) {
    for (int j=i+1; j<param->num_offset; j++) {
      if (param->offset[i] > param->offset[j])
        errorQuda("Offsets must be ordered from smallest to largest");
    }
  }

  // Host pointers for x, take a copy of the input host pointers
  void** hp_x;
  hp_x = new void* [ param->num_offset ];

  void* hp_b = _hp_b;
  for(int i=0;i < param->num_offset;i++){
    hp_x[i] = _hp_x[i];
  }

  // Create the matrix.
  // The way this works is that createDirac will create 'd' and 'dSloppy'
  // which are global. We then grab these with references...
  //
  // Balint: Isn't there a nice construction pattern we could use here? This is
  // expedient but yucky.
  //  DiracParam diracParam;
  if (param->dslash_type == QUDA_ASQTAD_DSLASH ||
      param->dslash_type == QUDA_STAGGERED_DSLASH){
    param->mass = sqrt(param->offset[0]/4);
  }

  Dirac *d = nullptr;
  Dirac *dSloppy = nullptr;
  Dirac *dPre = nullptr;
  Dirac *dRefine = nullptr;

  // create the dirac operator
  createDirac(d, dSloppy, dPre, dRefine, *param, pc_solve);
  Dirac &dirac = *d;
  Dirac &diracSloppy = *dSloppy;


  cudaColorSpinorField *b = nullptr;   // Cuda RHS
  std::vector<ColorSpinorField*> x;  // Cuda Solutions
  x.resize(param->num_offset);
  std::vector<ColorSpinorField*> p;
  std::unique_ptr<double[]> r2_old(new double[param->num_offset]);

  // Grab the dimension array of the input gauge field.
  const int *X = ( param->dslash_type == QUDA_ASQTAD_DSLASH ) ?
    gaugeFatPrecise->X() : gaugePrecise->X();

  // This creates a ColorSpinorParam struct, from the host data
  // pointer, the definitions in param, the dimensions X, and whether
  // the solution is on a checkerboard instruction or not. These can
  // then be used as 'instructions' to create the actual
  // ColorSpinorField
  ColorSpinorParam cpuParam(hp_b, *param, X, pc_solution, param->input_location);
  ColorSpinorField *h_b = ColorSpinorField::Create(cpuParam);

  std::vector<ColorSpinorField*> h_x;
  h_x.resize(param->num_offset);

  cpuParam.location = param->output_location;
  for(int i=0; i < param->num_offset; i++) {
    cpuParam.v = hp_x[i];
    h_x[i] = ColorSpinorField::Create(cpuParam);
  }

  profileMulti.TPSTOP(QUDA_PROFILE_INIT);
  profileMulti.TPSTART(QUDA_PROFILE_H2D);
  // Now I need a colorSpinorParam for the device
  ColorSpinorParam cudaParam(cpuParam, *param);
  // This setting will download a host vector
  cudaParam.create = QUDA_COPY_FIELD_CREATE;
  b = new cudaColorSpinorField(*h_b, cudaParam); // Creates b and downloads h_b to it
  profileMulti.TPSTOP(QUDA_PROFILE_H2D);

  profileMulti.TPSTART(QUDA_PROFILE_INIT);
  // Create the solution fields filled with zero
  cudaParam.create = QUDA_ZERO_FIELD_CREATE;

  // now check if we need to invalidate the solutionResident vectors
  bool invalidate = false;
  for (auto v : solutionResident)
    if (cudaParam.Precision() != v->Precision()) { invalidate = true; break; }

  if (invalidate) {
    for (auto v : solutionResident) delete v;
    solutionResident.clear();
  }

  // grow resident solutions to be big enough
  for (int i=solutionResident.size(); i < param->num_offset; i++) {
    solutionResident.push_back(new cudaColorSpinorField(cudaParam));
  }
  for (int i=0; i < param->num_offset; i++) x[i] = solutionResident[i];

  profileMulti.TPSTOP(QUDA_PROFILE_INIT);


  profileMulti.TPSTART(QUDA_PROFILE_PREAMBLE);

  // Check source norms
  double nb = blas::norm2(*b);
  if (nb==0.0) errorQuda("Source has zero norm");

  if(getVerbosity() >= QUDA_VERBOSE ) {
    double nh_b = blas::norm2(*h_b);
    printfQuda("Source: CPU = %g, CUDA copy = %g\n", nh_b, nb);
  }

  // rescale the source vector to help prevent the onset of underflow
  if (param->solver_normalization == QUDA_SOURCE_NORMALIZATION) {
    blas::ax(1.0/sqrt(nb), *b);
  }

  massRescale(*b, *param);
  profileMulti.TPSTOP(QUDA_PROFILE_PREAMBLE);

  DiracMatrix *m, *mSloppy;

  if (param->dslash_type == QUDA_ASQTAD_DSLASH ||
      param->dslash_type == QUDA_STAGGERED_DSLASH) {
    m = new DiracM(dirac);
    mSloppy = new DiracM(diracSloppy);
  } else {
    m = new DiracMdagM(dirac);
    mSloppy = new DiracMdagM(diracSloppy);
  }

  SolverParam solverParam(*param);
  MultiShiftCG cg_m(*m, *mSloppy, solverParam, profileMulti);
  cg_m(x, *b, p, r2_old.get());
  solverParam.updateInvertParam(*param);

  delete m;
  delete mSloppy;

  if (param->compute_true_res) {
    // check each shift has the desired tolerance and use sequential CG to refine
    profileMulti.TPSTART(QUDA_PROFILE_INIT);
    cudaParam.create = QUDA_ZERO_FIELD_CREATE;
    cudaColorSpinorField r(*b, cudaParam);
    profileMulti.TPSTOP(QUDA_PROFILE_INIT);
    QudaInvertParam refineparam = *param;
    refineparam.cuda_prec_sloppy = param->cuda_prec_refinement_sloppy;
    Dirac &dirac = *d;
    Dirac &diracSloppy = *dRefine;

#define REFINE_INCREASING_MASS
#ifdef REFINE_INCREASING_MASS
    for(int i=0; i < param->num_offset; i++) {
#else
    for(int i=param->num_offset-1; i >= 0; i--) {
#endif
      double rsd_hq = param->residual_type & QUDA_HEAVY_QUARK_RESIDUAL ?
	param->true_res_hq_offset[i] : 0;
      double tol_hq = param->residual_type & QUDA_HEAVY_QUARK_RESIDUAL ?
	param->tol_hq_offset[i] : 0;

      /*
	In the case where the shifted systems have zero tolerance
	specified, we refine these systems until either the limit of
	precision is reached (prec_tol) or until the tolerance reaches
	the iterated residual tolerance of the previous multi-shift
	solver (iter_res_offset[i]), which ever is greater.
      */
      const double prec_tol = std::pow(10.,(-2*(int)param->cuda_prec+4)); // implicit refinment limit of 1e-12
      const double iter_tol = (param->iter_res_offset[i] < prec_tol ? prec_tol : (param->iter_res_offset[i] *1.1));
      const double refine_tol = (param->tol_offset[i] == 0.0 ? iter_tol : param->tol_offset[i]);
      // refine if either L2 or heavy quark residual tolerances have not been met, only if desired residual is > 0
      if (param->true_res_offset[i] > refine_tol || rsd_hq > tol_hq) {
	if (getVerbosity() >= QUDA_SUMMARIZE)
	  printfQuda("Refining shift %d: L2 residual %e / %e, heavy quark %e / %e (actual / requested)\n",
		     i, param->true_res_offset[i], param->tol_offset[i], rsd_hq, tol_hq);

        // for staggered the shift is just a change in mass term (FIXME: for twisted mass also)
        if (param->dslash_type == QUDA_ASQTAD_DSLASH ||
            param->dslash_type == QUDA_STAGGERED_DSLASH) {
          dirac.setMass(sqrt(param->offset[i]/4));
          diracSloppy.setMass(sqrt(param->offset[i]/4));
        }

        DiracMatrix *m, *mSloppy;

        if (param->dslash_type == QUDA_ASQTAD_DSLASH ||
            param->dslash_type == QUDA_STAGGERED_DSLASH) {
          m = new DiracM(dirac);
          mSloppy = new DiracM(diracSloppy);
        } else {
          m = new DiracMdagM(dirac);
          mSloppy = new DiracMdagM(diracSloppy);
        }

	// need to curry in the shift if we are not doing staggered
	if (param->dslash_type != QUDA_ASQTAD_DSLASH &&
	    param->dslash_type != QUDA_STAGGERED_DSLASH) {
	  m->shift = param->offset[i];
	  mSloppy->shift = param->offset[i];
	}

	if (false) { // experimenting with Minimum residual extrapolation
	  // only perform MRE using current and previously refined solutions
#ifdef REFINE_INCREASING_MASS
	  const int nRefine = i+1;
#else
	  const int nRefine = param->num_offset - i + 1;
#endif

	  std::vector<ColorSpinorField*> q;
	  q.resize(nRefine);
	  std::vector<ColorSpinorField*> z;
	  z.resize(nRefine);
	  cudaParam.create = QUDA_NULL_FIELD_CREATE;
	  cudaColorSpinorField tmp(cudaParam);

	  for(int j=0; j < nRefine; j++) {
	    q[j] = new cudaColorSpinorField(cudaParam);
	    z[j] = new cudaColorSpinorField(cudaParam);
	  }

	  *z[0] = *x[0]; // zero solution already solved
#ifdef REFINE_INCREASING_MASS
	  for (int j=1; j<nRefine; j++) *z[j] = *x[j];
#else
	  for (int j=1; j<nRefine; j++) *z[j] = *x[param->num_offset-j];
#endif

	  bool orthogonal = true;
	  bool apply_mat = true;
          bool hermitian = true;
	  MinResExt mre(*m, orthogonal, apply_mat, hermitian, profileMulti);
	  blas::copy(tmp, *b);
	  mre(*x[i], tmp, z, q);

	  for(int j=0; j < nRefine; j++) {
	    delete q[j];
	    delete z[j];
	  }
	}

	SolverParam solverParam(refineparam);
	solverParam.iter = 0;
	solverParam.use_init_guess = QUDA_USE_INIT_GUESS_YES;
	solverParam.tol = (param->tol_offset[i] > 0.0 ?  param->tol_offset[i] : iter_tol); // set L2 tolerance
	solverParam.tol_hq = param->tol_hq_offset[i]; // set heavy quark tolerance
        solverParam.delta = param->reliable_delta_refinement;

        {
          CG cg(*m, *mSloppy, solverParam, profileMulti);
          if (i==0)
            cg(*x[i], *b, p[i], r2_old[i]);
          else
            cg(*x[i], *b);
        }

        solverParam.true_res_offset[i] = solverParam.true_res;
        solverParam.true_res_hq_offset[i] = solverParam.true_res_hq;
        solverParam.updateInvertParam(*param,i);

        if (param->dslash_type == QUDA_ASQTAD_DSLASH ||
            param->dslash_type == QUDA_STAGGERED_DSLASH) {
          dirac.setMass(sqrt(param->offset[0]/4)); // restore just in case
          diracSloppy.setMass(sqrt(param->offset[0]/4)); // restore just in case
        }

        delete m;
        delete mSloppy;

      }
    }
  }

  // restore shifts -- avoid side effects
  for(int i=0; i < param->num_offset; i++) {
    param->offset[i] = unscaled_shifts[i];
  }

  profileMulti.TPSTART(QUDA_PROFILE_D2H);

  if (param->compute_action) {
    Complex action(0);
    for (int i=0; i<param->num_offset; i++) action += param->residue[i] * blas::cDotProduct(*b, *x[i]);
    param->action[0] = action.real();
    param->action[1] = action.imag();
  }

  for(int i=0; i < param->num_offset; i++) {
    if (param->solver_normalization == QUDA_SOURCE_NORMALIZATION) { // rescale the solution
      blas::ax(sqrt(nb), *x[i]);
    }

    if (getVerbosity() >= QUDA_VERBOSE){
      double nx = blas::norm2(*x[i]);
      printfQuda("Solution %d = %g\n", i, nx);
    }

    if (!param->make_resident_solution) *h_x[i] = *x[i];
  }
  profileMulti.TPSTOP(QUDA_PROFILE_D2H);

  profileMulti.TPSTART(QUDA_PROFILE_EPILOGUE);

  if (!param->make_resident_solution) {
    for (auto v: solutionResident) if (v) delete v;
    solutionResident.clear();
  }

  profileMulti.TPSTOP(QUDA_PROFILE_EPILOGUE);

  profileMulti.TPSTART(QUDA_PROFILE_FREE);
  for(int i=0; i < param->num_offset; i++){
    delete h_x[i];
    //if (!param->make_resident_solution) delete x[i];
  }

  delete h_b;
  delete b;

  delete [] hp_x;

  delete d;
  delete dSloppy;
  delete dPre;
  delete dRefine;
  for (auto& pp : p) delete pp;

  profileMulti.TPSTOP(QUDA_PROFILE_FREE);

  popVerbosity();

  // cache is written out even if a long benchmarking job gets interrupted
  saveTuneCache();

  profileMulti.TPSTOP(QUDA_PROFILE_TOTAL);

  profilerStop(__func__);
}

void computeKSLinkQuda(void* fatlink, void* longlink, void* ulink, void* inlink, double *path_coeff, QudaGaugeParam *param) {

#ifdef GPU_FATLINK
  profileFatLink.TPSTART(QUDA_PROFILE_TOTAL);
  profileFatLink.TPSTART(QUDA_PROFILE_INIT);

  checkGaugeParam(param);

  if (ulink) {
    const double unitarize_eps = 1e-14;
    const double max_error = 1e-10;
    const int reunit_allow_svd = 1;
    const int reunit_svd_only  = 0;
    const double svd_rel_error = 1e-6;
    const double svd_abs_error = 1e-6;
    quda::setUnitarizeLinksConstants(unitarize_eps, max_error, reunit_allow_svd, reunit_svd_only,
				     svd_rel_error, svd_abs_error);
  }

  GaugeFieldParam gParam(fatlink, *param, QUDA_GENERAL_LINKS);
  cpuGaugeField cpuFatLink(gParam);   // create the host fatlink
  gParam.gauge = longlink;
  cpuGaugeField cpuLongLink(gParam);  // create the host longlink
  gParam.gauge = ulink;
  cpuGaugeField cpuUnitarizedLink(gParam);
  gParam.link_type = param->type;
  gParam.gauge     = inlink;
  cpuGaugeField cpuInLink(gParam);    // create the host sitelink

  // create the device fields
  gParam.reconstruct = param->reconstruct;
  gParam.setPrecision(param->cuda_prec, true);
  gParam.create      = QUDA_NULL_FIELD_CREATE;
  cudaGaugeField *cudaInLink = new cudaGaugeField(gParam);

  profileFatLink.TPSTOP(QUDA_PROFILE_INIT);

  profileFatLink.TPSTART(QUDA_PROFILE_H2D);
  cudaInLink->loadCPUField(cpuInLink);
  profileFatLink.TPSTOP(QUDA_PROFILE_H2D);

  cudaGaugeField *cudaInLinkEx = createExtendedGauge(*cudaInLink, R, profileFatLink);

  profileFatLink.TPSTART(QUDA_PROFILE_FREE);
  delete cudaInLink;
  profileFatLink.TPSTOP(QUDA_PROFILE_FREE);

  gParam.create = QUDA_ZERO_FIELD_CREATE;
  gParam.link_type = QUDA_GENERAL_LINKS;
  gParam.reconstruct = QUDA_RECONSTRUCT_NO;
  gParam.setPrecision(param->cuda_prec, true);
  gParam.ghostExchange = QUDA_GHOST_EXCHANGE_NO;
  cudaGaugeField *cudaFatLink = new cudaGaugeField(gParam);
  cudaGaugeField *cudaUnitarizedLink = ulink ? new cudaGaugeField(gParam) : nullptr;
  cudaGaugeField *cudaLongLink = longlink ? new cudaGaugeField(gParam) : nullptr;

  profileFatLink.TPSTART(QUDA_PROFILE_COMPUTE);
  fatLongKSLink(cudaFatLink, cudaLongLink, *cudaInLinkEx, path_coeff);
  profileFatLink.TPSTOP(QUDA_PROFILE_COMPUTE);

  if (ulink) {
    profileFatLink.TPSTART(QUDA_PROFILE_COMPUTE);
    *num_failures_h = 0;
    quda::unitarizeLinks(*cudaUnitarizedLink, *cudaFatLink, num_failures_d); // unitarize on the gpu
    if (*num_failures_h>0) errorQuda("Error in unitarization component of the hisq fattening: %d failures\n", *num_failures_h);
    profileFatLink.TPSTOP(QUDA_PROFILE_COMPUTE);
  }

  profileFatLink.TPSTART(QUDA_PROFILE_D2H);
  if (ulink) cudaUnitarizedLink->saveCPUField(cpuUnitarizedLink);
  if (fatlink) cudaFatLink->saveCPUField(cpuFatLink);
  if (longlink) cudaLongLink->saveCPUField(cpuLongLink);
  profileFatLink.TPSTOP(QUDA_PROFILE_D2H);

  profileFatLink.TPSTART(QUDA_PROFILE_FREE);
  delete cudaFatLink;
  if (longlink) delete cudaLongLink;
  if (ulink) delete cudaUnitarizedLink;
  delete cudaInLinkEx;
  profileFatLink.TPSTOP(QUDA_PROFILE_FREE);

  profileFatLink.TPSTOP(QUDA_PROFILE_TOTAL);
#else
  errorQuda("Fat-link has not been built");
#endif // GPU_FATLINK

  return;
}

int getGaugePadding(GaugeFieldParam& param){
  int pad = 0;
#ifdef MULTI_GPU
  int volume = param.x[0]*param.x[1]*param.x[2]*param.x[3];
  int face_size[4];
  for(int dir=0; dir<4; ++dir) face_size[dir] = (volume/param.x[dir])/2;
  pad = *std::max_element(face_size, face_size+4);
#endif

  return pad;
}

int computeGaugeForceQuda(void* mom, void* siteLink,  int*** input_path_buf, int* path_length,
			  double* loop_coeff, int num_paths, int max_length, double eb3, QudaGaugeParam* qudaGaugeParam)
{
#ifdef GPU_GAUGE_FORCE
  profileGaugeForce.TPSTART(QUDA_PROFILE_TOTAL);
  profileGaugeForce.TPSTART(QUDA_PROFILE_INIT);

  checkGaugeParam(qudaGaugeParam);

  GaugeFieldParam gParam(siteLink, *qudaGaugeParam);
  gParam.site_offset = qudaGaugeParam->gauge_offset;
  gParam.site_size = qudaGaugeParam->site_size;
  cpuGaugeField *cpuSiteLink = (!qudaGaugeParam->use_resident_gauge) ? new cpuGaugeField(gParam) : nullptr;

  cudaGaugeField* cudaSiteLink = nullptr;

  if (qudaGaugeParam->use_resident_gauge) {
    if (!gaugePrecise) errorQuda("No resident gauge field to use");
    cudaSiteLink = gaugePrecise;
  } else {
    gParam.create = QUDA_NULL_FIELD_CREATE;
    gParam.reconstruct = qudaGaugeParam->reconstruct;
    gParam.order = (qudaGaugeParam->reconstruct == QUDA_RECONSTRUCT_NO ||
        qudaGaugeParam->cuda_prec == QUDA_DOUBLE_PRECISION) ?
      QUDA_FLOAT2_GAUGE_ORDER : QUDA_FLOAT4_GAUGE_ORDER;

    cudaSiteLink = new cudaGaugeField(gParam);
    profileGaugeForce.TPSTOP(QUDA_PROFILE_INIT);

    profileGaugeForce.TPSTART(QUDA_PROFILE_H2D);
    cudaSiteLink->loadCPUField(*cpuSiteLink);
    profileGaugeForce.TPSTOP(QUDA_PROFILE_H2D);

    profileGaugeForce.TPSTART(QUDA_PROFILE_INIT);
  }

  GaugeFieldParam gParamMom(mom, *qudaGaugeParam, QUDA_ASQTAD_MOM_LINKS);
  // FIXME - test program always uses MILC for mom but can use QDP for gauge
  if (gParamMom.order == QUDA_QDP_GAUGE_ORDER) gParamMom.order = QUDA_MILC_GAUGE_ORDER;
  if (gParamMom.order == QUDA_TIFR_GAUGE_ORDER || gParamMom.order == QUDA_TIFR_PADDED_GAUGE_ORDER) gParamMom.reconstruct = QUDA_RECONSTRUCT_NO;
  else gParamMom.reconstruct = QUDA_RECONSTRUCT_10;

  gParamMom.site_offset = qudaGaugeParam->mom_offset;
  gParamMom.site_size = qudaGaugeParam->site_size;
  cpuGaugeField* cpuMom = (!qudaGaugeParam->use_resident_mom) ? new cpuGaugeField(gParamMom) : nullptr;

  cudaGaugeField* cudaMom = nullptr;
  if (qudaGaugeParam->use_resident_mom) {
    if (!momResident) errorQuda("No resident momentum field to use");
    cudaMom = momResident;
    if (qudaGaugeParam->overwrite_mom) cudaMom->zero();
    profileGaugeForce.TPSTOP(QUDA_PROFILE_INIT);
  } else {
    gParamMom.create = qudaGaugeParam->overwrite_mom ? QUDA_ZERO_FIELD_CREATE : QUDA_NULL_FIELD_CREATE;
    gParamMom.reconstruct = QUDA_RECONSTRUCT_10;
    gParamMom.link_type = QUDA_ASQTAD_MOM_LINKS;
    gParamMom.setPrecision(qudaGaugeParam->cuda_prec, true);
    gParamMom.create = QUDA_ZERO_FIELD_CREATE;
    cudaMom = new cudaGaugeField(gParamMom);
    profileGaugeForce.TPSTOP(QUDA_PROFILE_INIT);
    if (!qudaGaugeParam->overwrite_mom) {
      profileGaugeForce.TPSTART(QUDA_PROFILE_H2D);
      cudaMom->loadCPUField(*cpuMom);
      profileGaugeForce.TPSTOP(QUDA_PROFILE_H2D);
    }
  }

  cudaGaugeField *cudaGauge = createExtendedGauge(*cudaSiteLink, R, profileGaugeForce);

  // actually do the computation
  profileGaugeForce.TPSTART(QUDA_PROFILE_COMPUTE);
  if (!forceMonitor()) {
    gaugeForce(*cudaMom, *cudaGauge, eb3, input_path_buf,  path_length, loop_coeff, num_paths, max_length);
  } else {
    // if we are monitoring the force, separate the force computation from the momentum update
    GaugeFieldParam gParam(*cudaMom);
    gParam.create = QUDA_ZERO_FIELD_CREATE;
    GaugeField *force = GaugeField::Create(gParam);
    gaugeForce(*force, *cudaGauge, 1.0, input_path_buf,  path_length, loop_coeff, num_paths, max_length);
    updateMomentum(*cudaMom, eb3, *force, "gauge");
    delete force;
  }
  profileGaugeForce.TPSTOP(QUDA_PROFILE_COMPUTE);

  if (qudaGaugeParam->return_result_mom) {
    profileGaugeForce.TPSTART(QUDA_PROFILE_D2H);
    cudaMom->saveCPUField(*cpuMom);
    profileGaugeForce.TPSTOP(QUDA_PROFILE_D2H);
  }

  profileGaugeForce.TPSTART(QUDA_PROFILE_FREE);
  if (qudaGaugeParam->make_resident_gauge) {
    if (gaugePrecise && gaugePrecise != cudaSiteLink) delete gaugePrecise;
    gaugePrecise = cudaSiteLink;
  } else {
    delete cudaSiteLink;
  }

  if (qudaGaugeParam->make_resident_mom) {
    if (momResident && momResident != cudaMom) delete momResident;
    momResident = cudaMom;
  } else {
    delete cudaMom;
  }

  if (cpuSiteLink) delete cpuSiteLink;
  if (cpuMom) delete cpuMom;

  if (qudaGaugeParam->make_resident_gauge) {
    if (extendedGaugeResident) delete extendedGaugeResident;
    extendedGaugeResident = cudaGauge;
  } else {
    delete cudaGauge;
  }
  profileGaugeForce.TPSTOP(QUDA_PROFILE_FREE);

  profileGaugeForce.TPSTOP(QUDA_PROFILE_TOTAL);

  checkCudaError();
#else
  errorQuda("Gauge force has not been built");
#endif // GPU_GAUGE_FORCE
  return 0;
}

void createCloverQuda(QudaInvertParam* invertParam)
{
  profileClover.TPSTART(QUDA_PROFILE_TOTAL);
  if (!cloverPrecise) errorQuda("Clover field not allocated");

  QudaReconstructType recon = (gaugePrecise->Reconstruct() == QUDA_RECONSTRUCT_8) ? QUDA_RECONSTRUCT_12 : gaugePrecise->Reconstruct();
  // for clover we optimize to only send depth 1 halos in y/z/t (FIXME - make work for x, make robust in general)
  int R[4];
  for (int d=0; d<4; d++) R[d] = (d==0 ? 2 : 1) * (redundant_comms || commDimPartitioned(d));
  cudaGaugeField *gauge = extendedGaugeResident ? extendedGaugeResident : createExtendedGauge(*gaugePrecise, R, profileClover, false, recon);

  profileClover.TPSTART(QUDA_PROFILE_INIT);
  // create the Fmunu field
  GaugeFieldParam tensorParam(gaugePrecise->X(), gauge->Precision(), QUDA_RECONSTRUCT_NO, 0, QUDA_TENSOR_GEOMETRY);
  tensorParam.siteSubset = QUDA_FULL_SITE_SUBSET;
  tensorParam.order = QUDA_FLOAT2_GAUGE_ORDER;
  tensorParam.ghostExchange = QUDA_GHOST_EXCHANGE_NO;
  cudaGaugeField Fmunu(tensorParam);
  profileClover.TPSTOP(QUDA_PROFILE_INIT);

  profileClover.TPSTART(QUDA_PROFILE_COMPUTE);
  computeFmunu(Fmunu, *gauge, QUDA_CUDA_FIELD_LOCATION);
  computeClover(*cloverPrecise, Fmunu, invertParam->clover_coeff, QUDA_CUDA_FIELD_LOCATION);
  profileClover.TPSTOP(QUDA_PROFILE_COMPUTE);

  profileClover.TPSTOP(QUDA_PROFILE_TOTAL);

  // FIXME always preserve the extended gauge
  extendedGaugeResident = gauge;

  return;
}

void* createGaugeFieldQuda(void* gauge, int geometry, QudaGaugeParam* param)
{
  GaugeFieldParam gParam(gauge, *param, QUDA_GENERAL_LINKS);
  gParam.geometry = static_cast<QudaFieldGeometry>(geometry);
  if (geometry != QUDA_SCALAR_GEOMETRY && geometry != QUDA_VECTOR_GEOMETRY)
    errorQuda("Only scalar and vector geometries are supported\n");

  cpuGaugeField *cpuGauge = nullptr;
  if (gauge) cpuGauge = new cpuGaugeField(gParam);

  gParam.order = QUDA_FLOAT2_GAUGE_ORDER;
  gParam.create = QUDA_ZERO_FIELD_CREATE;
  auto* cudaGauge = new cudaGaugeField(gParam);

  if (gauge) {
    cudaGauge->loadCPUField(*cpuGauge);
    delete cpuGauge;
  }

  return cudaGauge;
}


void saveGaugeFieldQuda(void* gauge, void* inGauge, QudaGaugeParam* param){

  auto* cudaGauge = reinterpret_cast<cudaGaugeField*>(inGauge);

  GaugeFieldParam gParam(gauge, *param, QUDA_GENERAL_LINKS);
  gParam.geometry = cudaGauge->Geometry();

  cpuGaugeField cpuGauge(gParam);
  cudaGauge->saveCPUField(cpuGauge);

}


void destroyGaugeFieldQuda(void* gauge){
  auto* g = reinterpret_cast<cudaGaugeField*>(gauge);
  delete g;
}


void computeStaggeredForceQuda(void* h_mom, double dt, double delta, void *h_force, void **x,
			       QudaGaugeParam *gauge_param, QudaInvertParam *inv_param)
{
  profileStaggeredForce.TPSTART(QUDA_PROFILE_TOTAL);
  profileStaggeredForce.TPSTART(QUDA_PROFILE_INIT);

  GaugeFieldParam gParam(h_mom, *gauge_param, QUDA_ASQTAD_MOM_LINKS);

  // create the host momentum field
  gParam.reconstruct = gauge_param->reconstruct;
  gParam.t_boundary = QUDA_PERIODIC_T;
  cpuGaugeField cpuMom(gParam);

  // create the host momentum field
  gParam.link_type = QUDA_GENERAL_LINKS;
  gParam.gauge = h_force;
  cpuGaugeField cpuForce(gParam);

  // create the device momentum field
  gParam.link_type = QUDA_ASQTAD_MOM_LINKS;
  gParam.create = QUDA_ZERO_FIELD_CREATE; // FIXME
  gParam.order = QUDA_FLOAT2_GAUGE_ORDER;
  gParam.reconstruct = QUDA_RECONSTRUCT_10;
  cudaGaugeField *cudaMom = !gauge_param->use_resident_mom ? new cudaGaugeField(gParam) : nullptr;

  // create temporary field for quark-field outer product
  gParam.reconstruct = QUDA_RECONSTRUCT_NO;
  gParam.link_type = QUDA_GENERAL_LINKS;
  gParam.create = QUDA_ZERO_FIELD_CREATE;
  cudaGaugeField cudaForce(gParam);
  GaugeField *cudaForce_[2] = {&cudaForce};

  ColorSpinorParam qParam;
  qParam.location = QUDA_CUDA_FIELD_LOCATION;
  qParam.nColor = 3;
  qParam.nSpin = 1;
  qParam.siteSubset = QUDA_FULL_SITE_SUBSET;
  qParam.siteOrder = QUDA_EVEN_ODD_SITE_ORDER;
  qParam.nDim = 5; // 5 since staggered mrhs
  qParam.setPrecision(gParam.Precision());
  qParam.pad = 0;
  for(int dir=0; dir<4; ++dir) qParam.x[dir] = gParam.x[dir];
  qParam.x[4] = 1;
  qParam.create = QUDA_NULL_FIELD_CREATE;
  qParam.fieldOrder = QUDA_FLOAT2_FIELD_ORDER;
  qParam.gammaBasis = QUDA_DEGRAND_ROSSI_GAMMA_BASIS;

  profileStaggeredForce.TPSTOP(QUDA_PROFILE_INIT);
  profileStaggeredForce.TPSTART(QUDA_PROFILE_H2D);

  if (gauge_param->use_resident_mom) {
    if (!momResident) errorQuda("Cannot use resident momentum field since none appears resident");
    cudaMom = momResident;
  } else {
    // download the initial momentum (FIXME make an option just to return?)
    cudaMom->loadCPUField(cpuMom);
  }

  // resident gauge field is required
  if (!gauge_param->use_resident_gauge || !gaugePrecise)
    errorQuda("Resident gauge field is required");

  if (!gaugePrecise->StaggeredPhaseApplied()) {
    errorQuda("Gauge field requires the staggered phase factors to be applied");
  }

  // check if staggered phase is the desired one
  if (gauge_param->staggered_phase_type != gaugePrecise->StaggeredPhase()) {
    errorQuda("Requested staggered phase %d, but found %d\n",
              gauge_param->staggered_phase_type, gaugePrecise->StaggeredPhase());
  }

  profileStaggeredForce.TPSTOP(QUDA_PROFILE_H2D);
  profileStaggeredForce.TPSTART(QUDA_PROFILE_INIT);

  const int nvector = inv_param->num_offset;
  std::vector<ColorSpinorField*> X(nvector);
  for ( int i=0; i<nvector; i++) X[i] = ColorSpinorField::Create(qParam);

  if (inv_param->use_resident_solution) {
    if (solutionResident.size() < (unsigned int)nvector)
      errorQuda("solutionResident.size() %lu does not match number of shifts %d",
		solutionResident.size(), nvector);
  }

  // create the staggered operator
  DiracParam diracParam;
  bool pc_solve = (inv_param->solve_type == QUDA_DIRECT_PC_SOLVE) ||
    (inv_param->solve_type == QUDA_NORMOP_PC_SOLVE);
  if (!pc_solve)
    errorQuda("Preconditioned solve type required not %d\n", inv_param->solve_type);
  setDiracParam(diracParam, inv_param, pc_solve);
  Dirac *dirac = Dirac::create(diracParam);

  profileStaggeredForce.TPSTOP(QUDA_PROFILE_INIT);
  profileStaggeredForce.TPSTART(QUDA_PROFILE_PREAMBLE);

  for (int i=0; i<nvector; i++) {
    ColorSpinorField &x = *(X[i]);

    if (inv_param->use_resident_solution) x.Even() = *(solutionResident[i]);
    else errorQuda("%s requires resident solution", __func__);

    // set the odd solution component
    dirac->Dslash(x.Odd(), x.Even(), QUDA_ODD_PARITY);
  }

  profileStaggeredForce.TPSTOP(QUDA_PROFILE_PREAMBLE);
  profileStaggeredForce.TPSTART(QUDA_PROFILE_FREE);

#if 0
  if (inv_param->use_resident_solution) {
    for (auto v : solutionResident) if (v) delete solutionResident[i];
    solutionResident.clear();
  }
#endif
  delete dirac;

  profileStaggeredForce.TPSTOP(QUDA_PROFILE_FREE);
  profileStaggeredForce.TPSTART(QUDA_PROFILE_COMPUTE);

  // compute quark-field outer product
  for (int i=0; i<nvector; i++) {
    ColorSpinorField &x = *(X[i]);
    // second component is zero since we have no three hop term
    double coeff[2] = {inv_param->residue[i], 0.0};

    // Operate on even-parity sites
    computeStaggeredOprod(cudaForce_, x, coeff, 1);
  }

  // mom += delta * [U * force]TA
  applyU(cudaForce, *gaugePrecise);
  updateMomentum(*cudaMom, dt * delta, cudaForce, "staggered");
  qudaDeviceSynchronize();

  profileStaggeredForce.TPSTOP(QUDA_PROFILE_COMPUTE);
  profileStaggeredForce.TPSTART(QUDA_PROFILE_D2H);

  if (gauge_param->return_result_mom) {
    // copy the momentum field back to the host
    cudaMom->saveCPUField(cpuMom);
  }

  if (gauge_param->make_resident_mom) {
    // make the momentum field resident
    momResident = cudaMom;
  } else {
    delete cudaMom;
  }

  profileStaggeredForce.TPSTOP(QUDA_PROFILE_D2H);
  profileStaggeredForce.TPSTART(QUDA_PROFILE_FREE);

  for (int i=0; i<nvector; i++) delete X[i];

  profileStaggeredForce.TPSTOP(QUDA_PROFILE_FREE);
  profileStaggeredForce.TPSTOP(QUDA_PROFILE_TOTAL);

  checkCudaError();
  return;
}

void computeHISQForceQuda(void* const milc_momentum,
                          double dt,
                          const double level2_coeff[6],
                          const double fat7_coeff[6],
                          const void* const w_link,
                          const void* const v_link,
                          const void* const u_link,
                          void **fermion,
                          int num_terms,
                          int num_naik_terms,
                          double **coeff,
                          QudaGaugeParam* gParam)
{
#ifdef  GPU_STAGGERED_OPROD
  using namespace quda;
  using namespace quda::fermion_force;
  profileHISQForce.TPSTART(QUDA_PROFILE_TOTAL);
  if (gParam->gauge_order != QUDA_MILC_GAUGE_ORDER) errorQuda("Unsupported input field order %d", gParam->gauge_order);

  checkGaugeParam(gParam);

  profileHISQForce.TPSTART(QUDA_PROFILE_INIT);

  // create the device outer-product field
  GaugeFieldParam oParam(0, *gParam, QUDA_GENERAL_LINKS);
  oParam.nFace = 0;
  oParam.create = QUDA_ZERO_FIELD_CREATE;
  oParam.order = QUDA_FLOAT2_GAUGE_ORDER;
  cudaGaugeField *stapleOprod = new cudaGaugeField(oParam);
  cudaGaugeField *oneLinkOprod = new cudaGaugeField(oParam);
  cudaGaugeField *naikOprod = new cudaGaugeField(oParam);

  {
    // default settings for the unitarization
    const double unitarize_eps = 1e-14;
    const double hisq_force_filter = 5e-5;
    const double max_det_error = 1e-10;
    const bool   allow_svd = true;
    const bool   svd_only = false;
    const double svd_rel_err = 1e-8;
    const double svd_abs_err = 1e-8;

    setUnitarizeForceConstants(unitarize_eps, hisq_force_filter, max_det_error, allow_svd, svd_only, svd_rel_err, svd_abs_err);
  }

  double act_path_coeff[6] = {0,1,level2_coeff[2],level2_coeff[3],level2_coeff[4],level2_coeff[5]};
  // You have to look at the MILC routine to understand the following
  // Basically, I have already absorbed the one-link coefficient

  GaugeFieldParam param(milc_momentum, *gParam, QUDA_ASQTAD_MOM_LINKS);
  //param.nFace = 0;
  param.order  = QUDA_MILC_GAUGE_ORDER;
  param.reconstruct = QUDA_RECONSTRUCT_10;
  param.ghostExchange =  QUDA_GHOST_EXCHANGE_NO;
  cpuGaugeField* cpuMom = (!gParam->use_resident_mom) ? new cpuGaugeField(param) : nullptr;

  param.link_type = QUDA_GENERAL_LINKS;
  param.reconstruct = QUDA_RECONSTRUCT_NO;
  param.gauge = (void*)w_link;
  cpuGaugeField cpuWLink(param);
  param.gauge = (void*)v_link;
  cpuGaugeField cpuVLink(param);
  param.gauge = (void*)u_link;
  cpuGaugeField cpuULink(param);

  param.create = QUDA_ZERO_FIELD_CREATE;
  param.order  = QUDA_FLOAT2_GAUGE_ORDER;
  param.link_type = QUDA_ASQTAD_MOM_LINKS;
  param.reconstruct = QUDA_RECONSTRUCT_10;
  GaugeFieldParam momParam(param);

  param.create = QUDA_ZERO_FIELD_CREATE;
  param.link_type = QUDA_GENERAL_LINKS;
  param.setPrecision(gParam->cpu_prec, true);

  int R[4] = { 2*comm_dim_partitioned(0), 2*comm_dim_partitioned(1), 2*comm_dim_partitioned(2), 2*comm_dim_partitioned(3) };
  for (int dir=0; dir<4; ++dir) {
    param.x[dir] += 2*R[dir];
    param.r[dir] = R[dir];
  }

  param.reconstruct = QUDA_RECONSTRUCT_NO;
  param.create = QUDA_ZERO_FIELD_CREATE;
  param.setPrecision(gParam->cpu_prec);
  param.ghostExchange = QUDA_GHOST_EXCHANGE_EXTENDED;

  profileHISQForce.TPSTOP(QUDA_PROFILE_INIT);

  { // do outer-product computation
    ColorSpinorParam qParam;
    qParam.nColor = 3;
    qParam.nSpin = 1;
    qParam.siteSubset = QUDA_FULL_SITE_SUBSET;
    qParam.siteOrder = QUDA_EVEN_ODD_SITE_ORDER;
    qParam.nDim = 4;
    qParam.setPrecision(oParam.Precision());
    qParam.pad = 0;
    for (int dir=0; dir<4; ++dir) qParam.x[dir] = oParam.x[dir];

    // create the device quark field
    qParam.create = QUDA_NULL_FIELD_CREATE;
    qParam.fieldOrder = QUDA_FLOAT2_FIELD_ORDER;
    cudaColorSpinorField cudaQuark(qParam);

    // create the host quark field
    qParam.create = QUDA_REFERENCE_FIELD_CREATE;
    qParam.fieldOrder = QUDA_SPACE_COLOR_SPIN_FIELD_ORDER;
    qParam.v = fermion[0];

    { // regular terms
      GaugeField *oprod[2] = {stapleOprod, naikOprod};

      // loop over different quark fields
      for(int i=0; i<num_terms; ++i){

        // Wrap the MILC quark field
        profileHISQForce.TPSTART(QUDA_PROFILE_INIT);
        qParam.v = fermion[i];
        cpuColorSpinorField cpuQuark(qParam); // create host quark field
        profileHISQForce.TPSTOP(QUDA_PROFILE_INIT);

        profileHISQForce.TPSTART(QUDA_PROFILE_H2D);
        cudaQuark = cpuQuark;
        profileHISQForce.TPSTOP(QUDA_PROFILE_H2D);

        profileHISQForce.TPSTART(QUDA_PROFILE_COMPUTE);
        computeStaggeredOprod(oprod, cudaQuark, coeff[i], 3);
        profileHISQForce.TPSTOP(QUDA_PROFILE_COMPUTE);
      }
    }

    { // naik terms
      oneLinkOprod->copy(*stapleOprod);
      ax(level2_coeff[0], *oneLinkOprod);
      GaugeField *oprod[2] = {oneLinkOprod, naikOprod};

      // loop over different quark fields
      for(int i=0; i<num_naik_terms; ++i){

        // Wrap the MILC quark field
        profileHISQForce.TPSTART(QUDA_PROFILE_INIT);
        qParam.v = fermion[i + num_terms - num_naik_terms];
        cpuColorSpinorField cpuQuark(qParam); // create host quark field
        profileHISQForce.TPSTOP(QUDA_PROFILE_INIT);

        profileHISQForce.TPSTART(QUDA_PROFILE_H2D);
        cudaQuark = cpuQuark;
        profileHISQForce.TPSTOP(QUDA_PROFILE_H2D);

        profileHISQForce.TPSTART(QUDA_PROFILE_COMPUTE);
        computeStaggeredOprod(oprod, cudaQuark, coeff[i + num_terms], 3);
        profileHISQForce.TPSTOP(QUDA_PROFILE_COMPUTE);
      }
    }
  }

  profileHISQForce.TPSTART(QUDA_PROFILE_INIT);
  cudaGaugeField* cudaInForce = new cudaGaugeField(param);
  copyExtendedGauge(*cudaInForce, *stapleOprod, QUDA_CUDA_FIELD_LOCATION);
  delete stapleOprod;

  cudaGaugeField* cudaOutForce = new cudaGaugeField(param);
  copyExtendedGauge(*cudaOutForce, *oneLinkOprod, QUDA_CUDA_FIELD_LOCATION);
  delete oneLinkOprod;

  cudaGaugeField* cudaGauge = new cudaGaugeField(param);
  profileHISQForce.TPSTOP(QUDA_PROFILE_INIT);

  cudaGauge->loadCPUField(cpuWLink, profileHISQForce);

  cudaInForce->exchangeExtendedGhost(R,profileHISQForce,true);
  cudaGauge->exchangeExtendedGhost(R,profileHISQForce,true);
  cudaOutForce->exchangeExtendedGhost(R,profileHISQForce,true);

  profileHISQForce.TPSTART(QUDA_PROFILE_COMPUTE);
  hisqStaplesForce(*cudaOutForce, *cudaInForce, *cudaGauge, act_path_coeff);
  profileHISQForce.TPSTOP(QUDA_PROFILE_COMPUTE);

  // Load naik outer product
  copyExtendedGauge(*cudaInForce, *naikOprod, QUDA_CUDA_FIELD_LOCATION);
  cudaInForce->exchangeExtendedGhost(R,profileHISQForce,true);
  delete naikOprod;

  // Compute Naik three-link term
  profileHISQForce.TPSTART(QUDA_PROFILE_COMPUTE);
  hisqLongLinkForce(*cudaOutForce, *cudaInForce, *cudaGauge, act_path_coeff[1]);
  profileHISQForce.TPSTOP(QUDA_PROFILE_COMPUTE);

  cudaOutForce->exchangeExtendedGhost(R,profileHISQForce,true);

  // load v-link
  cudaGauge->loadCPUField(cpuVLink, profileHISQForce);
  cudaGauge->exchangeExtendedGhost(R,profileHISQForce,true);

  profileHISQForce.TPSTART(QUDA_PROFILE_COMPUTE);
  *num_failures_h = 0;
  unitarizeForce(*cudaInForce, *cudaOutForce, *cudaGauge, num_failures_d);
  profileHISQForce.TPSTOP(QUDA_PROFILE_COMPUTE);

  if (*num_failures_h>0) errorQuda("Error in the unitarization component of the hisq fermion force: %d failures\n", *num_failures_h);

  cudaMemset((void**)(cudaOutForce->Gauge_p()), 0, cudaOutForce->Bytes());

  // read in u-link
  cudaGauge->loadCPUField(cpuULink, profileHISQForce);
  cudaGauge->exchangeExtendedGhost(R,profileHISQForce,true);

  // Compute Fat7-staple term
  profileHISQForce.TPSTART(QUDA_PROFILE_COMPUTE);
  hisqStaplesForce(*cudaOutForce, *cudaInForce, *cudaGauge, fat7_coeff);
  profileHISQForce.TPSTOP(QUDA_PROFILE_COMPUTE);

  delete cudaInForce;
  cudaGaugeField* cudaMom = new cudaGaugeField(momParam);

  profileHISQForce.TPSTART(QUDA_PROFILE_COMPUTE);
  hisqCompleteForce(*cudaOutForce, *cudaGauge);
  profileHISQForce.TPSTOP(QUDA_PROFILE_COMPUTE);

  if (gParam->use_resident_mom) {
    if (!momResident) errorQuda("No resident momentum field to use");
    updateMomentum(*momResident, dt, *cudaOutForce, "hisq");
  } else {
    updateMomentum(*cudaMom, dt, *cudaOutForce, "hisq");
  }

  if (gParam->return_result_mom) {
    // Close the paths, make anti-hermitian, and store in compressed format
    if (gParam->return_result_mom) cudaMom->saveCPUField(*cpuMom, profileHISQForce);
  }

  profileHISQForce.TPSTART(QUDA_PROFILE_FREE);

  if (cpuMom) delete cpuMom;

  if (!gParam->make_resident_mom) {
    delete momResident;
    momResident = nullptr;
  }
  if (cudaMom) delete cudaMom;
  delete cudaOutForce;
  delete cudaGauge;
  profileHISQForce.TPSTOP(QUDA_PROFILE_FREE);

  profileHISQForce.TPSTOP(QUDA_PROFILE_TOTAL);

  return;
#else
  errorQuda("HISQ force has not been built");
#endif
}

void computeCloverForceQuda(void *h_mom, double dt, void **h_x, void **h_p,
			    double *coeff, double kappa2, double ck,
			    int nvector, double multiplicity, void *gauge,
			    QudaGaugeParam *gauge_param, QudaInvertParam *inv_param) {

  using namespace quda;
  profileCloverForce.TPSTART(QUDA_PROFILE_TOTAL);
  profileCloverForce.TPSTART(QUDA_PROFILE_INIT);

  checkGaugeParam(gauge_param);
  if (!gaugePrecise) errorQuda("No resident gauge field");

  GaugeFieldParam fParam(h_mom, *gauge_param, QUDA_ASQTAD_MOM_LINKS);
  // create the host momentum field
  fParam.reconstruct = QUDA_RECONSTRUCT_10;
  fParam.order = gauge_param->gauge_order;
  cpuGaugeField cpuMom(fParam);

  // create the device momentum field
  fParam.create = QUDA_ZERO_FIELD_CREATE;
  fParam.order = QUDA_FLOAT2_GAUGE_ORDER;
  cudaGaugeField cudaMom(fParam);

  // create the device force field
  fParam.link_type = QUDA_GENERAL_LINKS;
  fParam.create = QUDA_ZERO_FIELD_CREATE;
  fParam.order = QUDA_FLOAT2_GAUGE_ORDER;
  fParam.reconstruct = QUDA_RECONSTRUCT_NO;
  cudaGaugeField cudaForce(fParam);

  ColorSpinorParam qParam;
  qParam.location = QUDA_CUDA_FIELD_LOCATION;
  qParam.nColor = 3;
  qParam.nSpin = 4;
  qParam.siteSubset = QUDA_FULL_SITE_SUBSET;
  qParam.siteOrder = QUDA_EVEN_ODD_SITE_ORDER;
  qParam.nDim = 4;
  qParam.setPrecision(fParam.Precision());
  qParam.pad = 0;
  for(int dir=0; dir<4; ++dir) qParam.x[dir] = fParam.x[dir];

  // create the device quark field
  qParam.create = QUDA_NULL_FIELD_CREATE;
  qParam.fieldOrder = QUDA_FLOAT2_FIELD_ORDER;
  qParam.gammaBasis = QUDA_UKQCD_GAMMA_BASIS;

  std::vector<ColorSpinorField*> quarkX, quarkP;
  for (int i=0; i<nvector; i++) {
    quarkX.push_back(ColorSpinorField::Create(qParam));
    quarkP.push_back(ColorSpinorField::Create(qParam));
  }

  qParam.siteSubset = QUDA_PARITY_SITE_SUBSET;
  qParam.x[0] /= 2;
  cudaColorSpinorField tmp(qParam);

  // create the host quark field
  qParam.create = QUDA_REFERENCE_FIELD_CREATE;
  qParam.fieldOrder = QUDA_SPACE_SPIN_COLOR_FIELD_ORDER;
  qParam.gammaBasis = QUDA_DEGRAND_ROSSI_GAMMA_BASIS; // need expose this to interface

  bool pc_solve = (inv_param->solve_type == QUDA_DIRECT_PC_SOLVE) ||
    (inv_param->solve_type == QUDA_NORMOP_PC_SOLVE);
  DiracParam diracParam;
  setDiracParam(diracParam, inv_param, pc_solve);
  diracParam.tmp1 = &tmp; // use as temporary for dirac->M
  Dirac *dirac = Dirac::create(diracParam);

  if (inv_param->use_resident_solution) {
    if (solutionResident.size() < (unsigned int)nvector)
      errorQuda("solutionResident.size() %lu does not match number of shifts %d",
		solutionResident.size(), nvector);
  }

  cudaGaugeField &gaugeEx = *extendedGaugeResident;

  // create oprod and trace fields
  fParam.geometry = QUDA_TENSOR_GEOMETRY;
  cudaGaugeField oprod(fParam);

  profileCloverForce.TPSTOP(QUDA_PROFILE_INIT);
  profileCloverForce.TPSTART(QUDA_PROFILE_COMPUTE);

  std::vector<double> force_coeff(nvector);
  // loop over different quark fields
  for(int i=0; i<nvector; i++){
    ColorSpinorField &x = *(quarkX[i]);
    ColorSpinorField &p = *(quarkP[i]);

    if (!inv_param->use_resident_solution) {
      // for downloading x_e
      qParam.siteSubset = QUDA_PARITY_SITE_SUBSET;
      qParam.x[0] /= 2;

      // Wrap the even-parity MILC quark field
      profileCloverForce.TPSTOP(QUDA_PROFILE_COMPUTE);
      profileCloverForce.TPSTART(QUDA_PROFILE_INIT);
      qParam.v = h_x[i];
      cpuColorSpinorField cpuQuarkX(qParam); // create host quark field
      profileCloverForce.TPSTOP(QUDA_PROFILE_INIT);

      profileCloverForce.TPSTART(QUDA_PROFILE_H2D);
      x.Even() = cpuQuarkX;
      profileCloverForce.TPSTOP(QUDA_PROFILE_H2D);

      profileCloverForce.TPSTART(QUDA_PROFILE_COMPUTE);
      gamma5(x.Even(), x.Even());
    } else {
      x.Even() = *(solutionResident[i]);
    }

    dirac->Dslash(x.Odd(), x.Even(), QUDA_ODD_PARITY);
    dirac->M(p.Even(), x.Even());
    dirac->Dagger(QUDA_DAG_YES);
    dirac->Dslash(p.Odd(), p.Even(), QUDA_ODD_PARITY);
    dirac->Dagger(QUDA_DAG_NO);

    gamma5(x, x);
    gamma5(p, p);

    force_coeff[i] = 2.0*dt*coeff[i]*kappa2;
  }

  computeCloverForce(cudaForce, *gaugePrecise, quarkX, quarkP, force_coeff);

  // In double precision the clover derivative is faster with no reconstruct
  cudaGaugeField *u = &gaugeEx;
  if (gaugeEx.Reconstruct() == QUDA_RECONSTRUCT_12 && gaugeEx.Precision() == QUDA_DOUBLE_PRECISION) {
    GaugeFieldParam param(gaugeEx);
    param.reconstruct = QUDA_RECONSTRUCT_NO;
    u = new cudaGaugeField(param);
    u -> copy(gaugeEx);
  }

  computeCloverSigmaTrace(oprod, *cloverPrecise, 2.0*ck*multiplicity*dt);

  /* Now the U dA/dU terms */
  std::vector< std::vector<double> > ferm_epsilon(nvector);
  for (int shift = 0; shift < nvector; shift++) {
    ferm_epsilon[shift].reserve(2);
    ferm_epsilon[shift][0] = 2.0*ck*coeff[shift]*dt;
    ferm_epsilon[shift][1] = -kappa2 * 2.0*ck*coeff[shift]*dt;
  }

  computeCloverSigmaOprod(oprod, quarkX, quarkP, ferm_epsilon);

  cudaGaugeField *oprodEx = createExtendedGauge(oprod, R, profileCloverForce);

  profileCloverForce.TPSTART(QUDA_PROFILE_COMPUTE);

  cloverDerivative(cudaForce, *u, *oprodEx, 1.0, QUDA_ODD_PARITY);
  cloverDerivative(cudaForce, *u, *oprodEx, 1.0, QUDA_EVEN_PARITY);

  if (u != &gaugeEx) delete u;

  updateMomentum(cudaMom, -1.0, cudaForce, "clover");
  profileCloverForce.TPSTOP(QUDA_PROFILE_COMPUTE);

  // copy the outer product field back to the host
  profileCloverForce.TPSTART(QUDA_PROFILE_D2H);
  cudaMom.saveCPUField(cpuMom);
  profileCloverForce.TPSTOP(QUDA_PROFILE_D2H);

  profileCloverForce.TPSTART(QUDA_PROFILE_FREE);

  for (int i=0; i<nvector; i++) {
    delete quarkX[i];
    delete quarkP[i];
  }

#if 0
  if (inv_param->use_resident_solution) {
    for (auto v : solutionResident) if (v) delete v;
    solutionResident.clear();
  }
#endif
  delete dirac;
  profileCloverForce.TPSTOP(QUDA_PROFILE_FREE);

  checkCudaError();
  profileCloverForce.TPSTOP(QUDA_PROFILE_TOTAL);
  return;
}



void updateGaugeFieldQuda(void* gauge,
			  void* momentum,
			  double dt,
			  int conj_mom,
			  int exact,
			  QudaGaugeParam* param)
{
  profileGaugeUpdate.TPSTART(QUDA_PROFILE_TOTAL);

  checkGaugeParam(param);

  profileGaugeUpdate.TPSTART(QUDA_PROFILE_INIT);

  // create the host fields
  GaugeFieldParam gParam(gauge, *param, QUDA_SU3_LINKS);
  gParam.site_offset = param->gauge_offset;
  gParam.site_size = param->site_size;
  bool need_cpu = !param->use_resident_gauge || param->return_result_gauge;
  cpuGaugeField *cpuGauge = need_cpu ? new cpuGaugeField(gParam) : nullptr;

  GaugeFieldParam gParamMom(momentum, *param);
  gParamMom.reconstruct = (gParamMom.order == QUDA_TIFR_GAUGE_ORDER || gParamMom.order == QUDA_TIFR_PADDED_GAUGE_ORDER) ?
   QUDA_RECONSTRUCT_NO : QUDA_RECONSTRUCT_10;
  gParamMom.link_type = QUDA_ASQTAD_MOM_LINKS;
  gParamMom.site_offset = param->mom_offset;
  gParamMom.site_size = param->site_size;
  cpuGaugeField *cpuMom = !param->use_resident_mom ? new cpuGaugeField(gParamMom) : nullptr;

  // create the device fields
  gParam.create = QUDA_NULL_FIELD_CREATE;
  gParam.order = QUDA_FLOAT2_GAUGE_ORDER;
  gParam.link_type = QUDA_ASQTAD_MOM_LINKS;
  gParam.reconstruct = QUDA_RECONSTRUCT_10;
  gParam.ghostExchange = QUDA_GHOST_EXCHANGE_NO;
  gParam.pad = 0;
  cudaGaugeField *cudaMom = !param->use_resident_mom ? new cudaGaugeField(gParam) : nullptr;

  gParam.link_type = QUDA_SU3_LINKS;
  gParam.reconstruct = param->reconstruct;
  cudaGaugeField *cudaInGauge = !param->use_resident_gauge ? new cudaGaugeField(gParam) : nullptr;
  auto *cudaOutGauge = new cudaGaugeField(gParam);

  profileGaugeUpdate.TPSTOP(QUDA_PROFILE_INIT);

  profileGaugeUpdate.TPSTART(QUDA_PROFILE_H2D);

  if (!param->use_resident_gauge) {   // load fields onto the device
    cudaInGauge->loadCPUField(*cpuGauge);
  } else { // or use resident fields already present
    if (!gaugePrecise) errorQuda("No resident gauge field allocated");
    cudaInGauge = gaugePrecise;
    gaugePrecise = nullptr;
  }

  if (!param->use_resident_mom) {
    cudaMom->loadCPUField(*cpuMom);
  } else {
    if (!momResident) errorQuda("No resident mom field allocated");
    cudaMom = momResident;
    momResident = nullptr;
  }

  profileGaugeUpdate.TPSTOP(QUDA_PROFILE_H2D);

  // perform the update
  profileGaugeUpdate.TPSTART(QUDA_PROFILE_COMPUTE);
  updateGaugeField(*cudaOutGauge, dt, *cudaInGauge, *cudaMom,
      (bool)conj_mom, (bool)exact);
  profileGaugeUpdate.TPSTOP(QUDA_PROFILE_COMPUTE);

  if (param->return_result_gauge) {
    // copy the gauge field back to the host
    profileGaugeUpdate.TPSTART(QUDA_PROFILE_D2H);
    cudaOutGauge->saveCPUField(*cpuGauge);
    profileGaugeUpdate.TPSTOP(QUDA_PROFILE_D2H);
  }

  profileGaugeUpdate.TPSTART(QUDA_PROFILE_FREE);
  if (param->make_resident_gauge) {
    if (gaugePrecise != nullptr) delete gaugePrecise;
    gaugePrecise = cudaOutGauge;
  } else {
    delete cudaOutGauge;
  }

  if (param->make_resident_mom) {
    if (momResident != nullptr && momResident != cudaMom) delete momResident;
    momResident = cudaMom;
  } else {
    delete cudaMom;
  }

  delete cudaInGauge;
  if (cpuMom) delete cpuMom;
  if (cpuGauge) delete cpuGauge;
  profileGaugeUpdate.TPSTOP(QUDA_PROFILE_FREE);

  checkCudaError();

  profileGaugeUpdate.TPSTOP(QUDA_PROFILE_TOTAL);
  return;
}

 void projectSU3Quda(void *gauge_h, double tol, QudaGaugeParam *param) {
   profileProject.TPSTART(QUDA_PROFILE_TOTAL);

   profileProject.TPSTART(QUDA_PROFILE_INIT);
   checkGaugeParam(param);

   // create the gauge field
   GaugeFieldParam gParam(gauge_h, *param, QUDA_GENERAL_LINKS);
   gParam.site_offset = param->gauge_offset;
   gParam.site_size = param->site_size;
   bool need_cpu = !param->use_resident_gauge || param->return_result_gauge;
   cpuGaugeField *cpuGauge = need_cpu ? new cpuGaugeField(gParam) : nullptr;

   // create the device fields
   gParam.create = QUDA_NULL_FIELD_CREATE;
   gParam.order = QUDA_FLOAT2_GAUGE_ORDER;
   gParam.reconstruct = param->reconstruct;
   cudaGaugeField *cudaGauge = !param->use_resident_gauge ? new cudaGaugeField(gParam) : nullptr;
   profileProject.TPSTOP(QUDA_PROFILE_INIT);

   if (param->use_resident_gauge) {
     if (!gaugePrecise) errorQuda("No resident gauge field to use");
     cudaGauge = gaugePrecise;
   } else {
     profileProject.TPSTART(QUDA_PROFILE_H2D);
     cudaGauge->loadCPUField(*cpuGauge);
     profileProject.TPSTOP(QUDA_PROFILE_H2D);
   }

   profileProject.TPSTART(QUDA_PROFILE_COMPUTE);
   *num_failures_h = 0;

   // project onto SU(3)
   projectSU3(*cudaGauge, tol, num_failures_d);

   profileProject.TPSTOP(QUDA_PROFILE_COMPUTE);

   if(*num_failures_h>0)
     errorQuda("Error in the SU(3) unitarization: %d failures\n", *num_failures_h);

   profileProject.TPSTART(QUDA_PROFILE_D2H);
   if (param->return_result_gauge) cudaGauge->saveCPUField(*cpuGauge);
   profileProject.TPSTOP(QUDA_PROFILE_D2H);

   if (param->make_resident_gauge) {
     if (gaugePrecise != nullptr && cudaGauge != gaugePrecise) delete gaugePrecise;
     gaugePrecise = cudaGauge;
   } else {
     delete cudaGauge;
   }

   profileProject.TPSTART(QUDA_PROFILE_FREE);
   if (cpuGauge) delete cpuGauge;
   profileProject.TPSTOP(QUDA_PROFILE_FREE);

   profileProject.TPSTOP(QUDA_PROFILE_TOTAL);
 }

 void staggeredPhaseQuda(void *gauge_h, QudaGaugeParam *param) {
   profilePhase.TPSTART(QUDA_PROFILE_TOTAL);

   profilePhase.TPSTART(QUDA_PROFILE_INIT);
   checkGaugeParam(param);

   // create the gauge field
   GaugeFieldParam gParam(gauge_h, *param, QUDA_GENERAL_LINKS);
   bool need_cpu = !param->use_resident_gauge || param->return_result_gauge;
   cpuGaugeField *cpuGauge = need_cpu ? new cpuGaugeField(gParam) : nullptr;

   // create the device fields
   gParam.create = QUDA_NULL_FIELD_CREATE;
   gParam.order = QUDA_FLOAT2_GAUGE_ORDER;
   gParam.reconstruct = param->reconstruct;
   cudaGaugeField *cudaGauge = !param->use_resident_gauge ? new cudaGaugeField(gParam) : nullptr;
   profilePhase.TPSTOP(QUDA_PROFILE_INIT);

   if (param->use_resident_gauge) {
     if (!gaugePrecise) errorQuda("No resident gauge field to use");
     cudaGauge = gaugePrecise;
   } else {
     profilePhase.TPSTART(QUDA_PROFILE_H2D);
     cudaGauge->loadCPUField(*cpuGauge);
     profilePhase.TPSTOP(QUDA_PROFILE_H2D);
   }

   profilePhase.TPSTART(QUDA_PROFILE_COMPUTE);
   *num_failures_h = 0;

   // apply / remove phase as appropriate
   if (!cudaGauge->StaggeredPhaseApplied()) cudaGauge->applyStaggeredPhase();
   else cudaGauge->removeStaggeredPhase();

   profilePhase.TPSTOP(QUDA_PROFILE_COMPUTE);

   profilePhase.TPSTART(QUDA_PROFILE_D2H);
   if (param->return_result_gauge) cudaGauge->saveCPUField(*cpuGauge);
   profilePhase.TPSTOP(QUDA_PROFILE_D2H);

   if (param->make_resident_gauge) {
     if (gaugePrecise != nullptr && cudaGauge != gaugePrecise) delete gaugePrecise;
     gaugePrecise = cudaGauge;
   } else {
     delete cudaGauge;
   }

   profilePhase.TPSTART(QUDA_PROFILE_FREE);
   if (cpuGauge) delete cpuGauge;
   profilePhase.TPSTOP(QUDA_PROFILE_FREE);

   profilePhase.TPSTOP(QUDA_PROFILE_TOTAL);
 }

// evaluate the momentum action
double momActionQuda(void* momentum, QudaGaugeParam* param)
{
  profileMomAction.TPSTART(QUDA_PROFILE_TOTAL);

  profileMomAction.TPSTART(QUDA_PROFILE_INIT);
  checkGaugeParam(param);

  // create the momentum fields
  GaugeFieldParam gParam(momentum, *param, QUDA_ASQTAD_MOM_LINKS);
  gParam.reconstruct = (gParam.order == QUDA_TIFR_GAUGE_ORDER || gParam.order == QUDA_TIFR_PADDED_GAUGE_ORDER) ?
    QUDA_RECONSTRUCT_NO : QUDA_RECONSTRUCT_10;

  cpuGaugeField *cpuMom = !param->use_resident_mom ? new cpuGaugeField(gParam) : nullptr;

  // create the device fields
  gParam.create = QUDA_NULL_FIELD_CREATE;
  gParam.order = QUDA_FLOAT2_GAUGE_ORDER;
  gParam.reconstruct = QUDA_RECONSTRUCT_10;

  cudaGaugeField *cudaMom = !param->use_resident_mom ? new cudaGaugeField(gParam) : nullptr;

  profileMomAction.TPSTOP(QUDA_PROFILE_INIT);

  profileMomAction.TPSTART(QUDA_PROFILE_H2D);
  if (!param->use_resident_mom) {
    cudaMom->loadCPUField(*cpuMom);
  } else {
    if (!momResident) errorQuda("No resident mom field allocated");
    cudaMom = momResident;
  }
  profileMomAction.TPSTOP(QUDA_PROFILE_H2D);

  // perform the update
  profileMomAction.TPSTART(QUDA_PROFILE_COMPUTE);
  double action = computeMomAction(*cudaMom);
  profileMomAction.TPSTOP(QUDA_PROFILE_COMPUTE);

  profileMomAction.TPSTART(QUDA_PROFILE_FREE);
  if (param->make_resident_mom) {
    if (momResident != nullptr && momResident != cudaMom) delete momResident;
    momResident = cudaMom;
  } else {
    delete cudaMom;
    momResident = nullptr;
  }
  if (cpuMom) {
    delete cpuMom;
  }

  profileMomAction.TPSTOP(QUDA_PROFILE_FREE);

  checkCudaError();

  profileMomAction.TPSTOP(QUDA_PROFILE_TOTAL);
  return action;
}

/*
  The following functions are for the Fortran interface.
*/

void init_quda_(int *dev) { initQuda(*dev); }
void init_quda_device_(int *dev) { initQudaDevice(*dev); }
void init_quda_memory_() { initQudaMemory(); }
void end_quda_() { endQuda(); }
void load_gauge_quda_(void *h_gauge, QudaGaugeParam *param) { loadGaugeQuda(h_gauge, param); }
void free_gauge_quda_() { freeGaugeQuda(); }
void free_sloppy_gauge_quda_() { freeSloppyGaugeQuda(); }
void load_clover_quda_(void *h_clover, void *h_clovinv, QudaInvertParam *inv_param)
{ loadCloverQuda(h_clover, h_clovinv, inv_param); }
void free_clover_quda_(void) { freeCloverQuda(); }
void dslash_quda_(void *h_out, void *h_in, QudaInvertParam *inv_param,
    QudaParity *parity) { dslashQuda(h_out, h_in, inv_param, *parity); }
void clover_quda_(void *h_out, void *h_in, QudaInvertParam *inv_param,
    QudaParity *parity, int *inverse) { cloverQuda(h_out, h_in, inv_param, *parity, *inverse); }
void mat_quda_(void *h_out, void *h_in, QudaInvertParam *inv_param)
{ MatQuda(h_out, h_in, inv_param); }
void mat_dag_mat_quda_(void *h_out, void *h_in, QudaInvertParam *inv_param)
{ MatDagMatQuda(h_out, h_in, inv_param); }
void invert_quda_(void *hp_x, void *hp_b, QudaInvertParam *param) {
  fflush(stdout);
  // ensure that fifth dimension is set to 1
  if (param->dslash_type == QUDA_ASQTAD_DSLASH || param->dslash_type == QUDA_STAGGERED_DSLASH) param->Ls = 1;
  invertQuda(hp_x, hp_b, param);
  fflush(stdout);
}

void invert_multishift_quda_(void *h_x, void *hp_b, QudaInvertParam *param) {
  // ensure that fifth dimension is set to 1
  if (param->dslash_type == QUDA_ASQTAD_DSLASH || param->dslash_type == QUDA_STAGGERED_DSLASH) param->Ls = 1;

  if (!gaugePrecise) errorQuda("Resident gauge field not allocated");

  // get data into array of pointers
  int nSpin = (param->dslash_type == QUDA_STAGGERED_DSLASH || param->dslash_type == QUDA_ASQTAD_DSLASH) ? 1 : 4;

  // compute offset assuming TIFR padded ordering (FIXME)
  if (param->dirac_order != QUDA_TIFR_PADDED_DIRAC_ORDER)
    errorQuda("Fortran multi-shift solver presently only supports QUDA_TIFR_PADDED_DIRAC_ORDER");

  const int *X = gaugePrecise->X();
  size_t cb_offset = (X[0]/2) * X[1] * (X[2] + 4) * X[3] * gaugePrecise->Ncolor() * nSpin * 2 * param->cpu_prec;
  void *hp_x[QUDA_MAX_MULTI_SHIFT];
  for (int i=0; i<param->num_offset; i++) hp_x[i] = static_cast<char*>(h_x) + i*cb_offset;

  invertMultiShiftQuda(hp_x, hp_b, param);
}

void flush_chrono_quda_(int *index) { flushChronoQuda(*index); }

void register_pinned_quda_(void *ptr, size_t *bytes) {
  cudaHostRegister(ptr, *bytes, cudaHostRegisterDefault);
  checkCudaError();
}

void unregister_pinned_quda_(void *ptr) {
  cudaHostUnregister(ptr);
  checkCudaError();
}

void new_quda_gauge_param_(QudaGaugeParam *param) {
  *param = newQudaGaugeParam();
}
void new_quda_invert_param_(QudaInvertParam *param) {
  *param = newQudaInvertParam();
}

void update_gauge_field_quda_(void *gauge, void *momentum, double *dt,
    bool *conj_mom, bool *exact,
    QudaGaugeParam *param) {
  updateGaugeFieldQuda(gauge, momentum, *dt, (int)*conj_mom, (int)*exact, param);
}

static inline int opp(int dir) { return 7-dir; }

static void createGaugeForcePaths(int **paths, int dir, int num_loop_types){

  int index=0;
  // Plaquette paths
  if (num_loop_types >= 1)
    for(int i=0; i<4; ++i){
      if(i==dir) continue;
      paths[index][0] = i;        paths[index][1] = opp(dir);   paths[index++][2] = opp(i);
      paths[index][0] = opp(i);   paths[index][1] = opp(dir);   paths[index++][2] = i;
    }

  // Rectangle Paths
  if (num_loop_types >= 2)
    for(int i=0; i<4; ++i){
      if(i==dir) continue;
      paths[index][0] = paths[index][1] = i;       paths[index][2] = opp(dir); paths[index][3] = paths[index][4] = opp(i);
      index++;
      paths[index][0] = paths[index][1] = opp(i);  paths[index][2] = opp(dir); paths[index][3] = paths[index][4] = i;
      index++;
      paths[index][0] = dir; paths[index][1] = i; paths[index][2] = paths[index][3] = opp(dir); paths[index][4] = opp(i);
      index++;
      paths[index][0] = dir; paths[index][1] = opp(i); paths[index][2] = paths[index][3] = opp(dir); paths[index][4] = i;
      index++;
      paths[index][0] = i;  paths[index][1] = paths[index][2] = opp(dir); paths[index][3] = opp(i); paths[index][4] = dir;
      index++;
      paths[index][0] = opp(i);  paths[index][1] = paths[index][2] = opp(dir); paths[index][3] = i; paths[index][4] = dir;
      index++;
    }

  if (num_loop_types >= 3) {
    // Staple paths
    for(int i=0; i<4; ++i){
      for(int j=0; j<4; ++j){
	if(i==dir || j==dir || i==j) continue;
	paths[index][0] = i; paths[index][1] = j; paths[index][2] = opp(dir); paths[index][3] = opp(i), paths[index][4] = opp(j);
	index++;
	paths[index][0] = i; paths[index][1] = opp(j); paths[index][2] = opp(dir); paths[index][3] = opp(i), paths[index][4] = j;
	index++;
	paths[index][0] = opp(i); paths[index][1] = j; paths[index][2] = opp(dir); paths[index][3] = i, paths[index][4] = opp(j);
	index++;
	paths[index][0] = opp(i); paths[index][1] = opp(j); paths[index][2] = opp(dir); paths[index][3] = i, paths[index][4] = j;
	index++;
     }
    }
  }

}

void compute_gauge_force_quda_(void *mom, void *gauge, int *num_loop_types, double *coeff, double *dt,
			       QudaGaugeParam *param) {

  int numPaths = 0;
  switch (*num_loop_types) {
  case 1:
    numPaths = 6;
    break;
  case 2:
    numPaths = 24;
    break;
  case 3:
    numPaths = 48;
    break;
  default:
    errorQuda("Invalid num_loop_types = %d\n", *num_loop_types);
  }

  auto *loop_coeff = static_cast<double*>(safe_malloc(numPaths*sizeof(double)));
  int *path_length = static_cast<int*>(safe_malloc(numPaths*sizeof(int)));

  if (*num_loop_types >= 1) for(int i= 0; i< 6; ++i) {
      loop_coeff[i] = coeff[0];
      path_length[i] = 3;
    }
  if (*num_loop_types >= 2) for(int i= 6; i<24; ++i) {
      loop_coeff[i] = coeff[1];
      path_length[i] = 5;
    }
  if (*num_loop_types >= 3) for(int i=24; i<48; ++i) {
      loop_coeff[i] = coeff[2];
      path_length[i] = 5;
    }

  int** input_path_buf[4];
  for(int dir=0; dir<4; ++dir){
    input_path_buf[dir] = static_cast<int**>(safe_malloc(numPaths*sizeof(int*)));
    for(int i=0; i<numPaths; ++i){
      input_path_buf[dir][i] = static_cast<int*>(safe_malloc(path_length[i]*sizeof(int)));
    }
    createGaugeForcePaths(input_path_buf[dir], dir, *num_loop_types);
  }

  int max_length = 6;

  computeGaugeForceQuda(mom, gauge, input_path_buf, path_length, loop_coeff, numPaths, max_length, *dt, param);

  for(auto & dir : input_path_buf){
    for(int i=0; i<numPaths; ++i) host_free(dir[i]);
    host_free(dir);
  }

  host_free(path_length);
  host_free(loop_coeff);
}

void compute_staggered_force_quda_(void* h_mom, double *dt, double *delta, void *gauge, void *x, QudaGaugeParam *gauge_param, QudaInvertParam *inv_param) {
  computeStaggeredForceQuda(h_mom, *dt, *delta, gauge, (void**)x, gauge_param, inv_param);
}

// apply the staggered phases
void apply_staggered_phase_quda_() {
  if (getVerbosity() >= QUDA_VERBOSE) printfQuda("applying staggered phase\n");
  if (gaugePrecise) {
    gaugePrecise->applyStaggeredPhase();
  } else {
    errorQuda("No persistent gauge field");
  }
}

// remove the staggered phases
void remove_staggered_phase_quda_() {
  if (getVerbosity() >= QUDA_VERBOSE) printfQuda("removing staggered phase\n");
  if (gaugePrecise) {
    gaugePrecise->removeStaggeredPhase();
  } else {
    errorQuda("No persistent gauge field");
  }
  qudaDeviceSynchronize();
}

// evaluate the kinetic term
void kinetic_quda_(double *kin, void* momentum, QudaGaugeParam* param) {
  *kin = momActionQuda(momentum, param);
}


/**
 * BQCD wants a node mapping with x varying fastest.
 */
#ifdef MULTI_GPU
static int bqcd_rank_from_coords(const int *coords, void *fdata)
{
  int *dims = static_cast<int *>(fdata);

  int rank = coords[3];
  for (int i = 2; i >= 0; i--) {
    rank = dims[i] * rank + coords[i];
  }
  return rank;
}
#endif

void comm_set_gridsize_(int *grid)
{
#ifdef MULTI_GPU
  initCommsGridQuda(4, grid, bqcd_rank_from_coords, static_cast<void *>(grid));
#endif
}

/**
 * Exposed due to poor derived MPI datatype performance with GPUDirect RDMA
 */
void set_kernel_pack_t_(int* pack)
{
  bool pack_ = *pack ? true : false;
  setKernelPackT(pack_);
}



void gaussGaugeQuda(long seed)
{
#ifdef GPU_GAUGE_TOOLS
  profileGauss.TPSTART(QUDA_PROFILE_TOTAL);

  profileGauss.TPSTART(QUDA_PROFILE_INIT);
  if (!gaugePrecise)
    errorQuda("Cannot generate Gauss GaugeField as there is no resident gauge field");

  cudaGaugeField *data = nullptr;
  data = gaugePrecise;

  profileGauss.TPSTOP(QUDA_PROFILE_INIT);

  profileGauss.TPSTART(QUDA_PROFILE_COMPUTE);
  RNG* randstates = new RNG(data->Volume(), seed, data->X());
  randstates->Init();
  quda::gaugeGauss(*data, *randstates);
  randstates->Release();
  delete randstates;
  profileGauss.TPSTOP(QUDA_PROFILE_COMPUTE);

  profileGauss.TPSTOP(QUDA_PROFILE_TOTAL);
  
  if (extendedGaugeResident) {
    extendedGaugeResident = gaugePrecise;
    extendedGaugeResident -> exchangeExtendedGhost(R,profileGauss,redundant_comms);
  }
#else
  errorQuda("Gauge tools are not build");
#endif
}


/*
 * Computes the total, spatial and temporal plaquette averages of the loaded gauge configuration.
 */
void plaq_quda_(double plaq[3]) {
  plaqQuda(plaq);
}


void plaqQuda (double plq[3])
{
  profilePlaq.TPSTART(QUDA_PROFILE_TOTAL);

  if (!gaugePrecise) errorQuda("Cannot compute plaquette as there is no resident gauge field");

  cudaGaugeField *data = extendedGaugeResident ? extendedGaugeResident : createExtendedGauge(*gaugePrecise, R, profilePlaq);
  extendedGaugeResident = data;

  profilePlaq.TPSTART(QUDA_PROFILE_COMPUTE);
  double3 plaq = quda::plaquette(*data, QUDA_CUDA_FIELD_LOCATION);
  plq[0] = plaq.x;
  plq[1] = plaq.y;
  plq[2] = plaq.z;
  profilePlaq.TPSTOP(QUDA_PROFILE_COMPUTE);

  profilePlaq.TPSTOP(QUDA_PROFILE_TOTAL);
  return;
}

/*
 * Performs a deep copy from the internal extendedGaugeResident field.
 */
void copyExtendedResidentGaugeQuda(void* resident_gauge, QudaFieldLocation loc)
{
  //profilePlaq.TPSTART(QUDA_PROFILE_TOTAL);

  if (!gaugePrecise) errorQuda("Cannot perform deep copy of resident gauge field as there is no resident gauge field");

  cudaGaugeField *data = extendedGaugeResident ? extendedGaugeResident : createExtendedGauge(*gaugePrecise, R, profilePlaq);
  extendedGaugeResident = data;

  auto* io_gauge = (cudaGaugeField*)resident_gauge;

  copyExtendedGauge(*io_gauge, *extendedGaugeResident, loc);

  //profilePlaq.TPSTOP(QUDA_PROFILE_TOTAL);
  return;
}

void performWuppertalnStep(void *h_out, void *h_in, QudaInvertParam *inv_param, 
                           unsigned int nSteps, double alpha)
{
  profileWuppertal.TPSTART(QUDA_PROFILE_TOTAL);

  if (gaugePrecise == nullptr) errorQuda("Gauge field must be loaded");

  pushVerbosity(inv_param->verbosity);
  if (getVerbosity() >= QUDA_DEBUG_VERBOSE) printQudaInvertParam(inv_param);

  cudaGaugeField *precise = nullptr;
  
  if (gaugeSmeared != nullptr) {
    if (getVerbosity() >= QUDA_VERBOSE)
      printfQuda("Wuppertal smearing done with gaugeSmeared\n");
    GaugeFieldParam gParam(*gaugePrecise);
    gParam.create = QUDA_NULL_FIELD_CREATE;
    precise = new cudaGaugeField(gParam);
    copyExtendedGauge(*precise, *gaugeSmeared, QUDA_CUDA_FIELD_LOCATION);
    precise->exchangeGhost();
  } else {
    if (getVerbosity() >= QUDA_VERBOSE)
      printfQuda("Wuppertal smearing done with gaugePrecise\n");
    precise = gaugePrecise;
  }

  ColorSpinorParam cpuParam(h_in, *inv_param, precise->X(), false, inv_param->input_location);
  ColorSpinorField *in_h = ColorSpinorField::Create(cpuParam);

  ColorSpinorParam cudaParam(cpuParam, *inv_param);
  cudaColorSpinorField in(*in_h, cudaParam);

  if (getVerbosity() >= QUDA_DEBUG_VERBOSE) {
    double cpu = blas::norm2(*in_h);
    double gpu = blas::norm2(in);
    printfQuda("In CPU %e CUDA %e\n", cpu, gpu);
  }

  cudaParam.create = QUDA_NULL_FIELD_CREATE;
  cudaColorSpinorField out(in, cudaParam);
  int parity = 0;

  for (unsigned int i=0; i<nSteps; i++) {
    if(i) in = out;
    wuppertalStep(out, in, parity, *precise, alpha);
    if (getVerbosity() >= QUDA_DEBUG_VERBOSE) {
      double norm = blas::norm2(out);
      printfQuda("Step %d, vector norm %e\n", i, norm);
    }
  }

  cpuParam.v = h_out;
  cpuParam.location = inv_param->output_location;
  ColorSpinorField *out_h = ColorSpinorField::Create(cpuParam);
  *out_h = out;

  if (getVerbosity() >= QUDA_DEBUG_VERBOSE) {
    double cpu = blas::norm2(*out_h);
    double gpu = blas::norm2(out);
    printfQuda("Out CPU %e CUDA %e\n", cpu, gpu);
  }

  if (gaugeSmeared != nullptr)
    delete precise;

  delete out_h;
  delete in_h;

  popVerbosity();

  profileWuppertal.TPSTOP(QUDA_PROFILE_TOTAL);
}

void performAPEnStep(unsigned int nSteps, double alpha)
{
  profileAPE.TPSTART(QUDA_PROFILE_TOTAL);

  if (gaugePrecise == nullptr) errorQuda("Gauge field must be loaded");

  if (gaugeSmeared != nullptr) delete gaugeSmeared;
  gaugeSmeared = createExtendedGauge(*gaugePrecise, R, profileAPE);

  GaugeFieldParam gParam(*gaugeSmeared);
  auto *cudaGaugeTemp = new cudaGaugeField(gParam);

  if (getVerbosity() == QUDA_VERBOSE) {
    double3 plq = plaquette(*gaugeSmeared, QUDA_CUDA_FIELD_LOCATION);
    printfQuda("Plaquette after 0 APE steps: %le %le %le\n", plq.x, plq.y, plq.z);
  }

  for (unsigned int i=0; i<nSteps; i++) {
    cudaGaugeTemp->copy(*gaugeSmeared);
    cudaGaugeTemp->exchangeExtendedGhost(R,profileAPE,redundant_comms);
    APEStep(*gaugeSmeared, *cudaGaugeTemp, alpha);
  }

  delete cudaGaugeTemp;

  gaugeSmeared->exchangeExtendedGhost(R,profileAPE,redundant_comms);

  if (getVerbosity() == QUDA_VERBOSE) {
    double3 plq = plaquette(*gaugeSmeared, QUDA_CUDA_FIELD_LOCATION);
    printfQuda("Plaquette after %d APE steps: %le %le %le\n", nSteps, plq.x, plq.y, plq.z);
  }

  profileAPE.TPSTOP(QUDA_PROFILE_TOTAL);
}

void performSTOUTnStep(unsigned int nSteps, double rho)
{
  profileSTOUT.TPSTART(QUDA_PROFILE_TOTAL);

  if (gaugePrecise == nullptr) errorQuda("Gauge field must be loaded");

  if (gaugeSmeared != nullptr) delete gaugeSmeared;
  gaugeSmeared = createExtendedGauge(*gaugePrecise, R, profileAPE);

  GaugeFieldParam gParam(*gaugeSmeared);
  auto *cudaGaugeTemp = new cudaGaugeField(gParam);

  if (getVerbosity() == QUDA_VERBOSE) {
    double3 plq = plaquette(*gaugeSmeared, QUDA_CUDA_FIELD_LOCATION);
    printfQuda("Plaquette after 0 STOUT steps: %le %le %le\n", plq.x, plq.y, plq.z);
  }

  for (unsigned int i=0; i<nSteps; i++) {
    cudaGaugeTemp->copy(*gaugeSmeared);
    cudaGaugeTemp->exchangeExtendedGhost(R,profileSTOUT,redundant_comms);
    STOUTStep(*gaugeSmeared, *cudaGaugeTemp, rho);
  }

  delete cudaGaugeTemp;

  gaugeSmeared->exchangeExtendedGhost(R,redundant_comms);

  if (getVerbosity() == QUDA_VERBOSE) {
    double3 plq = plaquette(*gaugeSmeared, QUDA_CUDA_FIELD_LOCATION);
    printfQuda("Plaquette after %d STOUT steps: %le %le %le\n", nSteps, plq.x, plq.y, plq.z);
  }

  profileSTOUT.TPSTOP(QUDA_PROFILE_TOTAL);
}

 void performOvrImpSTOUTnStep(unsigned int nSteps, double rho, double epsilon)
{
  profileOvrImpSTOUT.TPSTART(QUDA_PROFILE_TOTAL);

  if (gaugePrecise == nullptr) errorQuda("Gauge field must be loaded");

  if (gaugeSmeared != nullptr) delete gaugeSmeared;
  gaugeSmeared = createExtendedGauge(*gaugePrecise, R, profileAPE);

  GaugeFieldParam gParam(*gaugeSmeared);
  auto *cudaGaugeTemp = new cudaGaugeField(gParam);

  if (getVerbosity() == QUDA_VERBOSE) {
    double3 plq = plaquette(*gaugeSmeared, QUDA_CUDA_FIELD_LOCATION);
    printfQuda("Plaquette after 0 OvrImpSTOUT steps: %le %le %le\n", plq.x, plq.y, plq.z);
  }

  for (unsigned int i=0; i<nSteps; i++) {
    cudaGaugeTemp->copy(*gaugeSmeared);
    cudaGaugeTemp->exchangeExtendedGhost(R,profileOvrImpSTOUT,redundant_comms);
    OvrImpSTOUTStep(*gaugeSmeared, *cudaGaugeTemp, rho, epsilon);
  }

  delete cudaGaugeTemp;

  gaugeSmeared->exchangeExtendedGhost(R,profileOvrImpSTOUT,redundant_comms);

  if (getVerbosity() == QUDA_VERBOSE) {
    double3 plq = plaquette(*gaugeSmeared, QUDA_CUDA_FIELD_LOCATION);
    printfQuda("Plaquette after %d OvrImpSTOUT steps: %le %le %le\n", nSteps, plq.x, plq.y, plq.z);
  }

  profileOvrImpSTOUT.TPSTOP(QUDA_PROFILE_TOTAL);
}


int computeGaugeFixingOVRQuda(void* gauge, const unsigned int gauge_dir,  const unsigned int Nsteps, \
  const unsigned int verbose_interval, const double relax_boost, const double tolerance, const unsigned int reunit_interval, \
  const unsigned int  stopWtheta, QudaGaugeParam* param , double* timeinfo)
{

  GaugeFixOVRQuda.TPSTART(QUDA_PROFILE_TOTAL);

  checkGaugeParam(param);

  GaugeFixOVRQuda.TPSTART(QUDA_PROFILE_INIT);
  GaugeFieldParam gParam(gauge, *param);
  auto *cpuGauge = new cpuGaugeField(gParam);

  //gParam.pad = getFatLinkPadding(param->X);
  gParam.create      = QUDA_NULL_FIELD_CREATE;
  gParam.link_type   = param->type;
  gParam.reconstruct = param->reconstruct;
  gParam.order       = (gParam.Precision() == QUDA_DOUBLE_PRECISION || gParam.reconstruct == QUDA_RECONSTRUCT_NO ) ?
    QUDA_FLOAT2_GAUGE_ORDER : QUDA_FLOAT4_GAUGE_ORDER;
  auto *cudaInGauge = new cudaGaugeField(gParam);

  GaugeFixOVRQuda.TPSTOP(QUDA_PROFILE_INIT);

  GaugeFixOVRQuda.TPSTART(QUDA_PROFILE_H2D);


  ///if (!param->use_resident_gauge) {   // load fields onto the device
  cudaInGauge->loadCPUField(*cpuGauge);
 /* } else { // or use resident fields already present
    if (!gaugePrecise) errorQuda("No resident gauge field allocated");
    cudaInGauge = gaugePrecise;
    gaugePrecise = nullptr;
  } */

  GaugeFixOVRQuda.TPSTOP(QUDA_PROFILE_H2D);

  checkCudaError();

  if (comm_size() == 1) {
    // perform the update
    GaugeFixOVRQuda.TPSTART(QUDA_PROFILE_COMPUTE);
    gaugefixingOVR(*cudaInGauge, gauge_dir, Nsteps, verbose_interval, relax_boost, tolerance, \
      reunit_interval, stopWtheta);
    GaugeFixOVRQuda.TPSTOP(QUDA_PROFILE_COMPUTE);
  } else {
    cudaGaugeField *cudaInGaugeEx = createExtendedGauge(*cudaInGauge, R, GaugeFixOVRQuda);

    // perform the update
    GaugeFixOVRQuda.TPSTART(QUDA_PROFILE_COMPUTE);
    gaugefixingOVR(*cudaInGaugeEx, gauge_dir, Nsteps, verbose_interval, relax_boost, tolerance, \
      reunit_interval, stopWtheta);
    GaugeFixOVRQuda.TPSTOP(QUDA_PROFILE_COMPUTE);

    //HOW TO COPY BACK TO CPU: cudaInGaugeEx->cpuGauge
    copyExtendedGauge(*cudaInGauge, *cudaInGaugeEx, QUDA_CUDA_FIELD_LOCATION);
  }

  checkCudaError();
  // copy the gauge field back to the host
  GaugeFixOVRQuda.TPSTART(QUDA_PROFILE_D2H);
  cudaInGauge->saveCPUField(*cpuGauge);
  GaugeFixOVRQuda.TPSTOP(QUDA_PROFILE_D2H);

  GaugeFixOVRQuda.TPSTOP(QUDA_PROFILE_TOTAL);

  if (param->make_resident_gauge) {
    if (gaugePrecise != nullptr) delete gaugePrecise;
    gaugePrecise = cudaInGauge;
  } else {
    delete cudaInGauge;
  }

  if(timeinfo){
    timeinfo[0] = GaugeFixOVRQuda.Last(QUDA_PROFILE_H2D);
    timeinfo[1] = GaugeFixOVRQuda.Last(QUDA_PROFILE_COMPUTE);
    timeinfo[2] = GaugeFixOVRQuda.Last(QUDA_PROFILE_D2H);
  }

  checkCudaError();
  return 0;
}




int computeGaugeFixingFFTQuda(void* gauge, const unsigned int gauge_dir,  const unsigned int Nsteps, \
  const unsigned int verbose_interval, const double alpha, const unsigned int autotune, const double tolerance, \
  const unsigned int  stopWtheta, QudaGaugeParam* param , double* timeinfo)
{

  GaugeFixFFTQuda.TPSTART(QUDA_PROFILE_TOTAL);

  checkGaugeParam(param);

  GaugeFixFFTQuda.TPSTART(QUDA_PROFILE_INIT);

  GaugeFieldParam gParam(gauge, *param);
  auto *cpuGauge = new cpuGaugeField(gParam);

  //gParam.pad = getFatLinkPadding(param->X);
  gParam.create      = QUDA_NULL_FIELD_CREATE;
  gParam.link_type   = param->type;
  gParam.reconstruct = param->reconstruct;
  gParam.order       = (gParam.Precision() == QUDA_DOUBLE_PRECISION || gParam.reconstruct == QUDA_RECONSTRUCT_NO ) ?
    QUDA_FLOAT2_GAUGE_ORDER : QUDA_FLOAT4_GAUGE_ORDER;

  auto *cudaInGauge = new cudaGaugeField(gParam);


  GaugeFixFFTQuda.TPSTOP(QUDA_PROFILE_INIT);

  GaugeFixFFTQuda.TPSTART(QUDA_PROFILE_H2D);

  //if (!param->use_resident_gauge) {   // load fields onto the device
  cudaInGauge->loadCPUField(*cpuGauge);
  /*} else { // or use resident fields already present
    if (!gaugePrecise) errorQuda("No resident gauge field allocated");
    cudaInGauge = gaugePrecise;
    gaugePrecise = nullptr;
  } */


  GaugeFixFFTQuda.TPSTOP(QUDA_PROFILE_H2D);

  // perform the update
  GaugeFixFFTQuda.TPSTART(QUDA_PROFILE_COMPUTE);
  checkCudaError();

  gaugefixingFFT(*cudaInGauge, gauge_dir, Nsteps, verbose_interval, alpha, autotune, tolerance, stopWtheta);

  GaugeFixFFTQuda.TPSTOP(QUDA_PROFILE_COMPUTE);

  checkCudaError();
  // copy the gauge field back to the host
  GaugeFixFFTQuda.TPSTART(QUDA_PROFILE_D2H);
  checkCudaError();
  cudaInGauge->saveCPUField(*cpuGauge);
  GaugeFixFFTQuda.TPSTOP(QUDA_PROFILE_D2H);
  checkCudaError();

  GaugeFixFFTQuda.TPSTOP(QUDA_PROFILE_TOTAL);

  if (param->make_resident_gauge) {
    if (gaugePrecise != nullptr) delete gaugePrecise;
    gaugePrecise = cudaInGauge;
  } else {
    delete cudaInGauge;
  }

  if(timeinfo){
    timeinfo[0] = GaugeFixFFTQuda.Last(QUDA_PROFILE_H2D);
    timeinfo[1] = GaugeFixFFTQuda.Last(QUDA_PROFILE_COMPUTE);
    timeinfo[2] = GaugeFixFFTQuda.Last(QUDA_PROFILE_D2H);
  }

  checkCudaError();
  return 0;
}

/**
 * Compute a volume or time-slice contraction of two spinors.
 * @param x     Spinor to contract. This is conjugated before contraction.
 * @param y     Spinor to contract.
 * @param ctrn  Contraction output. The size must be Volume*16
 * @param cType Contraction type, allows for volume or time-slice contractions.
 * @param tC    Time-slice to contract in case the contraction is in a single time-slice.
 */
void contract(const cudaColorSpinorField x, const cudaColorSpinorField y, void *ctrn, const QudaContractType cType)
{
  if (x.Precision() == QUDA_DOUBLE_PRECISION) {
    contractCuda(x.Even(), y.Even(), ((double2*)ctrn), cType, QUDA_EVEN_PARITY, profileContract);
    contractCuda(x.Odd(),  y.Odd(),  ((double2*)ctrn), cType, QUDA_ODD_PARITY,  profileContract);
  } else if (x.Precision() == QUDA_SINGLE_PRECISION) {
    contractCuda(x.Even(), y.Even(), ((float2*) ctrn), cType, QUDA_EVEN_PARITY, profileContract);
    contractCuda(x.Odd(),  y.Odd(),  ((float2*) ctrn), cType, QUDA_ODD_PARITY,  profileContract);
  } else {
    errorQuda("Precision not supported for contractions\n");
  }
}

void contract(const cudaColorSpinorField x, const cudaColorSpinorField y, void *ctrn, const QudaContractType cType, const int tC)
{
  if (x.Precision() == QUDA_DOUBLE_PRECISION) {
    contractCuda(x.Even(), y.Even(), ((double2*)ctrn), cType, tC, QUDA_EVEN_PARITY, profileContract);
    contractCuda(x.Odd(),  y.Odd(),  ((double2*)ctrn), cType, tC, QUDA_ODD_PARITY,  profileContract);
  } else if (x.Precision() == QUDA_SINGLE_PRECISION) {
    contractCuda(x.Even(), y.Even(), ((float2*) ctrn), cType, tC, QUDA_EVEN_PARITY, profileContract);
    contractCuda(x.Odd(),  y.Odd(),  ((float2*) ctrn), cType, tC, QUDA_ODD_PARITY,  profileContract);
  } else {
    errorQuda("Precision not supported for contractions\n");
  }
}

double qChargeCuda ()
{
  profileQCharge.TPSTART(QUDA_PROFILE_TOTAL);

  cudaGaugeField *gauge = nullptr;
  if (!gaugeSmeared) {
    if (!extendedGaugeResident) extendedGaugeResident = createExtendedGauge(*gaugePrecise, R, profileQCharge);
    gauge = extendedGaugeResident;
  } else {
    gauge = gaugeSmeared;
  }
  // Do we keep the smeared extended field on memory, or the unsmeared one?

  profileQCharge.TPSTART(QUDA_PROFILE_INIT);
  // create the Fmunu field

  GaugeFieldParam tensorParam(gaugePrecise->X(), gauge->Precision(), QUDA_RECONSTRUCT_NO, 0, QUDA_TENSOR_GEOMETRY);
  tensorParam.siteSubset = QUDA_FULL_SITE_SUBSET;
  tensorParam.order = QUDA_FLOAT2_GAUGE_ORDER;
  tensorParam.ghostExchange = QUDA_GHOST_EXCHANGE_NO;
  cudaGaugeField Fmunu(tensorParam);

  profileQCharge.TPSTOP(QUDA_PROFILE_INIT);
  profileQCharge.TPSTART(QUDA_PROFILE_COMPUTE);

  computeFmunu(Fmunu, *gauge, QUDA_CUDA_FIELD_LOCATION);
  double charge = quda::computeQCharge(Fmunu, QUDA_CUDA_FIELD_LOCATION);

  profileQCharge.TPSTOP(QUDA_PROFILE_COMPUTE);
  profileQCharge.TPSTOP(QUDA_PROFILE_TOTAL);

  return charge;
}<|MERGE_RESOLUTION|>--- conflicted
+++ resolved
@@ -399,16 +399,14 @@
 
 void initCommsGridQuda(int nDim, const int *dims, QudaCommsMap func, void *fdata)
 {
-<<<<<<< HEAD
+  if (comms_initialized) return;
+
 
 #if QMP_COMMS
   initQMPComms();
 #else
   initMPIComms();
 #endif
-=======
-  if (comms_initialized) return;
->>>>>>> 0c08d5b3
 
   if (nDim != 4) {
     errorQuda("Number of communication grid dimensions must be 4");
