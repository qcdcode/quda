#include <cmath>
#include <cstdio>
#include <cstdlib>
#include <cstring>
#include <iostream>
#include <sys/time.h>
#include <complex.h>

#include <quda.h>
#include <quda_internal.h>
#include <device.h>
#include <timer.h>
#include <comm_quda.h>
#include <tune_quda.h>
#include <blas_quda.h>
#include <gauge_field.h>
#include <dirac_quda.h>
#include <dslash_quda.h>
#include <invert_quda.h>
#include <eigensolve_quda.h>
#include <color_spinor_field.h>
#include <clover_field.h>
#include <llfat_quda.h>
#include <unitarization_links.h>
#include <algorithm>
#include <staggered_oprod.h>
#include <ks_improved_force.h>
#include <ks_force_quda.h>
#include <random_quda.h>
#include <mpi_comm_handle.h>

#include <multigrid.h>
#include <deflation.h>

#include <split_grid.h>

#include <ks_force_quda.h>
#include <ks_qsmear.h>

#include <gauge_path_quda.h>
#include <gauge_update_quda.h>

#define MAX(a,b) ((a)>(b)? (a):(b))
#define TDIFF(a,b) (b.tv_sec - a.tv_sec + 0.000001*(b.tv_usec - a.tv_usec))

// define newQudaGaugeParam() and newQudaInvertParam()
#define INIT_PARAM
#include "check_params.h"
#undef INIT_PARAM

// define (static) checkGaugeParam() and checkInvertParam()
#define CHECK_PARAM
#include "check_params.h"
#undef CHECK_PARAM
void checkBLASParam(QudaBLASParam &param) { checkBLASParam(&param); }

// define printQudaGaugeParam() and printQudaInvertParam()
#define PRINT_PARAM
#include "check_params.h"
#undef PRINT_PARAM

#include <gauge_tools.h>
#include <contract_quda.h>
#include <momentum.h>

using namespace quda;

static lat_dim_t R = {};
// setting this to false prevents redundant halo exchange but isn't yet compatible with HISQ / ASQTAD kernels
static bool redundant_comms = false;

#include <blas_lapack.h>

GaugeField *gaugePrecise = nullptr;
GaugeField *gaugeSloppy = nullptr;
GaugeField *gaugePrecondition = nullptr;
GaugeField *gaugeRefinement = nullptr;
GaugeField *gaugeEigensolver = nullptr;
GaugeField *gaugeExtended = nullptr;

GaugeField *gaugeFatPrecise = nullptr;
GaugeField *gaugeFatSloppy = nullptr;
GaugeField *gaugeFatPrecondition = nullptr;
GaugeField *gaugeFatRefinement = nullptr;
GaugeField *gaugeFatEigensolver = nullptr;
GaugeField *gaugeFatExtended = nullptr;

GaugeField *gaugeLongPrecise = nullptr;
GaugeField *gaugeLongSloppy = nullptr;
GaugeField *gaugeLongPrecondition = nullptr;
GaugeField *gaugeLongRefinement = nullptr;
GaugeField *gaugeLongEigensolver = nullptr;
GaugeField *gaugeLongExtended = nullptr;

GaugeField *gaugeSmeared = nullptr;

CloverField *cloverPrecise = nullptr;
CloverField *cloverSloppy = nullptr;
CloverField *cloverPrecondition = nullptr;
CloverField *cloverRefinement = nullptr;
CloverField *cloverEigensolver = nullptr;

GaugeField momResident;
GaugeField *extendedGaugeResident = nullptr;

std::vector<ColorSpinorField> solutionResident;

// vector of spinors used for forecasting solutions in HMC
#define QUDA_MAX_CHRONO 12
// each entry is one p
std::vector<std::vector<ColorSpinorField>> chronoResident(QUDA_MAX_CHRONO);

// Mapped memory buffer used to hold unitarization failures
static int *num_failures_h = nullptr;
static int *num_failures_d = nullptr;

static bool initialized = false;

//!< Profiler for initQuda
static TimeProfile profileInit("initQuda");

//!< Profile for loadGaugeQuda / saveGaugeQuda
static TimeProfile profileGauge("loadGaugeQuda");

//!< Profile for loadCloverQuda
static TimeProfile profileClover("loadCloverQuda");

//!< Profiler for dslashQuda
static TimeProfile profileDslash("dslashQuda");

//!< Profiler for invertQuda
static TimeProfile profileInvert("invertQuda");

//!< Profiler for invertMultiSrcQuda
static TimeProfile profileInvertMultiSrc("invertMultiSrcQuda");

//!< Profiler for invertMultiShiftQuda
static TimeProfile profileMulti("invertMultiShiftQuda");

//!< Profiler for eigensolveQuda
static TimeProfile profileEigensolve("eigensolveQuda");

//!< Profiler for computeFatLinkQuda
static TimeProfile profileFatLink("computeKSLinkQuda");

//!< Profiler for computeGaugeForceQuda
static TimeProfile profileGaugeForce("computeGaugeForceQuda");

//!< Profiler for computeGaugePathQuda
static TimeProfile profileGaugePath("computeGaugePathQuda");

//!<Profiler for updateGaugeFieldQuda
static TimeProfile profileGaugeUpdate("updateGaugeFieldQuda");

//!<Profiler for createExtendedGaugeField
static TimeProfile profileExtendedGauge("createExtendedGaugeField");

//!<Profiler for computeCloverForceQuda
static TimeProfile profileCloverForce("computeCloverForceQuda");

//!< Profiles for computeTMCloverForceQuda
static TimeProfile profileTMCloverForce("computeTMCloverForceQuda");

//!<Profiler for computeStaggeredForceQuda
static TimeProfile profileStaggeredForce("computeStaggeredForceQuda");

//!<Profiler for computeHISQForceQuda
static TimeProfile profileHISQForce("computeHISQForceQuda");

//!<Profiler for plaqQuda
static TimeProfile profilePlaq("plaqQuda");

//!< Profiler for wuppertalQuda
static TimeProfile profileWuppertal("wuppertalQuda");

//!< Profiler for gaussianSmearQuda
static TimeProfile profileGaussianSmear("gaussianSmearQuda");

//!<Profiler for gaussQuda
static TimeProfile profileGauss("gaussQuda");

//!< Profiler for gaugeObservableQuda
static TimeProfile profileGaugeObs("gaugeObservablesQuda");

//!< Profiler for gaugeSmearQuda
static TimeProfile profileGaugeSmear("gaugeSmearQuda");

//!< Profiler for wFlowQuda
static TimeProfile profileWFlow("wFlowQuda");

//!< Profiler for projectSU3Quda
static TimeProfile profileProject("projectSU3Quda");

//!< Profiler for staggeredPhaseQuda
static TimeProfile profilePhase("staggeredPhaseQuda");

//!< Profiler for contractions
static TimeProfile profileContract("contractQuda");

//!< Profiler for GEMM and other BLAS
static TimeProfile profileBLAS("blasQuda");
TimeProfile &getProfileBLAS() { return profileBLAS; }

//!< Profiler for covariant derivative
static TimeProfile profileCovDev("covDevQuda");

//!< Profiler for momentum action
static TimeProfile profileMomAction("momActionQuda");

//!< Profiler for sink projection
static TimeProfile profileSinkProject("sinkProjectQuda");

//!< Profiler for endQuda
static TimeProfile profileEnd("endQuda");

//!< Profiler for GaugeFixing
static TimeProfile GaugeFixFFTQuda("GaugeFixFFTQuda");
static TimeProfile GaugeFixOVRQuda("GaugeFixOVRQuda");

//!< Profiler for toal time spend between init and end
static TimeProfile profileInit2End("initQuda-endQuda",false);

static bool enable_profiler = false;
static bool do_not_profile_quda = false;

static void profilerStart(const char *f)
{
  static std::vector<int> target_list;
  static bool enable = false;
  static bool init = false;
  if (!init) {
    char *profile_target_env = getenv("QUDA_ENABLE_TARGET_PROFILE"); // selectively enable profiling for a given solve

    if ( profile_target_env ) {
      std::stringstream target_stream(profile_target_env);

      int target;
      while(target_stream >> target) {
       target_list.push_back(target);
       if (target_stream.peek() == ',') target_stream.ignore();
     }

     if (target_list.size() > 0) {
       std::sort(target_list.begin(), target_list.end());
       target_list.erase( unique( target_list.begin(), target_list.end() ), target_list.end() );
       warningQuda("Targeted profiling enabled for %lu functions\n", target_list.size());
       enable = true;
     }
   }

    char* donotprofile_env = getenv("QUDA_DO_NOT_PROFILE"); // disable profiling of QUDA parts
    if (donotprofile_env && (!(strcmp(donotprofile_env, "0") == 0)))  {
      do_not_profile_quda=true;
      printfQuda("Disabling profiling in QUDA\n");
    }
    init = true;
  }

  static int target_count = 0;
  static unsigned int i = 0;
  if (do_not_profile_quda){
    device::profile::stop();
    printfQuda("Stopping profiling in QUDA\n");
  } else {
    if (enable) {
      if (i < target_list.size() && target_count++ == target_list[i]) {
        enable_profiler = true;
        printfQuda("Starting profiling for %s\n", f);
        device::profile::start();
        i++; // advance to next target
    }
  }
}
}

static void profilerStop(const char *f) {
  if (do_not_profile_quda) {
    device::profile::start();
  } else {

    if (enable_profiler) {
      printfQuda("Stopping profiling for %s\n", f);
      device::profile::stop();
      enable_profiler = false;
    }
  }
}


namespace quda {
  void printLaunchTimer();
}

void setVerbosityQuda(QudaVerbosity verbosity, const char prefix[], FILE *outfile)
{
  setVerbosity(verbosity);
  setOutputPrefix(prefix);
  setOutputFile(outfile);
}


typedef struct {
  int ndim;
  int dims[QUDA_MAX_DIM];
} LexMapData;

/**
 * For MPI, the default node mapping is lexicographical with t varying fastest.
 */
static int lex_rank_from_coords(const int *coords, void *fdata)
{
  auto *md = static_cast<LexMapData *>(fdata);

  int rank = coords[0];
  for (int i = 1; i < md->ndim; i++) {
    rank = md->dims[i] * rank + coords[i];
  }
  return rank;
}

#ifdef QMP_COMMS
/**
 * For QMP, we use the existing logical topology if already declared.
 */
static int qmp_rank_from_coords(const int *coords, void *) { return QMP_get_node_number_from(coords); }
#endif

// Provision for user control over MPI comm handle
// Assumes an MPI implementation of QMP

#if defined(QMP_COMMS) || defined(MPI_COMMS)
MPI_Comm MPI_COMM_HANDLE_USER;
static bool user_set_comm_handle = false;
#endif

#if defined(QMP_COMMS) || defined(MPI_COMMS)
void setMPICommHandleQuda(void *mycomm)
{
  MPI_COMM_HANDLE_USER = *((MPI_Comm *)mycomm);
  user_set_comm_handle = true;
}
#else
void setMPICommHandleQuda(void *) { }
#endif

static bool comms_initialized = false;

void initCommsGridQuda(int nDim, const int *dims, QudaCommsMap func, void *fdata)
{
  if (comms_initialized) return;

  if (nDim != 4) {
    errorQuda("Number of communication grid dimensions must be 4");
  }

  LexMapData map_data;
  if (!func) {

#if QMP_COMMS
    if (QMP_logical_topology_is_declared()) {
      if (QMP_get_logical_number_of_dimensions() != 4) {
        errorQuda("QMP logical topology must have 4 dimensions");
      }
      for (int i=0; i<nDim; i++) {
        int qdim = QMP_get_logical_dimensions()[i];
        if(qdim != dims[i]) {
          errorQuda("QMP logical dims[%d]=%d does not match dims[%d]=%d argument", i, qdim, i, dims[i]);
        }
      }
      fdata = nullptr;
      func = qmp_rank_from_coords;
    } else {
      warningQuda("QMP logical topology is undeclared; using default lexicographical ordering");
#endif

      map_data.ndim = nDim;
      for (int i=0; i<nDim; i++) {
        map_data.dims[i] = dims[i];
      }
      fdata = (void *) &map_data;
      func = lex_rank_from_coords;

#if QMP_COMMS
    }
#endif

  }

#if defined(QMP_COMMS) || defined(MPI_COMMS)
  comm_init(nDim, dims, func, fdata, user_set_comm_handle, (void *)&MPI_COMM_HANDLE_USER);
#else
  comm_init(nDim, dims, func, fdata);
#endif

  comms_initialized = true;
}


static void init_default_comms()
{
#if defined(QMP_COMMS)
  if (QMP_logical_topology_is_declared()) {
    int ndim = QMP_get_logical_number_of_dimensions();
    const int *dims = QMP_get_logical_dimensions();
    initCommsGridQuda(ndim, dims, nullptr, nullptr);
  } else {
    errorQuda("initQuda() called without prior call to initCommsGridQuda(),"
        " and QMP logical topology has not been declared");
  }
#elif defined(MPI_COMMS)
  errorQuda("When using MPI for communications, initCommsGridQuda() must be called before initQuda()");
#else // single-GPU
  const int dims[4] = {1, 1, 1, 1};
  initCommsGridQuda(4, dims, nullptr, nullptr);
#endif
}


#define STR_(x) #x
#define STR(x) STR_(x)
  static const std::string quda_version = STR(QUDA_VERSION_MAJOR) "." STR(QUDA_VERSION_MINOR) "." STR(QUDA_VERSION_SUBMINOR);
#undef STR
#undef STR_

extern char* gitversion;

/*
 * Set the device that QUDA uses.
 */
void initQudaDevice(int dev)
{
  //static bool initialized = false;
  if (initialized) return;
  initialized = true;

  profileInit2End.TPSTART(QUDA_PROFILE_TOTAL);
  auto profile = pushProfile(profileInit);
  profileInit.TPSTART(QUDA_PROFILE_INIT);

#ifdef GITVERSION
  logQuda(QUDA_SUMMARIZE, "QUDA %s (git %s)\n", quda_version.c_str(), gitversion);
#else
  logQuda(QUDA_SUMMARIZE, "QUDA %s\n", quda_version.c_str());
#endif

#ifdef MULTI_GPU
  if (dev < 0) {
    if (!comms_initialized) {
      errorQuda("initDeviceQuda() called with a negative device ordinal, but comms have not been initialized");
    }
    dev = comm_gpuid();
  }
#else
  if (dev < 0 || dev >= 16) errorQuda("Invalid device number %d", dev);
#endif

  device::init(dev);

  { // determine if we will do CPU or GPU data reordering (default is GPU)
    char *reorder_str = getenv("QUDA_REORDER_LOCATION");

    if (!reorder_str || (strcmp(reorder_str,"CPU") && strcmp(reorder_str,"cpu")) ) {
      warningQuda("Data reordering done on GPU (set with QUDA_REORDER_LOCATION=GPU/CPU)");
      reorder_location_set(QUDA_CUDA_FIELD_LOCATION);
    } else {
      warningQuda("Data reordering done on CPU (set with QUDA_REORDER_LOCATION=GPU/CPU)");
      reorder_location_set(QUDA_CPU_FIELD_LOCATION);
    }
  }

  profileInit.TPSTOP(QUDA_PROFILE_INIT);
}

/*
 * Any persistent memory allocations that QUDA uses are done here.
 */
void initQudaMemory()
{
  auto profile = pushProfile(profileInit);
  profileInit.TPSTART(QUDA_PROFILE_INIT);

  if (!comms_initialized) init_default_comms();

  device::create_context();

  loadTuneCache();

  // initalize the memory pool allocators
  pool::init();

  createDslashEvents();

  blas_lapack::native::init();

  num_failures_h = static_cast<int *>(mapped_malloc(sizeof(int)));
  num_failures_d = static_cast<int *>(get_mapped_device_pointer(num_failures_h));

  for (int d=0; d<4; d++) R[d] = 2 * (redundant_comms || commDimPartitioned(d));

  profileInit.TPSTOP(QUDA_PROFILE_INIT);
}

void updateR()
{
  for (int d=0; d<4; d++) R[d] = 2 * (redundant_comms || commDimPartitioned(d));
}

void initQuda(int dev)
{
  // initialize communications topology, if not already done explicitly via initCommsGridQuda()
  if (!comms_initialized) init_default_comms();

  // set the device that QUDA uses
  initQudaDevice(dev);

  // set the persistant memory allocations that QUDA uses (Blas, streams, etc.)
  initQudaMemory();
}

// This is a flag used to signal when we have downloaded new gauge
// field.  Set by loadGaugeQuda and consumed by loadCloverQuda as one
// possible flag to indicate we need to recompute the clover field
static bool invalidate_clover = true;

// These utility functions are defined by the other "free" functions, but they
// are declared here so they can be used in the initial cleanup phase of loadGaugeQuda

/**
 * Abstraction utility that cleans up a set of sloppy fields, typically one of Wilson,
 * HISQ fat, or HISQ long. The utility safely frees the fields as appropriate and sets
 * all of the pointers to nullptr.
 * @param precise[in] Reference to the pointer of a given "precise" field, used for aliasing checks.
 * @param sloppy[in/out] Reference to the pointer of a given "sloppy" field.
 * @param precondition[in/out] Reference the to pointer of a given "precondition" field.
 * @param refinement[in/out] Reference the to pointer of a given "refinement" field.
 * @param eigensolver[in/out] Reference then to pointer of a given "eigensolver" field.
 */
void freeUniqueSloppyGaugeUtility(GaugeField *&precise, GaugeField *&sloppy, GaugeField *&precondition,
                                  GaugeField *&refinement, GaugeField *&eigensolver);

/**
 * Abstraction utility that cleans up the full set of sloppy fields, as well as
 * precise (unless requested otherwise) and extended fields. The set can correspond
 * to the internal Wilson, HISQ fat, or HISQ long fields. This utility safely frees the
 * fields as appropriate and sets all of the pointers to nullptr.
 * @param precise[in/out] Reference to the pointer of a given "precise" field.
 * @param sloppy[in/out] Reference to the pointer of a given "sloppy" field.
 * @param precondition[in/out] Reference to the pointer of a given "precondition" field.
 * @param refinement[in/out] Reference to the pointer of a given "refinement" field.
 * @param eigensolver[in/out] Reference to the pointer of a given "eigensolver" field.
 * @param extended[in/out] Reference to the pointer of a given "extended" field.
 * @param preserve_precise[in] Whether (true) or not (false) to preserve the precise field.
 */
void freeUniqueGaugeUtility(GaugeField *&precise, GaugeField *&sloppy, GaugeField *&precondition, GaugeField *&refinement,
                            GaugeField *&eigensolver, GaugeField *&extended, bool preserve_precise);

void loadGaugeQuda(void *h_gauge, QudaGaugeParam *param)
{
  auto profile = pushProfile(profileGauge);
  checkGaugeParam(param);

  if (!initialized) errorQuda("QUDA not initialized");
  if (getVerbosity() == QUDA_DEBUG_VERBOSE) printQudaGaugeParam(param);

  // Set the specific input parameters and create the cpu gauge field
  GaugeFieldParam gauge_param(*param, h_gauge);

  if (gauge_param.order <= 4) gauge_param.ghostExchange = QUDA_GHOST_EXCHANGE_NO;
  GaugeField *in = GaugeField::Create(gauge_param);

  if (in->Order() == QUDA_BQCD_GAUGE_ORDER) {
    static size_t checksum = SIZE_MAX;
    size_t in_checksum = in->checksum(true);
    if (in_checksum == checksum) {
      logQuda(QUDA_VERBOSE, "Gauge field unchanged - using cached gauge field %lu\n", checksum);
      delete in;
      invalidate_clover = false;
      return;
    }
    checksum = in_checksum;
    invalidate_clover = true;
  }

  // free any current gauge field before new allocations to reduce memory overhead
  switch (param->type) {
    case QUDA_WILSON_LINKS:
      freeUniqueGaugeUtility(gaugePrecise, gaugeSloppy, gaugePrecondition, gaugeRefinement, gaugeEigensolver,
                             gaugeExtended, param->use_resident_gauge);
      break;
    case QUDA_ASQTAD_FAT_LINKS:
      freeUniqueGaugeUtility(gaugeFatPrecise, gaugeFatSloppy, gaugeFatPrecondition, gaugeFatRefinement,
                             gaugeFatEigensolver, gaugeFatExtended, param->use_resident_gauge);
      break;
    case QUDA_ASQTAD_LONG_LINKS:
      freeUniqueGaugeUtility(gaugeLongPrecise, gaugeLongSloppy, gaugeLongPrecondition, gaugeLongRefinement,
                             gaugeLongEigensolver, gaugeLongExtended, param->use_resident_gauge);
      break;
    case QUDA_SMEARED_LINKS: freeUniqueGaugeQuda(QUDA_SMEARED_LINKS); break;
    default:
      errorQuda("Invalid gauge type %d", param->type);
  }

  // if not preserving then copy the gauge field passed in
  GaugeField *precise = nullptr;

  // switch the parameters for creating the mirror precise cuda gauge field
  gauge_param.create = QUDA_NULL_FIELD_CREATE;
  gauge_param.reconstruct = param->reconstruct;
  gauge_param.setPrecision(param->cuda_prec, true);
  gauge_param.ghostExchange = QUDA_GHOST_EXCHANGE_PAD;
  gauge_param.pad = param->ga_pad;
  gauge_param.location = QUDA_CUDA_FIELD_LOCATION;

  precise = new GaugeField(gauge_param);

  if (param->use_resident_gauge) {
    if(gaugePrecise == nullptr) errorQuda("No resident gauge field");
    // copy rather than point at to ensure that the padded region is filled in
    precise->copy(*gaugePrecise);
    precise->exchangeGhost();
    freeUniqueGaugeQuda(QUDA_WILSON_LINKS);
  } else {
    precise->copy(*in);
  }

  // for gaugeSmeared we are interested only in the precise version
  if (param->type == QUDA_SMEARED_LINKS) {
    gaugeSmeared = createExtendedGauge(*precise, R, profileGauge);

    delete precise;
    delete in;

    return;
  }

  // creating sloppy fields isn't really compute, but it is work done on the gpu
  profileGauge.TPSTART(QUDA_PROFILE_COMPUTE);

  // switch the parameters for creating the mirror sloppy cuda gauge field
  gauge_param.reconstruct = param->reconstruct_sloppy;
  gauge_param.setPrecision(param->cuda_prec_sloppy, true);
  GaugeField *sloppy = nullptr;
  if (param->cuda_prec == param->cuda_prec_sloppy && param->reconstruct == param->reconstruct_sloppy) {
    sloppy = precise;
  } else {
    sloppy = new GaugeField(gauge_param);
    sloppy->copy(*precise);
  }

  // switch the parameters for creating the mirror preconditioner cuda gauge field
  gauge_param.reconstruct = param->reconstruct_precondition;
  gauge_param.setPrecision(param->cuda_prec_precondition, true);
  GaugeField *precondition = nullptr;
  if (param->cuda_prec == param->cuda_prec_precondition && param->reconstruct == param->reconstruct_precondition) {
    precondition = precise;
  } else if (param->cuda_prec_sloppy == param->cuda_prec_precondition
             && param->reconstruct_sloppy == param->reconstruct_precondition) {
    precondition = sloppy;
  } else {
    precondition = new GaugeField(gauge_param);
    precondition->copy(*precise);
  }

  // switch the parameters for creating the refinement cuda gauge field
  gauge_param.reconstruct = param->reconstruct_refinement_sloppy;
  gauge_param.setPrecision(param->cuda_prec_refinement_sloppy, true);
  GaugeField *refinement = nullptr;
  if (param->cuda_prec_sloppy == param->cuda_prec_refinement_sloppy
      && param->reconstruct_sloppy == param->reconstruct_refinement_sloppy) {
    refinement = sloppy;
  } else {
    refinement = new GaugeField(gauge_param);
    refinement->copy(*sloppy);
  }

  // switch the parameters for creating the eigensolver cuda gauge field
  gauge_param.reconstruct = param->reconstruct_eigensolver;
  gauge_param.setPrecision(param->cuda_prec_eigensolver, true);
  GaugeField *eigensolver = nullptr;
  if (param->cuda_prec == param->cuda_prec_eigensolver && param->reconstruct == param->reconstruct_eigensolver) {
    eigensolver = precise;
  } else if (param->cuda_prec_precondition == param->cuda_prec_eigensolver
             && param->reconstruct_precondition == param->reconstruct_eigensolver) {
    eigensolver = precondition;
  } else if (param->cuda_prec_sloppy == param->cuda_prec_eigensolver
             && param->reconstruct_sloppy == param->reconstruct_eigensolver) {
    eigensolver = sloppy;
  } else {
    eigensolver = new GaugeField(gauge_param);
    eigensolver->copy(*precise);
  }

  profileGauge.TPSTOP(QUDA_PROFILE_COMPUTE);

  // create an extended preconditioning field
  GaugeField *extended = nullptr;
  if (param->overlap){
    lat_dim_t R; // domain-overlap widths in different directions
    for (int i=0; i<4; ++i) R[i] = param->overlap*commDimPartitioned(i);
    extended = createExtendedGauge(*precondition, R, profileGauge);
  }

  switch (param->type) {
    case QUDA_WILSON_LINKS:
      gaugePrecise = precise;
      gaugeSloppy = sloppy;
      gaugePrecondition = precondition;
      gaugeRefinement = refinement;
      gaugeEigensolver = eigensolver;

      if(param->overlap) gaugeExtended = extended;
      break;
    case QUDA_ASQTAD_FAT_LINKS:
      gaugeFatPrecise = precise;
      gaugeFatSloppy = sloppy;
      gaugeFatPrecondition = precondition;
      gaugeFatRefinement = refinement;
      gaugeFatEigensolver = eigensolver;

      if(param->overlap){
        if(gaugeFatExtended) errorQuda("Extended gauge fat field already allocated");
	gaugeFatExtended = extended;
      }
      break;
    case QUDA_ASQTAD_LONG_LINKS:
      gaugeLongPrecise = precise;
      gaugeLongSloppy = sloppy;
      gaugeLongPrecondition = precondition;
      gaugeLongRefinement = refinement;
      gaugeLongEigensolver = eigensolver;

      if(param->overlap){
        if(gaugeLongExtended) errorQuda("Extended gauge long field already allocated");
   	gaugeLongExtended = extended;
      }
      break;
    default:
      errorQuda("Invalid gauge type %d", param->type);
  }

  delete in;

  if (extendedGaugeResident) {
    // updated the resident gauge field if needed
    QudaReconstructType recon = extendedGaugeResident->Reconstruct();
    delete extendedGaugeResident;
    // Use the static R (which is defined at the very beginning of lib/interface_quda.cpp) here
    extendedGaugeResident = createExtendedGauge(*gaugePrecise, R, profileGauge, false, recon);
  }
}

void saveGaugeQuda(void *h_gauge, QudaGaugeParam *param)
{
  auto profile = pushProfile(profileGauge);

  if (param->location != QUDA_CPU_FIELD_LOCATION) errorQuda("Non-cpu output location not yet supported");

  if (!initialized) errorQuda("QUDA not initialized");
  checkGaugeParam(param);

  // Set the specific cpu parameters and create the cpu gauge field
  GaugeFieldParam gauge_param(*param, h_gauge);
  GaugeField cpuGauge(gauge_param);
  GaugeField *cudaGauge = nullptr;
  switch (param->type) {
  case QUDA_WILSON_LINKS: cudaGauge = gaugePrecise; break;
  case QUDA_ASQTAD_FAT_LINKS: cudaGauge = gaugeFatPrecise; break;
  case QUDA_ASQTAD_LONG_LINKS: cudaGauge = gaugeLongPrecise; break;
  case QUDA_SMEARED_LINKS:
    gauge_param.location = QUDA_CUDA_FIELD_LOCATION;
    gauge_param.create = QUDA_NULL_FIELD_CREATE;
    gauge_param.reconstruct = param->reconstruct;
    gauge_param.setPrecision(param->cuda_prec, true);
    gauge_param.ghostExchange = QUDA_GHOST_EXCHANGE_PAD;
    gauge_param.pad = param->ga_pad;
    cudaGauge = new GaugeField(gauge_param);
    copyExtendedGauge(*cudaGauge, *gaugeSmeared, QUDA_CUDA_FIELD_LOCATION);
    break;
  default: errorQuda("Invalid gauge type");
  }

  cpuGauge.copy(*cudaGauge);

  if (param->type == QUDA_SMEARED_LINKS) { delete cudaGauge; }
}

void loadSloppyCloverQuda(const QudaPrecision prec[]);
void freeSloppyCloverQuda();

void loadCloverQuda(void *h_clover, void *h_clovinv, QudaInvertParam *inv_param)
{
  auto profile = pushProfile(profileClover);
  pushVerbosity(inv_param->verbosity);

  checkCloverParam(inv_param);
  bool device_calc = false; // calculate clover and inverse on the device?

  if (getVerbosity() >= QUDA_DEBUG_VERBOSE) printQudaInvertParam(inv_param);

  if (!initialized) errorQuda("QUDA not initialized");

  if (!h_clover || inv_param->compute_clover) {
    device_calc = true;
    if (inv_param->clover_coeff == 0.0 && inv_param->clover_csw == 0.0)
      errorQuda("neither clover coefficient nor Csw set");
    if (gaugePrecise->Anisotropy() != 1.0) errorQuda("cannot compute anisotropic clover field");
  }
  if (!h_clover && !device_calc) errorQuda("Uninverted clover term not loaded");

  if (gaugePrecise == nullptr) errorQuda("Gauge field must be loaded before clover");
  if ((inv_param->dslash_type != QUDA_CLOVER_WILSON_DSLASH) && (inv_param->dslash_type != QUDA_TWISTED_CLOVER_DSLASH)
      && (inv_param->dslash_type != QUDA_CLOVER_HASENBUSCH_TWIST_DSLASH)) {
    errorQuda("Wrong dslash_type %d in loadCloverQuda()", inv_param->dslash_type);
  }

  CloverFieldParam clover_param(*inv_param, gaugePrecise->X());
  clover_param.create = QUDA_NULL_FIELD_CREATE;
  // do initial creation and download in same precision as caller, and demote after if needed
  clover_param.setPrecision(inv_param->clover_cpu_prec, true);
  clover_param.inverse = !clover::dynamic_inverse();
  clover_param.location = QUDA_CUDA_FIELD_LOCATION;

  // Adjust inv_param->clover_coeff: if a user has set kappa and Csw,
  // populate inv_param->clover_coeff for them as the computeClover
  // routines uses that value
  inv_param->clover_coeff
    = (inv_param->clover_coeff == 0.0 ? inv_param->kappa * inv_param->clover_csw : inv_param->clover_coeff);

  CloverField *in = nullptr;

  bool clover_update = false;
  // If either of the clover params have changed, trigger a recompute
  double csw_old = cloverPrecise ? cloverPrecise->Csw() : 0.0;
  double coeff_old = cloverPrecise ? cloverPrecise->Coeff() : 0.0;
  double rho_old = cloverPrecise ? cloverPrecise->Rho() : 0.0;
  double mu2_old = cloverPrecise ? cloverPrecise->Mu2() : 0.0;
  if (!cloverPrecise || invalidate_clover || inv_param->clover_coeff != coeff_old || inv_param->clover_csw != csw_old
      || inv_param->clover_csw != csw_old || inv_param->clover_rho != rho_old
      || 4 * inv_param->kappa * inv_param->kappa * inv_param->mu * inv_param->mu != mu2_old)
    clover_update = true;

  // compute or download clover field only if gauge field has been updated or clover field doesn't exist
  if (clover_update) {
    logQuda(QUDA_VERBOSE, "Creating new clover field\n");
    freeSloppyCloverQuda();
    if (cloverPrecise) delete cloverPrecise;

    cloverPrecise = new CloverField(clover_param);

    if (!device_calc || inv_param->return_clover || inv_param->return_clover_inverse) {
      // create a param for the cpu clover field
      CloverFieldParam inParam(clover_param);
      inParam.order = inv_param->clover_order;
      inParam.setPrecision(inv_param->clover_cpu_prec);
      inParam.inverse = h_clovinv ? true : false;
      inParam.clover = h_clover;
      inParam.cloverInv = h_clovinv;
      inParam.create = QUDA_REFERENCE_FIELD_CREATE;
      inParam.location = inv_param->clover_location;
      inParam.reconstruct = false;
      in = new CloverField(inParam);
    }

    if (!device_calc) {
      cloverPrecise->copy(*in, false);
      if ((h_clovinv && !inv_param->compute_clover_inverse) && !clover::dynamic_inverse())
        cloverPrecise->copy(*in, true);
    } else {
      createCloverQuda(inv_param);
    }

    if ((!h_clovinv || inv_param->compute_clover_inverse) && !clover::dynamic_inverse()) {
      cloverInvert(*cloverPrecise, inv_param->compute_clover_trlog);
      if (inv_param->compute_clover_trlog) {
        inv_param->trlogA[0] = cloverPrecise->TrLog()[0];
        inv_param->trlogA[1] = cloverPrecise->TrLog()[1];
      }
    }
  } else {
    logQuda(QUDA_VERBOSE, "Gauge field unchanged - using cached clover field\n");
  }

  // if requested, copy back the clover / inverse field
  if (inv_param->return_clover || inv_param->return_clover_inverse) {
    if (inv_param->return_clover) {
      if (!h_clover) errorQuda("Requested clover field return but no clover host pointer set");
      in->copy(*cloverPrecise, false);
    }

    if (inv_param->return_clover_inverse) {
      if (!h_clovinv) errorQuda("Requested clover field inverse return but no clover host pointer set");
      in->copy(*cloverPrecise, true);
    }
  }

  if (cloverPrecise->Precision() != inv_param->clover_cuda_prec) {
    // we created the clover field in caller precision, and now need to demote to the desired precision
    CloverFieldParam param(*cloverPrecise);
    param.create = QUDA_NULL_FIELD_CREATE;
    param.setPrecision(inv_param->clover_cuda_prec, true);
    CloverField tmp(param);
    tmp.copy(*cloverPrecise);
    std::exchange(*cloverPrecise, tmp);
  }

  if (in) delete in; // delete object referencing input field

  QudaPrecision prec[] = {inv_param->clover_cuda_prec_sloppy, inv_param->clover_cuda_prec_precondition,
                          inv_param->clover_cuda_prec_refinement_sloppy, inv_param->clover_cuda_prec_eigensolver};
  loadSloppyCloverQuda(prec);

  popVerbosity();
}

void loadSloppyCloverQuda(const QudaPrecision *prec)
{
  freeSloppyCloverQuda();

  if (cloverPrecise) {
    // create the mirror sloppy clover field
    CloverFieldParam clover_param(*cloverPrecise);
    clover_param.setPrecision(prec[0], true);

    if (clover_param.Precision() != cloverPrecise->Precision()) {
      cloverSloppy = new CloverField(clover_param);
      cloverSloppy->copy(*cloverPrecise);
    } else {
      cloverSloppy = cloverPrecise;
    }

    // switch the parameters for creating the mirror preconditioner clover field
    clover_param.setPrecision(prec[1], true);

    // create the mirror preconditioner clover field
    if (clover_param.Precision() == cloverPrecise->Precision()) {
      cloverPrecondition = cloverPrecise;
    } else if (clover_param.Precision() == cloverSloppy->Precision()) {
      cloverPrecondition = cloverSloppy;
    } else {
      cloverPrecondition = new CloverField(clover_param);
      cloverPrecondition->copy(*cloverPrecise);
    }

    // switch the parameters for creating the mirror refinement clover field
    clover_param.setPrecision(prec[2], true);

    // create the mirror refinement clover field
    if (clover_param.Precision() != cloverSloppy->Precision()) {
      cloverRefinement = new CloverField(clover_param);
      cloverRefinement->copy(*cloverSloppy);
    } else {
      cloverRefinement = cloverSloppy;
    }
    // switch the parameters for creating the mirror eigensolver clover field
    clover_param.setPrecision(prec[3]);

    // create the mirror eigensolver clover field
    if (clover_param.Precision() == cloverPrecise->Precision()) {
      cloverEigensolver = cloverPrecise;
    } else if (clover_param.Precision() == cloverSloppy->Precision()) {
      cloverEigensolver = cloverSloppy;
    } else if (clover_param.Precision() == cloverPrecondition->Precision()) {
      cloverEigensolver = cloverPrecondition;
    } else {
      cloverEigensolver = new CloverField(clover_param);
      cloverEigensolver->copy(*cloverPrecise);
    }
  }

}

// just free the sloppy fields used in mixed-precision solvers
void freeSloppyGaugeQuda()
{
  if (!initialized) errorQuda("QUDA not initialized");

  // Wilson gauges
  freeUniqueSloppyGaugeUtility(gaugePrecise, gaugeSloppy, gaugePrecondition, gaugeRefinement, gaugeEigensolver);

  // Long gauges
  freeUniqueSloppyGaugeUtility(gaugeLongPrecise, gaugeLongSloppy, gaugeLongPrecondition, gaugeLongRefinement,
                               gaugeLongEigensolver);

  // Fat gauges
  freeUniqueSloppyGaugeUtility(gaugeFatPrecise, gaugeFatSloppy, gaugeFatPrecondition, gaugeFatRefinement,
                               gaugeFatEigensolver);
}

void freeGaugeQuda(void)
{
  if (!initialized) errorQuda("QUDA not initialized");

  freeUniqueGaugeQuda(QUDA_WILSON_LINKS);
  freeUniqueGaugeQuda(QUDA_ASQTAD_FAT_LINKS);
  freeUniqueGaugeQuda(QUDA_ASQTAD_LONG_LINKS);
  freeUniqueGaugeQuda(QUDA_SMEARED_LINKS);

  // Need to merge extendedGaugeResident and gaugeFatPrecise/gaugePrecise
  if (extendedGaugeResident) {
    delete extendedGaugeResident;
    extendedGaugeResident = nullptr;
  }
}

// These utility functions are declared w/doxygen above
void freeUniqueSloppyGaugeUtility(GaugeField *&precise, GaugeField *&sloppy, GaugeField *&precondition,
                                  GaugeField *&refinement, GaugeField *&eigensolver)
{
  // In theory, we're checking for aliasing and freeing fields in the opposite order
  // from which they were allocated... but in any case, we're doing an all-to-all
  // checking of aliasing, so it doesn't really matter if the order matches.

  // The last field to get allocated is the eigensolver
  if (eigensolver != refinement && eigensolver != precondition && eigensolver != sloppy && eigensolver != precise
      && eigensolver)
    delete eigensolver;
  eigensolver = nullptr;

  // Second to last: refinement
  if (refinement != precondition && refinement != sloppy && refinement != precise && refinement) delete refinement;
  refinement = nullptr;

  // Third to last: precondition
  if (precondition != sloppy && precondition != precise && precondition) delete precondition;
  precondition = nullptr;

  // Fourth to last: sloppy
  if (sloppy != precise && sloppy) delete sloppy;
  sloppy = nullptr;
}

void freeUniqueGaugeUtility(GaugeField *&precise, GaugeField *&sloppy, GaugeField *&precondition, GaugeField *&refinement,
                            GaugeField *&eigensolver, GaugeField *&extended, bool preserve_precise)
{
  freeUniqueSloppyGaugeUtility(precise, sloppy, precondition, refinement, eigensolver);

  if (precise && !preserve_precise) {
    delete precise;
    precise = nullptr;
  }

  if (extended) delete extended;
  extended = nullptr;
}

void freeUniqueGaugeQuda(QudaLinkType link_type)
{
  if (!initialized) errorQuda("QUDA not initialized");

  // Narrowly free a single type of links
  switch (link_type) {
  case QUDA_WILSON_LINKS:
    freeUniqueGaugeUtility(gaugePrecise, gaugeSloppy, gaugePrecondition, gaugeRefinement, gaugeEigensolver,
                           gaugeExtended, false);
    break;
  case QUDA_ASQTAD_FAT_LINKS:
    freeUniqueGaugeUtility(gaugeFatPrecise, gaugeFatSloppy, gaugeFatPrecondition, gaugeFatRefinement,
                           gaugeFatEigensolver, gaugeFatExtended, false);
    break;
  case QUDA_ASQTAD_LONG_LINKS:
    freeUniqueGaugeUtility(gaugeLongPrecise, gaugeLongSloppy, gaugeLongPrecondition, gaugeLongRefinement,
                           gaugeLongEigensolver, gaugeLongExtended, false);
    break;
  case QUDA_SMEARED_LINKS:
    if (gaugeSmeared) delete gaugeSmeared;
    gaugeSmeared = nullptr;
    break;
  default: errorQuda("Invalid gauge type %d", link_type);
  }
}

void freeGaugeSmearedQuda()
{
  // thin wrapper
  freeUniqueGaugeQuda(QUDA_SMEARED_LINKS);
}

void loadSloppyGaugeQuda(const QudaPrecision *prec, const QudaReconstructType *recon)
{
  // first do SU3 links (if they exist)
  if (gaugePrecise) {
    GaugeFieldParam gauge_param(*gaugePrecise);
    // switch the parameters for creating the mirror sloppy cuda gauge field

    gauge_param.reconstruct = recon[0];
    gauge_param.setPrecision(prec[0], true);

    if (gaugeSloppy) errorQuda("gaugeSloppy already exists");

    if (gauge_param.Precision() == gaugePrecise->Precision() && gauge_param.reconstruct == gaugePrecise->Reconstruct()) {
      gaugeSloppy = gaugePrecise;
    } else {
      gaugeSloppy = new GaugeField(gauge_param);
      gaugeSloppy->copy(*gaugePrecise);
    }

    // switch the parameters for creating the mirror preconditioner cuda gauge field
    gauge_param.reconstruct = recon[1];
    gauge_param.setPrecision(prec[1], true);

    if (gaugePrecondition) errorQuda("gaugePrecondition already exists");

    if (gauge_param.Precision() == gaugePrecise->Precision() && gauge_param.reconstruct == gaugePrecise->Reconstruct()) {
      gaugePrecondition = gaugePrecise;
    } else if (gauge_param.Precision() == gaugeSloppy->Precision()
               && gauge_param.reconstruct == gaugeSloppy->Reconstruct()) {
      gaugePrecondition = gaugeSloppy;
    } else {
      gaugePrecondition = new GaugeField(gauge_param);
      gaugePrecondition->copy(*gaugePrecise);
    }

    // switch the parameters for creating the mirror refinement cuda gauge field
    gauge_param.reconstruct = recon[2];
    gauge_param.setPrecision(prec[2], true);

    if (gaugeRefinement) errorQuda("gaugeRefinement already exists");

    if (gauge_param.Precision() == gaugeSloppy->Precision() && gauge_param.reconstruct == gaugeSloppy->Reconstruct()) {
      gaugeRefinement = gaugeSloppy;
    } else {
      gaugeRefinement = new GaugeField(gauge_param);
      gaugeRefinement->copy(*gaugeSloppy);
    }

    // switch the parameters for creating the mirror eigensolver cuda gauge field
    gauge_param.reconstruct = recon[3];
    gauge_param.setPrecision(prec[3], true);

    if (gaugeEigensolver) errorQuda("gaugeEigensolver already exists");

    if (gauge_param.Precision() == gaugePrecise->Precision() && gauge_param.reconstruct == gaugePrecise->Reconstruct()) {
      gaugeEigensolver = gaugePrecise;
    } else if (gauge_param.Precision() == gaugeSloppy->Precision()
               && gauge_param.reconstruct == gaugeSloppy->Reconstruct()) {
      gaugeEigensolver = gaugeSloppy;
    } else if (gauge_param.Precision() == gaugePrecondition->Precision()
               && gauge_param.reconstruct == gaugePrecondition->Reconstruct()) {
      gaugeEigensolver = gaugePrecondition;
    } else {
      gaugeEigensolver = new GaugeField(gauge_param);
      gaugeEigensolver->copy(*gaugePrecise);
    }
  }

  // fat links (if they exist)
  if (gaugeFatPrecise) {
    GaugeFieldParam gauge_param(*gaugeFatPrecise);
    // switch the parameters for creating the mirror sloppy cuda gauge field

    gauge_param.setPrecision(prec[0], true);

    if (gaugeFatSloppy) errorQuda("gaugeFatSloppy already exists");

    if (gauge_param.Precision() == gaugeFatPrecise->Precision()
        && gauge_param.reconstruct == gaugeFatPrecise->Reconstruct()) {
      gaugeFatSloppy = gaugeFatPrecise;
    } else {
      gaugeFatSloppy = new GaugeField(gauge_param);
      gaugeFatSloppy->copy(*gaugeFatPrecise);
    }

    // switch the parameters for creating the mirror preconditioner cuda gauge field
    gauge_param.setPrecision(prec[1], true);

    if (gaugeFatPrecondition) errorQuda("gaugeFatPrecondition already exists\n");

    if (gauge_param.Precision() == gaugeFatPrecise->Precision()
        && gauge_param.reconstruct == gaugeFatPrecise->Reconstruct()) {
      gaugeFatPrecondition = gaugeFatPrecise;
    } else if (gauge_param.Precision() == gaugeFatSloppy->Precision()
               && gauge_param.reconstruct == gaugeFatSloppy->Reconstruct()) {
      gaugeFatPrecondition = gaugeFatSloppy;
    } else {
      gaugeFatPrecondition = new GaugeField(gauge_param);
      gaugeFatPrecondition->copy(*gaugeFatPrecise);
    }

    // switch the parameters for creating the mirror refinement cuda gauge field
    gauge_param.setPrecision(prec[2], true);

    if (gaugeFatRefinement) errorQuda("gaugeFatRefinement already exists\n");

    if (gauge_param.Precision() == gaugeFatSloppy->Precision()
        && gauge_param.reconstruct == gaugeFatSloppy->Reconstruct()) {
      gaugeFatRefinement = gaugeFatSloppy;
    } else {
      gaugeFatRefinement = new GaugeField(gauge_param);
      gaugeFatRefinement->copy(*gaugeFatSloppy);
    }

    // switch the parameters for creating the mirror eigensolver cuda gauge field
    gauge_param.setPrecision(prec[3], true);

    if (gaugeFatEigensolver) errorQuda("gaugeFatEigensolver already exists");

    if (gauge_param.Precision() == gaugeFatPrecise->Precision()
        && gauge_param.reconstruct == gaugeFatPrecise->Reconstruct()) {
      gaugeFatEigensolver = gaugeFatPrecise;
    } else if (gauge_param.Precision() == gaugeFatSloppy->Precision()
               && gauge_param.reconstruct == gaugeFatSloppy->Reconstruct()) {
      gaugeFatEigensolver = gaugeFatSloppy;
    } else if (gauge_param.Precision() == gaugeFatPrecondition->Precision()
               && gauge_param.reconstruct == gaugeFatPrecondition->Reconstruct()) {
      gaugeFatEigensolver = gaugeFatPrecondition;
    } else {
      gaugeFatEigensolver = new GaugeField(gauge_param);
      gaugeFatEigensolver->copy(*gaugeFatPrecise);
    }
  }

  // long links (if they exist)
  if (gaugeLongPrecise) {
    GaugeFieldParam gauge_param(*gaugeLongPrecise);
    // switch the parameters for creating the mirror sloppy cuda gauge field

    gauge_param.reconstruct = recon[0];
    gauge_param.setPrecision(prec[0], true);

    if (gaugeLongSloppy) errorQuda("gaugeLongSloppy already exists");

    if (gauge_param.Precision() == gaugeLongPrecise->Precision()
        && gauge_param.reconstruct == gaugeLongPrecise->Reconstruct()) {
      gaugeLongSloppy = gaugeLongPrecise;
    } else {
      gaugeLongSloppy = new GaugeField(gauge_param);
      gaugeLongSloppy->copy(*gaugeLongPrecise);
    }

    // switch the parameters for creating the mirror preconditioner cuda gauge field
    gauge_param.reconstruct = recon[1];
    gauge_param.setPrecision(prec[1], true);

    if (gaugeLongPrecondition) errorQuda("gaugeLongPrecondition already exists\n");

    if (gauge_param.Precision() == gaugeLongPrecise->Precision()
        && gauge_param.reconstruct == gaugeLongPrecise->Reconstruct()) {
      gaugeLongPrecondition = gaugeLongPrecise;
    } else if (gauge_param.Precision() == gaugeLongSloppy->Precision()
               && gauge_param.reconstruct == gaugeLongSloppy->Reconstruct()) {
      gaugeLongPrecondition = gaugeLongSloppy;
    } else {
      gaugeLongPrecondition = new GaugeField(gauge_param);
      gaugeLongPrecondition->copy(*gaugeLongPrecise);
    }

    // switch the parameters for creating the mirror refinement cuda gauge field
    gauge_param.reconstruct = recon[2];
    gauge_param.setPrecision(prec[2], true);

    if (gaugeLongRefinement) errorQuda("gaugeLongRefinement already exists\n");

    if (gauge_param.Precision() == gaugeLongSloppy->Precision()
        && gauge_param.reconstruct == gaugeLongSloppy->Reconstruct()) {
      gaugeLongRefinement = gaugeLongSloppy;
    } else {
      gaugeLongRefinement = new GaugeField(gauge_param);
      gaugeLongRefinement->copy(*gaugeLongSloppy);
    }

    // switch the parameters for creating the mirror eigensolver cuda gauge field
    gauge_param.reconstruct = recon[3];
    gauge_param.setPrecision(prec[3], true);

    if (gaugeLongEigensolver) errorQuda("gaugePrecondition already exists");

    if (gauge_param.Precision() == gaugeLongPrecise->Precision()
        && gauge_param.reconstruct == gaugeLongPrecise->Reconstruct()) {
      gaugeLongEigensolver = gaugeLongPrecise;
    } else if (gauge_param.Precision() == gaugeLongSloppy->Precision()
               && gauge_param.reconstruct == gaugeLongSloppy->Reconstruct()) {
      gaugeLongEigensolver = gaugeLongSloppy;
    } else if (gauge_param.Precision() == gaugeLongPrecondition->Precision()
               && gauge_param.reconstruct == gaugeLongPrecondition->Reconstruct()) {
      gaugeLongEigensolver = gaugeLongPrecondition;
    } else {
      gaugeLongEigensolver = new GaugeField(gauge_param);
      gaugeLongEigensolver->copy(*gaugeLongPrecise);
    }
  }
}

void freeSloppyCloverQuda()
{
  if (!initialized) errorQuda("QUDA not initialized");

  // Delete cloverRefinement if it does not alias gaugeSloppy.
  if (cloverRefinement != cloverSloppy && cloverRefinement) delete cloverRefinement;

  // Delete cloverPrecondition if it does not alias cloverPrecise, cloverSloppy, or cloverEigensolver.
  if (cloverPrecondition != cloverSloppy && cloverPrecondition != cloverPrecise
      && cloverPrecondition != cloverEigensolver && cloverPrecondition)
    delete cloverPrecondition;

  // Delete cloverEigensolver if it does not alias cloverPrecise or cloverSloppy.
  if (cloverEigensolver != cloverSloppy && cloverEigensolver != cloverPrecise && cloverEigensolver)
    delete cloverEigensolver;

  // Delete cloverSloppy if it does not alias cloverPrecise.
  if (cloverSloppy != cloverPrecise && cloverSloppy) delete cloverSloppy;

  cloverEigensolver = nullptr;
  cloverRefinement = nullptr;
  cloverPrecondition = nullptr;
  cloverSloppy = nullptr;
}

void freeCloverQuda(void)
{
  if (!initialized) errorQuda("QUDA not initialized");
  freeSloppyCloverQuda();
  if (cloverPrecise) delete cloverPrecise;
  cloverPrecise = nullptr;
}

void flushChronoQuda(int i)
{
  if (i >= QUDA_MAX_CHRONO)
    errorQuda("Requested chrono index %d is outside of max %d\n", i, QUDA_MAX_CHRONO);

  chronoResident[i].clear();
}

void endQuda(void)
{
  if (!initialized) return;

  {
    auto profile = pushProfile(profileEnd);

    freeGaugeQuda();
    freeCloverQuda();

    for (int i = 0; i < QUDA_MAX_CHRONO; i++) flushChronoQuda(i);

    solutionResident.clear();
    momResident = GaugeField();

    LatticeField::freeGhostBuffer();
    ColorSpinorField::freeGhostBuffer();
    FieldTmp<ColorSpinorField>::destroy();

    blas_lapack::generic::destroy();
    blas_lapack::native::destroy();
    reducer::destroy();

    pool::flush_pinned();
    pool::flush_device();

    host_free(num_failures_h);
    num_failures_h = nullptr;
    num_failures_d = nullptr;

    destroyDslashEvents();

    saveTuneCache();
    saveProfile();

    // flush any outstanding force monitoring (if enabled)
    flushForceMonitor();

    initialized = false;

    comm_finalize();
    comms_initialized = false;
  }

  profileInit2End.TPSTOP(QUDA_PROFILE_TOTAL);

  // print out the profile information of the lifetime of the library
  if (getVerbosity() >= QUDA_SUMMARIZE) {
    profileInit.Print();
    profileGauge.Print();
    profileClover.Print();
    profileDslash.Print();
    profileInvert.Print();
    profileInvertMultiSrc.Print();
    profileMulti.Print();
    profileEigensolve.Print();
    profileFatLink.Print();
    profileGaugeForce.Print();
    profileGaugeUpdate.Print();
    profileExtendedGauge.Print();
    profileCloverForce.Print();
    profileTMCloverForce.Print();
    profileStaggeredForce.Print();
    profileHISQForce.Print();
    profileContract.Print();
    profileBLAS.Print();
    profileCovDev.Print();
    profilePlaq.Print();
    profileGaugeObs.Print();
    profileGaussianSmear.Print();
    profileGaugeSmear.Print();
    profileWFlow.Print();
    profileProject.Print();
    profilePhase.Print();
    profileMomAction.Print();
    profileSinkProject.Print();
    profileEnd.Print();

    profileInit2End.Print();
    TimeProfile::PrintGlobal();

    printLaunchTimer();
    printAPIProfile();

    printfQuda("\n");
    printPeakMemUsage();
    printfQuda("\n");
  }

  assertAllMemFree();

  device::destroy();
}


namespace quda {

  void setDiracParam(DiracParam &diracParam, QudaInvertParam *inv_param, const bool pc)
  {
    double kappa = inv_param->kappa;
    if (inv_param->dirac_order == QUDA_CPS_WILSON_DIRAC_ORDER) {
      kappa *= gaugePrecise->Anisotropy();
    }

    switch (inv_param->dslash_type) {
    case QUDA_WILSON_DSLASH:
      diracParam.type = pc ? QUDA_WILSONPC_DIRAC : QUDA_WILSON_DIRAC;
      break;
    case QUDA_CLOVER_WILSON_DSLASH:
      diracParam.type = pc ? QUDA_CLOVERPC_DIRAC : QUDA_CLOVER_DIRAC;
      break;
    case QUDA_CLOVER_HASENBUSCH_TWIST_DSLASH:
      diracParam.type = pc ? QUDA_CLOVER_HASENBUSCH_TWISTPC_DIRAC : QUDA_CLOVER_HASENBUSCH_TWIST_DIRAC;
      break;
    case QUDA_DOMAIN_WALL_DSLASH:
      diracParam.type = pc ? QUDA_DOMAIN_WALLPC_DIRAC : QUDA_DOMAIN_WALL_DIRAC;
      diracParam.Ls = inv_param->Ls;
      break;
    case QUDA_DOMAIN_WALL_4D_DSLASH:
      diracParam.type = pc ? QUDA_DOMAIN_WALL_4DPC_DIRAC : QUDA_DOMAIN_WALL_4D_DIRAC;
      diracParam.Ls = inv_param->Ls;
      break;
    case QUDA_MOBIUS_DWF_EOFA_DSLASH:
      if (inv_param->Ls > QUDA_MAX_DWF_LS) {
        errorQuda("Length of Ls dimension %d greater than QUDA_MAX_DWF_LS %d", inv_param->Ls, QUDA_MAX_DWF_LS);
      }
      diracParam.type = pc ? QUDA_MOBIUS_DOMAIN_WALLPC_EOFA_DIRAC : QUDA_MOBIUS_DOMAIN_WALL_EOFA_DIRAC;
      diracParam.Ls = inv_param->Ls;
      // check we are safe to cast into a Complex (= std::complex<double>)
      static_assert(sizeof(Complex) == sizeof(double _Complex),
                    "Irreconcilable difference between interface and internal complex number conventions");

      memcpy(diracParam.b_5, inv_param->b_5, sizeof(Complex) * inv_param->Ls);
      memcpy(diracParam.c_5, inv_param->c_5, sizeof(Complex) * inv_param->Ls);
      diracParam.eofa_shift = inv_param->eofa_shift;
      diracParam.eofa_pm = inv_param->eofa_pm;
      diracParam.mq1 = inv_param->mq1;
      diracParam.mq2 = inv_param->mq2;
      diracParam.mq3 = inv_param->mq3;
      break;
    case QUDA_MOBIUS_DWF_DSLASH:
      if (inv_param->Ls > QUDA_MAX_DWF_LS)
	errorQuda("Length of Ls dimension %d greater than QUDA_MAX_DWF_LS %d", inv_param->Ls, QUDA_MAX_DWF_LS);
      diracParam.type = pc ? QUDA_MOBIUS_DOMAIN_WALLPC_DIRAC : QUDA_MOBIUS_DOMAIN_WALL_DIRAC;
      diracParam.Ls = inv_param->Ls;
      if (sizeof(Complex) != sizeof(double _Complex)) {
        errorQuda("Irreconcilable difference between interface and internal complex number conventions");
      }
      memcpy(diracParam.b_5, inv_param->b_5, sizeof(Complex) * inv_param->Ls);
      memcpy(diracParam.c_5, inv_param->c_5, sizeof(Complex) * inv_param->Ls);
      logQuda(QUDA_DEBUG_VERBOSE, "Printing b_5 and c_5 values\n");
      for (int i = 0; i < diracParam.Ls; i++) {
        logQuda(QUDA_DEBUG_VERBOSE, "fromQUDA diracParam: b5[%d] = %f + i%f, c5[%d] = %f + i%f\n", i,
                diracParam.b_5[i].real(), diracParam.b_5[i].imag(), i, diracParam.c_5[i].real(),
                diracParam.c_5[i].imag());
      }
      break;
    case QUDA_STAGGERED_DSLASH:
      diracParam.type = pc ? QUDA_STAGGEREDPC_DIRAC : QUDA_STAGGERED_DIRAC;
      break;
    case QUDA_ASQTAD_DSLASH:
      diracParam.type = pc ? QUDA_ASQTADPC_DIRAC : QUDA_ASQTAD_DIRAC;
      break;
    case QUDA_TWISTED_MASS_DSLASH:
      diracParam.type = pc ? QUDA_TWISTED_MASSPC_DIRAC : QUDA_TWISTED_MASS_DIRAC;
      if (inv_param->twist_flavor == QUDA_TWIST_SINGLET) {
	diracParam.Ls = 1;
	diracParam.epsilon = 0.0;
      } else {
	diracParam.Ls = 2;
	diracParam.epsilon = inv_param->twist_flavor == QUDA_TWIST_NONDEG_DOUBLET ? inv_param->epsilon : 0.0;
      }
      break;
    case QUDA_TWISTED_CLOVER_DSLASH:
      diracParam.type = pc ? QUDA_TWISTED_CLOVERPC_DIRAC : QUDA_TWISTED_CLOVER_DIRAC;
      if (inv_param->twist_flavor == QUDA_TWIST_SINGLET)  {
	diracParam.Ls = 1;
	diracParam.epsilon = 0.0;
      } else {
	diracParam.Ls = 2;
	diracParam.epsilon = inv_param->twist_flavor == QUDA_TWIST_NONDEG_DOUBLET ? inv_param->epsilon : 0.0;
      }
      break;
    case QUDA_LAPLACE_DSLASH:
      diracParam.type = pc ? QUDA_GAUGE_LAPLACEPC_DIRAC : QUDA_GAUGE_LAPLACE_DIRAC;
      diracParam.laplace3D = inv_param->laplace3D;
      break;
    case QUDA_COVDEV_DSLASH:
      diracParam.type = QUDA_GAUGE_COVDEV_DIRAC;
      diracParam.covdev_mu = inv_param->covdev_mu;
      break;
    default:
      errorQuda("Unsupported dslash_type %d", inv_param->dslash_type);
    }

    diracParam.matpcType = inv_param->matpc_type;
    diracParam.dagger = inv_param->dagger;
    diracParam.gauge = inv_param->dslash_type == QUDA_ASQTAD_DSLASH ? gaugeFatPrecise : gaugePrecise;
    diracParam.fatGauge = gaugeFatPrecise;
    diracParam.longGauge = gaugeLongPrecise;
    diracParam.clover = cloverPrecise;
    diracParam.kappa = kappa;
    diracParam.mass = inv_param->mass;
    diracParam.m5 = inv_param->m5;
    diracParam.mu = inv_param->mu;
    diracParam.tm_rho = inv_param->tm_rho;
    diracParam.distance_pc_alpha0 = inv_param->distance_pc_alpha0;
    diracParam.distance_pc_t0 = inv_param->distance_pc_t0;

    for (int i=0; i<4; i++) diracParam.commDim[i] = 1;   // comms are always on

    if (diracParam.gauge->Precision() != inv_param->cuda_prec)
      errorQuda("Gauge precision %d does not match requested precision %d\n", diracParam.gauge->Precision(),
                inv_param->cuda_prec);

    diracParam.use_mobius_fused_kernel = inv_param->use_mobius_fused_kernel;
  }

  void setDiracSloppyParam(DiracParam &diracParam, QudaInvertParam *inv_param, const bool pc)
  {
    setDiracParam(diracParam, inv_param, pc);

    diracParam.gauge = inv_param->dslash_type == QUDA_ASQTAD_DSLASH ? gaugeFatSloppy : gaugeSloppy;
    diracParam.fatGauge = gaugeFatSloppy;
    diracParam.longGauge = gaugeLongSloppy;
    diracParam.clover = cloverSloppy;

    for (int i=0; i<4; i++) {
      diracParam.commDim[i] = 1;   // comms are always on
    }

    if (diracParam.gauge->Precision() != inv_param->cuda_prec_sloppy)
      errorQuda("Gauge precision %d does not match requested precision %d\n", diracParam.gauge->Precision(),
                inv_param->cuda_prec_sloppy);
  }

  void setDiracRefineParam(DiracParam &diracParam, QudaInvertParam *inv_param, const bool pc)
  {
    setDiracParam(diracParam, inv_param, pc);

    diracParam.gauge = inv_param->dslash_type == QUDA_ASQTAD_DSLASH ? gaugeFatRefinement : gaugeRefinement;
    diracParam.fatGauge = gaugeFatRefinement;
    diracParam.longGauge = gaugeLongRefinement;
    diracParam.clover = cloverRefinement;

    for (int i=0; i<4; i++) {
      diracParam.commDim[i] = 1;   // comms are always on
    }

    if (diracParam.gauge->Precision() != inv_param->cuda_prec_refinement_sloppy)
      errorQuda("Gauge precision %d does not match requested precision %d\n", diracParam.gauge->Precision(),
                inv_param->cuda_prec_refinement_sloppy);
  }

  // The preconditioner currently mimicks the sloppy operator with no comms
  void setDiracPreParam(DiracParam &diracParam, QudaInvertParam *inv_param, const bool pc, bool comms)
  {
    setDiracParam(diracParam, inv_param, pc);

    if (inv_param->overlap) {
      diracParam.gauge = inv_param->dslash_type == QUDA_ASQTAD_DSLASH ? gaugeFatExtended : gaugeExtended;
      diracParam.fatGauge = gaugeFatExtended;
      diracParam.longGauge = gaugeLongExtended;
    } else {
      diracParam.gauge = inv_param->dslash_type == QUDA_ASQTAD_DSLASH ? gaugeFatPrecondition : gaugePrecondition;
      diracParam.fatGauge = gaugeFatPrecondition;
      diracParam.longGauge = gaugeLongPrecondition;
    }
    diracParam.clover = cloverPrecondition;

    for (int i=0; i<4; i++) {
      diracParam.commDim[i] = comms ? 1 : 0;
    }

    // In the preconditioned staggered CG allow a different dslash type in the preconditioning
    if(inv_param->inv_type == QUDA_PCG_INVERTER && inv_param->dslash_type == QUDA_ASQTAD_DSLASH
       && inv_param->dslash_type_precondition == QUDA_STAGGERED_DSLASH) {
       diracParam.type = pc ? QUDA_STAGGEREDPC_DIRAC : QUDA_STAGGERED_DIRAC;
       diracParam.gauge = gaugeFatPrecondition;
    }

    if (diracParam.gauge->Precision() != inv_param->cuda_prec_precondition)
      errorQuda("Gauge precision %d does not match requested precision %d\n", diracParam.gauge->Precision(),
                inv_param->cuda_prec_precondition);
  }

  void setDiracEigParam(DiracParam &diracParam, QudaInvertParam *inv_param, const bool pc)
  {
    setDiracParam(diracParam, inv_param, pc);

    if (inv_param->overlap) {
      diracParam.gauge = inv_param->dslash_type == QUDA_ASQTAD_DSLASH ? gaugeFatExtended : gaugeExtended;
      diracParam.fatGauge = gaugeFatExtended;
      diracParam.longGauge = gaugeLongExtended;
    } else {
      diracParam.gauge = inv_param->dslash_type == QUDA_ASQTAD_DSLASH ? gaugeFatEigensolver : gaugeEigensolver;
      diracParam.fatGauge = gaugeFatEigensolver;
      diracParam.longGauge = gaugeLongEigensolver;
    }
    diracParam.clover = cloverEigensolver;

    for (int i = 0; i < 4; i++) { diracParam.commDim[i] = 1; }

    // In the deflated staggered CG allow a different dslash type
    if (inv_param->inv_type == QUDA_PCG_INVERTER && inv_param->dslash_type == QUDA_ASQTAD_DSLASH
        && inv_param->dslash_type_precondition == QUDA_STAGGERED_DSLASH) {
      diracParam.type = pc ? QUDA_STAGGEREDPC_DIRAC : QUDA_STAGGERED_DIRAC;
      diracParam.gauge = gaugeFatEigensolver;
    }

    if (diracParam.gauge->Precision() != inv_param->cuda_prec_eigensolver)
      errorQuda("Gauge precision %d does not match requested precision %d\n", diracParam.gauge->Precision(),
                inv_param->cuda_prec_eigensolver);
  }

  void createDirac(Dirac *&d, Dirac *&dSloppy, Dirac *&dPre, QudaInvertParam &param, const bool pc_solve)
  {
    DiracParam diracParam;
    DiracParam diracSloppyParam;
    DiracParam diracPreParam;

    setDiracParam(diracParam, &param, pc_solve);
    setDiracSloppyParam(diracSloppyParam, &param, pc_solve);
    // eigCG and deflation need 2 sloppy precisions and do not use Schwarz
    bool pre_comms_flag = (param.schwarz_type != QUDA_INVALID_SCHWARZ) ? false : true;
    setDiracPreParam(diracPreParam, &param, pc_solve, pre_comms_flag);

    d = Dirac::create(diracParam); // create the Dirac operator
    dSloppy = Dirac::create(diracSloppyParam);
    dPre = Dirac::create(diracPreParam);
  }

  void createDiracWithRefine(Dirac *&d, Dirac *&dSloppy, Dirac *&dPre, Dirac *&dRef, QudaInvertParam &param,
                             const bool pc_solve)
  {
    DiracParam diracParam;
    DiracParam diracSloppyParam;
    DiracParam diracPreParam;
    DiracParam diracRefParam;

    setDiracParam(diracParam, &param, pc_solve);
    setDiracSloppyParam(diracSloppyParam, &param, pc_solve);
    setDiracRefineParam(diracRefParam, &param, pc_solve);
    // eigCG and deflation need 2 sloppy precisions and do not use Schwarz
    bool pre_comms_flag = (param.schwarz_type != QUDA_INVALID_SCHWARZ) ? false : true;
    setDiracPreParam(diracPreParam, &param, pc_solve, pre_comms_flag);

    d = Dirac::create(diracParam); // create the Dirac operator
    dSloppy = Dirac::create(diracSloppyParam);
    dPre = Dirac::create(diracPreParam);
    dRef = Dirac::create(diracRefParam);
  }

  void createDiracWithEig(Dirac *&d, Dirac *&dSloppy, Dirac *&dPre, Dirac *&dEig, QudaInvertParam &param,
                          const bool pc_solve)
  {
    DiracParam diracParam;
    DiracParam diracSloppyParam;
    DiracParam diracPreParam;
    DiracParam diracEigParam;

    setDiracParam(diracParam, &param, pc_solve);
    setDiracSloppyParam(diracSloppyParam, &param, pc_solve);
    bool pre_comms_flag = (param.schwarz_type != QUDA_INVALID_SCHWARZ) ? false : true;
    setDiracPreParam(diracPreParam, &param, pc_solve, pre_comms_flag);
    setDiracEigParam(diracEigParam, &param, pc_solve);

    d = Dirac::create(diracParam); // create the Dirac operator
    dSloppy = Dirac::create(diracSloppyParam);
    dPre = Dirac::create(diracPreParam);
    dEig = Dirac::create(diracEigParam);
  }

  void massRescale(ColorSpinorField &b, QudaInvertParam &param, bool for_multishift)
  {
    double kappa5 = (0.5/(5.0 + param.m5));
    double kappa = (param.dslash_type == QUDA_DOMAIN_WALL_DSLASH || param.dslash_type == QUDA_DOMAIN_WALL_4D_DSLASH
                    || param.dslash_type == QUDA_MOBIUS_DWF_DSLASH || param.dslash_type == QUDA_MOBIUS_DWF_EOFA_DSLASH) ?
      kappa5 :
      param.kappa;

    logQuda(QUDA_DEBUG_VERBOSE, "Mass rescale: Kappa is: %g\n", kappa);
    logQuda(QUDA_DEBUG_VERBOSE, "Mass rescale: mass normalization: %d\n", param.mass_normalization);
    logQuda(QUDA_DEBUG_VERBOSE, "Mass rescale: norm of source in = %g\n", blas::norm2(b));

    // staggered dslash uses mass normalization internally
    if (param.dslash_type == QUDA_ASQTAD_DSLASH || param.dslash_type == QUDA_STAGGERED_DSLASH) {
      switch (param.solution_type) {
        case QUDA_MAT_SOLUTION:
        case QUDA_MATPC_SOLUTION:
          if (param.mass_normalization == QUDA_KAPPA_NORMALIZATION) blas::ax(2.0*param.mass, b);
          break;
        case QUDA_MATDAG_MAT_SOLUTION:
        case QUDA_MATPCDAG_MATPC_SOLUTION:
          if (param.mass_normalization == QUDA_KAPPA_NORMALIZATION) blas::ax(4.0*param.mass*param.mass, b);
          break;
        default:
          errorQuda("Not implemented");
      }
      return;
    }

    // multiply the source to compensate for normalization of the Dirac operator, if necessary
    // you are responsible for restoring what's in param.offset
    switch (param.solution_type) {
      case QUDA_MAT_SOLUTION:
        if (param.mass_normalization == QUDA_MASS_NORMALIZATION ||
            param.mass_normalization == QUDA_ASYMMETRIC_MASS_NORMALIZATION) {
	  blas::ax(2.0*kappa, b);
          if (for_multishift)
            for (int i = 0; i < param.num_offset; i++) param.offset[i] *= 2.0 * kappa;
        }
        break;
      case QUDA_MATDAG_MAT_SOLUTION:
        if (param.mass_normalization == QUDA_MASS_NORMALIZATION ||
            param.mass_normalization == QUDA_ASYMMETRIC_MASS_NORMALIZATION) {
	  blas::ax(4.0*kappa*kappa, b);
          if (for_multishift)
            for (int i = 0; i < param.num_offset; i++) param.offset[i] *= 4.0 * kappa * kappa;
        }
        break;
      case QUDA_MATPC_SOLUTION:
        if (param.mass_normalization == QUDA_MASS_NORMALIZATION) {
	  blas::ax(4.0*kappa*kappa, b);
          if (for_multishift)
            for (int i = 0; i < param.num_offset; i++) param.offset[i] *= 4.0 * kappa * kappa;
        } else if (param.mass_normalization == QUDA_ASYMMETRIC_MASS_NORMALIZATION) {
	  blas::ax(2.0*kappa, b);
          if (for_multishift)
            for (int i = 0; i < param.num_offset; i++) param.offset[i] *= 2.0 * kappa;
        }
        break;
      case QUDA_MATPCDAG_MATPC_SOLUTION:
        if (param.mass_normalization == QUDA_MASS_NORMALIZATION) {
	  blas::ax(16.0*std::pow(kappa,4), b);
          if (for_multishift)
            for (int i = 0; i < param.num_offset; i++) param.offset[i] *= 16.0 * std::pow(kappa, 4);
        } else if (param.mass_normalization == QUDA_ASYMMETRIC_MASS_NORMALIZATION) {
	  blas::ax(4.0*kappa*kappa, b);
          if (for_multishift)
            for (int i = 0; i < param.num_offset; i++) param.offset[i] *= 4.0 * kappa * kappa;
        }
        break;
      default:
        errorQuda("Solution type %d not supported", param.solution_type);
    }

    logQuda(QUDA_DEBUG_VERBOSE, "Mass rescale: norm of source out = %g\n", blas::norm2(b));
  }
}

void dslashQuda(void *h_out, void *h_in, QudaInvertParam *inv_param, QudaParity parity)
{
  auto profile = pushProfile(profileDslash, inv_param->secs, inv_param->gflops);

  const auto &gauge = (inv_param->dslash_type != QUDA_ASQTAD_DSLASH) ? *gaugePrecise : *gaugeFatPrecise;

  if ((!gaugePrecise && inv_param->dslash_type != QUDA_ASQTAD_DSLASH)
      || ((!gaugeFatPrecise || !gaugeLongPrecise) && inv_param->dslash_type == QUDA_ASQTAD_DSLASH))
    errorQuda("Gauge field not allocated");
  if (cloverPrecise == nullptr && ((inv_param->dslash_type == QUDA_CLOVER_WILSON_DSLASH) || (inv_param->dslash_type == QUDA_TWISTED_CLOVER_DSLASH)))
    errorQuda("Clover field not allocated");

  pushVerbosity(inv_param->verbosity);
  if (getVerbosity() >= QUDA_DEBUG_VERBOSE) printQudaInvertParam(inv_param);

  ColorSpinorParam cpuParam(h_in, *inv_param, gauge.X(), true, inv_param->input_location);
  ColorSpinorField in_h(cpuParam);
  ColorSpinorParam cudaParam(cpuParam, *inv_param, QUDA_CUDA_FIELD_LOCATION);

  cpuParam.v = h_out;
  cpuParam.location = inv_param->output_location;
  ColorSpinorField out_h(cpuParam);

  ColorSpinorField in(cudaParam);
  ColorSpinorField out(cudaParam);

  bool pc = true;
  DiracParam diracParam;
  setDiracParam(diracParam, inv_param, pc);

  in = in_h;

  profileDslash.TPSTART(QUDA_PROFILE_COMPUTE);

  logQuda(QUDA_DEBUG_VERBOSE, "In CPU %e CUDA %e\n", blas::norm2(in_h), blas::norm2(in));

  if (inv_param->mass_normalization == QUDA_KAPPA_NORMALIZATION &&
      (inv_param->dslash_type == QUDA_STAGGERED_DSLASH ||
       inv_param->dslash_type == QUDA_ASQTAD_DSLASH) )
    blas::ax(1.0/(2.0*inv_param->mass), in);

  if (inv_param->dirac_order == QUDA_CPS_WILSON_DIRAC_ORDER) {
    if (parity == QUDA_EVEN_PARITY) {
      parity = QUDA_ODD_PARITY;
    } else {
      parity = QUDA_EVEN_PARITY;
    }
    blas::ax(gauge.Anisotropy(), in);
  }

  Dirac *dirac = Dirac::create(diracParam); // create the Dirac operator
  if (inv_param->dslash_type == QUDA_TWISTED_CLOVER_DSLASH && inv_param->dagger) {
    cudaParam.create = QUDA_NULL_FIELD_CREATE;
    ColorSpinorField tmp1(cudaParam);
    ((DiracTwistedCloverPC*) dirac)->TwistCloverInv(tmp1, in, (parity+1)%2); // apply the clover-twist
    dirac->Dslash(out, tmp1, parity); // apply the operator
  } else if (inv_param->dslash_type == QUDA_DOMAIN_WALL_4D_DSLASH || inv_param->dslash_type == QUDA_MOBIUS_DWF_DSLASH
             || inv_param->dslash_type == QUDA_MOBIUS_DWF_EOFA_DSLASH) {
    dirac->Dslash4(out, in, parity);
  } else {
    dirac->Dslash(out, in, parity); // apply the operator
  }
  profileDslash.TPSTOP(QUDA_PROFILE_COMPUTE);

  out_h = out;

  logQuda(QUDA_DEBUG_VERBOSE, "Out CPU %e CUDA %e\n", blas::norm2(out_h), blas::norm2(out));

  delete dirac; // clean up

  popVerbosity();
}

void MatQuda(void *h_out, void *h_in, QudaInvertParam *inv_param)
{
  pushVerbosity(inv_param->verbosity);

  const auto &gauge = (inv_param->dslash_type != QUDA_ASQTAD_DSLASH) ? *gaugePrecise : *gaugeFatPrecise;

  if ((!gaugePrecise && inv_param->dslash_type != QUDA_ASQTAD_DSLASH)
      || ((!gaugeFatPrecise || !gaugeLongPrecise) && inv_param->dslash_type == QUDA_ASQTAD_DSLASH))
    errorQuda("Gauge field not allocated");
  if (cloverPrecise == nullptr && ((inv_param->dslash_type == QUDA_CLOVER_WILSON_DSLASH) || (inv_param->dslash_type == QUDA_TWISTED_CLOVER_DSLASH)))
    errorQuda("Clover field not allocated");
  if (getVerbosity() >= QUDA_DEBUG_VERBOSE) printQudaInvertParam(inv_param);

  bool pc = (inv_param->solution_type == QUDA_MATPC_SOLUTION ||
      inv_param->solution_type == QUDA_MATPCDAG_MATPC_SOLUTION);

  ColorSpinorParam cpuParam(h_in, *inv_param, gauge.X(), pc, inv_param->input_location);
  ColorSpinorField in_h(cpuParam);

  ColorSpinorParam cudaParam(cpuParam, *inv_param, QUDA_CUDA_FIELD_LOCATION);
  ColorSpinorField in(cudaParam);
  in = in_h;

  logQuda(QUDA_DEBUG_VERBOSE, "In CPU %e CUDA %e\n", blas::norm2(in_h), blas::norm2(in));

  cudaParam.create = QUDA_NULL_FIELD_CREATE;
  cudaParam.location = QUDA_CUDA_FIELD_LOCATION;
  ColorSpinorField out(cudaParam);

  DiracParam diracParam;
  setDiracParam(diracParam, inv_param, pc);

  Dirac *dirac = Dirac::create(diracParam); // create the Dirac operator
  dirac->M(out, in); // apply the operator
  delete dirac; // clean up

  double kappa = inv_param->kappa;
  if (pc) {
    if (inv_param->mass_normalization == QUDA_MASS_NORMALIZATION) {
      blas::ax(0.25/(kappa*kappa), out);
    } else if (inv_param->mass_normalization == QUDA_ASYMMETRIC_MASS_NORMALIZATION) {
      blas::ax(0.5/kappa, out);
    }
  } else {
    if (inv_param->mass_normalization == QUDA_MASS_NORMALIZATION ||
        inv_param->mass_normalization == QUDA_ASYMMETRIC_MASS_NORMALIZATION) {
      blas::ax(0.5/kappa, out);
    }
  }

  cpuParam.v = h_out;
  cpuParam.location = inv_param->output_location;
  ColorSpinorField out_h(cpuParam);
  out_h = out;

  logQuda(QUDA_DEBUG_VERBOSE, "Out CPU %e CUDA %e\n", blas::norm2(out_h), blas::norm2(out));
  popVerbosity();
}


void MatDagMatQuda(void *h_out, void *h_in, QudaInvertParam *inv_param)
{
  pushVerbosity(inv_param->verbosity);

  const auto &gauge = (inv_param->dslash_type != QUDA_ASQTAD_DSLASH) ? *gaugePrecise : *gaugeFatPrecise;

  if ((!gaugePrecise && inv_param->dslash_type != QUDA_ASQTAD_DSLASH)
      || ((!gaugeFatPrecise || !gaugeLongPrecise) && inv_param->dslash_type == QUDA_ASQTAD_DSLASH))
    errorQuda("Gauge field not allocated");
  if (cloverPrecise == nullptr && ((inv_param->dslash_type == QUDA_CLOVER_WILSON_DSLASH) || (inv_param->dslash_type == QUDA_TWISTED_CLOVER_DSLASH)))
    errorQuda("Clover field not allocated");
  if (getVerbosity() >= QUDA_DEBUG_VERBOSE) printQudaInvertParam(inv_param);

  bool pc = (inv_param->solution_type == QUDA_MATPC_SOLUTION ||
      inv_param->solution_type == QUDA_MATPCDAG_MATPC_SOLUTION);

  ColorSpinorParam cpuParam(h_in, *inv_param, gauge.X(), pc, inv_param->input_location);
  ColorSpinorField in_h(cpuParam);

  ColorSpinorParam cudaParam(cpuParam, *inv_param, QUDA_CUDA_FIELD_LOCATION);
  ColorSpinorField in(cudaParam);
  in = in_h;

  logQuda(QUDA_DEBUG_VERBOSE, "In CPU %e CUDA %e\n", blas::norm2(in_h), blas::norm2(in));

  cudaParam.create = QUDA_NULL_FIELD_CREATE;
  ColorSpinorField out(cudaParam);

  //  double kappa = inv_param->kappa;
  //  if (inv_param->dirac_order == QUDA_CPS_WILSON_DIRAC_ORDER) kappa *= gaugePrecise->anisotropy;

  DiracParam diracParam;
  setDiracParam(diracParam, inv_param, pc);

  Dirac *dirac = Dirac::create(diracParam); // create the Dirac operator
  dirac->MdagM(out, in); // apply the operator
  delete dirac; // clean up

  double kappa = inv_param->kappa;
  if (pc) {
    if (inv_param->mass_normalization == QUDA_MASS_NORMALIZATION) {
      blas::ax(1.0/std::pow(2.0*kappa,4), out);
    } else if (inv_param->mass_normalization == QUDA_ASYMMETRIC_MASS_NORMALIZATION) {
      blas::ax(0.25/(kappa*kappa), out);
    }
  } else {
    if (inv_param->mass_normalization == QUDA_MASS_NORMALIZATION ||
        inv_param->mass_normalization == QUDA_ASYMMETRIC_MASS_NORMALIZATION) {
      blas::ax(0.25/(kappa*kappa), out);
    }
  }

  cpuParam.v = h_out;
  cpuParam.location = inv_param->output_location;
  ColorSpinorField out_h(cpuParam);
  out_h = out;

  logQuda(QUDA_DEBUG_VERBOSE, "Out CPU %e CUDA %e\n", blas::norm2(out_h), blas::norm2(out));
  popVerbosity();
}

namespace quda
{
  bool canReuseResidentGauge(QudaInvertParam *param)
  {
    if (param->dslash_type != QUDA_ASQTAD_DSLASH) {
      return (gaugePrecise != nullptr) and param->cuda_prec == gaugePrecise->Precision();
    } else {
      return (gaugeFatPrecise != nullptr) and param->cuda_prec == gaugeFatPrecise->Precision();
    }
  }

  GaugeField *getResidentGauge() { return gaugePrecise; }

} // namespace quda

void checkClover(QudaInvertParam *param) {

  if (param->dslash_type != QUDA_CLOVER_WILSON_DSLASH && param->dslash_type != QUDA_TWISTED_CLOVER_DSLASH) {
    return;
  }

  if (param->cuda_prec != cloverPrecise->Precision()) {
    errorQuda("Solve precision %d doesn't match clover precision %d", param->cuda_prec, cloverPrecise->Precision());
  }

  if ((!cloverSloppy || param->cuda_prec_sloppy != cloverSloppy->Precision())
      || (!cloverPrecondition || param->cuda_prec_precondition != cloverPrecondition->Precision())
      || (!cloverRefinement || param->cuda_prec_refinement_sloppy != cloverRefinement->Precision())
      || (!cloverEigensolver || param->cuda_prec_eigensolver != cloverEigensolver->Precision())) {
    freeSloppyCloverQuda();
    QudaPrecision prec[4] = {param->cuda_prec_sloppy, param->cuda_prec_precondition, param->cuda_prec_refinement_sloppy,
                             param->cuda_prec_eigensolver};
    loadSloppyCloverQuda(prec);
  }

  if (cloverPrecise == nullptr) errorQuda("Precise clover field doesn't exist");
  if (cloverSloppy == nullptr) errorQuda("Sloppy clover field doesn't exist");
  if (cloverPrecondition == nullptr) errorQuda("Precondition clover field doesn't exist");
  if (cloverRefinement == nullptr) errorQuda("Refinement clover field doesn't exist");
  if (cloverEigensolver == nullptr) errorQuda("Eigensolver clover field doesn't exist");
}

quda::GaugeField *checkGauge(QudaInvertParam *param)
{
  quda::GaugeField *cudaGauge = nullptr;
  if (param->dslash_type != QUDA_ASQTAD_DSLASH) {
    if (gaugePrecise == nullptr) errorQuda("Precise gauge field doesn't exist");

    if (param->cuda_prec != gaugePrecise->Precision()) {
      errorQuda("Solve precision %d doesn't match gauge precision %d", param->cuda_prec, gaugePrecise->Precision());
    }

    if (param->cuda_prec_sloppy != gaugeSloppy->Precision()
        || param->cuda_prec_precondition != gaugePrecondition->Precision()
        || param->cuda_prec_refinement_sloppy != gaugeRefinement->Precision()
        || param->cuda_prec_eigensolver != gaugeEigensolver->Precision()) {
      QudaPrecision precision[4] = {param->cuda_prec_sloppy, param->cuda_prec_precondition,
                                    param->cuda_prec_refinement_sloppy, param->cuda_prec_eigensolver};
      QudaReconstructType recon[4] = {gaugeSloppy->Reconstruct(), gaugePrecondition->Reconstruct(),
                                      gaugeRefinement->Reconstruct(), gaugeEigensolver->Reconstruct()};
      freeSloppyGaugeQuda();
      loadSloppyGaugeQuda(precision, recon);
    }

    if (gaugeSloppy == nullptr) errorQuda("Sloppy gauge field doesn't exist");
    if (gaugePrecondition == nullptr) errorQuda("Precondition gauge field doesn't exist");
    if (gaugeRefinement == nullptr) errorQuda("Refinement gauge field doesn't exist");
    if (gaugeEigensolver == nullptr) errorQuda("Refinement gauge field doesn't exist");
    if (param->overlap) {
      if (gaugeExtended == nullptr) errorQuda("Extended gauge field doesn't exist");
    }
    cudaGauge = gaugePrecise;
  } else {
    if (gaugeFatPrecise == nullptr) errorQuda("Precise gauge fat field doesn't exist");
    if (gaugeLongPrecise == nullptr) errorQuda("Precise gauge long field doesn't exist");

    if (param->cuda_prec != gaugeFatPrecise->Precision()) {
      errorQuda("Solve precision %d doesn't match gauge precision %d", param->cuda_prec, gaugeFatPrecise->Precision());
    }

    if (param->cuda_prec_sloppy != gaugeFatSloppy->Precision()
        || param->cuda_prec_precondition != gaugeFatPrecondition->Precision()
        || param->cuda_prec_refinement_sloppy != gaugeFatRefinement->Precision()
        || param->cuda_prec_eigensolver != gaugeFatEigensolver->Precision()
        || param->cuda_prec_sloppy != gaugeLongSloppy->Precision()
        || param->cuda_prec_precondition != gaugeLongPrecondition->Precision()
        || param->cuda_prec_refinement_sloppy != gaugeLongRefinement->Precision()
        || param->cuda_prec_eigensolver != gaugeLongEigensolver->Precision()) {

      QudaPrecision precision[4] = {param->cuda_prec_sloppy, param->cuda_prec_precondition,
                                    param->cuda_prec_refinement_sloppy, param->cuda_prec_eigensolver};
      // recon is always no for fat links, so just use long reconstructs here
      QudaReconstructType recon[4] = {gaugeLongSloppy->Reconstruct(), gaugeLongPrecondition->Reconstruct(),
                                      gaugeLongRefinement->Reconstruct(), gaugeLongEigensolver->Reconstruct()};
      freeSloppyGaugeQuda();
      loadSloppyGaugeQuda(precision, recon);
    }

    if (gaugeFatSloppy == nullptr) errorQuda("Sloppy gauge fat field doesn't exist");
    if (gaugeFatPrecondition == nullptr) errorQuda("Precondition gauge fat field doesn't exist");
    if (gaugeFatRefinement == nullptr) errorQuda("Refinement gauge fat field doesn't exist");
    if (gaugeFatEigensolver == nullptr) errorQuda("Eigensolver gauge fat field doesn't exist");
    if (param->overlap) {
      if (gaugeFatExtended == nullptr) errorQuda("Extended gauge fat field doesn't exist");
    }

    if (gaugeLongSloppy == nullptr) errorQuda("Sloppy gauge long field doesn't exist");
    if (gaugeLongPrecondition == nullptr) errorQuda("Precondition gauge long field doesn't exist");
    if (gaugeLongRefinement == nullptr) errorQuda("Refinement gauge long field doesn't exist");
    if (gaugeLongEigensolver == nullptr) errorQuda("Eigensolver gauge long field doesn't exist");
    if (param->overlap) {
      if (gaugeLongExtended == nullptr) errorQuda("Extended gauge long field doesn't exist");
    }
    cudaGauge = gaugeFatPrecise;
  }

  checkClover(param);

  return cudaGauge;
}

void cloverQuda(void *h_out, void *h_in, QudaInvertParam *inv_param, QudaParity parity, int inverse)
{
  pushVerbosity(inv_param->verbosity);

  if (!initialized) errorQuda("QUDA not initialized");
  if (gaugePrecise == nullptr) errorQuda("Gauge field not allocated");
  if (cloverPrecise == nullptr) errorQuda("Clover field not allocated");

  if (getVerbosity() >= QUDA_DEBUG_VERBOSE) printQudaInvertParam(inv_param);

  if ((inv_param->dslash_type != QUDA_CLOVER_WILSON_DSLASH) && (inv_param->dslash_type != QUDA_TWISTED_CLOVER_DSLASH))
    errorQuda("Cannot apply the clover term for a non Wilson-clover or Twisted-mass-clover dslash");

  ColorSpinorParam cpuParam(h_in, *inv_param, gaugePrecise->X(), true);

  ColorSpinorField in_h(cpuParam);

  ColorSpinorParam cudaParam(cpuParam, *inv_param, QUDA_CUDA_FIELD_LOCATION);
  ColorSpinorField in(cudaParam);
  in = in_h;

  logQuda(QUDA_DEBUG_VERBOSE, "In CPU %e CUDA %e\n", blas::norm2(in_h), blas::norm2(in));

  cudaParam.create = QUDA_NULL_FIELD_CREATE;
  ColorSpinorField out(cudaParam);

  if (inv_param->dirac_order == QUDA_CPS_WILSON_DIRAC_ORDER) {
    if (parity == QUDA_EVEN_PARITY) {
      parity = QUDA_ODD_PARITY;
    } else {
      parity = QUDA_EVEN_PARITY;
    }
    blas::ax(gaugePrecise->Anisotropy(), in);
  }
  bool pc = true;

  DiracParam diracParam;
  setDiracParam(diracParam, inv_param, pc);
	//FIXME: Do we need this for twisted clover???
  DiracCloverPC dirac(diracParam); // create the Dirac operator
  if (!inverse) dirac.Clover(out, in, parity); // apply the clover operator
  else dirac.CloverInv(out, in, parity);

  cpuParam.v = h_out;
  cpuParam.location = inv_param->output_location;
  ColorSpinorField out_h(cpuParam);
  out_h = out;

  logQuda(QUDA_DEBUG_VERBOSE, "Out CPU %e CUDA %e\n", blas::norm2(out_h), blas::norm2(out));
  popVerbosity();
}

void eigensolveQuda(void **host_evecs, double _Complex *host_evals, QudaEigParam *eig_param)
{
  if (!initialized) errorQuda("QUDA not initialized");

  // Transfer the inv param structure contained in eig_param.
  // This will define the operator to be eigensolved.
  QudaInvertParam *inv_param = eig_param->invert_param;

  auto profile = pushProfile(profileEigensolve, inv_param->secs, inv_param->gflops);

  // QUDA can employ even-odd preconditioning to an operator.
  // For the eigensolver the solution type must match
  // the solve type, i.e., there is no full solution reconstruction
  // for an even-odd preconditioned solve. In the eigensolver we allow
  // for M, Mdag, MdagM, and MMdag type operators, chosen via
  // eig_use_dagger and eig_use_norm_op booleans,
  // each combination of which may be preconditioned via eig_use_pc_op. We select
  // the correct QudaInvertParam values for the solve_type and
  // solution_type based on those three booleans

  if (eig_param->use_pc) {
    if (eig_param->use_norm_op)
      inv_param->solve_type = QUDA_NORMOP_PC_SOLVE;
    else
      inv_param->solve_type = QUDA_DIRECT_PC_SOLVE;
    inv_param->solution_type = QUDA_MATPC_SOLUTION;
  } else {
    if (eig_param->use_norm_op)
      inv_param->solve_type = QUDA_NORMOP_SOLVE;
    else
      inv_param->solve_type = QUDA_DIRECT_SOLVE;
    inv_param->solution_type = QUDA_MAT_SOLUTION;
  }
  //------------------------------------------------------------------

  // Ensure that the parameter structures are sound.
  checkInvertParam(inv_param);
  checkEigParam(eig_param);

  // Check that the gauge field is valid
  GaugeField *cudaGauge = checkGauge(inv_param);

  // Set iter statistics to zero
  inv_param->iter = 0;

  // Dump all eigensolver and invert param variables to stdout if requested.
  pushVerbosity(inv_param->verbosity);
  if (getVerbosity() >= QUDA_DEBUG_VERBOSE) {
    printQudaInvertParam(inv_param);
    printQudaEigParam(eig_param);
  }

  // Define problem matrix
  //------------------------------------------------------
  Dirac *d = nullptr;
  Dirac *dSloppy = nullptr;
  Dirac *dPre = nullptr;
  Dirac *dEig = nullptr;

  // Create the dirac operator with a sloppy and a precon.
  bool pc_solve = (inv_param->solve_type == QUDA_DIRECT_PC_SOLVE) || (inv_param->solve_type == QUDA_NORMOP_PC_SOLVE);
  createDiracWithEig(d, dSloppy, dPre, dEig, *inv_param, pc_solve);
  Dirac &dirac = *dEig;
  //------------------------------------------------------

  // Construct vectors
  //------------------------------------------------------
  // Create host wrappers around application vector set
  ColorSpinorParam cpuParam(nullptr, *inv_param, cudaGauge->X(), inv_param->solution_type, inv_param->input_location);

  int n_eig = eig_param->n_conv;
  if (eig_param->compute_svd) n_eig *= 2;
  std::vector<ColorSpinorField> host_evecs_(n_eig);

  if (host_evecs) {
    cpuParam.create = QUDA_REFERENCE_FIELD_CREATE;
    for (int i = 0; i < n_eig; i++) {
      cpuParam.v = host_evecs[i];
      host_evecs_[i] = ColorSpinorField(cpuParam);
    }
  } else {
    cpuParam.create = QUDA_ZERO_FIELD_CREATE;
    for (int i = 0; i < n_eig; i++) { host_evecs_[i] = ColorSpinorField(cpuParam); }
  }

  // Create device side ColorSpinorField vector space to pass to the
  // compute function. Download any user supplied data as an initial guess.
  ColorSpinorParam cudaParam(cpuParam, *inv_param, QUDA_CUDA_FIELD_LOCATION);
  cudaParam.create = QUDA_ZERO_FIELD_CREATE;
  cudaParam.setPrecision(inv_param->cuda_prec_eigensolver, inv_param->cuda_prec_eigensolver, true);
  // Ensure device vectors qre in UKQCD basis for Wilson type fermions
  if (cudaParam.nSpin != 1) cudaParam.gammaBasis = QUDA_UKQCD_GAMMA_BASIS;

  std::vector<ColorSpinorField> kSpace(n_eig);
  for (int i = 0; i < n_eig; i++) {
    kSpace[i] = ColorSpinorField(cudaParam);
    if (i < eig_param->block_size) kSpace[i] = host_evecs_[i];
  }

  // Simple vector for eigenvalues.
  std::vector<Complex> evals(eig_param->n_conv, 0.0);
  //------------------------------------------------------

  // Sanity checks for operator/eigensolver compatibility.
  //------------------------------------------------------
  // If you attempt to compute part of the imaginary spectrum of a hermitian matrix,
  // the solver will fail.
  // Is the spectrum pure imaginary?
  if (eig_param->spectrum == QUDA_SPECTRUM_LI_EIG || eig_param->spectrum == QUDA_SPECTRUM_SI_EIG) {
    // Is the operator hermitian?
    if ((eig_param->use_norm_op || (inv_param->dslash_type == QUDA_LAPLACE_DSLASH))
        || ((inv_param->dslash_type == QUDA_STAGGERED_DSLASH || inv_param->dslash_type == QUDA_ASQTAD_DSLASH)
            && inv_param->solve_type == QUDA_DIRECT_PC_SOLVE)) {
      errorQuda("Cannot compute the pure imaginary spectrum of a hermitian operator");
    }
  }

  // Gamma5 pre-multiplication is only supported for the M type operator
  if (eig_param->compute_gamma5) {
    if (eig_param->use_norm_op || eig_param->use_dagger) {
      errorQuda("gamma5 premultiplication is only supported for M type operators: dag = %s, normop = %s",
                eig_param->use_dagger ? "true" : "false", eig_param->use_norm_op ? "true" : "false");
    }
  }
  //------------------------------------------------------
  // We must construct the correct Dirac operator type based on the three
  // options: The normal operator, the daggered operator, and if we pre
  // multiply by gamma5. Each combination requires a unique Dirac operator
  // object.
  DiracMatrix *m = nullptr;
  if (!eig_param->use_norm_op && !eig_param->use_dagger && eig_param->compute_gamma5) {
    m = new DiracG5M(dirac);
  } else if (!eig_param->use_norm_op && !eig_param->use_dagger && !eig_param->compute_gamma5) {
    m = new DiracM(dirac);
  } else if (!eig_param->use_norm_op && eig_param->use_dagger) {
    m = new DiracMdag(dirac);
  } else if (eig_param->use_norm_op && !eig_param->use_dagger) {
    m = new DiracMdagM(dirac);
  } else if (eig_param->use_norm_op && eig_param->use_dagger) {
    m = new DiracMMdag(dirac);
  } else {
    errorQuda("Invalid use_norm_op, dagger, gamma_5 combination");
  }

  // Perform the eigensolve
  if (eig_param->arpack_check) {
    arpack_solve(host_evecs_, evals, *m, eig_param);
  } else {
    auto *eig_solve = quda::EigenSolver::create(eig_param, *m);
    (*eig_solve)(kSpace, evals);
    delete eig_solve;
  }

  delete m;

  // Transfer Eigenpairs back to host if using GPU eigensolver. The copy
  // will automatically rotate from device UKQCD gamma basis to the
  // host side gamma basis.
  for (int i = 0; i < eig_param->n_conv; i++) { memcpy(host_evals + i, &evals[i], sizeof(Complex)); }
  if (!(eig_param->arpack_check)) {
    for (int i = 0; i < n_eig; i++) host_evecs_[i] = kSpace[i];
  }

  delete d;
  delete dSloppy;
  delete dPre;
  delete dEig;

  popVerbosity();

  // cache is written out even if a long benchmarking job gets interrupted
  saveTuneCache();
}

multigrid_solver::multigrid_solver(QudaMultigridParam &mg_param)
{
  QudaInvertParam *param = mg_param.invert_param;
  // set whether we are going use native or generic blas
  blas_lapack::set_native(param->native_blas_lapack);

  checkMultigridParam(&mg_param);
  GaugeField *cudaGauge = checkGauge(param);

  // check MG params (needs to go somewhere else)
  if (mg_param.n_level > QUDA_MAX_MG_LEVEL)
    errorQuda("Requested MG levels %d greater than allowed maximum %d", mg_param.n_level, QUDA_MAX_MG_LEVEL);
  for (int i=0; i<mg_param.n_level; i++) {
    if (mg_param.smoother_solve_type[i] != QUDA_DIRECT_SOLVE && mg_param.smoother_solve_type[i] != QUDA_DIRECT_PC_SOLVE)
      errorQuda("Unsupported smoother solve type %d on level %d", mg_param.smoother_solve_type[i], i);
  }
  if (param->solve_type != QUDA_DIRECT_SOLVE)
    errorQuda("Outer MG solver can only use QUDA_DIRECT_SOLVE at present");

  if (getVerbosity() >= QUDA_DEBUG_VERBOSE) printQudaMultigridParam(&mg_param);

  bool pc_solution = (param->solution_type == QUDA_MATPC_SOLUTION) ||
    (param->solution_type == QUDA_MATPCDAG_MATPC_SOLUTION);

  bool outer_pc_solve = (param->solve_type == QUDA_DIRECT_PC_SOLVE) ||
    (param->solve_type == QUDA_NORMOP_PC_SOLVE);

  // create the dirac operators for the fine grid

  // this is the Dirac operator we use for inter-grid residual computation
  DiracParam diracParam;
  setDiracSloppyParam(diracParam, param, outer_pc_solve);
  d = Dirac::create(diracParam);
  m = new DiracM(*d);

  // this is the Dirac operator we use for smoothing
  DiracParam diracSmoothParam;
  bool fine_grid_pc_solve = (mg_param.smoother_solve_type[0] == QUDA_DIRECT_PC_SOLVE) ||
    (mg_param.smoother_solve_type[0] == QUDA_NORMOP_PC_SOLVE);
  setDiracSloppyParam(diracSmoothParam, param, fine_grid_pc_solve);
  diracSmoothParam.halo_precision = mg_param.smoother_halo_precision[0];
  dSmooth = Dirac::create(diracSmoothParam);
  mSmooth = new DiracM(*dSmooth);

  // this is the Dirac operator we use for sloppy smoothing (we use the preconditioner fields for this)
  DiracParam diracSmoothSloppyParam;
  setDiracPreParam(diracSmoothSloppyParam, param, fine_grid_pc_solve,
		   mg_param.smoother_schwarz_type[0] == QUDA_INVALID_SCHWARZ ? true : false);
  diracSmoothSloppyParam.halo_precision = mg_param.smoother_halo_precision[0];

  dSmoothSloppy = Dirac::create(diracSmoothSloppyParam);
  mSmoothSloppy = new DiracM(*dSmoothSloppy);

  ColorSpinorParam csParam(nullptr, *param, cudaGauge->X(), pc_solution, mg_param.setup_location[0]);
  csParam.create = QUDA_NULL_FIELD_CREATE;
  QudaPrecision Bprec = mg_param.precision_null[0];
  Bprec = (mg_param.setup_location[0] == QUDA_CPU_FIELD_LOCATION && Bprec < QUDA_SINGLE_PRECISION ? QUDA_SINGLE_PRECISION : Bprec);
  csParam.setPrecision(Bprec, Bprec, true);
  if (mg_param.setup_location[0] == QUDA_CPU_FIELD_LOCATION) csParam.fieldOrder = QUDA_SPACE_SPIN_COLOR_FIELD_ORDER;
  csParam.mem_type = mg_param.setup_minimize_memory == QUDA_BOOLEAN_TRUE ? QUDA_MEMORY_MAPPED : QUDA_MEMORY_DEVICE;
  B.resize(mg_param.n_vec[0]);

  if (mg_param.transfer_type[0] == QUDA_TRANSFER_COARSE_KD || mg_param.transfer_type[0] == QUDA_TRANSFER_OPTIMIZED_KD
      || mg_param.transfer_type[0] == QUDA_TRANSFER_OPTIMIZED_KD_DROP_LONG) {
    // Create the ColorSpinorField as a "container" for metadata.
    csParam.create = QUDA_REFERENCE_FIELD_CREATE;
  }

  for (int i = 0; i < mg_param.n_vec[0]; i++) { B[i] = ColorSpinorField(csParam); }

  // fill out the MG parameters for the fine level
  mgParam = new MGParam(mg_param, B, m, mSmooth, mSmoothSloppy);

  mg = new MG(*mgParam);
  mgParam->updateInvertParam(*param);

  // cache is written out even if a long benchmarking job gets interrupted
  saveTuneCache();
}

void *newMultigridQuda(QudaMultigridParam *mg_param)
{
  profilerStart(__func__);
  auto profile = pushProfile(profileInvert, mg_param->secs, mg_param->gflops);
  pushVerbosity(mg_param->invert_param->verbosity);

  auto *mg = new multigrid_solver(*mg_param);

  saveTuneCache();

  popVerbosity();
  profilerStop(__func__);
  return static_cast<void*>(mg);
}

void destroyMultigridQuda(void *mg) {
  delete static_cast<multigrid_solver*>(mg);
}

void updateMultigridQuda(void *mg_, QudaMultigridParam *mg_param)
{
  profilerStart(__func__);
  auto profile = pushProfile(profileInvert, mg_param->secs, mg_param->gflops);
  pushVerbosity(mg_param->invert_param->verbosity);

  profileInvert.TPSTART(QUDA_PROFILE_PREAMBLE);

  auto *mg = static_cast<multigrid_solver*>(mg_);
  checkMultigridParam(mg_param);

  QudaInvertParam *param = mg_param->invert_param;
  // check the gauge fields have been created and set the precision as needed
  checkGauge(param);

  // for reporting level 1 is the fine level but internally use level 0 for indexing
  // sprintf(mg->prefix,"MG level 1 (%s): ", param.location == QUDA_CUDA_FIELD_LOCATION ? "GPU" : "CPU" );
  // setOutputPrefix(prefix);
  setOutputPrefix("MG level 1 (GPU): "); //fix me

  // Check if we're doing a thin update only
  if (mg_param->thin_update_only) {
    // FIXME: add support for updating kappa, mu as appropriate

    // FIXME: assumes gauge parameters haven't changed.
    // These routines will set gauge = gaugeFat for DiracImprovedStaggered
    mg->d->updateFields(gaugeSloppy, gaugeFatSloppy, gaugeLongSloppy, cloverSloppy);
    mg->d->setMass(param->mass);

    mg->dSmooth->updateFields(gaugeSloppy, gaugeFatSloppy, gaugeLongSloppy, cloverSloppy);
    mg->dSmooth->setMass(param->mass);

    if (mg->dSmoothSloppy != mg->dSmooth) {
      if (param->overlap) {
        mg->dSmoothSloppy->updateFields(gaugeExtended, gaugeFatExtended, gaugeLongExtended, cloverPrecondition);
      } else {
        mg->dSmoothSloppy->updateFields(gaugePrecondition, gaugeFatPrecondition, gaugeLongPrecondition,
                                        cloverPrecondition);
      }
      mg->dSmoothSloppy->setMass(param->mass);
    }
    // The above changes are propagated internally by use of references, pointers, etc, so
    // no further updates are needed.

    // If we're doing a staggered or asqtad KD op, a thin update needs to update the
    // fields for the KD op as well.
    if (mg_param->transfer_type[0] == QUDA_TRANSFER_OPTIMIZED_KD
        || mg_param->transfer_type[0] == QUDA_TRANSFER_OPTIMIZED_KD_DROP_LONG) {
      if (param->overlap) errorQuda("Updating the staggered/asqtad KD field with param->overlap set is not supported");

      mg->mg->resetStaggeredKD(gaugeSloppy, gaugeFatSloppy, gaugeLongSloppy, gaugePrecondition, gaugeFatPrecondition,
                               gaugeLongPrecondition, param->mass);
    }

  } else {

    bool outer_pc_solve = (param->solve_type == QUDA_DIRECT_PC_SOLVE) || (param->solve_type == QUDA_NORMOP_PC_SOLVE);

    // free the previous dirac operators
    if (mg->m) delete mg->m;
    if (mg->mSmooth) delete mg->mSmooth;
    if (mg->mSmoothSloppy) delete mg->mSmoothSloppy;

    if (mg->d) delete mg->d;
    if (mg->dSmooth) delete mg->dSmooth;
    if (mg->dSmoothSloppy && mg->dSmoothSloppy != mg->dSmooth) delete mg->dSmoothSloppy;

    // create new fine dirac operators

    // this is the Dirac operator we use for inter-grid residual computation
    DiracParam diracParam;
    setDiracSloppyParam(diracParam, param, outer_pc_solve);
    mg->d = Dirac::create(diracParam);
    mg->m = new DiracM(*(mg->d));

    // this is the Dirac operator we use for smoothing
    DiracParam diracSmoothParam;
    bool fine_grid_pc_solve = (mg_param->smoother_solve_type[0] == QUDA_DIRECT_PC_SOLVE)
      || (mg_param->smoother_solve_type[0] == QUDA_NORMOP_PC_SOLVE);
    setDiracSloppyParam(diracSmoothParam, param, fine_grid_pc_solve);
    mg->dSmooth = Dirac::create(diracSmoothParam);
    mg->mSmooth = new DiracM(*(mg->dSmooth));

    // this is the Dirac operator we use for sloppy smoothing (we use the preconditioner fields for this)
    DiracParam diracSmoothSloppyParam;
    setDiracPreParam(diracSmoothSloppyParam, param, fine_grid_pc_solve, true);
    mg->dSmoothSloppy = Dirac::create(diracSmoothSloppyParam);
    ;
    mg->mSmoothSloppy = new DiracM(*(mg->dSmoothSloppy));

    mg->mgParam->matResidual = mg->m;
    mg->mgParam->matSmooth = mg->mSmooth;
    mg->mgParam->matSmoothSloppy = mg->mSmoothSloppy;

    mg->mgParam->updateInvertParam(*param);
    if (mg->mgParam->mg_global.invert_param != param) mg->mgParam->mg_global.invert_param = param;

    bool refresh = true;
    mg->mg->reset(refresh);
  }

  setOutputPrefix("");

  // cache is written out even if a long benchmarking job gets interrupted
  saveTuneCache();

  profileInvert.TPSTOP(QUDA_PROFILE_PREAMBLE);

  popVerbosity();
  profilerStop(__func__);
}

void dumpMultigridQuda(void *mg_, QudaMultigridParam *mg_param)
{
  profilerStart(__func__);
  auto profile = pushProfile(profileInvert, mg_param->secs, mg_param->gflops);
  pushVerbosity(mg_param->invert_param->verbosity);

  auto *mg = static_cast<multigrid_solver*>(mg_);
  checkMultigridParam(mg_param);
  checkGauge(mg_param->invert_param);

  mg->mg->dumpNullVectors();

  popVerbosity();
  profilerStop(__func__);
}

deflated_solver::deflated_solver(QudaEigParam &eig_param, TimeProfile &profile)
  : d(nullptr), m(nullptr), RV(nullptr), deflParam(nullptr), defl(nullptr),  profile(profile) {

  QudaInvertParam *param = eig_param.invert_param;

  if (param->inv_type != QUDA_EIGCG_INVERTER && param->inv_type != QUDA_INC_EIGCG_INVERTER) return;

  GaugeField *cudaGauge = checkGauge(param);

  DiracParam diracParam;
  if(eig_param.cuda_prec_ritz == param->cuda_prec)
  {
    setDiracParam(diracParam, param, (param->solve_type == QUDA_DIRECT_PC_SOLVE) || (param->solve_type == QUDA_NORMOP_PC_SOLVE));
  } else {
    setDiracSloppyParam(diracParam, param, (param->solve_type == QUDA_DIRECT_PC_SOLVE) || (param->solve_type == QUDA_NORMOP_PC_SOLVE));
  }

  const bool pc_solve = (param->solve_type == QUDA_NORMOP_PC_SOLVE);

  d = Dirac::create(diracParam);
  m = pc_solve ? static_cast<DiracMatrix*>( new DiracMdagM(*d) ) : static_cast<DiracMatrix*>( new DiracM(*d));

  ColorSpinorParam ritzParam(nullptr, *param, cudaGauge->X(), pc_solve, eig_param.location);

  ritzParam.create        = QUDA_ZERO_FIELD_CREATE;
  ritzParam.is_composite  = true;
  ritzParam.is_component  = false;
  ritzParam.composite_dim = param->n_ev * param->deflation_grid;
  ritzParam.setPrecision(param->cuda_prec_ritz);

  if (ritzParam.location==QUDA_CUDA_FIELD_LOCATION) {
    ritzParam.setPrecision(param->cuda_prec_ritz, param->cuda_prec_ritz, true); // set native field order
    if (ritzParam.nSpin != 1) ritzParam.gammaBasis = QUDA_UKQCD_GAMMA_BASIS;

    //select memory location here, by default ritz vectors will be allocated on the device
    //but if not sufficient device memory, then the user may choose mapped type of memory
    ritzParam.mem_type = eig_param.mem_type_ritz;
  } else { //host location
    ritzParam.mem_type = QUDA_MEMORY_HOST_PINNED;
  }

  int ritzVolume = 1;
  for(int d = 0; d < ritzParam.nDim; d++) ritzVolume *= ritzParam.x[d];

  if (getVerbosity() == QUDA_DEBUG_VERBOSE) {

    size_t byte_estimate = (size_t)ritzParam.composite_dim*(size_t)ritzVolume*(ritzParam.nColor*ritzParam.nSpin*ritzParam.Precision());
    printfQuda("allocating bytes: %lu (lattice volume %d, prec %d)", byte_estimate, ritzVolume, ritzParam.Precision());
    if (ritzParam.mem_type == QUDA_MEMORY_DEVICE)
      printfQuda("Using device memory type.\n");
    else if (ritzParam.mem_type == QUDA_MEMORY_MAPPED)
      printfQuda("Using mapped memory type.\n");
  }

  RV = ColorSpinorField::Create(ritzParam);

  deflParam = new DeflationParam(eig_param, RV, *m);

  defl = new Deflation(*deflParam, profile);
}

void* newDeflationQuda(QudaEigParam *eig_param) {
  auto profile = pushProfile(profileInvert, eig_param->secs, eig_param->gflops);
  auto *defl = new deflated_solver(*eig_param, profileInvert);
  saveProfile(__func__);
  flushProfile();
  return static_cast<void*>(defl);
}

void destroyDeflationQuda(void *df) {
  delete static_cast<deflated_solver*>(df);
}

void invertQuda(void *hp_x, void *hp_b, QudaInvertParam *param)
{
  auto profile = pushProfile(profileInvert, param->secs, param->gflops);
  profilerStart(__func__);

  if (!initialized) errorQuda("QUDA not initialized");

  pushVerbosity(param->verbosity);
  if (getVerbosity() >= QUDA_DEBUG_VERBOSE) printQudaInvertParam(param);

  checkInvertParam(param, hp_x, hp_b);

  // check the gauge fields have been created
  GaugeField *cudaGauge = checkGauge(param);

  // It was probably a bad design decision to encode whether the system is even/odd preconditioned (PC) in
  // solve_type and solution_type, rather than in separate members of QudaInvertParam.  We're stuck with it
  // for now, though, so here we factorize everything for convenience.

  bool pc_solution = (param->solution_type == QUDA_MATPC_SOLUTION) ||
    (param->solution_type == QUDA_MATPCDAG_MATPC_SOLUTION);
  bool pc_solve = (param->solve_type == QUDA_DIRECT_PC_SOLVE) ||
    (param->solve_type == QUDA_NORMOP_PC_SOLVE) || (param->solve_type == QUDA_NORMERR_PC_SOLVE);
  bool mat_solution = (param->solution_type == QUDA_MAT_SOLUTION) ||
    (param->solution_type ==  QUDA_MATPC_SOLUTION);
  bool direct_solve = (param->solve_type == QUDA_DIRECT_SOLVE) ||
    (param->solve_type == QUDA_DIRECT_PC_SOLVE);
  bool norm_error_solve = (param->solve_type == QUDA_NORMERR_SOLVE) ||
    (param->solve_type == QUDA_NORMERR_PC_SOLVE);

  param->iter = 0;

  Dirac *d = nullptr;
  Dirac *dSloppy = nullptr;
  Dirac *dPre = nullptr;
  Dirac *dEig = nullptr;

  // Create the dirac operator and operators for sloppy, precondition,
  // and an eigensolver
  createDiracWithEig(d, dSloppy, dPre, dEig, *param, pc_solve);

  Dirac &dirac = *d;
  Dirac &diracSloppy = *dSloppy;
  Dirac &diracPre = *dPre;
  Dirac &diracEig = *dEig;

  // wrap CPU host side pointers
  ColorSpinorParam cpuParam(hp_b, *param, cudaGauge->X(), pc_solution, param->input_location);
  ColorSpinorField h_b(cpuParam);

  cpuParam.v = hp_x;
  cpuParam.location = param->output_location;
  ColorSpinorField h_x(cpuParam);

  // download source
  ColorSpinorParam cudaParam(cpuParam, *param, QUDA_CUDA_FIELD_LOCATION);
  cudaParam.create = QUDA_COPY_FIELD_CREATE;
  cudaParam.field = &h_b;
  ColorSpinorField b(cudaParam);

  // now check if we need to invalidate the solutionResident vectors
  ColorSpinorField x;
  if (param->use_resident_solution == 1) {
    for (auto &v : solutionResident) {
      if (b.Precision() != v.Precision() || b.SiteSubset() != v.SiteSubset()) {
        solutionResident.clear();
        break;
      }
    }

    if (!solutionResident.size()) {
      cudaParam.create = QUDA_NULL_FIELD_CREATE;
      solutionResident = std::vector<ColorSpinorField>(1, cudaParam);
    }
    x = solutionResident[0].create_alias(cudaParam);
  } else {
    cudaParam.create = QUDA_NULL_FIELD_CREATE;
    x = ColorSpinorField(cudaParam);
  }

  if (param->use_init_guess == QUDA_USE_INIT_GUESS_YES && !param->chrono_use_resident) { // download initial guess
    // initial guess only supported for single-pass solvers
    if ((param->solution_type == QUDA_MATDAG_MAT_SOLUTION || param->solution_type == QUDA_MATPCDAG_MATPC_SOLUTION) &&
        (param->solve_type == QUDA_DIRECT_SOLVE || param->solve_type == QUDA_DIRECT_PC_SOLVE)) {
      errorQuda("Initial guess not supported for two-pass solver");
    }

    x = h_x; // solution
  } else { // zero initial guess
    blas::zero(x);
  }

  // if we're doing a managed memory MG solve and prefetching is
  // enabled, prefetch all the Dirac matrices. There's probably
  // a better place to put this...
  if (param->inv_type_precondition == QUDA_MG_INVERTER) {
    dirac.prefetch(QUDA_CUDA_FIELD_LOCATION);
    diracSloppy.prefetch(QUDA_CUDA_FIELD_LOCATION);
    diracPre.prefetch(QUDA_CUDA_FIELD_LOCATION);
  }

  profileInvert.TPSTART(QUDA_PROFILE_PREAMBLE);

  double nb = blas::norm2(b);
  if (nb==0.0) errorQuda("Source has zero norm");
  logQuda(QUDA_VERBOSE, "Source: %g\n", nb);
  if (param->use_init_guess == QUDA_USE_INIT_GUESS_YES) logQuda(QUDA_VERBOSE, "Initial guess: %g\n", blas::norm2(x));

  // rescale the source and solution vectors to help prevent the onset of underflow
  if (param->solver_normalization == QUDA_SOURCE_NORMALIZATION) {
    blas::ax(1.0 / sqrt(nb), b);
    blas::ax(1.0 / sqrt(nb), x);
  }

  massRescale(b, *param, false);

<<<<<<< HEAD
  // Force the alpha0 to be positive.
  // A negative alpha0 matches something like Eq.(12) in arXiv:1006.4028, but the effect doesn't
  // seem to be good. Disable the negative situation as QUDA already has multigrid for light quarks.
  const double alpha0 = abs(param->distance_pc_alpha0);
  const int t0 = param->distance_pc_t0;
  bool distance_pc = (alpha0 != 0) && (t0 >= 0);
  distance_pc &= (param->dslash_type == QUDA_WILSON_DSLASH) || (param->dslash_type == QUDA_CLOVER_WILSON_DSLASH);
  distance_pc &= (param->inv_type == QUDA_CG_INVERTER);

  // Don't apply distance preconditioning in functions other than invertQuda.
  // if (distance_pc) {
  //   // dirac.setDistancePrecondition(alpha0, t0);
  //   // diracSloppy.setDistancePrecondition(alpha0, t0);
  //   // diracPre.setDistancePrecondition(alpha0, t0);
  //   // diracEig.setDistancePrecondition(alpha0, t0);
  //   spinorDistanceReweight(b, -alpha0, t0);
  // }

  dirac.prepare(in, out, x, b, param->solution_type);
=======
  ColorSpinorField in;
  ColorSpinorField out;
  dirac.prepare(out, in, x, b, param->solution_type);
>>>>>>> 40b91035

  logQuda(QUDA_VERBOSE, "Prepared source = %g\n", blas::norm2(in));
  logQuda(QUDA_VERBOSE, "Prepared solution = %g\n", blas::norm2(out));

  // solution_type specifies *what* system is to be solved.
  // solve_type specifies *how* the system is to be solved.
  //
  // We have the following four cases (plus preconditioned variants):
  //
  // solution_type    solve_type    Effect
  // -------------    ----------    ------
  // MAT              DIRECT        Solve Ax=b
  // MATDAG_MAT       DIRECT        Solve A^dag y = b, followed by Ax=y
  // MAT              NORMOP        Solve (A^dag A) x = (A^dag b)
  // MATDAG_MAT       NORMOP        Solve (A^dag A) x = b
  // MAT              NORMERR       Solve (A A^dag) y = b, then x = A^dag y
  //
  // We generally require that the solution_type and solve_type
  // preconditioning match.  As an exception, the unpreconditioned MAT
  // solution_type may be used with any solve_type, including
  // DIRECT_PC and NORMOP_PC.  In these cases, preparation of the
  // preconditioned source and reconstruction of the full solution are
  // taken care of by Dirac::prepare() and Dirac::reconstruct(),
  // respectively.

  profileInvert.TPSTOP(QUDA_PROFILE_PREAMBLE);

  if (mat_solution && !direct_solve && !norm_error_solve) { // prepare source: b' = A^dag b
    ColorSpinorField tmp(in);
    dirac.Mdag(in, tmp);
  } else if (!mat_solution && direct_solve) { // perform the first of two solves: A^dag y = b
    DiracMdag m(dirac), mSloppy(diracSloppy), mPre(diracPre), mEig(diracEig);
    SolverParam solverParam(*param);
    Solver *solve = Solver::create(solverParam, m, mSloppy, mPre, mEig);
    (*solve)(out, in);
    blas::copy(in, out);
    delete solve;
    solverParam.updateInvertParam(*param);
  }

  if (direct_solve) {
    DiracM m(dirac), mSloppy(diracSloppy), mPre(diracPre), mEig(diracEig);
    SolverParam solverParam(*param);

    // chronological forecasting
    if (param->chrono_use_resident && chronoResident[param->chrono_index].size() > 0) {
      bool hermitian = false;
      auto &mChrono = param->chrono_precision == param->cuda_prec ? m : mSloppy;
      chronoExtrapolate(out, in, chronoResident[param->chrono_index], mChrono, hermitian);
    }

    Solver *solve = Solver::create(solverParam, m, mSloppy, mPre, mEig);
    (*solve)(out, in);
    delete solve;
    solverParam.updateInvertParam(*param);
  } else if (!norm_error_solve) {
    DiracMdagM m(dirac), mSloppy(diracSloppy), mPre(diracPre), mEig(diracEig);
    SolverParam solverParam(*param);

    // chronological forecasting
    if (param->chrono_use_resident && chronoResident[param->chrono_index].size() > 0) {
      bool hermitian = true;
      auto &mChrono = param->chrono_precision == param->cuda_prec ? m : mSloppy;
      chronoExtrapolate(out, in, chronoResident[param->chrono_index], mChrono, hermitian);
    }

    // if using a Schwarz preconditioner with a normal operator then we must use the DiracMdagMLocal operator
    if (param->inv_type_precondition != QUDA_INVALID_INVERTER && param->schwarz_type != QUDA_INVALID_SCHWARZ) {
      DiracMdagMLocal mPreLocal(diracPre);
      Solver *solve = Solver::create(solverParam, m, mSloppy, mPreLocal, mEig);
      (*solve)(out, in);
      delete solve;
      solverParam.updateInvertParam(*param);
    } else {
      Solver *solve = Solver::create(solverParam, m, mSloppy, mPre, mEig);
      (*solve)(out, in);
      delete solve;
      solverParam.updateInvertParam(*param);
    }
  } else { // norm_error_solve
    DiracMMdag m(dirac), mSloppy(diracSloppy), mPre(diracPre), mEig(diracEig);
    ColorSpinorField tmp(out);
    SolverParam solverParam(*param);
    Solver *solve = Solver::create(solverParam, m, mSloppy, mPre, mEig);
    (*solve)(tmp, in);    // y = (M M^\dag) b
    dirac.Mdag(out, tmp); // x = M^dag y
    delete solve;
    solverParam.updateInvertParam(*param);
  }

  logQuda(QUDA_VERBOSE, "Solution = %g\n", blas::norm2(x));

  profileInvert.TPSTART(QUDA_PROFILE_EPILOGUE);
  if (param->chrono_make_resident) {
    const int i = param->chrono_index;
    if (i >= QUDA_MAX_CHRONO)
      errorQuda("Requested chrono index %d is outside of max %d\n", i, QUDA_MAX_CHRONO);

    auto &basis = chronoResident[i];

    if (param->chrono_max_dim < (int)basis.size()) {
      errorQuda("Requested chrono_max_dim %i is smaller than already existing chronology %lu", param->chrono_max_dim, basis.size());
    }

    if(not param->chrono_replace_last){
      // if we have not filled the space yet just augment
      if ((int)basis.size() < param->chrono_max_dim) {
        ColorSpinorParam cs_param(out);
        cs_param.setPrecision(param->chrono_precision);
        basis.emplace_back(cs_param);
      }

      // shuffle every entry down one and bring the last to the front
      std::rotate(basis.begin(), basis.end() - 1, basis.end());
    }
    basis[0] = out; // set first entry to new solution
  }
  dirac.reconstruct(x, b, param->solution_type);

  // if (distance_pc) {
  //   spinorDistanceReweight(x, alpha0, t0);
  // }

  if (param->solver_normalization == QUDA_SOURCE_NORMALIZATION) {
    // rescale the solution
    blas::ax(sqrt(nb), x);
  }

  if (param->compute_action) {
    Complex action = blas::cDotProduct(b, x);
    param->action[0] = action.real();
    param->action[1] = action.imag();
  }

  profileInvert.TPSTOP(QUDA_PROFILE_EPILOGUE);

  if (!param->make_resident_solution) h_x = x;

  logQuda(QUDA_VERBOSE, "Reconstructed solution: %g\n", blas::norm2(x));

  if (param->use_resident_solution && !param->make_resident_solution) solutionResident.clear();

  delete d;
  delete dSloppy;
  delete dPre;
  delete dEig;

  // cache is written out even if a long benchmarking job gets interrupted
  saveTuneCache();

  profilerStop(__func__);
  popVerbosity();
}

void loadFatLongGaugeQuda(QudaInvertParam *inv_param, QudaGaugeParam *gauge_param, void *milc_fatlinks,
                          void *milc_longlinks)
{
  auto link_recon = gauge_param->reconstruct;
  auto link_recon_sloppy = gauge_param->reconstruct_sloppy;
  auto link_recon_precondition = gauge_param->reconstruct_precondition;

  // Specific gauge parameters for MILC
  int pad_size = 0;
#ifdef MULTI_GPU
  int x_face_size = gauge_param->X[1] * gauge_param->X[2] * gauge_param->X[3] / 2;
  int y_face_size = gauge_param->X[0] * gauge_param->X[2] * gauge_param->X[3] / 2;
  int z_face_size = gauge_param->X[0] * gauge_param->X[1] * gauge_param->X[3] / 2;
  int t_face_size = gauge_param->X[0] * gauge_param->X[1] * gauge_param->X[2] / 2;
  pad_size = MAX(x_face_size, y_face_size);
  pad_size = MAX(pad_size, z_face_size);
  pad_size = MAX(pad_size, t_face_size);
#endif

  int fat_pad = pad_size;
  int link_pad = 3 * pad_size;

  gauge_param->type = (inv_param->dslash_type == QUDA_STAGGERED_DSLASH || inv_param->dslash_type == QUDA_LAPLACE_DSLASH) ?
    QUDA_SU3_LINKS :
    QUDA_ASQTAD_FAT_LINKS;

  gauge_param->ga_pad = fat_pad;
  if (inv_param->dslash_type == QUDA_STAGGERED_DSLASH || inv_param->dslash_type == QUDA_LAPLACE_DSLASH) {
    gauge_param->reconstruct = link_recon;
    gauge_param->reconstruct_sloppy = link_recon_sloppy;
    gauge_param->reconstruct_refinement_sloppy = link_recon_sloppy;
  } else {
    gauge_param->reconstruct = QUDA_RECONSTRUCT_NO;
    gauge_param->reconstruct_sloppy = QUDA_RECONSTRUCT_NO;
    gauge_param->reconstruct_refinement_sloppy = QUDA_RECONSTRUCT_NO;
  }
  gauge_param->reconstruct_precondition = QUDA_RECONSTRUCT_NO;

  loadGaugeQuda(milc_fatlinks, gauge_param);

  if (inv_param->dslash_type == QUDA_ASQTAD_DSLASH) {
    gauge_param->type = QUDA_ASQTAD_LONG_LINKS;
    gauge_param->ga_pad = link_pad;
    gauge_param->staggered_phase_type = QUDA_STAGGERED_PHASE_NO;
    gauge_param->reconstruct = link_recon;
    gauge_param->reconstruct_sloppy = link_recon_sloppy;
    gauge_param->reconstruct_refinement_sloppy = link_recon_sloppy;
    gauge_param->reconstruct_precondition = link_recon_precondition;
    loadGaugeQuda(milc_longlinks, gauge_param);
  }
}

template <class Interface, class... Args>
void callMultiSrcQuda(void **_hp_x, void **_hp_b, QudaInvertParam *param, // color spinor field pointers, and inv_param
                      void *h_gauge, void *milc_fatlinks, void *milc_longlinks,
                      QudaGaugeParam *gauge_param_,    // gauge field pointers
                      void *h_clover, void *h_clovinv, // clover field pointers
                      Interface op, Args... args)
{
  /**
    Here we first re-distribute gauge, color spinor, and clover field to sub-partitions, then call either invertQuda or dslashQuda.
    - For clover and gauge field, we re-distribute the host clover side fields, restore them after.
    - For color spinor field, we re-distribute the host side source fields, and re-collect the host side solution fields.
  */

  profilerStart(__func__);
  auto profile = pushProfile(profileInvertMultiSrc, param->secs, param->gflops);

  CommKey split_key = {param->split_grid[0], param->split_grid[1], param->split_grid[2], param->split_grid[3]};
  int num_sub_partition = quda::product(split_key);

  if (!split_key.is_valid()) {
    errorQuda("split_key = [%d,%d,%d,%d] is not valid", split_key[0], split_key[1], split_key[2], split_key[3]);
  }

  // Create a local copy of gauge_param that we can modify without perturbing
  // the original one
  if (!gauge_param_) errorQuda("Input gauge_param is null");
  QudaGaugeParam gauge_param = *gauge_param_;

  if (num_sub_partition == 1) { // In this case we don't split the grid.

    for (int n = 0; n < param->num_src; n++) { op(_hp_x[n], _hp_b[n], param, args...); }

  } else {

    // Doing the sub-partition arithmatics
    if (param->num_src_per_sub_partition * num_sub_partition != param->num_src) {
      errorQuda("We need to have split_grid[0](=%d) * split_grid[1](=%d) * split_grid[2](=%d) * split_grid[3](=%d) * "
                "num_src_per_sub_partition(=%d) == num_src(=%d).",
                split_key[0], split_key[1], split_key[2], split_key[3], param->num_src_per_sub_partition, param->num_src);
    }

    // Determine if the color spinor field is using a 5d e/o preconditioning
    QudaPCType pc_type = QUDA_4D_PC;
    if (param->dslash_type == QUDA_DOMAIN_WALL_DSLASH) { pc_type = QUDA_5D_PC; }

    // Doesn't work for MG yet.
    if (param->inv_type_precondition == QUDA_MG_INVERTER) errorQuda("Split Grid does NOT work with MG yet");

    checkInvertParam(param, _hp_x[0], _hp_b[0]);

    bool is_staggered = false;
    bool is_asqtad = false;
    if (h_gauge) {
      is_staggered = false;
    } else if (milc_fatlinks) {
      is_staggered = true;
      if (param->dslash_type == QUDA_ASQTAD_DSLASH) {
        if (!milc_longlinks) errorQuda("milc_longlinks is null for an asqtad dslash");
        is_asqtad = true;
      }
    } else {
      errorQuda("Both h_gauge and milc_fatlinks are null.");
    }

    // Gauge fields/params
    GaugeFieldParam gf_param;
    GaugeField in;
    // Staggered gauge fields/params
    GaugeFieldParam milc_fatlink_param;
    GaugeFieldParam milc_longlink_param;
    quda::GaugeField milc_fatlink_field;
    quda::GaugeField milc_longlink_field;

    // set up the gauge field params.
    if (!is_staggered) { // not staggered
      gf_param = GaugeFieldParam(gauge_param, h_gauge);
      in = GaugeField(gf_param);
    } else { // staggered
      milc_fatlink_param = GaugeFieldParam(gauge_param, milc_fatlinks);
      milc_fatlink_param.order = QUDA_MILC_GAUGE_ORDER;
      milc_fatlink_field = GaugeField(milc_fatlink_param);

      if (is_asqtad) {
        milc_longlink_param = GaugeFieldParam(gauge_param, milc_longlinks);
        milc_longlink_param.order = QUDA_MILC_GAUGE_ORDER;
        milc_longlink_field = GaugeField(milc_longlink_param);
      }
    }

    // Create the temp host side helper fields, which are just wrappers of the input pointers.
    bool pc_solution
      = (param->solution_type == QUDA_MATPC_SOLUTION) || (param->solution_type == QUDA_MATPCDAG_MATPC_SOLUTION);

    lat_dim_t X = {gauge_param.X[0], gauge_param.X[1], gauge_param.X[2], gauge_param.X[3]};
    ColorSpinorParam cpuParam(_hp_b[0], *param, X, pc_solution, param->input_location);
    std::vector<ColorSpinorField> _h_b(param->num_src);
    for (int i = 0; i < param->num_src; i++) {
      cpuParam.v = _hp_b[i];
      _h_b[i] = ColorSpinorField(cpuParam);
    }

    cpuParam.location = param->output_location;
    std::vector<ColorSpinorField> _h_x(param->num_src);
    for (int i = 0; i < param->num_src; i++) {
      cpuParam.v = _hp_x[i];
      _h_x[i] = ColorSpinorField(cpuParam);
    }

    // Make the gauge param dimensions larger
    logQuda(QUDA_DEBUG_VERBOSE, "Spliting the grid into sub-partitions: (%2d,%2d,%2d,%2d) / (%2d,%2d,%2d,%2d)\n",
            comm_dim(0), comm_dim(1), comm_dim(2), comm_dim(3), split_key[0], split_key[1], split_key[2], split_key[3]);

    for (int d = 0; d < CommKey::n_dim; d++) {
      if (comm_dim(d) % split_key[d] != 0) {
        errorQuda("Split not possible: %2d %% %2d != 0", comm_dim(d), split_key[d]);
      }
      if (!is_staggered) {
        gf_param.x[d] *= split_key[d];
        gf_param.pad *= split_key[d];
      } else {
        milc_fatlink_param.x[d] *= split_key[d];
        if (is_asqtad) milc_longlink_param.x[d] *= split_key[d];
      }
      gauge_param.X[d] *= split_key[d];
      if (!is_staggered) gauge_param.ga_pad *= split_key[d];
    }

    // Deal with clover field. For Multi source computatons, clover field construction is done
    // exclusively on the GPU.
    quda::CloverField collected_clover;
    bool is_clover = param->dslash_type == QUDA_CLOVER_WILSON_DSLASH || param->dslash_type == QUDA_TWISTED_CLOVER_DSLASH
      || param->dslash_type == QUDA_CLOVER_HASENBUSCH_TWIST_DSLASH;

    if (is_clover) {
      if (param->clover_coeff == 0.0 && param->clover_csw == 0.0)
        errorQuda("called with neither clover term nor inverse and clover coefficient nor Csw not set");
      if (gaugePrecise->Anisotropy() != 1.0) errorQuda("cannot compute anisotropic clover field");

      if (h_clover || h_clovinv) {
        CloverFieldParam clover_param(*param, X);
        clover_param.create = QUDA_REFERENCE_FIELD_CREATE;
        clover_param.setPrecision(param->clover_cpu_prec);
        clover_param.inverse = h_clovinv ? true : false;
        clover_param.clover = h_clover;
        clover_param.cloverInv = h_clovinv;
        clover_param.order = param->clover_order;
        clover_param.location = param->clover_location;
        clover_param.reconstruct = false;

        // Adjust inv_param->clover_coeff: if a user has set kappa and Csw,
        // populate inv_param->clover_coeff for them as the computeClover
        // routines uses that value
        param->clover_coeff = (param->clover_coeff == 0.0 ? param->kappa * param->clover_csw : param->clover_coeff);

        CloverField input_clover(clover_param);

        for (int d = 0; d < CommKey::n_dim; d++) { clover_param.x[d] *= split_key[d]; }
        clover_param.create = QUDA_NULL_FIELD_CREATE;
        collected_clover = CloverField(clover_param);

        quda::split_field(collected_clover, {input_clover}, split_key); // Clover uses 4d even-odd preconditioning.
      }
    }

    quda::GaugeField collected_gauge;
    quda::GaugeField collected_milc_fatlink_field;
    quda::GaugeField collected_milc_longlink_field;

    if (!is_staggered) {
      gf_param.create = QUDA_NULL_FIELD_CREATE;
      collected_gauge = quda::GaugeField(gf_param);
      quda::split_field(collected_gauge, {in}, split_key);
    } else {
      std::vector<quda::GaugeField *> v_g(1);

      milc_fatlink_param.create = QUDA_NULL_FIELD_CREATE;
      collected_milc_fatlink_field = GaugeField(milc_fatlink_param);
      quda::split_field(collected_milc_fatlink_field, {milc_fatlink_field}, split_key);

      if (is_asqtad) {
        milc_longlink_param.create = QUDA_NULL_FIELD_CREATE;
        collected_milc_longlink_field = GaugeField(milc_longlink_param);
        v_g[0] = &milc_longlink_field;
        quda::split_field(collected_milc_longlink_field, {milc_longlink_field}, split_key);
      }
    }

    profileInvertMultiSrc.TPSTART(QUDA_PROFILE_PREAMBLE);

    comm_barrier();

    // Split input fermion field
    quda::ColorSpinorParam cpu_cs_param_split(_h_x[0]);
    cpu_cs_param_split.location = QUDA_CPU_FIELD_LOCATION;
    for (int d = 0; d < CommKey::n_dim; d++) { cpu_cs_param_split.x[d] *= split_key[d]; }
    std::vector<quda::ColorSpinorField> _collect_b(param->num_src_per_sub_partition, cpu_cs_param_split);
    std::vector<quda::ColorSpinorField> _collect_x(param->num_src_per_sub_partition, cpu_cs_param_split);
    for (int n = 0; n < param->num_src_per_sub_partition; n++) {
      auto first = _h_b.begin() + n * num_sub_partition;
      auto last = _h_b.begin() + (n + 1) * num_sub_partition;
      split_field(_collect_b[n], {first, last}, split_key, pc_type);
    }
    comm_barrier();

    push_communicator(split_key);
    updateR();
    comm_barrier();

    profileInvertMultiSrc.TPSTOP(QUDA_PROFILE_PREAMBLE);

    // Load gauge field after pushing the split communicator so the comm buffers, etc are setup according to
    // the split topology.
    logQuda(QUDA_DEBUG_VERBOSE, "Split grid loading gauge field...\n");
    if (!is_staggered) {
      loadGaugeQuda(collected_gauge.raw_pointer(), &gauge_param);
    } else {
      loadFatLongGaugeQuda(param, &gauge_param, collected_milc_fatlink_field.raw_pointer(),
                           (is_asqtad) ? collected_milc_longlink_field.raw_pointer() : nullptr);
    }
    logQuda(QUDA_DEBUG_VERBOSE, "Split grid loaded gauge field...\n");

    if (param->dslash_type == QUDA_CLOVER_WILSON_DSLASH || param->dslash_type == QUDA_TWISTED_CLOVER_DSLASH
        || param->dslash_type == QUDA_CLOVER_HASENBUSCH_TWIST_DSLASH) {
      logQuda(QUDA_DEBUG_VERBOSE, "Split grid loading clover field...\n");
      if (!collected_clover.empty()) {
        loadCloverQuda(collected_clover.data(false), collected_clover.data(true), param);
      } else {
        loadCloverQuda(nullptr, nullptr, param);
      }
      logQuda(QUDA_DEBUG_VERBOSE, "Split grid loaded clover field...\n");
    }

    for (int n = 0; n < param->num_src_per_sub_partition; n++) {
      op(_collect_x[n].data(), _collect_b[n].data(), param, args...);
    }

    profileInvertMultiSrc.TPSTART(QUDA_PROFILE_EPILOGUE);
    push_communicator(default_comm_key);
    updateR();
    comm_barrier();

    for (int d = 0; d < CommKey::n_dim; d++) {
      gauge_param.X[d] /= split_key[d];
      if (!is_staggered) gauge_param.ga_pad /= split_key[d];
    }

    for (int n = 0; n < param->num_src_per_sub_partition; n++) {
      auto first = _h_x.begin() + n * num_sub_partition;
      auto last = _h_x.begin() + (n + 1) * num_sub_partition;
      join_field({first, last}, _collect_x[n], split_key, pc_type);
    }

    profileInvertMultiSrc.TPSTOP(QUDA_PROFILE_EPILOGUE);

    // Restore the gauge field
    if (!is_staggered) {
      loadGaugeQuda(h_gauge, gauge_param_);
    } else {
      freeGaugeQuda();
      loadFatLongGaugeQuda(param, gauge_param_, milc_fatlinks, milc_longlinks);
    }

    if (param->dslash_type == QUDA_CLOVER_WILSON_DSLASH || param->dslash_type == QUDA_TWISTED_CLOVER_DSLASH) {
      loadCloverQuda(h_clover, h_clovinv, param);
    }
  }

  profilerStop(__func__);
}

void invertMultiSrcQuda(void **_hp_x, void **_hp_b, QudaInvertParam *param, void *h_gauge, QudaGaugeParam *gauge_param)
{
  auto op = [](void *_x, void *_b, QudaInvertParam *param) { invertQuda(_x, _b, param); };
  callMultiSrcQuda(_hp_x, _hp_b, param, h_gauge, nullptr, nullptr, gauge_param, nullptr, nullptr, op);
}

void invertMultiSrcStaggeredQuda(void **_hp_x, void **_hp_b, QudaInvertParam *param, void *milc_fatlinks,
                                 void *milc_longlinks, QudaGaugeParam *gauge_param)
{
  auto op = [](void *_x, void *_b, QudaInvertParam *param) { invertQuda(_x, _b, param); };
  callMultiSrcQuda(_hp_x, _hp_b, param, nullptr, milc_fatlinks, milc_longlinks, gauge_param, nullptr, nullptr, op);
}

void invertMultiSrcCloverQuda(void **_hp_x, void **_hp_b, QudaInvertParam *param, void *h_gauge,
                              QudaGaugeParam *gauge_param, void *h_clover, void *h_clovinv)
{
  auto op = [](void *_x, void *_b, QudaInvertParam *param) { invertQuda(_x, _b, param); };
  callMultiSrcQuda(_hp_x, _hp_b, param, h_gauge, nullptr, nullptr, gauge_param, h_clover, h_clovinv, op);
}

void dslashMultiSrcQuda(void **_hp_x, void **_hp_b, QudaInvertParam *param, QudaParity parity, void *h_gauge,
                        QudaGaugeParam *gauge_param)
{
  auto op = [](void *_x, void *_b, QudaInvertParam *param, QudaParity parity) { dslashQuda(_x, _b, param, parity); };
  callMultiSrcQuda(_hp_x, _hp_b, param, h_gauge, nullptr, nullptr, gauge_param, nullptr, nullptr, op, parity);
}

void dslashMultiSrcStaggeredQuda(void **_hp_x, void **_hp_b, QudaInvertParam *param, QudaParity parity,
                                 void *milc_fatlinks, void *milc_longlinks, QudaGaugeParam *gauge_param)
{
  auto op = [](void *_x, void *_b, QudaInvertParam *param, QudaParity parity) { dslashQuda(_x, _b, param, parity); };
  callMultiSrcQuda(_hp_x, _hp_b, param, nullptr, milc_fatlinks, milc_longlinks, gauge_param, nullptr, nullptr, op,
                   parity);
}

void dslashMultiSrcCloverQuda(void **_hp_x, void **_hp_b, QudaInvertParam *param, QudaParity parity, void *h_gauge,
                              QudaGaugeParam *gauge_param, void *h_clover, void *h_clovinv)
{
  auto op = [](void *_x, void *_b, QudaInvertParam *param, QudaParity parity) { dslashQuda(_x, _b, param, parity); };
  callMultiSrcQuda(_hp_x, _hp_b, param, h_gauge, nullptr, nullptr, gauge_param, h_clover, h_clovinv, op, parity);
}

/*!
 * Generic version of the multi-shift solver. Should work for
 * most fermions. Note that offset[0] is not folded into the mass parameter.
 *
 * For Wilson-type fermions, the solution_type must be MATDAG_MAT or MATPCDAG_MATPC,
 * and solve_type must be NORMOP or NORMOP_PC. The solution and solve
 * preconditioning have to match.
 *
 * For Staggered-type fermions, the solution_type must be MATPC, and the
 * solve type must be DIRECT_PC. This difference in convention is because
 * preconditioned staggered operator is normal, unlike with Wilson-type fermions.
 */
void invertMultiShiftQuda(void **hp_x, void *hp_b, QudaInvertParam *param)
{
  auto profile = pushProfile(profileMulti, param->secs, param->gflops);
  profilerStart(__func__);

  if (!initialized) errorQuda("QUDA not initialized");

  checkInvertParam(param, hp_x[0], hp_b);

  // check the gauge fields have been created
  checkGauge(param);

  if (param->num_offset > QUDA_MAX_MULTI_SHIFT)
    errorQuda("Number of shifts %d requested greater than QUDA_MAX_MULTI_SHIFT %d", param->num_offset,
              QUDA_MAX_MULTI_SHIFT);

  pushVerbosity(param->verbosity);

  bool pc_solution = (param->solution_type == QUDA_MATPC_SOLUTION) || (param->solution_type == QUDA_MATPCDAG_MATPC_SOLUTION);
  bool pc_solve = (param->solve_type == QUDA_DIRECT_PC_SOLVE) || (param->solve_type == QUDA_NORMOP_PC_SOLVE);
  bool mat_solution = (param->solution_type == QUDA_MAT_SOLUTION) || (param->solution_type ==  QUDA_MATPC_SOLUTION);
  bool direct_solve = (param->solve_type == QUDA_DIRECT_SOLVE) || (param->solve_type == QUDA_DIRECT_PC_SOLVE);

  if (param->dslash_type == QUDA_ASQTAD_DSLASH ||
      param->dslash_type == QUDA_STAGGERED_DSLASH) {

    if (param->solution_type != QUDA_MATPC_SOLUTION) {
      errorQuda("For Staggered-type fermions, multi-shift solver only suports MATPC solution type");
    }

    if (param->solve_type != QUDA_DIRECT_PC_SOLVE) {
      errorQuda("For Staggered-type fermions, multi-shift solver only supports DIRECT_PC solve types");
    }

  } else { // Wilson type

    if (mat_solution) {
      errorQuda("For Wilson-type fermions, multi-shift solver does not support MAT or MATPC solution types");
    }
    if (direct_solve) {
      errorQuda("For Wilson-type fermions, multi-shift solver does not support DIRECT or DIRECT_PC solve types");
    }
    if (pc_solution & !pc_solve) {
      errorQuda("For Wilson-type fermions, preconditioned (PC) solution_type requires a PC solve_type");
    }
    if (!pc_solution & pc_solve) {
      errorQuda("For Wilson-type fermions, in multi-shift solver, a preconditioned (PC) solve_type requires a PC solution_type");
    }
  }

  param->iter = 0;

  for (int i=0; i<param->num_offset-1; i++) {
    for (int j=i+1; j<param->num_offset; j++) {
      if (param->offset[i] > param->offset[j])
        errorQuda("Offsets must be ordered from smallest to largest");
    }
  }

  // Create the matrix.
  // The way this works is that createDirac will create 'd' and 'dSloppy'
  // which are global. We then grab these with references...
  //
  // Balint: Isn't there a nice construction pattern we could use here? This is
  // expedient but yucky.
  //  DiracParam diracParam;
  if (param->dslash_type == QUDA_ASQTAD_DSLASH ||
      param->dslash_type == QUDA_STAGGERED_DSLASH){
    param->mass = sqrt(param->offset[0]/4);
  }

  Dirac *d = nullptr;
  Dirac *dSloppy = nullptr;
  Dirac *dPre = nullptr;
  Dirac *dRefine = nullptr;

  // Create the dirac operator and a sloppy, precon, and refine.
  createDiracWithRefine(d, dSloppy, dPre, dRefine, *param, pc_solve);
  Dirac &dirac = *d;
  Dirac &diracSloppy = *dSloppy;
  dirac.prefetch(QUDA_CUDA_FIELD_LOCATION);
  diracSloppy.prefetch(QUDA_CUDA_FIELD_LOCATION);

  std::vector<double> r2_old(param->num_offset);

  // Grab the dimension array of the input gauge field.
  const auto X = (param->dslash_type == QUDA_ASQTAD_DSLASH) ? gaugeFatPrecise->X() : gaugePrecise->X();

  // This creates a ColorSpinorParam struct, from the host data
  // pointer, the definitions in param, the dimensions X, and whether
  // the solution is on a checkerboard instruction or not. These can
  // then be used as 'instructions' to create the actual
  // ColorSpinorField
  ColorSpinorParam cpuParam(hp_b, *param, X, pc_solution, param->input_location);
  ColorSpinorField h_b(cpuParam);

  std::vector<ColorSpinorField> h_x;
  h_x.resize(param->num_offset);

  cpuParam.location = param->output_location;
  for(int i=0; i < param->num_offset; i++) {
    cpuParam.v = hp_x[i];
    h_x[i] = ColorSpinorField(cpuParam);
  }

  // Now I need a colorSpinorParam for the device
  ColorSpinorParam cudaParam(cpuParam, *param, QUDA_CUDA_FIELD_LOCATION);
  // This setting will download a host vector
  cudaParam.create = QUDA_COPY_FIELD_CREATE;
  cudaParam.field = &h_b;
  ColorSpinorField b(cudaParam); // Creates b and downloads h_b to it

  // Create the solution fields filled with zero
  cudaParam.create = QUDA_ZERO_FIELD_CREATE;

  // now check if we need to invalidate the solution vectors
  for (auto &v : solutionResident) {
    if (cudaParam.Precision() != v.Precision()) {
      solutionResident.clear();
      break;
    }
  }

  // grow/shrink resident solutions to be correct size
  auto old_size = solutionResident.size();
  solutionResident.resize(param->num_offset);
  for (auto i = old_size; i < solutionResident.size(); i++) solutionResident[i] = ColorSpinorField(cudaParam);

  std::vector<ColorSpinorField> &x = solutionResident;
  std::vector<ColorSpinorField> p;

  profileMulti.TPSTART(QUDA_PROFILE_PREAMBLE);

  // Check source norms
  double nb = blas::norm2(b);
  if (nb==0.0) errorQuda("Source has zero norm");
  logQuda(QUDA_VERBOSE, "Source: %g\n", nb);

  // rescale the source vector to help prevent the onset of underflow
  if (param->solver_normalization == QUDA_SOURCE_NORMALIZATION) { blas::ax(1.0 / sqrt(nb), b); }

  // backup shifts
  double unscaled_shifts[QUDA_MAX_MULTI_SHIFT];
  for (int i = 0; i < param->num_offset; i++) { unscaled_shifts[i] = param->offset[i]; }

  // rescale
  massRescale(b, *param, true);
  profileMulti.TPSTOP(QUDA_PROFILE_PREAMBLE);

  DiracMatrix *m, *mSloppy;

  if (param->dslash_type == QUDA_ASQTAD_DSLASH ||
      param->dslash_type == QUDA_STAGGERED_DSLASH) {
    m = new DiracM(dirac);
    mSloppy = new DiracM(diracSloppy);
  } else {
    m = new DiracMdagM(dirac);
    mSloppy = new DiracMdagM(diracSloppy);
  }

  SolverParam solverParam(*param);
  {
    MultiShiftCG cg_m(*m, *mSloppy, solverParam);
    cg_m(x, b, p, r2_old);
  }
  solverParam.updateInvertParam(*param);

  delete m;
  delete mSloppy;

  if (param->compute_true_res) {
    // check each shift has the desired tolerance and use sequential CG to refine
    cudaParam.create = QUDA_ZERO_FIELD_CREATE;
    ColorSpinorField r(cudaParam);
    QudaInvertParam refineparam = *param;
    refineparam.cuda_prec_sloppy = param->cuda_prec_refinement_sloppy;
    Dirac &dirac = *d;
    Dirac &diracSloppy = *dRefine;
    diracSloppy.prefetch(QUDA_CUDA_FIELD_LOCATION);

#define REFINE_INCREASING_MASS
#ifdef REFINE_INCREASING_MASS
    for(int i=0; i < param->num_offset; i++) {
#else
    for(int i=param->num_offset-1; i >= 0; i--) {
#endif
      double rsd_hq = param->residual_type & QUDA_HEAVY_QUARK_RESIDUAL ?
	param->true_res_hq_offset[i] : 0;
      double tol_hq = param->residual_type & QUDA_HEAVY_QUARK_RESIDUAL ?
	param->tol_hq_offset[i] : 0;

      /*
	In the case where the shifted systems have zero tolerance
	specified, we refine these systems until either the limit of
	precision is reached (prec_tol) or until the tolerance reaches
	the iterated residual tolerance of the previous multi-shift
	solver (iter_res_offset[i]), which ever is greater.
      */
      const double prec_tol = std::pow(10.,(-2*(int)param->cuda_prec+4)); // implicit refinment limit of 1e-12
      const double iter_tol = (param->iter_res_offset[i] < prec_tol ? prec_tol : (param->iter_res_offset[i] *1.1));
      const double refine_tol = (param->tol_offset[i] == 0.0 ? iter_tol : param->tol_offset[i]);
      // refine if either L2 or heavy quark residual tolerances have not been met, only if desired residual is > 0
      if (param->true_res_offset[i] > refine_tol || rsd_hq > tol_hq) {
        logQuda(QUDA_SUMMARIZE, "Refining shift %d: L2 residual %e / %e, heavy quark %e / %e (actual / requested)\n", i,
                param->true_res_offset[i], param->tol_offset[i], rsd_hq, tol_hq);

        // for staggered the shift is just a change in mass term (FIXME: for twisted mass also)
        if (param->dslash_type == QUDA_ASQTAD_DSLASH ||
            param->dslash_type == QUDA_STAGGERED_DSLASH) {
          dirac.setMass(sqrt(param->offset[i]/4));
          diracSloppy.setMass(sqrt(param->offset[i]/4));
        }

        DiracMatrix *m, *mSloppy;

        if (param->dslash_type == QUDA_ASQTAD_DSLASH ||
            param->dslash_type == QUDA_STAGGERED_DSLASH) {
          m = new DiracM(dirac);
          mSloppy = new DiracM(diracSloppy);
        } else {
          m = new DiracMdagM(dirac);
          mSloppy = new DiracMdagM(diracSloppy);
        }

        // need to curry in the shift if we are not doing staggered
        if (param->dslash_type != QUDA_ASQTAD_DSLASH && param->dslash_type != QUDA_STAGGERED_DSLASH) {
          m->shift = param->offset[i];
          mSloppy->shift = param->offset[i];
        }

        if (false) { // experimenting with Minimum residual extrapolation
                     // only perform MRE using current and previously refined solutions
#ifdef REFINE_INCREASING_MASS
	  const int nRefine = i+1;
#else
	  const int nRefine = param->num_offset - i + 1;
#endif

          cudaParam.create = QUDA_NULL_FIELD_CREATE;
          std::vector<ColorSpinorField> q(nRefine, cudaParam);
          std::vector<ColorSpinorField> z(nRefine, cudaParam);

          z[0] = x[0]; // zero solution already solved
#ifdef REFINE_INCREASING_MASS
          for (int j = 1; j < nRefine; j++) z[j] = x[j];
#else
          for (int j = 1; j < nRefine; j++) z[j] = x[param->num_offset - j];
#endif

          bool orthogonal = false;
          bool apply_mat = true;
          bool hermitian = true;
          MinResExt mre(*m, orthogonal, apply_mat, hermitian);
          mre(x[i], b, z, q);
        }

        SolverParam solverParam(refineparam);
        solverParam.iter = 0;
        solverParam.use_init_guess = QUDA_USE_INIT_GUESS_YES;
        solverParam.tol = (param->tol_offset[i] > 0.0 ? param->tol_offset[i] : iter_tol); // set L2 tolerance
        solverParam.tol_hq = param->tol_hq_offset[i];                                     // set heavy quark tolerance
        solverParam.delta = param->reliable_delta_refinement;

        {
          CG cg(*m, *mSloppy, *mSloppy, *mSloppy, solverParam);
          if (i==0)
            cg(x[i], b, &p[i], r2_old[i]);
          else
            cg(x[i], b);
        }

        solverParam.true_res_offset[i] = solverParam.true_res;
        solverParam.true_res_hq_offset[i] = solverParam.true_res_hq;
        solverParam.updateInvertParam(*param,i);

        if (param->dslash_type == QUDA_ASQTAD_DSLASH ||
            param->dslash_type == QUDA_STAGGERED_DSLASH) {
          dirac.setMass(sqrt(param->offset[0]/4)); // restore just in case
          diracSloppy.setMass(sqrt(param->offset[0]/4)); // restore just in case
        }

        delete m;
        delete mSloppy;
      }
    }
  }

  // restore shifts
  for (int i = 0; i < param->num_offset; i++) param->offset[i] = unscaled_shifts[i];

  if (param->compute_action) {
    Complex action(0);
    for (int i = 0; i < param->num_offset; i++) action += param->residue[i] * blas::cDotProduct(b, x[i]);
    param->action[0] = action.real();
    param->action[1] = action.imag();
  }

  for(int i=0; i < param->num_offset; i++) {
    if (param->solver_normalization == QUDA_SOURCE_NORMALIZATION) { // rescale the solution
      blas::ax(sqrt(nb), x[i]);
    }

    logQuda(QUDA_VERBOSE, "Solution %d = %g\n", i, blas::norm2(x[i]));
    if (!param->make_resident_solution) h_x[i] = x[i];
  }

  profileMulti.TPSTART(QUDA_PROFILE_EPILOGUE);

  if (!param->make_resident_solution) solutionResident.clear();

  profileMulti.TPSTOP(QUDA_PROFILE_EPILOGUE);

  delete d;
  delete dSloppy;
  delete dPre;
  delete dRefine;

  // cache is written out even if a long benchmarking job gets interrupted
  saveTuneCache();

  profilerStop(__func__);
  popVerbosity();
}

void computeKSLinkQuda(void *fatlink, void *longlink, void *ulink, void *inlink, double *path_coeff, QudaGaugeParam *param)
{
  auto profile = pushProfile(profileFatLink);
  checkGaugeParam(param);

  GaugeFieldParam gParam(*param, fatlink, QUDA_GENERAL_LINKS);
  gParam.location = QUDA_CPU_FIELD_LOCATION;
  GaugeField cpuFatLink(gParam); // create the host fatlink
  gParam.gauge = longlink;
  GaugeField cpuLongLink(gParam); // create the host longlink
  gParam.gauge = ulink;
  GaugeField cpuUnitarizedLink(gParam);
  gParam.link_type = param->type;
  gParam.gauge = inlink;
  GaugeField cpuInLink(gParam); // create the host sitelink

  // create the device fields
  gParam.location = QUDA_CUDA_FIELD_LOCATION;
  gParam.reconstruct = param->reconstruct;
  gParam.setPrecision(param->cuda_prec, true);
  gParam.create = QUDA_NULL_FIELD_CREATE;
  GaugeField *cudaInLink = new GaugeField(gParam);

  cudaInLink->copy(cpuInLink);
  GaugeField *cudaInLinkEx = createExtendedGauge(*cudaInLink, R, profileFatLink);

  delete cudaInLink;

  gParam.create = QUDA_ZERO_FIELD_CREATE;
  gParam.link_type = QUDA_GENERAL_LINKS;
  gParam.reconstruct = QUDA_RECONSTRUCT_NO;
  gParam.setPrecision(param->cuda_prec, true);
  gParam.ghostExchange = QUDA_GHOST_EXCHANGE_NO;

  if (longlink) {
    GaugeField longLink(gParam);
    longKSLink(longLink, *cudaInLinkEx, path_coeff);
    cpuLongLink.copy(longLink);
  }

  GaugeField fatLink(gParam);
  fatKSLink(fatLink, *cudaInLinkEx, path_coeff);
  if (fatlink) cpuFatLink.copy(fatLink);

  if (ulink) {
    const double unitarize_eps = 1e-14;
    const double max_error = 1e-10;
    const int reunit_allow_svd = 1;
    const int reunit_svd_only = 0;
    const double svd_rel_error = 1e-6;
    const double svd_abs_error = 1e-6;
    quda::setUnitarizeLinksConstants(unitarize_eps, max_error, reunit_allow_svd, reunit_svd_only, svd_rel_error,
                                     svd_abs_error);

    GaugeField unitarizedLink(gParam);

    *num_failures_h = 0;
    quda::unitarizeLinks(unitarizedLink, fatLink, num_failures_d); // unitarize on the gpu
    if (*num_failures_h > 0)
      errorQuda("Error in unitarization component of the hisq fattening: %d failures", *num_failures_h);

    // project onto SU(3) if using the Chroma convention
    if (param->staggered_phase_type == QUDA_STAGGERED_PHASE_CHROMA) {
      *num_failures_h = 0;
      const double tol = unitarizedLink.toleranceSU3();
      if (unitarizedLink.StaggeredPhaseApplied()) unitarizedLink.removeStaggeredPhase();
      projectSU3(unitarizedLink, tol, num_failures_d);
      if (!unitarizedLink.StaggeredPhaseApplied() && param->staggered_phase_applied)
        unitarizedLink.applyStaggeredPhase();
      if (*num_failures_h > 0) errorQuda("Error in the SU(3) unitarization: %d failures\n", *num_failures_h);
    }

    cpuUnitarizedLink.copy(unitarizedLink);
  }

  delete cudaInLinkEx;
}

void computeTwoLinkQuda(void *twolink, void *inlink, QudaGaugeParam *param)
{
  auto profile = pushProfile(profileGaussianSmear);
  checkGaugeParam(param);

  GaugeFieldParam gParam(*param, inlink, QUDA_ASQTAD_LONG_LINKS);
  gParam.gauge = twolink;
  GaugeField cpuTwoLink(gParam); // create the host twolink

  GaugeField *cudaInLinkEx = nullptr;

  if (inlink) {
    gParam.link_type = param->type;
    gParam.gauge     = inlink;
    GaugeField cpuInLink(gParam); // create the host sitelink

    // create the device fields
    gParam.reconstruct = param->reconstruct;
    gParam.setPrecision(param->cuda_prec, true);
    gParam.create = QUDA_NULL_FIELD_CREATE;
    GaugeField cudaInLink(gParam);

    cudaInLink.copy(cpuInLink);
    cudaInLinkEx = createExtendedGauge(cudaInLink, R, profileGaussianSmear);
  } else {
    cudaInLinkEx = createExtendedGauge(*gaugePrecise, R, profileGaussianSmear);
  }

  GaugeFieldParam gsParam(*gaugePrecise);

  gsParam.create        = QUDA_NULL_FIELD_CREATE;
  gsParam.link_type     = QUDA_ASQTAD_LONG_LINKS;
  gsParam.reconstruct   = QUDA_RECONSTRUCT_NO;
  gsParam.setPrecision(param->cuda_prec, true);
  gsParam.ghostExchange = QUDA_GHOST_EXCHANGE_PAD;
  gsParam.nFace         = 3;
  gsParam.pad           = gsParam.pad*gsParam.nFace;

  freeUniqueGaugeQuda(QUDA_SMEARED_LINKS);
  gaugeSmeared = new GaugeField(gsParam);

  computeTwoLink(*gaugeSmeared, *cudaInLinkEx);
  gaugeSmeared->exchangeGhost();

  cpuTwoLink.copy(*gaugeSmeared);

  freeUniqueGaugeQuda(QUDA_SMEARED_LINKS);
  delete cudaInLinkEx;
}

int computeGaugeForceQuda(void* mom, void* siteLink,  int*** input_path_buf, int* path_length,
			  double* loop_coeff, int num_paths, int max_length, double eb3, QudaGaugeParam* qudaGaugeParam)
{
  auto profile = pushProfile(profileGaugeForce);
  checkGaugeParam(qudaGaugeParam);

  GaugeFieldParam gParam(*qudaGaugeParam, siteLink);
  gParam.location = QUDA_CPU_FIELD_LOCATION;
  GaugeField cpuSiteLink = !qudaGaugeParam->use_resident_gauge ? GaugeField(gParam) : GaugeField();

  if (qudaGaugeParam->use_resident_gauge && !gaugePrecise) errorQuda("No resident gauge field to use");
  gParam.location = QUDA_CUDA_FIELD_LOCATION;
  gParam.create = QUDA_COPY_FIELD_CREATE;
  gParam.field = &cpuSiteLink;
  gParam.reconstruct = qudaGaugeParam->reconstruct;
  gParam.setPrecision(qudaGaugeParam->cuda_prec, true);
  GaugeField cudaSiteLink = qudaGaugeParam->use_resident_gauge ? gaugePrecise->create_alias() : GaugeField(gParam);

  GaugeFieldParam gParamMom(*qudaGaugeParam, mom, QUDA_ASQTAD_MOM_LINKS);
  gParamMom.location = QUDA_CPU_FIELD_LOCATION;

  GaugeField cpuMom = !qudaGaugeParam->use_resident_mom ? GaugeField(gParamMom) : GaugeField();

  if (qudaGaugeParam->use_resident_mom && momResident.empty()) errorQuda("No resident momentum field to use");
  gParamMom.location = QUDA_CUDA_FIELD_LOCATION;
  gParamMom.create = qudaGaugeParam->overwrite_mom ? QUDA_ZERO_FIELD_CREATE : QUDA_COPY_FIELD_CREATE;
  gParamMom.field = &cpuMom;
  gParamMom.reconstruct = QUDA_RECONSTRUCT_10;
  gParamMom.setPrecision(qudaGaugeParam->cuda_prec, true);

  GaugeField cudaMom = qudaGaugeParam->use_resident_mom ? momResident.create_alias() : GaugeField(gParamMom);
  if (qudaGaugeParam->use_resident_mom && qudaGaugeParam->overwrite_mom) cudaMom.zero();

  GaugeField *cudaGauge = createExtendedGauge(cudaSiteLink, R, profileGaugeForce);
  // apply / remove phase as appropriate
  if (cudaGauge->StaggeredPhaseApplied()) cudaGauge->removeStaggeredPhase();

  // wrap 1-d arrays in std::vector
  std::vector<int> path_length_v(num_paths);
  std::vector<double> loop_coeff_v(num_paths);
  for (int i = 0; i < num_paths; i++) {
    path_length_v[i] = path_length[i];
    loop_coeff_v[i] = loop_coeff[i];
  }

  // input_path should encode exactly 4 directions
  std::vector<int **> input_path_v(4);
  for (int d = 0; d < 4; d++) { input_path_v[d] = input_path_buf[d]; }

  // actually do the computation
  if (!forceMonitor()) {
    gaugeForce(cudaMom, *cudaGauge, eb3, input_path_v, path_length_v, loop_coeff_v, num_paths, max_length);
  } else {
    // if we are monitoring the force, separate the force computation from the momentum update
    GaugeFieldParam gParam(cudaMom);
    gParam.create = QUDA_ZERO_FIELD_CREATE;
    GaugeField force(gParam);
    gaugeForce(force, *cudaGauge, 1.0, input_path_v, path_length_v, loop_coeff_v, num_paths, max_length);
    updateMomentum(cudaMom, eb3, force, "gauge");
  }

  if (qudaGaugeParam->return_result_mom) cpuMom.copy(cudaMom);

  if (qudaGaugeParam->make_resident_gauge && !qudaGaugeParam->use_resident_gauge) {
    if (gaugePrecise) freeUniqueGaugeQuda(QUDA_WILSON_LINKS);
    gaugePrecise = new GaugeField();
    std::exchange(*gaugePrecise, cudaSiteLink);
  }

  if (qudaGaugeParam->make_resident_mom && !qudaGaugeParam->use_resident_mom)
    std::exchange(momResident, cudaMom);
  else if (!qudaGaugeParam->make_resident_mom)
    momResident = GaugeField();

  if (qudaGaugeParam->make_resident_gauge) {
    if (extendedGaugeResident) delete extendedGaugeResident;
    extendedGaugeResident = cudaGauge;
  } else {
    delete cudaGauge;
  }

  return 0;
}

int computeGaugePathQuda(void *out, void *siteLink, int ***input_path_buf, int *path_length, double *loop_coeff,
                         int num_paths, int max_length, double eb3, QudaGaugeParam *qudaGaugeParam)
{
  auto profile = pushProfile(profileGaugePath);
  checkGaugeParam(qudaGaugeParam);

  GaugeFieldParam gParam(*qudaGaugeParam, siteLink);
  gParam.location = QUDA_CPU_FIELD_LOCATION;
  GaugeField cpuSiteLink = !qudaGaugeParam->use_resident_gauge ? GaugeField(gParam) : GaugeField();

  if (qudaGaugeParam->use_resident_gauge && !gaugePrecise) errorQuda("No resident gauge field to use");
  gParam.location = QUDA_CUDA_FIELD_LOCATION;
  gParam.create = QUDA_COPY_FIELD_CREATE;
  gParam.field = &cpuSiteLink;
  gParam.reconstruct = qudaGaugeParam->reconstruct;
  gParam.setPrecision(qudaGaugeParam->cuda_prec, true);
  GaugeField cudaSiteLink = qudaGaugeParam->use_resident_gauge ? gaugePrecise->create_alias() : GaugeField(gParam);

  GaugeFieldParam gParamOut(*qudaGaugeParam, out);
  gParamOut.location = QUDA_CPU_FIELD_LOCATION;
  GaugeField cpuOut = GaugeField(gParamOut);
  gParamOut.location = QUDA_CUDA_FIELD_LOCATION;
  gParamOut.create = qudaGaugeParam->overwrite_gauge ? QUDA_ZERO_FIELD_CREATE : QUDA_COPY_FIELD_CREATE;
  gParamOut.field = &cpuOut;
  gParamOut.reconstruct = QUDA_RECONSTRUCT_NO;
  gParamOut.setPrecision(qudaGaugeParam->cuda_prec, true);
  GaugeField cudaOut(gParamOut);

  GaugeField *cudaGauge = createExtendedGauge(cudaSiteLink, R, profileGaugePath);
  // apply / remove phase as appropriate
  if (cudaGauge->StaggeredPhaseApplied()) cudaGauge->removeStaggeredPhase();

  // wrap 1-d arrays in a std::vector
  std::vector<int> path_length_v(num_paths);
  std::vector<double> loop_coeff_v(num_paths);
  for (int i = 0; i < num_paths; i++) {
    path_length_v[i] = path_length[i];
    loop_coeff_v[i] = loop_coeff[i];
  }

  // input_path should encode exactly 4 directions
  std::vector<int **> input_path_v(4);
  for (int d = 0; d < 4; d++) { input_path_v[d] = input_path_buf[d]; }

  // actually do the computation
  gaugePath(cudaOut, *cudaGauge, eb3, input_path_v, path_length_v, loop_coeff_v, num_paths, max_length);

  cpuOut.copy(cudaOut);

  if (qudaGaugeParam->make_resident_gauge && !qudaGaugeParam->use_resident_gauge) {
    if (gaugePrecise) freeUniqueGaugeQuda(QUDA_WILSON_LINKS);
    gaugePrecise = new GaugeField();
    std::exchange(*gaugePrecise, cudaSiteLink);
  }

  if (qudaGaugeParam->make_resident_gauge) {
    if (extendedGaugeResident) delete extendedGaugeResident;
    extendedGaugeResident = cudaGauge;
  } else {
    delete cudaGauge;
  }

  return 0;
}

void momResidentQuda(void *mom, QudaGaugeParam *param)
{
  auto profile = pushProfile(profileGaugeForce);
  checkGaugeParam(param);

  GaugeFieldParam gParamMom(*param, mom, QUDA_ASQTAD_MOM_LINKS);
  gParamMom.location = QUDA_CPU_FIELD_LOCATION;

  GaugeField cpuMom(gParamMom);

  if (param->make_resident_mom && !param->return_result_mom) {
    gParamMom.location = QUDA_CUDA_FIELD_LOCATION;
    gParamMom.create = QUDA_NULL_FIELD_CREATE;
    gParamMom.reconstruct = QUDA_RECONSTRUCT_10;
    gParamMom.link_type = QUDA_ASQTAD_MOM_LINKS;
    gParamMom.setPrecision(param->cuda_prec, true);
    gParamMom.create = QUDA_ZERO_FIELD_CREATE;
    momResident = GaugeField(gParamMom);
  } else if (param->return_result_mom && !param->make_resident_mom) {
    if (momResident.empty()) errorQuda("No resident momentum to return");
  } else {
    errorQuda("Unexpected combination make_resident_mom = %d return_result_mom = %d", param->make_resident_mom,
              param->return_result_mom);
  }

  if (param->make_resident_mom) {
    // we are downloading the momentum from the host
    momResident.copy(cpuMom);
  } else if (param->return_result_mom) {
    // we are uploading the momentum to the host
    cpuMom.copy(momResident);
    momResident = GaugeField();
  }
}

void createCloverQuda(QudaInvertParam* invertParam)
{
  auto profile = pushProfile(profileClover);
  if (!cloverPrecise) errorQuda("Clover field not allocated");

  QudaReconstructType recon = (gaugePrecise->Reconstruct() == QUDA_RECONSTRUCT_8) ? QUDA_RECONSTRUCT_12 : gaugePrecise->Reconstruct();
  // for clover we optimize to only send depth 1 halos in y/z/t (FIXME - make work for x, make robust in general)
  lat_dim_t R;
  for (int d=0; d<4; d++) R[d] = (d==0 ? 2 : 1) * (redundant_comms || commDimPartitioned(d));
  GaugeField *gauge
    = extendedGaugeResident ? extendedGaugeResident : createExtendedGauge(*gaugePrecise, R, getProfile(), false, recon);

  GaugeField *ex = gauge;
  if (gauge->Precision() < cloverPrecise->Precision()) {
    GaugeFieldParam param(*gauge);
    param.setPrecision(cloverPrecise->Precision(), true);
    param.create = QUDA_NULL_FIELD_CREATE;
    ex = GaugeField::Create(param);
    ex->copy(*gauge);
  }

  // create the Fmunu field
  GaugeFieldParam tensorParam(gaugePrecise->X(), ex->Precision(), QUDA_RECONSTRUCT_NO, 0, QUDA_TENSOR_GEOMETRY);
  tensorParam.location = QUDA_CUDA_FIELD_LOCATION;
  tensorParam.siteSubset = QUDA_FULL_SITE_SUBSET;
  tensorParam.setPrecision(tensorParam.Precision(), true);
  tensorParam.ghostExchange = QUDA_GHOST_EXCHANGE_NO;
  GaugeField Fmunu(tensorParam);
  computeFmunu(Fmunu, *ex);
  computeClover(*cloverPrecise, Fmunu, invertParam->clover_coeff);

  if (ex != gauge) delete ex;

  // FIXME always preserve the extended gauge
  extendedGaugeResident = gauge;
}

void* createGaugeFieldQuda(void* gauge, int geometry, QudaGaugeParam* param)
{
  GaugeFieldParam gParam(*param, gauge, QUDA_GENERAL_LINKS);
  gParam.geometry = static_cast<QudaFieldGeometry>(geometry);
  if (geometry != QUDA_SCALAR_GEOMETRY && geometry != QUDA_VECTOR_GEOMETRY)
    errorQuda("Only scalar and vector geometries are supported\n");

  GaugeField *cpuGauge = nullptr;
  if (gauge) cpuGauge = new GaugeField(gParam);

  gParam.setPrecision(gParam.Precision(), true);
  gParam.create = QUDA_ZERO_FIELD_CREATE;
  auto *cudaGauge = new GaugeField(gParam);

  if (gauge) {
    cudaGauge->copy(*cpuGauge);
    delete cpuGauge;
  }

  return cudaGauge;
}

void saveGaugeFieldQuda(void *gauge, void *inGauge, QudaGaugeParam *param)
{
  auto *cudaGauge = reinterpret_cast<GaugeField *>(inGauge);

  GaugeFieldParam gParam(*param, gauge);
  gParam.geometry = cudaGauge->Geometry();

  GaugeField cpuGauge(gParam);
  cpuGauge.copy(*cudaGauge);
}

void destroyGaugeFieldQuda(void *gauge)
{
  auto *g = reinterpret_cast<GaugeField *>(gauge);
  delete g;
}

void computeStaggeredForceQuda(void *h_mom, double dt, double delta, void *, void **, QudaGaugeParam *gauge_param,
                               QudaInvertParam *inv_param)
{
  auto profile = pushProfile(profileStaggeredForce);

  GaugeFieldParam gParam(*gauge_param, h_mom, QUDA_ASQTAD_MOM_LINKS);

  // create the host momentum field
  gParam.location = QUDA_CPU_FIELD_LOCATION;
  gParam.reconstruct = gauge_param->reconstruct;
  GaugeField cpuMom(gParam);

  // create the device momentum field
  if (gauge_param->use_resident_mom && momResident.empty())
    errorQuda("Cannot use resident momentum field since none appears resident");
  gParam.location = QUDA_CUDA_FIELD_LOCATION;
  gParam.link_type = QUDA_ASQTAD_MOM_LINKS;
  gParam.create = QUDA_COPY_FIELD_CREATE;
  gParam.field = &cpuMom;
  gParam.reconstruct = QUDA_RECONSTRUCT_10;
  gParam.setPrecision(gParam.Precision(), true);
  GaugeField cudaMom = gauge_param->use_resident_mom ? momResident.create_alias() : GaugeField(gParam);

  // create temporary field for quark-field outer product
  gParam.reconstruct = QUDA_RECONSTRUCT_NO;
  gParam.link_type = QUDA_GENERAL_LINKS;
  gParam.create = QUDA_ZERO_FIELD_CREATE;
  GaugeField cudaForce(gParam);
  GaugeField *cudaForce_[2] = {&cudaForce};

  ColorSpinorParam qParam;
  qParam.location = QUDA_CUDA_FIELD_LOCATION;
  qParam.nColor = 3;
  qParam.nSpin = 1;
  qParam.siteSubset = QUDA_FULL_SITE_SUBSET;
  qParam.siteOrder = QUDA_EVEN_ODD_SITE_ORDER;
  qParam.nDim = 4;
  qParam.pc_type = QUDA_4D_PC;
  qParam.setPrecision(gParam.Precision(), gParam.Precision(), true);
  qParam.pad = 0;
  for(int dir=0; dir<4; ++dir) qParam.x[dir] = gParam.x[dir];
  qParam.x[4] = 1;
  qParam.create = QUDA_NULL_FIELD_CREATE;
  qParam.gammaBasis = QUDA_DEGRAND_ROSSI_GAMMA_BASIS;

  // resident gauge field is required
  if (!gauge_param->use_resident_gauge || !gaugePrecise) errorQuda("Resident gauge field is required");
  if (!gaugePrecise->StaggeredPhaseApplied())
    errorQuda("Gauge field requires the staggered phase factors to be applied");

  // check if staggered phase is the desired one
  if (gauge_param->staggered_phase_type != gaugePrecise->StaggeredPhase()) {
    errorQuda("Requested staggered phase %d, but found %d\n",
              gauge_param->staggered_phase_type, gaugePrecise->StaggeredPhase());
  }

  const int nvector = inv_param->num_offset;
  std::vector<ColorSpinorField*> X(nvector);
  for (int i = 0; i < nvector; i++) X[i] = ColorSpinorField::Create(qParam);

  if (inv_param->use_resident_solution) {
    if (solutionResident.size() < (unsigned int)nvector)
      errorQuda("solutionResident.size() %lu does not match number of shifts %d",
		solutionResident.size(), nvector);
  }

  // create the staggered operator
  DiracParam diracParam;
  bool pc_solve = (inv_param->solve_type == QUDA_DIRECT_PC_SOLVE) ||
    (inv_param->solve_type == QUDA_NORMOP_PC_SOLVE);
  if (!pc_solve)
    errorQuda("Preconditioned solve type required not %d\n", inv_param->solve_type);
  setDiracParam(diracParam, inv_param, pc_solve);
  Dirac *dirac = Dirac::create(diracParam);

  profileStaggeredForce.TPSTART(QUDA_PROFILE_PREAMBLE);

  for (int i=0; i<nvector; i++) {
    ColorSpinorField &x = *(X[i]);

    if (inv_param->use_resident_solution)
      x.Even() = solutionResident[i];
    else errorQuda("%s requires resident solution", __func__);

    // set the odd solution component
    dirac->Dslash(x.Odd(), x.Even(), QUDA_ODD_PARITY);
  }

  profileStaggeredForce.TPSTOP(QUDA_PROFILE_PREAMBLE);

#if 0
  if (inv_param->use_resident_solution) solutionResident.clear();
#endif
  delete dirac;

  // compute quark-field outer product
  for (int i=0; i<nvector; i++) {
    ColorSpinorField &x = *(X[i]);
    // second component is zero since we have no three hop term
    double coeff[2] = {inv_param->residue[i], 0.0};

    // Operate on even-parity sites
    computeStaggeredOprod(cudaForce_, x, coeff, 1);
  }

  // mom += delta * [U * force]TA
  applyU(cudaForce, *gaugePrecise);
  updateMomentum(cudaMom, dt * delta, cudaForce, "staggered");

  // copy the momentum field back to the host
  if (gauge_param->return_result_mom) cpuMom.copy(cudaMom);

  if (gauge_param->make_resident_mom && !gauge_param->use_resident_mom)
    std::exchange(momResident, cudaMom);
  else if (!gauge_param->make_resident_mom)
    momResident = GaugeField();

  for (int i=0; i<nvector; i++) delete X[i];
}

void computeHISQForceQuda(void* const milc_momentum,
                          double dt,
                          const double level2_coeff[6],
                          const double fat7_coeff[6],
                          const void* const w_link,
                          const void* const v_link,
                          const void* const u_link,
                          void **fermion,
                          int num_terms,
                          int num_naik_terms,
                          double **coeff,
                          QudaGaugeParam* gParam)
{
  auto profile = pushProfile(profileHISQForce);
  checkGaugeParam(gParam);

  using namespace quda;
  using namespace quda::fermion_force;
  if (gParam->gauge_order != QUDA_MILC_GAUGE_ORDER) errorQuda("Unsupported input field order %d", gParam->gauge_order);

  {
    // default settings for the unitarization
    const double unitarize_eps = 1e-14;
    const double hisq_force_filter = 5e-5;
    const double max_det_error = 1e-10;
    const bool   allow_svd = true;
    const bool   svd_only = false;
    const double svd_rel_err = 1e-8;
    const double svd_abs_err = 1e-8;

    setUnitarizeForceConstants(unitarize_eps, hisq_force_filter, max_det_error, allow_svd, svd_only, svd_rel_err, svd_abs_err);
  }

  // Save input reconstruct type (applied to W and U fields) and set
  // the reconstruct type to QUDA_RECONSTRUCT_NO
  QudaReconstructType cuda_link_recon = gParam->reconstruct;
  gParam->reconstruct = QUDA_RECONSTRUCT_NO;

  // Create a copy of the setup for the gauge links
  QudaGaugeParam gParam_field;
  memcpy(&gParam_field, gParam, sizeof(QudaGaugeParam));

  // Check reconstruct
  if (cuda_link_recon == QUDA_RECONSTRUCT_9) {
    warningQuda("Attempting to use recon 9 for HISQ force. Resetting to 13...");
    cuda_link_recon = QUDA_RECONSTRUCT_13;
  }

  if (cuda_link_recon != QUDA_RECONSTRUCT_NO && cuda_link_recon != QUDA_RECONSTRUCT_13)
    errorQuda("Invalid reconstruct %d", cuda_link_recon);

  logQuda(QUDA_VERBOSE, "Reconstruct type for HISQ force: %d\n", cuda_link_recon);

  // create the device outer-product field
  GaugeFieldParam oParam(*gParam);
  oParam.location = QUDA_CUDA_FIELD_LOCATION;
  oParam.nFace = 0;
  oParam.create = QUDA_ZERO_FIELD_CREATE;
  oParam.link_type = QUDA_GENERAL_LINKS;
  oParam.reconstruct = QUDA_RECONSTRUCT_NO;
  oParam.setPrecision(gParam->cpu_prec, true);
  oParam.ghostExchange = QUDA_GHOST_EXCHANGE_NO;

  GaugeField stapleOprod(oParam);
  GaugeField oneLinkOprod(oParam);
  GaugeField naikOprod(oParam);

  double act_path_coeff[6] = {0, 1, level2_coeff[2], level2_coeff[3], level2_coeff[4], level2_coeff[5]};
  // You have to look at the MILC routine to understand the following
  // Basically, I have already absorbed the one-link coefficient

  { // do outer-product computation
    ColorSpinorParam qParam;
    qParam.nColor = 3;
    qParam.nSpin = 1;
    qParam.siteSubset = QUDA_FULL_SITE_SUBSET;
    qParam.siteOrder = QUDA_EVEN_ODD_SITE_ORDER;
    qParam.nDim = 4;
    qParam.pc_type = QUDA_4D_PC;
    qParam.setPrecision(oParam.Precision(), oParam.Precision(), true);
    qParam.pad = 0;
    for (int dir=0; dir<4; ++dir) qParam.x[dir] = oParam.x[dir];

    // create the device quark field
    qParam.create = QUDA_NULL_FIELD_CREATE;
    qParam.location = QUDA_CUDA_FIELD_LOCATION;
    ColorSpinorField cudaQuark(qParam);

    // create the host quark field
    qParam.location = QUDA_CPU_FIELD_LOCATION;
    qParam.create = QUDA_REFERENCE_FIELD_CREATE;
    qParam.fieldOrder = QUDA_SPACE_COLOR_SPIN_FIELD_ORDER;
    qParam.v = fermion[0];

    { // regular terms
      GaugeField *oprod[2] = {&stapleOprod, &naikOprod};

      // loop over different quark fields
      for (int i = 0; i < num_terms; ++i) {

        // Wrap the MILC quark field
        qParam.v = fermion[i];
        ColorSpinorField cpuQuark(qParam); // create host quark field

        cudaQuark = cpuQuark;
        computeStaggeredOprod(oprod, cudaQuark, coeff[i], 3);
      }
    }

    { // naik terms
      oneLinkOprod.copy(stapleOprod);
      ax(level2_coeff[0], oneLinkOprod);
      GaugeField *oprod[2] = {&oneLinkOprod, &naikOprod};

      // loop over different quark fields
      for (int i = 0; i < num_naik_terms; ++i) {

        // Wrap the MILC quark field
        qParam.v = fermion[i + num_terms - num_naik_terms];
        ColorSpinorField cpuQuark(qParam); // create host quark field

        cudaQuark = cpuQuark;
        computeStaggeredOprod(oprod, cudaQuark, coeff[i + num_terms], 3);
      }
    }
  }

  // Compute the pad size
  int pad_size = 0;
#ifdef MULTI_GPU
  int x_face_size = gParam->X[1] * gParam->X[2] * gParam->X[3] / 2;
  int y_face_size = gParam->X[0] * gParam->X[2] * gParam->X[3] / 2;
  int z_face_size = gParam->X[0] * gParam->X[1] * gParam->X[3] / 2;
  int t_face_size = gParam->X[0] * gParam->X[1] * gParam->X[2] / 2;
  pad_size = std::max({x_face_size, y_face_size, z_face_size, t_face_size});
#endif

  // Copy outer product fields into input force fields
  oParam.create = QUDA_NULL_FIELD_CREATE;
  oParam.nFace = 1;
  oParam.pad = pad_size;
  oParam.ghostExchange = QUDA_GHOST_EXCHANGE_EXTENDED;
  lat_dim_t R = {2 * comm_dim_partitioned(0), 2 * comm_dim_partitioned(1), 2 * comm_dim_partitioned(2),
                 2 * comm_dim_partitioned(3)};
  for (int dir = 0; dir < 4; ++dir) {
    oParam.x[dir] += 2 * R[dir];
    oParam.r[dir] = R[dir];
  }

  GaugeField cudaInForce(oParam);
  copyExtendedGauge(cudaInForce, stapleOprod, QUDA_CUDA_FIELD_LOCATION);
  stapleOprod = GaugeField();

  GaugeField cudaOutForce(oParam);
  copyExtendedGauge(cudaOutForce, oneLinkOprod, QUDA_CUDA_FIELD_LOCATION);
  oneLinkOprod = GaugeField();

  // Create CPU momentum fields, prepare GPU momentum param
  GaugeFieldParam param(*gParam);
  param.location = QUDA_CPU_FIELD_LOCATION;
  param.create = QUDA_REFERENCE_FIELD_CREATE;
  param.order = QUDA_MILC_GAUGE_ORDER;
  param.link_type = QUDA_ASQTAD_MOM_LINKS;
  param.reconstruct = QUDA_RECONSTRUCT_10;
  param.ghostExchange = QUDA_GHOST_EXCHANGE_NO;
  param.gauge = milc_momentum;
  GaugeField cpuMom = (!gParam->use_resident_mom) ? GaugeField(param) : GaugeField();

  param.location = QUDA_CUDA_FIELD_LOCATION;
  param.create = QUDA_ZERO_FIELD_CREATE;
  param.setPrecision(param.Precision(), true);
  GaugeFieldParam momParam(param);

  // Create CPU W, V, and U fields
  gParam_field.type = QUDA_GENERAL_LINKS;
  gParam_field.t_boundary = QUDA_ANTI_PERIODIC_T;
  gParam_field.staggered_phase_type = QUDA_STAGGERED_PHASE_NO;
  gParam_field.staggered_phase_applied = true;
  gParam_field.gauge_fix = QUDA_GAUGE_FIXED_NO;

  GaugeFieldParam wParam(gParam_field);
  wParam.location = QUDA_CPU_FIELD_LOCATION;
  wParam.create = QUDA_REFERENCE_FIELD_CREATE;
  wParam.order = QUDA_MILC_GAUGE_ORDER;
  wParam.link_type = QUDA_GENERAL_LINKS;
  wParam.ghostExchange = QUDA_GHOST_EXCHANGE_NO;
  wParam.gauge = (void *)w_link;
  GaugeField cpuWLink(wParam);

  GaugeFieldParam vParam(wParam);
  vParam.gauge = (void *)v_link;
  GaugeField cpuVLink(vParam);

  GaugeFieldParam uParam(vParam);
  uParam.gauge = (void *)u_link;
  GaugeField cpuULink(uParam);

  // Load the W field, which contains U(3) matrices, to the device
  gParam_field.ga_pad = 3 * pad_size;
  wParam = GaugeFieldParam(gParam_field);
  for (int dir = 0; dir < 4; dir++) {
    wParam.x[dir] += 2 * R[dir];
    wParam.r[dir] = R[dir];
  }
  wParam.location = QUDA_CUDA_FIELD_LOCATION;
  wParam.ghostExchange = QUDA_GHOST_EXCHANGE_EXTENDED;
  wParam.reconstruct = cuda_link_recon;
  wParam.create = QUDA_NULL_FIELD_CREATE;
  wParam.setPrecision(gParam->cpu_prec, true);

  GaugeField cudaWLink(wParam);

  cudaWLink.copy(cpuWLink);

  cudaWLink.exchangeExtendedGhost(cudaWLink.R(), profileHISQForce);

  cudaInForce.exchangeExtendedGhost(R, profileHISQForce);
  cudaWLink.exchangeExtendedGhost(cudaWLink.R(), profileHISQForce);
  cudaOutForce.exchangeExtendedGhost(R, profileHISQForce);

  // Compute level two term
  hisqStaplesForce(cudaOutForce, cudaInForce, cudaWLink, act_path_coeff);

  // Load naik outer product
  copyExtendedGauge(cudaInForce, naikOprod, QUDA_CUDA_FIELD_LOCATION);
  cudaInForce.exchangeExtendedGhost(cudaWLink.R(), profileHISQForce);
  naikOprod = GaugeField();

  // Compute Naik three-link term contribution
  hisqLongLinkForce(cudaOutForce, cudaInForce, cudaWLink, act_path_coeff[1]);

  cudaOutForce.exchangeExtendedGhost(R, profileHISQForce);

  // Load the V field, which contains general matrices, to the device
  cudaWLink = GaugeField();

  for (int dir = 0; dir < 4; ++dir) {
    vParam.x[dir] += 2 * R[dir];
    vParam.r[dir] = R[dir];
  }
  vParam.location = QUDA_CUDA_FIELD_LOCATION;
  vParam.link_type = QUDA_GENERAL_LINKS;
  vParam.reconstruct = QUDA_RECONSTRUCT_NO;
  vParam.create = QUDA_NULL_FIELD_CREATE;
  vParam.setPrecision(gParam->cpu_prec, true);
  vParam.ghostExchange = QUDA_GHOST_EXCHANGE_EXTENDED;
  vParam.pad = 3 * pad_size;
  GaugeField cudaVLink(vParam);

  cudaVLink.copy(cpuVLink);
  cudaVLink.exchangeExtendedGhost(cudaVLink.R(), profileHISQForce);

  *num_failures_h = 0;
  unitarizeForce(cudaInForce, cudaOutForce, cudaVLink, num_failures_d);

  if (*num_failures_h>0) errorQuda("Error in the unitarization component of the hisq fermion force: %d failures\n", *num_failures_h);

  // Load the U field, which contains U(3) matrices, to the device
  // TODO: in theory these should just be SU(3) matrices with MILC phases?
  cudaVLink = GaugeField();

  for (int dir = 0; dir < 4; ++dir) {
    uParam.x[dir] += 2 * R[dir];
    uParam.r[dir] = R[dir];
  }
  uParam.location = QUDA_CUDA_FIELD_LOCATION;
  uParam.link_type = QUDA_GENERAL_LINKS;
  uParam.reconstruct = cuda_link_recon;
  uParam.create = QUDA_NULL_FIELD_CREATE;
  uParam.setPrecision(gParam->cpu_prec, true);
  uParam.ghostExchange = QUDA_GHOST_EXCHANGE_EXTENDED;
  uParam.pad = 3 * pad_size;
  GaugeField cudaULink(uParam);

  cudaULink.copy(cpuULink);
  cudaULink.exchangeExtendedGhost(cudaULink.R(), profileHISQForce);

  // Compute Fat7-staple term
  cudaOutForce.zero();
  hisqStaplesForce(cudaOutForce, cudaInForce, cudaULink, fat7_coeff);

  cudaInForce = GaugeField();

  hisqCompleteForce(cudaOutForce, cudaULink);

  if (gParam->use_resident_mom && !momResident.Length()) errorQuda("No resident momentum field to use");
  GaugeField mom = gParam->use_resident_mom ? momResident.create_alias() : GaugeField(momParam);
  updateMomentum(mom, dt, cudaOutForce, "hisq");

  // Close the paths, make anti-hermitian, and store in compressed format
  if (gParam->return_result_mom) cpuMom.copy(mom);

  if (gParam->make_resident_mom && !gParam->use_resident_mom)
    std::exchange(momResident, mom);
  else if (!gParam->make_resident_mom)
    momResident = GaugeField();
}

void computeCloverForceQuda(void *h_mom, double dt, void **h_x, void **, double *coeff, double kappa2, double ck,
                            int nvector, double multiplicity, void *, QudaGaugeParam *gauge_param,
                            QudaInvertParam *inv_param)
{
  using namespace quda;
  auto profile = pushProfile(profileCloverForce, inv_param->secs, inv_param->gflops);

  checkGaugeParam(gauge_param);
  if (!gaugePrecise) errorQuda("No resident gauge field");
  if (!cloverPrecise) errorQuda("No resident clover field");

  GaugeFieldParam fParam(*gauge_param, h_mom, QUDA_ASQTAD_MOM_LINKS);
  // create the host momentum field
  GaugeField cpuMom = !gauge_param->use_resident_mom ? GaugeField(fParam) : GaugeField();

  // create the device momentum field
  fParam.location = QUDA_CUDA_FIELD_LOCATION;
  fParam.create = gauge_param->overwrite_mom ? QUDA_ZERO_FIELD_CREATE : QUDA_COPY_FIELD_CREATE;
  fParam.field = &cpuMom;
  fParam.reconstruct = QUDA_RECONSTRUCT_10;
  fParam.setPrecision(gauge_param->cuda_prec, true);

  if (gauge_param->use_resident_mom && !momResident.Length()) errorQuda("No resident momentum field to use");
  GaugeField cudaMom = gauge_param->use_resident_mom ? momResident.create_alias() : GaugeField(fParam);
  if (gauge_param->use_resident_mom && gauge_param->overwrite_mom) cudaMom.zero();

  if (inv_param->solution_type != QUDA_MATPCDAG_MATPC_SOLUTION)
    errorQuda("Force computation only supports solution to MatPCDagMatPC");
  ColorSpinorParam qParam(nullptr, *inv_param, fParam.x, false, QUDA_CUDA_FIELD_LOCATION);
  qParam.setPrecision(fParam.Precision(), fParam.Precision(), true);
  qParam.create = QUDA_NULL_FIELD_CREATE;
  qParam.gammaBasis = QUDA_UKQCD_GAMMA_BASIS;

  std::vector<ColorSpinorField> x(nvector), x0(nvector);
  std::vector<double> force_coeff(nvector);
  std::vector<array<double, 2>> ferm_epsilon(nvector);

  QudaParity parity = inv_param->matpc_type == QUDA_MATPC_EVEN_EVEN_ASYMMETRIC ? QUDA_EVEN_PARITY : QUDA_ODD_PARITY;

  for (int i = 0; i < nvector; i++) {
    x[i] = ColorSpinorField(qParam);

    if (!inv_param->use_resident_solution) {
      ColorSpinorParam cpuParam(h_x[i], *inv_param, fParam.x, true, inv_param->input_location);
      ColorSpinorField cpuQuarkX(cpuParam);
      x[i][parity] = cpuQuarkX;
    } else {
      x[i][parity] = solutionResident[i];
    }

    force_coeff[i] = 2.0 * dt * coeff[i] * kappa2;
    ferm_epsilon[i] = {2.0 * ck * coeff[i] * dt, -kappa2 * 2.0 * ck * coeff[i] * dt};
  }

  if (inv_param->use_resident_solution && solutionResident.size() < (unsigned int)nvector)
    errorQuda("solutionResident.size() %lu does not match number of shifts %d", solutionResident.size(), nvector);

  // Make sure extendedGaugeResident has the correct R
  if (extendedGaugeResident) delete extendedGaugeResident;
  extendedGaugeResident = createExtendedGauge(*gaugePrecise, R, getProfile());
  GaugeField &gaugeEx = *extendedGaugeResident;

  computeCloverForce(cudaMom, gaugeEx, *gaugePrecise, *cloverPrecise, x, x0, force_coeff, ferm_epsilon,
                     2.0 * ck * multiplicity * dt, false, *inv_param);

  // copy the outer product field back to the host
  if (gauge_param->return_result_mom) cpuMom.copy(cudaMom);
  if (gauge_param->make_resident_mom && gauge_param->use_resident_mom)
    std::exchange(momResident, cudaMom);
  else if (!gauge_param->make_resident_mom)
    momResident = GaugeField();
}

void computeTMCloverForceQuda(void *h_mom, void **h_x, void **h_x0, double *coeff, int nvector,
                              QudaGaugeParam *gauge_param, QudaInvertParam *inv_param, int detratio)
{
  using namespace quda;
  auto profile = pushProfile(profileTMCloverForce, inv_param->secs, inv_param->gflops);

  checkGaugeParam(gauge_param);
  if (!gaugePrecise) errorQuda("No resident gauge field");
  if (!cloverPrecise) errorQuda("No resident clover field");

  double kappa = inv_param->kappa;
  double k_csw_ov_8 = kappa * inv_param->clover_csw / 8.0;

  GaugeFieldParam gParamMom(*gauge_param, h_mom, QUDA_ASQTAD_MOM_LINKS);
  GaugeField cpuMom = !gauge_param->use_resident_mom ? GaugeField(gParamMom) : GaugeField();

  // create the device momentum field
  gParamMom.location = QUDA_CUDA_FIELD_LOCATION;
  gParamMom.create = gauge_param->overwrite_mom ? QUDA_ZERO_FIELD_CREATE : QUDA_COPY_FIELD_CREATE;
  gParamMom.field = &cpuMom;
  gParamMom.reconstruct = QUDA_RECONSTRUCT_10;
  gParamMom.setPrecision(gauge_param->cuda_prec, true);

  if (gauge_param->use_resident_mom && !momResident.Length()) errorQuda("No resident momentum field to use");
  GaugeField gpuMom = gauge_param->use_resident_mom ? momResident.create_alias() : GaugeField(gParamMom);
  if (gauge_param->use_resident_mom && gauge_param->overwrite_mom) gpuMom.zero();

  if (inv_param->solution_type != QUDA_MATPCDAG_MATPC_SOLUTION)
    errorQuda("Force computation only supports solution to MatPCDagMatPC");
  ColorSpinorParam qParam(nullptr, *inv_param, gParamMom.x, false, QUDA_CUDA_FIELD_LOCATION);
  qParam.setPrecision(gauge_param->cuda_prec, gauge_param->cuda_prec, true);
  qParam.create = QUDA_NULL_FIELD_CREATE;
  qParam.gammaBasis = QUDA_UKQCD_GAMMA_BASIS;

  std::vector<ColorSpinorField> x(nvector), x0(nvector);
  std::vector<double> force_coeff(nvector);
  std::vector<array<double, 2>> ferm_epsilon(nvector);

  QudaParity parity = inv_param->matpc_type == QUDA_MATPC_EVEN_EVEN_ASYMMETRIC ? QUDA_EVEN_PARITY : QUDA_ODD_PARITY;

  for (int i = 0; i < nvector; i++) {
    x[i] = ColorSpinorField(qParam);
    ColorSpinorParam cpuParam(h_x[i], *inv_param, gParamMom.x, true, inv_param->input_location);
    ColorSpinorField cpuQuarkX(cpuParam);
    x[i][parity] = cpuQuarkX; // in tmLQCD-parlance this is the odd part of X

    if (detratio) {
      x0[i] = ColorSpinorField(qParam);
      ColorSpinorParam cpuParam0(h_x0[i], *inv_param, gParamMom.x, true, inv_param->input_location);
      ColorSpinorField cpuQuarkX0(cpuParam0);
      x0[i][parity] = cpuQuarkX0;
    }

    force_coeff[i] = 1.0 * coeff[i];
    ferm_epsilon[i] = {k_csw_ov_8 * coeff[i], k_csw_ov_8 * coeff[i] / (kappa * kappa)};
  }

  // Make sure extendedGaugeResident has the correct R
  if (extendedGaugeResident) delete extendedGaugeResident;
  extendedGaugeResident = createExtendedGauge(*gaugePrecise, R, profileTMCloverForce);
  GaugeField &gaugeEx = *extendedGaugeResident;

  computeCloverForce(gpuMom, gaugeEx, *gaugePrecise, *cloverPrecise, x, x0, force_coeff, ferm_epsilon,
                     k_csw_ov_8 * 32.0, detratio, *inv_param);

  if (gauge_param->return_result_mom) cpuMom.copy(gpuMom);
  if (gauge_param->make_resident_mom && gauge_param->use_resident_mom)
    std::exchange(momResident, gpuMom);
  else if (!gauge_param->make_resident_mom)
    momResident = GaugeField();
}

void updateGaugeFieldQuda(void *gauge, void *momentum, double dt, int conj_mom, int exact, QudaGaugeParam *param)
{
  auto profile = pushProfile(profileGaugeUpdate);
  checkGaugeParam(param);

  // create the host fields
  GaugeFieldParam gParam(*param, gauge, QUDA_SU3_LINKS);
  gParam.location = QUDA_CPU_FIELD_LOCATION;
  bool need_cpu = !param->use_resident_gauge || param->return_result_gauge;
  GaugeField cpuGauge = need_cpu ? GaugeField(gParam) : GaugeField();

  GaugeFieldParam gParamMom(*param, momentum, QUDA_ASQTAD_MOM_LINKS);
  GaugeField cpuMom = !param->use_resident_mom ? GaugeField(gParamMom) : GaugeField();

  // create the device fields
  if (param->use_resident_mom && momResident.empty()) errorQuda("No resident mom field allocated");
  gParam.location = QUDA_CUDA_FIELD_LOCATION;
  gParam.create = QUDA_COPY_FIELD_CREATE;
  gParam.field = &cpuMom;
  gParam.link_type = QUDA_ASQTAD_MOM_LINKS;
  gParam.reconstruct = QUDA_RECONSTRUCT_10;
  gParam.setPrecision(gParam.Precision(), true);
  gParam.ghostExchange = QUDA_GHOST_EXCHANGE_NO;
  gParam.pad = 0;
  GaugeField cudaMom = param->use_resident_mom ? momResident.create_alias() : GaugeField(gParam);

  if (param->use_resident_gauge && !gaugePrecise) errorQuda("No resident gauge field allocated");
  gParam.link_type = QUDA_SU3_LINKS;
  gParam.reconstruct = param->reconstruct;
  gParam.setPrecision(gParam.Precision(), true);
  gParam.field = &cpuGauge;
  GaugeField u_in = param->use_resident_gauge ? gaugePrecise->create_alias() : GaugeField(gParam);
  gParam.create = QUDA_NULL_FIELD_CREATE;
  GaugeField u_out(gParam);

  // perform the update
  updateGaugeField(u_out, dt, u_in, cudaMom, (bool)conj_mom, (bool)exact);

  // copy the gauge field back to the host
  if (param->return_result_gauge) cpuGauge.copy(u_out);

  if (param->make_resident_gauge) {
    if (gaugePrecise) freeUniqueGaugeQuda(QUDA_WILSON_LINKS);
    gaugePrecise = new GaugeField();
    std::exchange(*gaugePrecise, u_out);
  }

  if (param->make_resident_mom && !param->use_resident_mom)
    std::exchange(momResident, cudaMom);
  else if (!param->make_resident_mom)
    momResident = GaugeField();
}

void projectSU3Quda(void *gauge_h, double tol, QudaGaugeParam *param)
{
  auto profile = pushProfile(profileProject);
  checkGaugeParam(param);

  // create the gauge field
  GaugeFieldParam gParam(*param, gauge_h, QUDA_SU3_LINKS);
  gParam.location = QUDA_CPU_FIELD_LOCATION;
  bool need_cpu = !param->use_resident_gauge || param->return_result_gauge;
  GaugeField cpuGauge = need_cpu ? GaugeField(gParam) : GaugeField();

  // create the device fields
  if (param->use_resident_gauge && !gaugePrecise) errorQuda("No resident gauge field to use");
  gParam.location = QUDA_CUDA_FIELD_LOCATION;
  gParam.create = QUDA_COPY_FIELD_CREATE;
  gParam.field = &cpuGauge;
  gParam.reconstruct = param->reconstruct;
  gParam.setPrecision(gParam.Precision(), true);
  GaugeField cudaGauge = param->use_resident_gauge ? gaugePrecise->create_alias() : GaugeField(gParam);

  *num_failures_h = 0;

  // project onto SU(3)
  if (cudaGauge.StaggeredPhaseApplied()) cudaGauge.removeStaggeredPhase();
  projectSU3(cudaGauge, tol, num_failures_d);
  if (!cudaGauge.StaggeredPhaseApplied() && param->staggered_phase_applied) cudaGauge.applyStaggeredPhase();

  if (*num_failures_h > 0) errorQuda("Error in the SU(3) unitarization: %d failures\n", *num_failures_h);

  if (param->return_result_gauge) cpuGauge.copy(cudaGauge);

  if (param->make_resident_gauge && !param->use_resident_gauge) {
    if (gaugePrecise) freeUniqueGaugeQuda(QUDA_WILSON_LINKS);
    gaugePrecise = new GaugeField();
    std::exchange(*gaugePrecise, cudaGauge);
  }
}

void staggeredPhaseQuda(void *gauge_h, QudaGaugeParam *param)
{
  auto profile = pushProfile(profilePhase);
  checkGaugeParam(param);

  // create the gauge field
  GaugeFieldParam gParam(*param, gauge_h, QUDA_GENERAL_LINKS);
  bool need_cpu = !param->use_resident_gauge || param->return_result_gauge;
  gParam.location = QUDA_CPU_FIELD_LOCATION;
  GaugeField cpuGauge = need_cpu ? GaugeField(gParam) : GaugeField();

  // create the device fields
  if (param->use_resident_gauge && !gaugePrecise) errorQuda("No resident gauge field to use");
  gParam.location = QUDA_CUDA_FIELD_LOCATION;
  gParam.create = QUDA_COPY_FIELD_CREATE;
  gParam.field = &cpuGauge;
  gParam.reconstruct = param->reconstruct;
  gParam.setPrecision(gParam.Precision(), true);
  GaugeField cudaGauge = param->use_resident_gauge ? gaugePrecise->create_alias() : GaugeField(gParam);

  *num_failures_h = 0;

  // apply / remove phase as appropriate
  if (!cudaGauge.StaggeredPhaseApplied())
    cudaGauge.applyStaggeredPhase();
  else
    cudaGauge.removeStaggeredPhase();

  if (param->return_result_gauge) cpuGauge.copy(cudaGauge);

  if (param->make_resident_gauge && !param->use_resident_gauge) {
    if (gaugePrecise) freeUniqueGaugeQuda(QUDA_WILSON_LINKS);
    gaugePrecise = new GaugeField();
    std::exchange(*gaugePrecise, cudaGauge);
  }
}

// evaluate the momentum action
double momActionQuda(void* momentum, QudaGaugeParam* param)
{
  auto profile = pushProfile(profileMomAction);
  checkGaugeParam(param);

  // create the momentum fields
  GaugeFieldParam gParam(*param, momentum, QUDA_ASQTAD_MOM_LINKS);
  gParam.location = QUDA_CPU_FIELD_LOCATION;
  GaugeField cpuMom = !param->use_resident_mom ? GaugeField(gParam) : GaugeField();

  // create the device fields
  gParam.location = QUDA_CUDA_FIELD_LOCATION;
  gParam.field = &cpuMom;
  gParam.create = QUDA_COPY_FIELD_CREATE;
  gParam.reconstruct = QUDA_RECONSTRUCT_10;
  gParam.setPrecision(param->cuda_prec, true);

  if (param->use_resident_mom && momResident.empty()) errorQuda("No resident mom field allocated");
  GaugeField cudaMom = param->use_resident_mom ? momResident.create_alias() : GaugeField(gParam);

  // perform the update
  double action = computeMomAction(cudaMom);

  if (param->make_resident_mom && !param->use_resident_mom)
    std::exchange(momResident, cudaMom);
  else if (!param->make_resident_mom)
    momResident = GaugeField();

  return action;
}

void gaussGaugeQuda(unsigned long long seed, double sigma)
{
  auto profile = pushProfile(profileGauss);

  if (!gaugePrecise) errorQuda("Cannot generate Gauss GaugeField as there is no resident gauge field");
  quda::gaugeGauss(*gaugePrecise, seed, sigma);

  if (extendedGaugeResident) {
    extendedGaugeResident->copy(*gaugePrecise);
    extendedGaugeResident->exchangeExtendedGhost(R, profileGauss, redundant_comms);
  }
}

void gaussMomQuda(unsigned long long seed, double sigma)
{
  auto profile = pushProfile(profileGauss);
  if (momResident.empty()) errorQuda("Cannot generate Gauss GaugeField as there is no resident momentum field");
  quda::gaugeGauss(momResident, seed, sigma);
}

/*
 * Computes the total, spatial and temporal plaquette averages of the loaded gauge configuration.
 */
void plaqQuda(double plaq[3])
{
  auto profile = pushProfile(profilePlaq);

  if (!gaugePrecise) errorQuda("Cannot compute plaquette as there is no resident gauge field");

  GaugeField *data = extendedGaugeResident ? extendedGaugeResident : createExtendedGauge(*gaugePrecise, R, profilePlaq);
  extendedGaugeResident = data;

  double3 plaq3 = quda::plaquette(*data);
  plaq[0] = plaq3.x;
  plaq[1] = plaq3.y;
  plaq[2] = plaq3.z;
}

/*
 * Computes the trace of the Polyakov loop in direction dir from the resident gauge field
 */
void polyakovLoopQuda(double ploop[2], int dir)
{
  if (!gaugePrecise) errorQuda("Cannot compute Polyakov loop as there is no resident gauge field");
  if (dir != 3) errorQuda("The Polyakov loop can only be computed in the t == 3 direction, invalid direction %d", dir);

  QudaGaugeObservableParam obsParam = newQudaGaugeObservableParam();
  obsParam.compute_polyakov_loop = QUDA_BOOLEAN_TRUE;
  gaugeObservablesQuda(&obsParam);
  ploop[0] = obsParam.ploop[0];
  ploop[1] = obsParam.ploop[1];
}

void computeGaugeLoopTraceQuda(double _Complex *traces, int **input_path_buf, int *path_length, double *loop_coeff,
                               int num_paths, int max_length, double factor)
{
  if (!gaugePrecise) errorQuda("Cannot compute gauge loop traces as there is no resident gauge field");

  if (extendedGaugeResident) delete extendedGaugeResident;
  extendedGaugeResident = createExtendedGauge(*gaugePrecise, R, profileGaugeObs);

  // informed by gauge path code; apply / remove gauge as appropriate
  if (extendedGaugeResident->StaggeredPhaseApplied()) extendedGaugeResident->removeStaggeredPhase();

  QudaGaugeObservableParam obsParam = newQudaGaugeObservableParam();
  obsParam.compute_gauge_loop_trace = QUDA_BOOLEAN_TRUE;
  obsParam.traces = traces;
  obsParam.input_path_buff = input_path_buf;
  obsParam.path_length = path_length;
  obsParam.loop_coeff = loop_coeff;
  obsParam.num_paths = num_paths;
  obsParam.max_length = max_length;
  obsParam.factor = factor;
  gaugeObservablesQuda(&obsParam);
}

/*
 * Performs a deep copy from the internal extendedGaugeResident field.
 */
void copyExtendedResidentGaugeQuda(void *resident_gauge)
{
  if (!gaugePrecise) errorQuda("Cannot perform deep copy of resident gauge field as there is no resident gauge field");
  extendedGaugeResident
    = extendedGaugeResident ? extendedGaugeResident : createExtendedGauge(*gaugePrecise, R, profilePlaq);
  static_cast<GaugeField *>(resident_gauge)->copy(*extendedGaugeResident);
}

void performWuppertalnStep(void *h_out, void *h_in, QudaInvertParam *inv_param, unsigned int n_steps, double alpha)
{
  auto profile = pushProfile(profileWuppertal);
  pushVerbosity(inv_param->verbosity);
  if (gaugePrecise == nullptr) errorQuda("Gauge field must be loaded");

  if (getVerbosity() >= QUDA_DEBUG_VERBOSE) printQudaInvertParam(inv_param);

  GaugeField *precise = nullptr;

  if (gaugeSmeared != nullptr) {
    logQuda(QUDA_VERBOSE, "Wuppertal smearing done with gaugeSmeared\n");
    GaugeFieldParam gParam(*gaugePrecise);
    gParam.create = QUDA_NULL_FIELD_CREATE;
    precise = new GaugeField(gParam);
    copyExtendedGauge(*precise, *gaugeSmeared, QUDA_CUDA_FIELD_LOCATION);
    precise->exchangeGhost();
  } else {
    logQuda(QUDA_VERBOSE, "Wuppertal smearing done with gaugePrecise\n");
    precise = gaugePrecise;
  }

  ColorSpinorParam cpuParam(h_in, *inv_param, precise->X(), false, inv_param->input_location);
  ColorSpinorField in_h(cpuParam);

  ColorSpinorParam cudaParam(cpuParam, *inv_param, QUDA_CUDA_FIELD_LOCATION);
  ColorSpinorField in(cudaParam);
  in = in_h;

  logQuda(QUDA_DEBUG_VERBOSE, "In CPU %e CUDA %e\n", blas::norm2(in_h), blas::norm2(in));

  cudaParam.create = QUDA_NULL_FIELD_CREATE;
  ColorSpinorField out(cudaParam);
  int parity = 0;

  // Computes out(x) = 1/(1+6*alpha)*(in(x) + alpha*\sum_mu (U_{-\mu}(x)in(x+mu) + U^\dagger_mu(x-mu)in(x-mu)))
  double a = alpha / (1. + 6. * alpha);
  double b = 1. / (1. + 6. * alpha);

  int comm_dim[4] = {};
  // only switch on comms needed for directions with a derivative
  for (int i = 0; i < 4; i++) {
    comm_dim[i] = comm_dim_partitioned(i);
    if (i == 3) comm_dim[i] = 0;
  }

  for (unsigned int i = 0; i < n_steps; i++) {
    if (i) in = out;
    ApplyLaplace(out, in, *precise, 3, a, b, in, parity, false, comm_dim, profileWuppertal);
    logQuda(QUDA_DEBUG_VERBOSE, "Step %d, vector norm %e\n", i, blas::norm2(out));
  }

  cpuParam.v = h_out;
  cpuParam.location = inv_param->output_location;
  ColorSpinorField out_h(cpuParam);
  out_h = out;

  logQuda(QUDA_DEBUG_VERBOSE, "Out CPU %e CUDA %e\n", blas::norm2(out_h), blas::norm2(out));

  if (gaugeSmeared != nullptr) delete precise;

  popVerbosity();
}

void performTwoLinkGaussianSmearNStep(void *h_in, QudaQuarkSmearParam *smear_param)
{
  if (smear_param->n_steps == 0) return;
  auto profile = pushProfile(profileGaussianSmear, smear_param->secs, smear_param->gflops);

  QudaInvertParam *inv_param = smear_param->inv_param;

  if (gaugePrecise == nullptr) errorQuda("Gauge field must be loaded");

  if (getVerbosity() >= QUDA_DEBUG_VERBOSE) printQudaInvertParam(inv_param);

  if ( gaugeSmeared == nullptr || smear_param->compute_2link != 0 ) {

    logQuda(QUDA_VERBOSE, "Gaussian smearing done with gaugeSmeared\n");
    freeUniqueGaugeQuda(QUDA_SMEARED_LINKS);

    GaugeFieldParam gParam(*gaugePrecise);
    //
    gParam.create        = QUDA_NULL_FIELD_CREATE;
    gParam.reconstruct   = QUDA_RECONSTRUCT_NO;
    gParam.setPrecision(inv_param->cuda_prec, true);
    gParam.link_type     = QUDA_ASQTAD_LONG_LINKS;
    gParam.ghostExchange = QUDA_GHOST_EXCHANGE_PAD;
    gParam.nFace = 3; // FIXME: need a QudaLinkType with nFace=2.
    gParam.pad = gParam.pad*gParam.nFace;
    //
    gaugeSmeared = new GaugeField(gParam);

    GaugeField *two_link_ext = createExtendedGauge(*gaugePrecise, R, profileGauge); // aux field

    computeTwoLink(*gaugeSmeared, *two_link_ext);

    gaugeSmeared->exchangeGhost();

    delete two_link_ext;
  }

  if (!initialized) errorQuda("QUDA not initialized");

  if (getVerbosity() >= QUDA_DEBUG_VERBOSE) { printQudaInvertParam(inv_param); }

  checkInvertParam(inv_param);

  // Create device side ColorSpinorField vectors and to pass to the
  // compute function.
  const lat_dim_t X = gaugeSmeared->X();

  inv_param->dslash_type = QUDA_ASQTAD_DSLASH;

  ColorSpinorParam cpuParam(h_in, *inv_param, X, QUDA_MAT_SOLUTION, QUDA_CPU_FIELD_LOCATION);
  cpuParam.nSpin = 1;
  // QUDA style pointer for host data.
  ColorSpinorField in_h(cpuParam);

  // Device side data.
  ColorSpinorParam cudaParam(cpuParam);
  cudaParam.location = QUDA_CUDA_FIELD_LOCATION;
  cudaParam.create   = QUDA_ZERO_FIELD_CREATE;
  cudaParam.setPrecision(inv_param->cuda_prec, inv_param->cuda_prec, true);
  ColorSpinorField in(cudaParam);
  ColorSpinorField out(cudaParam);

  // Create the smearing operator
  //------------------------------------------------------
  Dirac *d       = nullptr;
  DiracParam diracParam;
  //
  diracParam.type      = QUDA_ASQTAD_DIRAC;
  diracParam.matpcType = inv_param->matpc_type;
  diracParam.dagger    = inv_param->dagger;
  diracParam.gauge     = gaugeSmeared;
  diracParam.fatGauge  = gaugeFatPrecise;
  diracParam.longGauge = gaugeLongPrecise;
  diracParam.clover = cloverPrecise;
  diracParam.kappa  = inv_param->kappa;
  diracParam.mass   = inv_param->mass;
  diracParam.m5     = inv_param->m5;
  diracParam.mu     = inv_param->mu;
  diracParam.laplace3D = inv_param->laplace3D;

  for (int i=0; i<4; i++) diracParam.commDim[i] = 1;   // comms are always on

  if (diracParam.gauge->Precision() != inv_param->cuda_prec)
    errorQuda("Gauge precision %d does not match requested precision %d\n", diracParam.gauge->Precision(), inv_param->cuda_prec);
  //
  d = Dirac::create(diracParam); // create the Dirac operator

  Dirac &dirac = *d;
  DiracM qsmear_op(dirac);

  // Copy host data to device
  in = in_h;

  const double ftmp    = -(smear_param->width*smear_param->width)/(4.0*smear_param->n_steps*4.0);  /* Extra 4 to compensate for stride 2 */
  // Scale up the source to prevent underflow
  profileGaussianSmear.TPSTART(QUDA_PROFILE_COMPUTE);

  const double msq = 1. / ftmp;
  const double a       = inv_param->laplace3D * 2.0 + msq;
  const QudaParity  parity   = QUDA_INVALID_PARITY;
  for (int i = 0; i < smear_param->n_steps; i++) {
    if (i > 0) std::swap(in, out);

    qsmear_op.Expose()->SmearOp(out, in, a, 0.0, smear_param->t0, parity);
    logQuda(QUDA_DEBUG_VERBOSE, "Step %d, vector norm %e\n", i, blas::norm2(out));
    blas::axpby(a * ftmp, in, -ftmp, out);
  }

  profileGaussianSmear.TPSTOP(QUDA_PROFILE_COMPUTE);

  // Copy device data to host.
  in_h = out;

  logQuda(QUDA_VERBOSE, "Finished 2link Gaussian smearing.\n");
  delete d;

  if (smear_param->delete_2link != 0) { freeUniqueGaugeQuda(QUDA_SMEARED_LINKS); }

  saveTuneCache();
}


void performGaugeSmearQuda(QudaGaugeSmearParam *smear_param, QudaGaugeObservableParam *obs_param)
{
  auto profile = pushProfile(profileGaugeSmear);
  pushOutputPrefix("performGaugeSmearQuda: ");
  checkGaugeSmearParam(smear_param);

  if (gaugePrecise == nullptr) errorQuda("Gauge field must be loaded");
  freeUniqueGaugeQuda(QUDA_SMEARED_LINKS);
  gaugeSmeared = createExtendedGauge(*gaugePrecise, R, profileGaugeSmear);

  GaugeFieldParam gParam(*gaugeSmeared);
  gParam.location = QUDA_CUDA_FIELD_LOCATION;
  GaugeField tmp(gParam);

  int measurement_n = 0; // The nth measurement to take
  gaugeObservablesQuda(&obs_param[measurement_n]);
  logQuda(QUDA_SUMMARIZE, "Q charge at step %03d = %+.16e\n", 0, obs_param[measurement_n].qcharge);

  // set default dir_ignore = 3 for APE and STOUT for compatibility
  int dir_ignore = smear_param->dir_ignore;
  if (dir_ignore < 0
      && (smear_param->smear_type == QUDA_GAUGE_SMEAR_APE || smear_param->smear_type == QUDA_GAUGE_SMEAR_STOUT)) {
    dir_ignore = 3;
  }

  for (unsigned int i = 0; i < smear_param->n_steps; i++) {
    switch (smear_param->smear_type) {
    case QUDA_GAUGE_SMEAR_APE: APEStep(*gaugeSmeared, tmp, smear_param->alpha, dir_ignore); break;
    case QUDA_GAUGE_SMEAR_STOUT: STOUTStep(*gaugeSmeared, tmp, smear_param->rho, dir_ignore); break;
    case QUDA_GAUGE_SMEAR_OVRIMP_STOUT:
      OvrImpSTOUTStep(*gaugeSmeared, tmp, smear_param->rho, smear_param->epsilon, dir_ignore);
      break;
    case QUDA_GAUGE_SMEAR_HYP:
      HYPStep(*gaugeSmeared, tmp, smear_param->alpha1, smear_param->alpha2, smear_param->alpha3, dir_ignore);
      break;
    default: errorQuda("Unkown gauge smear type %d", smear_param->smear_type);
    }

    if ((i + 1) % smear_param->meas_interval == 0) {
      measurement_n++;
      gaugeObservablesQuda(&obs_param[measurement_n]);
      logQuda(QUDA_SUMMARIZE, "Q charge at step %03d = %+.16e\n", i + 1, obs_param[measurement_n].qcharge);
    }
  }

  popOutputPrefix();
}

void performWFlowQuda(QudaGaugeSmearParam *smear_param, QudaGaugeObservableParam *obs_param)
{
  auto profile = pushProfile(profileWFlow);
  pushOutputPrefix("performWFlowQuda: ");
  checkGaugeSmearParam(smear_param);

  if (smear_param->restart) {
    if (gaugeSmeared == nullptr) errorQuda("gaugeSmeared must be loaded");
  } else {
    if (gaugePrecise == nullptr) errorQuda("Gauge field must be loaded");
    freeUniqueGaugeQuda(QUDA_SMEARED_LINKS);
    gaugeSmeared = createExtendedGauge(*gaugePrecise, R, profileWFlow);
  }

  GaugeFieldParam gParamEx(*gaugeSmeared);
  GaugeField gaugeAux(gParamEx);

  GaugeFieldParam gParam(*gaugePrecise);
  gParam.reconstruct = QUDA_RECONSTRUCT_NO; // temporary field is not on manifold so cannot use reconstruct
  GaugeField gaugeTemp(gParam);

  GaugeField &in = *gaugeSmeared;
  GaugeField &out = gaugeAux;

  int measurement_n = 0; // The nth measurement to take

  gaugeObservables(in, obs_param[measurement_n]);

  logQuda(QUDA_SUMMARIZE, "flow t, plaquette, E_tot, E_spatial, E_temporal, Q charge\n");
  logQuda(QUDA_SUMMARIZE, "%le %.16e %+.16e %+.16e %+.16e %+.16e\n", smear_param->t0, obs_param[0].plaquette[0],
          obs_param[0].energy[0], obs_param[0].energy[1], obs_param[0].energy[2], obs_param[0].qcharge);

  for (unsigned int i = 0; i < smear_param->n_steps; i++) {
    // Perform W1, W2, and Vt Wilson Flow steps as defined in
    // https://arxiv.org/abs/1006.4518v3
    if (i > 0) std::swap(in, out); // output from prior step becomes input for next step
    WFlowStep(out, gaugeTemp, in, smear_param->epsilon, smear_param->smear_type);

    if ((i + 1) % smear_param->meas_interval == 0) {
      measurement_n++; // increment measurements.
      gaugeObservables(out, obs_param[measurement_n]);
      logQuda(QUDA_SUMMARIZE, "%le %.16e %+.16e %+.16e %+.16e %+.16e\n", (smear_param->t0 + smear_param->epsilon * (i + 1)),
              obs_param[measurement_n].plaquette[0], obs_param[measurement_n].energy[0],
              obs_param[measurement_n].energy[1], obs_param[measurement_n].energy[2], obs_param[measurement_n].qcharge);
    }
  }
  // copy out to gaugeSmeared so that flowed gauge can be saved to host and WFlow can be restarted 
  copyExtendedGauge(*gaugeSmeared, out, QUDA_CUDA_FIELD_LOCATION);
  gaugeSmeared->exchangeExtendedGhost( gaugeSmeared->R() );

  popOutputPrefix();
}

int computeGaugeFixingOVRQuda(void *gauge, const unsigned int gauge_dir, const unsigned int Nsteps,
                              const unsigned int verbose_interval, const double relax_boost, const double tolerance,
                              const unsigned int reunit_interval, const unsigned int stopWtheta, QudaGaugeParam *param)
{
  auto profile = pushProfile(GaugeFixOVRQuda);
  checkGaugeParam(param);

  GaugeFieldParam gParam(*param, gauge);
  gParam.location = QUDA_CPU_FIELD_LOCATION;
  GaugeField cpuGauge(gParam);

  gParam.create = QUDA_NULL_FIELD_CREATE;
  gParam.location = QUDA_CUDA_FIELD_LOCATION;
  gParam.link_type = param->type;
  gParam.reconstruct = param->reconstruct;
  gParam.setPrecision(gParam.Precision(), true);
  GaugeField cudaInGauge(gParam);

  cudaInGauge.copy(cpuGauge);

  GaugeField *cudaInGaugeEx = createExtendedGauge(cudaInGauge, R, GaugeFixOVRQuda);

  // perform the update
  gaugeFixingOVR(*cudaInGaugeEx, gauge_dir, Nsteps, verbose_interval, relax_boost, tolerance, reunit_interval,
                 stopWtheta);

  copyExtendedGauge(cudaInGauge, *cudaInGaugeEx, QUDA_CUDA_FIELD_LOCATION);

  // copy the gauge field back to the host
  cpuGauge.copy(cudaInGauge);

  if (param->make_resident_gauge) {
    freeUniqueGaugeQuda(QUDA_WILSON_LINKS);
    gaugePrecise = new GaugeField();
    std::exchange(*gaugePrecise, cudaInGauge);
    if (extendedGaugeResident) delete extendedGaugeResident;
    extendedGaugeResident = cudaInGaugeEx;
  } else {
    delete cudaInGaugeEx;
  }

  return 0;
}

int computeGaugeFixingFFTQuda(void *gauge, const unsigned int gauge_dir, const unsigned int Nsteps,
                              const unsigned int verbose_interval, const double alpha, const unsigned int autotune,
                              const double tolerance, const unsigned int stopWtheta, QudaGaugeParam *param)
{
  auto profile = pushProfile(GaugeFixFFTQuda);
  checkGaugeParam(param);

  GaugeFieldParam gParam(*param, gauge);
  gParam.location = QUDA_CPU_FIELD_LOCATION;
  GaugeField cpuGauge(gParam);

  gParam.create = QUDA_NULL_FIELD_CREATE;
  gParam.location = QUDA_CUDA_FIELD_LOCATION;
  gParam.link_type = param->type;
  gParam.reconstruct = param->reconstruct;
  gParam.setPrecision(gParam.Precision(), true);
  GaugeField cudaInGauge(gParam);

  cudaInGauge.copy(cpuGauge);

  // perform the update
  gaugeFixingFFT(cudaInGauge, gauge_dir, Nsteps, verbose_interval, alpha, autotune, tolerance, stopWtheta);

  // copy the gauge field back to the host
  cpuGauge.copy(cudaInGauge);

  if (param->make_resident_gauge) {
    freeUniqueGaugeQuda(QUDA_WILSON_LINKS);
    gaugePrecise = new GaugeField();
    std::exchange(*gaugePrecise, cudaInGauge);
  }

  return 0;
}

void contractQuda(const void *hp_x, const void *hp_y, void *h_result, const QudaContractType cType,
                  QudaInvertParam *param, const int *X)
{
  auto profile = pushProfile(profileContract);
  // DMH: Easiest way to construct ColorSpinorField? Do we require the user
  //     to declare and fill and invert_param, or can it just be hacked?.

  // wrap CPU host side pointers
  lat_dim_t X_ = {X[0], X[1], X[2], X[3]};
  ColorSpinorParam cpuParam((void *)hp_x, *param, X_, false, param->input_location);
  ColorSpinorField h_x(cpuParam);

  cpuParam.v = (void *)hp_y;
  ColorSpinorField h_y(cpuParam);

  // Create device parameter
  ColorSpinorParam cudaParam(cpuParam);
  cudaParam.location = QUDA_CUDA_FIELD_LOCATION;
  cudaParam.create = QUDA_NULL_FIELD_CREATE;
  // Quda uses Degrand-Rossi gamma basis for contractions and will
  // automatically reorder data if necessary.
  cudaParam.gammaBasis = QUDA_DEGRAND_ROSSI_GAMMA_BASIS;
  cudaParam.setPrecision(cpuParam.Precision(), cpuParam.Precision(), true);

  std::vector<ColorSpinorField> x = {ColorSpinorField(cudaParam)};
  std::vector<ColorSpinorField> y = {ColorSpinorField(cudaParam)};

  size_t data_bytes = x[0].Volume() * x[0].Nspin() * x[0].Nspin() * 2 * x[0].Precision();
  void *d_result = pool_device_malloc(data_bytes);

  x[0] = h_x;
  y[0] = h_y;

  contractQuda(x[0], y[0], d_result, cType);

  profileContract.TPSTART(QUDA_PROFILE_D2H);
  qudaMemcpy(h_result, d_result, data_bytes, qudaMemcpyDeviceToHost);
  profileContract.TPSTOP(QUDA_PROFILE_D2H);

  pool_device_free(d_result);
}

void gaugeObservablesQuda(QudaGaugeObservableParam *param)
{
  auto profile = pushProfile(profileGaugeObs);
  checkGaugeObservableParam(param);

  if (!gaugePrecise) errorQuda("Cannot compute Polyakov loop as there is no resident gauge field");

  GaugeField *gauge = nullptr;
  if (!gaugeSmeared) {
    if (!extendedGaugeResident) extendedGaugeResident = createExtendedGauge(*gaugePrecise, R, profileGaugeObs);
    gauge = extendedGaugeResident;
  } else {
    gauge = gaugeSmeared;
  }

  // Apply / remove gauge as appropriate
  if (param->remove_staggered_phase == QUDA_BOOLEAN_TRUE) {
    if (gauge->StaggeredPhaseApplied())
      gauge->removeStaggeredPhase();
    else
      errorQuda("Removing staggered phases was requested, however staggered phases aren't already applied");
  }

  gaugeObservables(*gauge, *param);
}

static void check_param(double _Complex *host_sinks, void **host_quark, int n_quark, int tile_quark, void **host_evec,
                        int n_evec, int tile_evec, QudaInvertParam *inv_param, const int X[4])
{
  if (host_sinks == nullptr) errorQuda("Invalid host_sink ptr");
  if (host_quark == nullptr) errorQuda("Invalid host_quark ptr");
  for (auto i = 0; i < n_quark; i++)
    if (host_quark[i] == nullptr) errorQuda("Invalid host_quark[%d] ptr", i);
  if (tile_quark < 1) errorQuda("Invalid tiling parameter %d (must be positive)", tile_quark);
  if (host_evec == nullptr) errorQuda("Invalid host_evec ptr");
  for (auto i = 0; i < n_evec; i++)
    if (host_evec[i] == nullptr) errorQuda("Invalid host_evec[%d] ptr", i);
  if (tile_evec < 1) errorQuda("Invalid tiling parameter %d (must be positive)", tile_evec);
  if (inv_param == nullptr) errorQuda("Invalid QudaInvertParam ptr");
  for (int i = 0; i < 4; i++)
    if (X[i] < 1 || X[i] > 512) errorQuda("Invalid lattice dimension %d", i);
}

void laphSinkProject(double _Complex *host_sinks, void **host_quark, int n_quark, int tile_quark, void **host_evec,
                     int n_evec, int tile_evec, QudaInvertParam *inv_param, const int X[4])
{
  auto profile = pushProfile(profileSinkProject, inv_param->secs, inv_param->gflops);

  // check parameters are valid
  check_param(host_sinks, host_quark, n_quark, tile_quark, host_evec, n_evec, tile_evec, inv_param, X);

  // Parameter object describing the sources and smeared quarks
  lat_dim_t x = {X[0], X[1], X[2], X[3]};
  ColorSpinorParam cpu_quark_param(host_quark, *inv_param, x, false, QUDA_CPU_FIELD_LOCATION);
  cpu_quark_param.gammaBasis = QUDA_DEGRAND_ROSSI_GAMMA_BASIS;

  // QUDA style wrapper around the host data
  std::vector<ColorSpinorField> quark(n_quark);
  for (auto i = 0; i < n_quark; i++) {
    cpu_quark_param.v = host_quark[i];
    quark[i] = ColorSpinorField(cpu_quark_param);
  }

  // Parameter object describing evecs
  ColorSpinorParam cpu_evec_param(host_evec, *inv_param, x, false, QUDA_CPU_FIELD_LOCATION);
  // Switch to spin 1
  cpu_evec_param.nSpin = 1;
  // QUDA style wrapper around the host data
  std::vector<ColorSpinorField> evec(n_evec);
  for (auto i = 0; i < n_evec; i++) {
    cpu_evec_param.v = host_evec[i];
    evec[i] = ColorSpinorField(cpu_evec_param);
  }

  // Create device vectors
  ColorSpinorParam quda_quark_param(cpu_quark_param, *inv_param, QUDA_CUDA_FIELD_LOCATION);
  quda_quark_param.gammaBasis = QUDA_DEGRAND_ROSSI_GAMMA_BASIS;
  std::vector<ColorSpinorField> quda_quark(tile_quark, quda_quark_param);

  // Create device vectors for evecs
  ColorSpinorParam quda_evec_param(cpu_evec_param, *inv_param, QUDA_CUDA_FIELD_LOCATION);
  std::vector<ColorSpinorField> quda_evec(tile_evec, quda_evec_param);

  auto Lt = x[3] * comm_dim(3);
  std::vector<Complex> hostSink(n_quark * n_evec * Lt * 4);

  for (auto i = 0; i < n_quark; i += tile_quark) {                       // iterate over all quarks
    auto tile_i = std::min(tile_quark, n_quark - i);                     // handle remainder here
    for (auto tq = 0; tq < tile_i; tq++) quda_quark[tq] = quark[i + tq]; // download quarks

    for (auto j = 0; j < n_evec; j += tile_evec) {                       // iterate over all EV
      auto tile_j = std::min(tile_evec, n_evec - j);                     // handle remainder here
      for (auto te = 0; te < tile_j; te++) quda_evec[te] = evec[j + te]; // download evecs

      std::vector<Complex> tmp(tile_i * tile_j * x[3] * 4);

      // We now perform the projection onto the eigenspace. The data
      // is placed in host_sinks in  T, spin order
      evecProjectLaplace3D(tmp, {quda_quark.begin(), quda_quark.begin() + tile_i},
                           {quda_evec.begin(), quda_evec.begin() + tile_j});

      for (auto tq = 0; tq < tile_i; tq++) {
        for (auto te = 0; te < tile_j; te++) {
          for (auto t = 0; t < x[3]; t++) {
            auto t_global = X[3] * comm_coord(3) + t;
            for (auto s = 0; s < 4; s++) {
              hostSink[(((i + tq) * n_evec + (j + te)) * Lt + t_global) * 4 + s]
                = tmp[((tq * tile_j + te) * x[3] + t) * 4 + s];
            }
          }
        }
      }
    }
  }

  comm_allreduce_sum(hostSink);

  for (auto i = 0; i < n_quark * n_evec * Lt * 4; i++) { // iterate over all quarks
    reinterpret_cast<std::complex<double> *>(host_sinks)[i] = hostSink[i];
  }
}<|MERGE_RESOLUTION|>--- conflicted
+++ resolved
@@ -1772,6 +1772,25 @@
   }
 }
 
+void distanceReweight(ColorSpinorField &b, QudaInvertParam *param, bool inverse)
+{
+  // Force the alpha0 to be positive.
+  // A negative alpha0 matches something like Eq.(12) in arXiv:1006.4028, but the effect doesn't
+  // seem to be good. Disable the negative situation as QUDA already has multigrid for light quarks.
+  const double alpha0 = abs(param->distance_pc_alpha0);
+  const int t0 = param->distance_pc_t0;
+  if (param->inv_type != QUDA_CG_SOLVER || param->inv_type != QUDA_BICGSTAB_SOLVER) {
+    errorQuda("Distance precontioning is not compatible with inv_type %d\n", param->inv_type);
+  }
+
+  if ((alpha0 != 0) && (t0 >= 0)) {
+    if (inverse)
+      spinorDistanceReweight(b, -alpha0, t0);
+    else
+      spinorDistanceReweight(b, alpha0, t0);
+  }
+}
+
 void dslashQuda(void *h_out, void *h_in, QudaInvertParam *inv_param, QudaParity parity)
 {
   auto profile = pushProfile(profileDslash, inv_param->secs, inv_param->gflops);
@@ -2729,31 +2748,11 @@
 
   massRescale(b, *param, false);
 
-<<<<<<< HEAD
-  // Force the alpha0 to be positive.
-  // A negative alpha0 matches something like Eq.(12) in arXiv:1006.4028, but the effect doesn't
-  // seem to be good. Disable the negative situation as QUDA already has multigrid for light quarks.
-  const double alpha0 = abs(param->distance_pc_alpha0);
-  const int t0 = param->distance_pc_t0;
-  bool distance_pc = (alpha0 != 0) && (t0 >= 0);
-  distance_pc &= (param->dslash_type == QUDA_WILSON_DSLASH) || (param->dslash_type == QUDA_CLOVER_WILSON_DSLASH);
-  distance_pc &= (param->inv_type == QUDA_CG_INVERTER);
-
-  // Don't apply distance preconditioning in functions other than invertQuda.
-  // if (distance_pc) {
-  //   // dirac.setDistancePrecondition(alpha0, t0);
-  //   // diracSloppy.setDistancePrecondition(alpha0, t0);
-  //   // diracPre.setDistancePrecondition(alpha0, t0);
-  //   // diracEig.setDistancePrecondition(alpha0, t0);
-  //   spinorDistanceReweight(b, -alpha0, t0);
-  // }
-
-  dirac.prepare(in, out, x, b, param->solution_type);
-=======
+  distanceReweight(b, param, true);
+
   ColorSpinorField in;
   ColorSpinorField out;
-  dirac.prepare(out, in, x, b, param->solution_type);
->>>>>>> 40b91035
+  dirac.prepare(in, out, x, b, param->solution_type);
 
   logQuda(QUDA_VERBOSE, "Prepared source = %g\n", blas::norm2(in));
   logQuda(QUDA_VERBOSE, "Prepared solution = %g\n", blas::norm2(out));
@@ -2873,9 +2872,7 @@
   }
   dirac.reconstruct(x, b, param->solution_type);
 
-  // if (distance_pc) {
-  //   spinorDistanceReweight(x, alpha0, t0);
-  // }
+  distanceReweight(x, param, false);
 
   if (param->solver_normalization == QUDA_SOURCE_NORMALIZATION) {
     // rescale the solution
