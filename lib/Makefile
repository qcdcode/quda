include ../make.inc

QUDA = libquda.a

QUDA_OBJS = dirac_coarse.o dslash_coarse.o coarse_op.o			\
	coarsecoarse_op.o multigrid.o transfer.o transfer_util.o	\
	prolongator.o restrictor.o gauge_phase.o timer.o malloc.o	\
	solver.o inv_bicgstab_quda.o inv_cg_quda.o			\
	inv_multi_cg_quda.o inv_eigcg_quda.o inv_gmresdr_quda.o		\
	gauge_ape.o gauge_stout.o gauge_plaq.o               		\
	inv_gcr_quda.o inv_mr_quda.o inv_bicgstabl_quda.o     		\
	inv_sd_quda.o inv_xsd_quda.o inv_pcg_quda.o inv_mre.o		\
	interface_quda.o util_quda.o color_spinor_field.o		\
	color_spinor_util.o cpu_color_spinor_field.o			\
	cuda_color_spinor_field.o dirac.o clover_field.o		\
	lattice_field.o gauge_field.o cpu_gauge_field.o			\
	cuda_gauge_field.o extract_gauge_ghost.o max_gauge.o		\
	gauge_update_quda.o dirac_clover.o dirac_wilson.o		\
	dirac_staggered.o dirac_improved_staggered.o covd.o		\
	dirac_domain_wall.o dirac_domain_wall_4d.o dirac_mobius.o	\
	dirac_twisted_clover.o dirac_twisted_mass.o tune.o		\
	fat_force_quda.o llfat_quda.o					\
	gauge_force.o field_strength_tensor.o clover_quda.o	\
	dslash_quda.o covDev.o dslash_wilson.o dslash_clover.o		\
	dslash_clover_asym.o dslash_twisted_mass.o			\
	dslash_ndeg_twisted_mass.o dslash_twisted_clover.o		\
	dslash_domain_wall.o dslash_domain_wall_4d.o dslash_mobius.o	\
	dslash_staggered.o dslash_improved_staggered.o dslash_pack.o	\
	blas_quda.o multi_blas_quda.o copy_quda.o \
	reduce_quda.o multi_reduce_quda.o face_buffer.o		\
	face_gauge.o comm_common.o ${COMM_OBJS} ${NUMA_AFFINITY_OBJS}	\
	clover_deriv_quda.o clover_invert.o copy_gauge_extended.o	\
	copy_color_spinor.o copy_color_spinor_dd.o			\
	copy_color_spinor_ds.o copy_color_spinor_dh.o			\
	copy_color_spinor_sd.o copy_color_spinor_ss.o			\
	copy_color_spinor_sh.o copy_color_spinor_hd.o			\
	copy_color_spinor_hs.o copy_color_spinor_hh.o			\
	extract_gauge_ghost_extended.o copy_gauge_double.o		\
	copy_gauge_single.o copy_gauge_half.o copy_gauge.o		\
	copy_clover.o staggered_oprod.o	staggered_oprod_new.o		\
	clover_trace_quda.o						\
	ks_force_quda.o hisq_paths_force_quda.o fermion_force_quda.o	\
	unitarize_force_quda.o unitarize_links_quda.o			\
	milc_interface.o extended_color_spinor_utilities.o		\
	eig_lanczos_quda.o ritz_quda.o eig_solver.o blas_magma.o	\
	misc_helpers.o inv_mpcg_quda.o inv_mpbicgstab_quda.o		\
	pgauge_exchange.o pgauge_init.o pgauge_heatbath.o random.o	\
	gauge_fix_ovr_extra.o gauge_fix_fft.o gauge_fix_ovr.o		\
	pgauge_det_trace.o clover_outer_product.o			\
	clover_sigma_outer_product.o momentum.o qcharge_quda.o		\
	extract_gauge_ghost_mg.o copy_gauge_mg.o color_spinor_pack.o	\
	copy_color_spinor_mg_dd.o copy_color_spinor_mg_ds.o		\
	copy_color_spinor_mg_sd.o copy_color_spinor_mg_ss.o		\
<<<<<<< HEAD
	quda_memcpy.o quda_arpack_interface.o deflation.o ${QIO_UTIL}
=======
	quda_memcpy.o quda_arpack_interface.o ${QIO_UTIL}		\
	spinor_gauss.o gauge_random.o
>>>>>>> 2eb50a91

# header files, found in include/
QUDA_HDRS = blas_quda.h clover_field.h color_spinor_field.h convert.h	\
	dirac_quda.h dslash_quda.h enum_quda.h gauge_force_quda.h	\
	gauge_update_quda.h invert_quda.h llfat_quda.h quda.h		\
	quda_internal.h util_quda.h face_quda.h tune_quda.h		\
	comm_quda.h lattice_field.h gauge_field.h double_single.h	\
	fermion_force_quda.h malloc_quda.h gauge_field_order.h		\
	clover_field_order.h color_spinor_field_order.h			\
	staggered_oprod.h lanczos_quda.h ritz_quda.h blas_magma.h	\
	random_quda.h pgauge_monte.h unitarization_links.h		\
	index_helper.cuh atomic.cuh cub_helper.cuh eig_variables.h	\
	numa_affinity.h misc_helpers.h texture.h object.h momentum.h	\
	su3_project.cuh worker.h transfer.h multigrid.h qio_field.h	\
	qio_util.h quda_arpack_interface.h deflation.h

# These are only inlined into blas_quda.cu
BLAS_INLN = blas_core.h blas_mixed_core.h

# These are only inlined into reduce_quda.cu
REDUCE_INLN = reduce_core.h reduce_mixed_core.h multi_reduce_core.h

# These are only inlined into cuda_color_spinor_field.cu
CSF_INLN =

# These are only inlined into dslash_quda.cu
DSLASH_INLN = dslash_constants.h dslash_textures.h io_spinor.h	\
	clover_def.h staggered_dslash_def.h wilson_dslash_def.h	\
	dw_dslash_def.h tm_dslash_def.h tm_ndeg_dslash_def.h	\
	dslash_events.cuh dslash_index.cuh dslash_policy.cuh	\
	dslash_quda.cuh

# files containing complex macros and other code fragments to be inlined,
# found in lib/
QUDA_INLN = check_params.h quda_matrix.h force_common.h 		\
	hisq_force_macros.h read_clover.h                               \
	read_gauge.h svd_quda.h dslash_init.cuh

# files generated by the scripts in lib/generate/, found in lib/dslash_core/
# (The current staggered_dslash_core.h, is by hand.)
QUDA_CORE = asym_wilson_clover_dslash_dagger_fermi_core.h		\
asym_wilson_clover_dslash_dagger_gt200_core.h				\
asym_wilson_clover_dslash_fermi_core.h					\
asym_wilson_clover_dslash_gt200_core.h					\
asym_wilson_clover_fused_exterior_dslash_dagger_fermi_core.h		\
asym_wilson_clover_fused_exterior_dslash_dagger_gt200_core.h		\
asym_wilson_clover_fused_exterior_dslash_fermi_core.h			\
asym_wilson_clover_fused_exterior_dslash_gt200_core.h clover_core.h	\
contract_core.h contract_core_minus.h contract_core_plus.h		\
covDev_mu0_core.h covDev_mu0_dagger_core.h covDev_mu1_core.h		\
covDev_mu1_dagger_core.h covDev_mu2_core.h covDev_mu2_dagger_core.h	\
covDev_mu3_core.h covDev_mu3_dagger_core.h dw_dslash4_core.h		\
dw_dslash4_dagger_core.h dw_dslash5_core.h dw_dslash5_dagger_core.h	\
dw_dslash5inv_core.h dw_dslash5inv_dagger_core.h dw_dslash_core.h	\
dw_dslash_dagger_core.h dw_fused_exterior_dslash4_core.h		\
dw_fused_exterior_dslash4_dagger_core.h					\
dw_fused_exterior_dslash_core.h dw_fused_exterior_dslash_dagger_core.h	\
gamma5.h staggered_dslash_core.h					\
staggered_fused_exterior_dslash_core.h tmc_core.h			\
tmc_dslash_dagger_fermi_core.h tmc_dslash_dagger_gt200_core.h		\
tmc_dslash_fermi_core.h tmc_dslash_gt200_core.h				\
tmc_fused_exterior_dslash_dagger_fermi_core.h				\
tmc_fused_exterior_dslash_dagger_gt200_core.h				\
tmc_fused_exterior_dslash_fermi_core.h					\
tmc_fused_exterior_dslash_gt200_core.h tmc_gamma_core.h tm_core.h	\
tm_dslash_dagger_fermi_core.h tm_dslash_dagger_gt200_core.h		\
tm_dslash_fermi_core.h tm_dslash_gt200_core.h				\
tm_fused_exterior_dslash_dagger_fermi_core.h				\
tm_fused_exterior_dslash_dagger_gt200_core.h				\
tm_fused_exterior_dslash_fermi_core.h					\
tm_fused_exterior_dslash_gt200_core.h tm_ndeg_dslash_core.h		\
tm_ndeg_dslash_dagger_core.h tm_ndeg_fused_exterior_dslash_core.h	\
tm_ndeg_fused_exterior_dslash_dagger_core.h				\
wilson_dslash_dagger_fermi_core.h wilson_dslash_dagger_gt200_core.h	\
wilson_dslash_fermi_core.h wilson_dslash_gt200_core.h			\
wilson_fused_exterior_dslash_dagger_fermi_core.h			\
wilson_fused_exterior_dslash_dagger_gt200_core.h			\
wilson_fused_exterior_dslash_fermi_core.h				\
wilson_fused_exterior_dslash_gt200_core.h				\
wilson_pack_clover_twisted_face_core.h					\
wilson_pack_clover_twisted_face_dagger_core.h wilson_pack_face_core.h	\
wilson_pack_face_dagger_core.h wilson_pack_twisted_face_core.h		\
wilson_pack_twisted_face_dagger_core.h

INC += -I../include -Idslash_core -I. -I../tests

HDRS = $(QUDA_HDRS:%=../include/%)
HDRS += $(QUDA_INLN)

CORE = $(QUDA_CORE:%=dslash_core/%)

# various parameters that characterize this build, used by the
# routines in tune.cpp to check basic compatibility of an existing
# tunecache.  In the future, we might consider including actual hashes
# of certain source files.
CUDA_VERSION = $(shell awk '/\#define CUDA_VERSION/{print $$3}' $(CUDA_INSTALL_PATH)/include/cuda.h)
HASH = \"cpu_arch=$(strip $(CPU_ARCH)),gpu_arch=$(strip $(GPU_ARCH)),cuda_version=$(strip $(CUDA_VERSION))\"


DGITVERSION =
GITVERSION =
ifeq ($(strip $(GIT)), git)
	GITVERSION = $(shell git describe --long --dirty 2> /dev/null)
ifneq ($(GITVERSION),)
	  DGITVERSION = -DGITVERSION=\"$(GITVERSION)\"
endif
endif

ifeq ($(QUDA_DEBUG),true)
ifeq ($(GITVERSION),)
	DGITVERSION = -DGITVERSION=\"debug\"
else
	DGITVERSION= -DGITVERSION=\"$(GITVERSION)-debug\"
endif
endif



all: $(QUDA)


$(QUDA): $(QUDA_OBJS) version.o ../make.inc
	ar cru $@  version.o $(QUDA_OBJS)


# The file generate/gen.py imports all the code generators
# if you create a new code generator please register it there
gen:
	$(PYTHON) generate/gen.py


mpi_nvtx:
	$(PYTHON) generate/wrap.py -g -o nvtx_pmpi.c generate/nvtx.w

clean:
	-rm -f *.o $(QUDA)

.PHONY: version.o
version.o: version.cpp $(HDRS) $(QUDA_OBJS)
	$(CXX) $(CXXFLAGS) $(DGITVERSION) $< -c -o $@


interface_quda.o: interface_quda.cpp $(HDRS)
	$(CXX) $(CXXFLAGS) $(DGITVERSION) $< -c -o $@

tune.o: tune.cpp $(HDRS)
	$(CXX) $(CXXFLAGS) -DQUDA_HASH=$(HASH) $(DGITVERSION) $< -c -o $@

blas_quda.o: blas_quda.cu $(HDRS) $(BLAS_INLN)
	$(NVCC) $(NVCCFLAGS) $< -c -o $@

reduce_quda.o: reduce_quda.cu $(HDRS) $(REDUCE_INLN)
	$(NVCC) $(NVCCFLAGS) $< -c -o $@

cuda_color_spinor_field.o: cuda_color_spinor_field.cu $(HDRS) $(CSF_INLN)
	$(NVCC) $(NVCCFLAGS) $< -c -o $@

cuda_eig_variables.o: cuda_eig_variables.cu $(HDRS) $(CSF_INLN)
	$(NVCC) $(NVCCFLAGS) $< -c -o $@

dslash_quda.o: dslash_quda.cu $(HDRS) $(DSLASH_INLN) $(CORE)
	$(NVCC) $(NVCCFLAGS) $< -c -o $@

dslash_wilson.o: dslash_wilson.cu $(HDRS) $(DSLASH_INLN) $(CORE)
	$(NVCC) $(NVCCFLAGS) $< -c -o $@

dslash_clover.o: dslash_clover.cu $(HDRS) $(DSLASH_INLN) $(CORE)
	$(NVCC) $(NVCCFLAGS) $< -c -o $@

dslash_clover_asym.o: dslash_clover_asym.cu $(HDRS) $(DSLASH_INLN) $(CORE)
	$(NVCC) $(NVCCFLAGS) $< -c -o $@

dslash_twisted_mass.o: dslash_twisted_mass.cu $(HDRS) $(DSLASH_INLN) $(CORE)
	$(NVCC) $(NVCCFLAGS) $< -c -o $@

dslash_ndeg_twisted_mass.o: dslash_ndeg_twisted_mass.cu $(HDRS) $(DSLASH_INLN) $(CORE)
	$(NVCC) $(NVCCFLAGS) $< -c -o $@

dslash_twisted_clover.o: dslash_twisted_clover.cu $(HDRS) $(DSLASH_INLN) $(CORE)
	$(NVCC) $(NVCCFLAGS) $< -c -o $@

dslash_domain_wall.o: dslash_domain_wall.cu $(HDRS) $(DSLASH_INLN) $(CORE)
	$(NVCC) $(NVCCFLAGS) $< -c -o $@

dslash_domain_wall_4d.o: dslash_domain_wall_4d.cu $(HDRS) $(DSLASH_INLN) $(CORE)
	$(NVCC) $(NVCCFLAGS) $< -c -o $@

dslash_mobius.o: dslash_mobius.cu $(HDRS) $(DSLASH_INLN) $(CORE)
	$(NVCC) $(NVCCFLAGS) $< -c -o $@

dslash_staggered.o: dslash_staggered.cu $(HDRS) $(DSLASH_INLN) $(CORE)
	$(NVCC) $(NVCCFLAGS) $< -c -o $@

dslash_improved_staggered.o: dslash_improved_staggered.cu $(HDRS) $(DSLASH_INLN) $(CORE)
	$(NVCC) $(NVCCFLAGS) $< -c -o $@

dslash_pack.o: dslash_pack.cu $(HDRS) $(DSLASH_INLN) $(CORE)
	$(NVCC) $(NVCCFLAGS) $< -c -o $@

covDev.o: covDev.cu $(HDRS) $(DSLASH_INLN) $(CORE)
	$(NVCC) $(NVCCFLAGS) $< -c -o $@

milc_interface.o: milc_interface.cpp $(HDRS) $(CORE)
	$(NVCC) $(NVCCFLAGS) $< -c -o $@

blas_magma.o: blas_magma.cu $(HDRS)
	$(NVCC) $(MAGMA_INCLUDE) $(NVCCFLAGS) $(MAGMA_FLAGS) $< -c -o $@

copy_gauge_double.o: copy_gauge_double.cu copy_gauge_inc.cu $(HDRS)
	$(NVCC) $(NVCCFLAGS) $< -c -o $@

copy_gauge_single.o: copy_gauge_single.cu copy_gauge_inc.cu $(HDRS)
	$(NVCC) $(NVCCFLAGS) $< -c -o $@

copy_gauge_half.o: copy_gauge_half.cu copy_gauge_inc.cu $(HDRS)
	$(NVCC) $(NVCCFLAGS) $< -c -o $@


%.o: %.cpp $(HDRS)
	$(CXX) $(CXXFLAGS) $< -c -o $@

%.o: %.cu $(HDRS)
	$(NVCC) $(NVCCFLAGS) $< -c -o $@

quda_fortran.o: quda_fortran.F90 ../include/enum_quda_fortran.h
	$(CC) -Wall -E -I../include $< > $*.f90
	$(F90) -c $*.f90

.PHONY: all gen clean<|MERGE_RESOLUTION|>--- conflicted
+++ resolved
@@ -51,12 +51,8 @@
 	extract_gauge_ghost_mg.o copy_gauge_mg.o color_spinor_pack.o	\
 	copy_color_spinor_mg_dd.o copy_color_spinor_mg_ds.o		\
 	copy_color_spinor_mg_sd.o copy_color_spinor_mg_ss.o		\
-<<<<<<< HEAD
 	quda_memcpy.o quda_arpack_interface.o deflation.o ${QIO_UTIL}
-=======
-	quda_memcpy.o quda_arpack_interface.o ${QIO_UTIL}		\
 	spinor_gauss.o gauge_random.o
->>>>>>> 2eb50a91
 
 # header files, found in include/
 QUDA_HDRS = blas_quda.h clover_field.h color_spinor_field.h convert.h	\
