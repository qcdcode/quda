--- conflicted
+++ resolved
@@ -2,14 +2,9 @@
 
 QUDA = libquda.a
 
-<<<<<<< HEAD
-QUDA_OBJS = dirac_coarse.o dslash_coarse.o coarse_op.o	ks_coarse_op.o	\
-	coarsecoarse_op.o ks_coarsecoarse_op.o multigrid.o transfer.o transfer_util.o	\
-=======
 QUDA_OBJS = dirac_coarse.o dslash_coarse.o coarse_op.o			\
 	coarsecoarse_op.o coarse_op_preconditioned.o 			\
 	multigrid.o transfer.o transfer_util.o				\
->>>>>>> 0a0a316e
 	prolongator.o restrictor.o gauge_phase.o timer.o malloc.o	\
 	solver.o inv_bicgstab_quda.o inv_cg_quda.o inv_cg3_quda.o	\
 	inv_cg3ne_quda.o						\
