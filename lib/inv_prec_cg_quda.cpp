--- conflicted
+++ resolved
@@ -74,14 +74,9 @@
     Kparam.cuda_prec_sloppy = invParam.cuda_prec_precondition;
 
 
-    //K = new CG(matPrecon, matPrecon, Kparam, profile);
-<<<<<<< HEAD
-    K = new SimpleCG(matPrecon, Kparam, innerProfile);
-=======
     // Can switch off the preconditioning by choosing the number of preconditioner 
     // iterations to be negative
-    if(Kparam.maxiter >= 0) K = new SimpleCG(matPrecon, Kparam, profile);
->>>>>>> 29c7d455
+    if(Kparam.maxiter >= 0) K = new SimpleCG(matPrecon, Kparam, innerProfile);
   }
 
 
