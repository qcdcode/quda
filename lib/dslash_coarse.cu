#include <multigrid.h>
#include <transfer.h>
#include <gauge_field_order.h>
#include <color_spinor_field_order.h>
#include <index_helper.cuh>

namespace quda {

#ifdef GPU_MULTIGRID

  template <typename Float, typename F, typename G>
  struct CoarseDslashArg {
    F out;
    const F inA;
    const F inB;
    const G Y;
    const G X;
    Float kappa;
    int parity; // only use this for single parity fields
    int nParity; // number of parities we're working on
    int volumeCB;
    int dim[5];   // full lattice dimensions
    int commDim[4]; // whether a given dimension is partitioned or not
    int nFace;  // hard code to 1 for now

    CoarseDslashArg(F &out, const F &inA, const F &inB, const G &Y, const G &X,
		    Float kappa, int parity, const ColorSpinorField &meta)
      : out(out), inA(inA), inB(inB), Y(Y), X(X), kappa(kappa), parity(parity),
	nParity(meta.SiteSubset()), volumeCB(meta.VolumeCB()), nFace(1) {
      for (int i=0; i<4; i++) {
	dim[i] = meta.X(i);
	commDim[i] = comm_dim_partitioned(i);
      }
      dim[0] = (nParity == 1) ? 2 * dim[0] : dim[0];
      dim[4] = 1; // ghost index expects a fifth dimension
    }
  };

  /**
     Applies the coarse dslash on a given parity and checkerboard site index

     @param out The result -2 * kappa * Dslash in
     @param Y The coarse gauge field
     @param kappa Kappa value
     @param in The input field
     @param parity The site parity
     @param x_cb The checkerboarded site index
   */
  extern __shared__ float s[];
  template <typename Float, typename F, typename G, int nDim, int Ns, int Nc, int Mc>
  __device__ __host__ inline void applyDslash(complex<Float> out[], CoarseDslashArg<Float,F,G> &arg, int x_cb, int parity, int s_row, int color_block, int dir) {

    const int their_spinor_parity = (arg.nParity == 2) ? (parity+1)&1 : 0;

    int coord[5];
    getCoords(coord, x_cb, arg.dim, parity);
    coord[4] = 0;

#ifdef __CUDA_ARCH__
    complex<Float> *shared_sum = (complex<Float>*)s;
    if (!dir) {
#endif

      //Forward gather - compute fwd offset for spinor fetch
#pragma unroll
      for(int d = 0; d < nDim; d++) { //Ndim
	const int fwd_idx = linkIndexP1(coord, arg.dim, d);
	if ( arg.commDim[d] && (coord[d] + arg.nFace >= arg.dim[d]) ) {
	  int ghost_idx = ghostFaceIndex<1>(coord, arg.dim, d, arg.nFace);

#pragma unroll
	  for(int color_local = 0; color_local < Mc; color_local++) { //Color row
	    int c_row = color_block + color_local; // global color index
	    int row = s_row*Nc + c_row;
#pragma unroll
	    for(int s_col = 0; s_col < Ns; s_col++) { //Spin column
	      //#define SIGN
#ifdef SIGN
	      Float sign = (s_row == s_col) ? 1.0 : -1.0;
#endif
#pragma unroll
	      for(int c_col = 0; c_col < Nc; c_col++) { //Color column
		int col = s_col*Nc + c_col;
#ifdef SIGN
		out[color_local] += sign*(arg.Y(d, parity, x_cb, row, col)) * arg.inA.Ghost(d, 1, their_spinor_parity, ghost_idx, s_col, c_col);
#else
		out[color_local] += arg.Y(d+4, parity, x_cb, row, col) * arg.inA.Ghost(d, 1, their_spinor_parity, ghost_idx, s_col, c_col);
#endif
	      }
	    }
	  }
	} else {
#pragma unroll
	  for(int color_local = 0; color_local < Mc; color_local++) { //Color row
	    int c_row = color_block + color_local; // global color index
	    int row = s_row*Nc + c_row;
#pragma unroll
	    for(int s_col = 0; s_col < Ns; s_col++) { //Spin column
#ifdef SIGN
	      Float sign = (s_row == s_col) ? 1.0 : -1.0;
#endif
#pragma unroll
	      for(int c_col = 0; c_col < Nc; c_col++) { //Color column
		int col = s_col*Nc + c_col;
#ifdef SIGN
		out[color_local] += sign*(arg.Y(d, parity, x_cb, row, col)) * arg.inA(their_spinor_parity, fwd_idx, s_col, c_col);
#else
		out[color_local] += arg.Y(d+4, parity, x_cb, row, col) * arg.inA(their_spinor_parity, fwd_idx, s_col, c_col);
#endif
	      }
	    }
	  }
	}

      } // nDim

#ifdef __CUDA_ARCH__
    } else {
#endif

      //Backward gather - compute back offset for spinor and gauge fetch
#pragma unroll
      for(int d = 0; d < nDim; d++) { //Ndim

	const int back_idx = linkIndexM1(coord, arg.dim, d);
	const int gauge_idx = back_idx;
	if ( arg.commDim[d] && (coord[d] - arg.nFace < 0) ) {
	  const int ghost_idx = ghostFaceIndex<0>(coord, arg.dim, d, arg.nFace);
#pragma unroll
	  for (int color_local=0; color_local<Mc; color_local++) {
	    int c_row = color_block + color_local;
	    int row = s_row*Nc + c_row;
#pragma unroll
	    for (int s_col=0; s_col<Ns; s_col++)
#pragma unroll
	      for (int c_col=0; c_col<Nc; c_col++) {
		int col = s_col*Nc + c_col;
		out[color_local] += conj(arg.Y.Ghost(d, (parity+1)&1, ghost_idx, col, row)) * arg.inA.Ghost(d, 0, their_spinor_parity, ghost_idx, s_col, c_col);
	      }
	  }
	} else {
#pragma unroll
	  for(int color_local = 0; color_local < Mc; color_local++) {
	    int c_row = color_block + color_local;
	    int row = s_row*Nc + c_row;
#pragma unroll
	    for(int s_col = 0; s_col < Ns; s_col++)
#pragma unroll
	      for(int c_col = 0; c_col < Nc; c_col++) {
		int col = s_col*Nc + c_col;
		out[color_local] += conj(arg.Y(d, (parity+1)&1, gauge_idx, col, row)) * arg.inA(their_spinor_parity, back_idx, s_col, c_col);
	      }
	  }
	}

      } //nDim

#ifdef __CUDA_ARCH__
      for (int color_local=0; color_local < Mc; color_local++) {
	shared_sum[ ((color_local * (blockDim.z>>1) + (threadIdx.z>>1) ) * blockDim.y + threadIdx.y ) * blockDim.x + threadIdx.x] = out[color_local];
      }

    } // forwards / backwards thread split
#endif

#ifdef __CUDA_ARCH__ // CUDA path has to recombine the foward and backward results
    __syncthreads();

    if (dir == 0) {
      for (int color_local=0; color_local < Mc; color_local++) {
	out[color_local] += shared_sum[ ((color_local * (blockDim.z>>1) + (threadIdx.z>>1) ) * blockDim.y + threadIdx.y ) * blockDim.x + threadIdx.x];
      }

      // apply kappa
#pragma unroll
      for (int color_local=0; color_local<Mc; color_local++) out[color_local] *= -(Float)2.0*arg.kappa;
    }
#else
    for (int color_local=0; color_local<Mc; color_local++) out[color_local] *= -(Float)2.0*arg.kappa;
#endif

  }


  /**
     A.S.: staggered coarse dslash has more sparse structure
     Applies the coarse dslash on a given parity and checkerboard site index

     @param out The result Dslash_s in
     @param Y The coarse gauge field
     @param in The input field
     @param parity The site parity
     @param x_cb The checkerboarded site index
   */
//#define CHECK_STAGGERED
  template <typename Float, typename F, typename G, int nDim, int Ns, int Nc, int Mc>
  __device__ __host__ inline void applyStaggeredDslash(complex<Float> out[], CoarseDslashArg<Float,F,G> &arg, int x_cb, int parity, int s_row, int color_block) {
    const int their_spinor_parity = (arg.nParity == 2) ? (parity+1)&1 : 0;

    int coord[5];
    getCoords(coord, x_cb, arg.dim, parity);
    coord[4] = 0;

    const int s_col = (1 - s_row);//s_col = 1 if s_row = 0, and  s_col = 0 if s_row = 1.

    for(int d = 0; d < nDim; d++) { //Ndim
      //Forward link - compute fwd offset for spinor fetch
      {
	const int fwd_idx = linkIndexP1(coord, arg.dim, d);
        for(int color_local = 0; color_local < Mc; color_local++) { //Color row
          int c_row = color_block + color_local; // global color index
          int row = s_row*Nc + c_row;
	  for(int c_col = 0; c_col < Nc; c_col++){ //Color column
             int col = s_col*Nc + c_col;
	     out[color_local] -= (arg.Y(d, parity, x_cb, row, col)) * arg.inA(their_spinor_parity, fwd_idx, s_col, c_col);
          }
        }
      }
      //Backward link - compute back offset for spinor and gauge fetch
      {
	const int back_idx = linkIndexM1(coord, arg.dim, d);
	const int gauge_idx = back_idx;
        for(int color_local = 0; color_local < Mc; color_local++) {
          int c_row = color_block + color_local;
          int row = s_row*Nc + c_row;
	  for(int c_col = 0; c_col < Nc; c_col++){
             int col = s_col*Nc + c_col;
	     out[color_local] += conj(arg.Y(d, (parity+1)&1, gauge_idx, col, row)) * arg.inA(their_spinor_parity, back_idx, s_col, c_col);
          }  
        }
      } 
    } //nDim
  }


  /**
     Applies the coarse clover matrix on a given parity and
     checkerboard site index

     @param out The result out += X * in
     @param X The coarse clover field
     @param in The input field
     @param parity The site parity
     @param x_cb The checkerboarded site index
   */
  template <typename Float, typename F, typename G, int Ns, int Nc, int Mc>
  __device__ __host__ inline void applyClover(complex<Float> out[], CoarseDslashArg<Float,F,G> &arg, int x_cb, int parity, int s, int color_block) {
    const int spinor_parity = (arg.nParity == 2) ? parity : 0;

    // M is number of colors per thread
#pragma unroll
    for(int color_local = 0; color_local < Mc; color_local++) {//Color out
      int c = color_block + color_local; // global color index
      int row = s*Nc + c;
#pragma unroll
      for(int s_col = 0; s_col < Ns; s_col++) //Spin in
#pragma unroll
	for(int c_col = 0; c_col < Nc; c_col++) { //Color in
	  //Factor of 2*kappa and diagonal addition now incorporated in X
	  int col = s_col*Nc + c_col;
	  out[color_local] += arg.X(0, parity, x_cb, row, col) * arg.inB(spinor_parity, x_cb, s_col, c_col);
	}
    }

  }

  //out(x) = M*in = \sum_mu Y_{-\mu}(x)in(x+mu) + Y^\dagger_mu(x-mu)in(x-mu)
<<<<<<< HEAD
  template <typename Float, typename F, typename G, int nDim, int Ns, int Nc, int Mc, bool dslash, bool clover, bool staggered>
  __device__ __host__ inline void coarseDslash(CoarseDslashArg<Float,F,G> &arg, int x_cb, int parity, int s, int color_block)
=======
  template <typename Float, typename F, typename G, int nDim, int Ns, int Nc, int Mc, bool dslash, bool clover>
  __device__ __host__ inline void coarseDslash(CoarseDslashArg<Float,F,G> &arg, int x_cb, int parity, int s, int color_block, int dir)
>>>>>>> 9b03bf6e
  {
    complex <Float> out[Mc];
#pragma unroll
    for (int c=0; c<Mc; c++) out[c] = 0.0;
<<<<<<< HEAD
    if (dslash && !staggered) applyDslash<Float,F,G,nDim,Ns,Nc,Mc>(out, arg, x_cb, parity, s, color_block);
    else if(staggered)
      applyStaggeredDslash<Float,F,G,nDim,Ns,Nc,Mc>(out, arg, x_cb, parity, s, color_block);
    if (clover) applyClover<Float,F,G,Ns,Nc,Mc>(out, arg, x_cb, parity, s, color_block);
=======
    if (dslash) applyDslash<Float,F,G,nDim,Ns,Nc,Mc>(out, arg, x_cb, parity, s, color_block, dir);
    if (clover && dir==0) applyClover<Float,F,G,Ns,Nc,Mc>(out, arg, x_cb, parity, s, color_block);
>>>>>>> 9b03bf6e

    if (dir==0) {
      const int my_spinor_parity = (arg.nParity == 2) ? parity : 0;
#pragma unroll
      for (int color_local=0; color_local<Mc; color_local++) {
	int c = color_block + color_local; // global color index
	arg.out(my_spinor_parity, x_cb, s, c) = out[color_local];
      }
    }
  }

  // CPU kernel for applying the coarse Dslash to a vector
  template <typename Float, typename F, typename G, int nDim, int Ns, int Nc, int Mc, bool dslash, bool clover, bool staggered>
  void coarseDslash(CoarseDslashArg<Float,F,G> arg)
  {
    for (int parity= 0; parity < arg.nParity; parity++) {
      // for full fields then set parity from loop else use arg setting
      parity = (arg.nParity == 2) ? parity : arg.parity;

      //#pragma omp parallel for
      for(int x_cb = 0; x_cb < arg.volumeCB; x_cb++) { //Volume
	for (int s=0; s<2; s++) {
	  for (int color_block=0; color_block<Nc; color_block+=Mc) { // Mc=Nc means all colors in a thread
<<<<<<< HEAD
	    coarseDslash<Float,F,G,nDim,Ns,Nc,Mc,dslash,clover,staggered>(arg, x_cb, parity, s, color_block);
=======
	    coarseDslash<Float,F,G,nDim,Ns,Nc,Mc,dslash,clover>(arg, x_cb, parity, s, color_block, 0);
>>>>>>> 9b03bf6e
	  }
	}
      }//VolumeCB
    } // parity
    
  }

  // GPU Kernel for applying the coarse Dslash to a vector
template <typename Float, typename F, typename G, int nDim, int Ns, int Nc, int Mc, bool dslash, bool clover, bool staggered>
  __global__ void coarseDslashKernel(CoarseDslashArg<Float,F,G> arg)
  {
    int x_cb = blockDim.x*blockIdx.x + threadIdx.x;
    if (x_cb >= arg.volumeCB) return;

    // for full fields then set parity from y thread index else use arg setting
    int parity = (arg.nParity == 2) ? blockDim.y*blockIdx.y + threadIdx.y : arg.parity;

    int sMd = blockDim.z*blockIdx.z + threadIdx.z;
    int dir = sMd & 1;
    int sM = sMd >> 1;
    int s = sM / (Nc/Mc);
    int color_block = (sM % (Nc/Mc)) * Mc;

<<<<<<< HEAD
    coarseDslash<Float,F,G,nDim,Ns,Nc,Mc,dslash,clover, staggered>(arg, x_cb, parity, s, color_block);
=======
    coarseDslash<Float,F,G,nDim,Ns,Nc,Mc,dslash,clover>(arg, x_cb, parity, s, color_block, dir);
>>>>>>> 9b03bf6e
  }

template <typename Float, typename F, typename G, int nDim, int Ns, int Nc, int Mc, bool dslash, bool clover, bool staggered>
  class CoarseDslash : public Tunable {

  protected:
    CoarseDslashArg<Float,F,G> &arg;
    const ColorSpinorField &meta;

    long long flops() const
    {
      return ((dslash*2*nDim+clover*1)*(8*Ns*Nc*Ns*Nc)-2*Ns*Nc)*arg.nParity*arg.volumeCB;
    }
    long long bytes() const
    {
      return (dslash||clover) * arg.out.Bytes() + dslash*8*arg.inA.Bytes() + clover*arg.inB.Bytes() +
	arg.nParity*(dslash*8*arg.Y.Bytes() + clover*arg.X.Bytes());
    }
    unsigned int sharedBytesPerThread() const { return (sizeof(complex<Float>) * Mc)/2; }
    unsigned int sharedBytesPerBlock(const TuneParam &param) const { return 0; }
    bool tuneGridDim() const { return false; } // Don't tune the grid dimensions.
    unsigned int minThreads() const { return arg.volumeCB; }

    bool advanceBlockDim(TuneParam &param) const
    {
      dim3 block = param.block;
      dim3 grid = param.grid;
      bool ret = Tunable::advanceBlockDim(param);
      param.block.y = block.y; param.block.z = block.z;
      param.grid.y = grid.y; param.grid.z = grid.z;

      if (ret) { // we advanced the block.x so we're done
	return true;
      } else { // block.x (spacetime) was reset

	if (param.block.y == 1 && arg.nParity == 2) { // advance parity
	  param.block.y = arg.nParity;
	  param.grid.y = 1;
	  return true;
	} else {
	  // reset parity
	  param.block.y = 1;
	  param.grid.y = arg.nParity;

	  // let's try to advance spin/block-color
	  while(param.block.z <= 2 * 2 * (Nc/Mc)) {
	    param.block.z+=2;
	    if ( (2*2*(Nc/Mc)) % param.block.z == 0) {
	      param.grid.z = (2 * 2 * (Nc/Mc)) / param.block.z;
	      break;
	    }
	  }

	  // we can advance spin/block-color since this is valid
	  if (param.block.z <= 2 * 2 * (Nc/Mc) && param.block.z <= 64 ) { //
	    return true;
	  } else { // we have run off the end so let's reset
	    param.block.z = 1;
	    param.grid.z = 2 * (Nc/Mc);
	    return false;
	  }

	}
      }
    }

    bool advanceTuneParam(TuneParam &param) const 
    {
      bool rtn = Tunable::advanceTuneParam(param);
      return rtn;
    }

    virtual void initTuneParam(TuneParam &param) const
    {
      Tunable::initTuneParam(param);
      param.block.y = 1;
      param.grid.y = arg.nParity;
      param.block.z = 2;
      param.grid.z = 2*(Nc/Mc);
      param.shared_bytes = sharedBytesPerThread()*param.block.x*param.block.y*param.block.z > sharedBytesPerBlock(param) ?
	sharedBytesPerThread()*param.block.x*param.block.y*param.block.z : sharedBytesPerBlock(param);
    }

    /** sets default values for when tuning is disabled */
    virtual void defaultTuneParam(TuneParam &param) const
    {
      Tunable::defaultTuneParam(param);
      param.block.y = 1;
      param.grid.y = arg.nParity;
      param.block.z = 2;
      param.grid.z = 2*(Nc/Mc);
      param.shared_bytes = sharedBytesPerThread()*param.block.x*param.block.y*param.block.z > sharedBytesPerBlock(param) ?
	sharedBytesPerThread()*param.block.x*param.block.y*param.block.z : sharedBytesPerBlock(param);
    }


  public:
    CoarseDslash(CoarseDslashArg<Float,F,G> &arg, const ColorSpinorField &meta)
      : arg(arg), meta(meta) {
      strcpy(aux, meta.AuxString());
#ifdef MULTI_GPU
      char comm[5];
      comm[0] = (arg.commDim[0] ? '1' : '0');
      comm[1] = (arg.commDim[1] ? '1' : '0');
      comm[2] = (arg.commDim[2] ? '1' : '0');
      comm[3] = (arg.commDim[3] ? '1' : '0');
      comm[4] = '\0';
      strcat(aux,",comm=");
      strcat(aux,comm);
#endif
    }
    virtual ~CoarseDslash() { }

    void apply(const cudaStream_t &stream) {
      if (meta.Location() == QUDA_CPU_FIELD_LOCATION) {
<<<<<<< HEAD
	coarseDslash<Float,F,G,nDim,Ns,Nc,Mc,dslash,clover,staggered>(arg);
=======
	//coarseDslash<Float,F,G,nDim,Ns,Nc,Mc,dslash,clover>(arg);
>>>>>>> 9b03bf6e
      } else {
	TuneParam tp = tuneLaunch(*this, getTuning(), getVerbosity());
	coarseDslashKernel<Float,F,G,nDim,Ns,Nc,Mc,dslash,clover,staggered> <<<tp.grid,tp.block,tp.shared_bytes,stream>>>(arg);
      }
    }

    TuneKey tuneKey() const {
      return TuneKey(meta.VolString(), typeid(*this).name(), aux);
    }

  };

  template <typename Float, QudaFieldOrder csOrder, QudaGaugeFieldOrder gOrder, int coarseColor,
	    int coarseSpin, QudaFieldLocation location>
  void ApplyCoarse(ColorSpinorField &out, const ColorSpinorField &inA, const ColorSpinorField &inB,
		   const GaugeField &Y, const GaugeField &X, double kappa, int parity, bool dslash, bool clover, bool staggered) {
    typedef typename colorspinor::FieldOrderCB<Float,coarseSpin,coarseColor,1,csOrder> F;
    typedef typename gauge::FieldOrder<Float,coarseColor*coarseSpin,coarseSpin,gOrder> G;

    F outAccessor(const_cast<ColorSpinorField&>(out));
    F inAccessorA(const_cast<ColorSpinorField&>(inA));
    F inAccessorB(const_cast<ColorSpinorField&>(inB));
    G yAccessor(const_cast<GaugeField&>(Y));
    G xAccessor(const_cast<GaugeField&>(X));
    CoarseDslashArg<Float,F,G> arg(outAccessor, inAccessorA, inAccessorB, yAccessor, xAccessor, (Float)kappa, parity, inA);

    const int colors_per_thread = 1;
    if (dslash && !staggered) {
      if (clover) {
	CoarseDslash<Float,F,G,4,coarseSpin,coarseColor,colors_per_thread,true,true,false> dslash(arg, inA);
	dslash.apply(0);
      } else {
	CoarseDslash<Float,F,G,4,coarseSpin,coarseColor,colors_per_thread,true,false,false> dslash(arg, inA);
	dslash.apply(0);
      }
    }else if (dslash && staggered) {

      if (clover) {
	CoarseDslash<Float,F,G,4,coarseSpin,coarseColor,colors_per_thread,true,true,true> dslash(arg, inA);
	dslash.apply(0);
      } else {
	CoarseDslash<Float,F,G,4,coarseSpin,coarseColor,colors_per_thread,true,false,true> dslash(arg, inA);
	dslash.apply(0);
      }
    } else {
      if (clover) {
	CoarseDslash<Float,F,G,4,coarseSpin,coarseColor,colors_per_thread,false,true,false> dslash(arg, inA);
	dslash.apply(0);
      } else {
	errorQuda("Unsupported dslash=false clover=false");
      }
    }
  }

  template <typename Float, QudaFieldOrder csOrder, QudaGaugeFieldOrder gOrder, int coarseColor, int coarseSpin>
  void ApplyCoarse(ColorSpinorField &out, const ColorSpinorField &inA, const ColorSpinorField &inB,
		   const GaugeField &Y, const GaugeField &X, double kappa, int parity, bool dslash, bool clover, bool staggered) {
    if (inA.Location() == QUDA_CUDA_FIELD_LOCATION) {
      ApplyCoarse<Float,csOrder,gOrder,coarseColor,coarseSpin,QUDA_CUDA_FIELD_LOCATION>
	(out, inA, inB, Y, X, kappa, parity, dslash, clover, staggered);
    } else {
      ApplyCoarse<Float,csOrder,gOrder,coarseColor,coarseSpin,QUDA_CPU_FIELD_LOCATION>
	(out, inA, inB, Y, X, kappa, parity, dslash, clover, staggered);
    }
  }

  // template on the number of coarse colors
  template <typename Float, QudaFieldOrder csOrder, QudaGaugeFieldOrder gOrder>
  void ApplyCoarse(ColorSpinorField &out, const ColorSpinorField &inA, const ColorSpinorField &inB,
		   const GaugeField &Y, const GaugeField &X, double kappa, int parity, bool dslash, bool clover, bool staggered) {

    if (inA.Nspin() != 2)
      errorQuda("Unsupported number of coarse spins %d\n",inA.Nspin());

    if (inA.Ncolor() == 2) {
      ApplyCoarse<Float,csOrder,gOrder,2,2>(out, inA, inB, Y, X, kappa, parity, dslash, clover, staggered);
    } else if (inA.Ncolor() == 4) {
      ApplyCoarse<Float,csOrder,gOrder,4,2>(out, inA, inB, Y, X, kappa, parity, dslash, clover, staggered);
    } else if (inA.Ncolor() == 8) {
      ApplyCoarse<Float,csOrder,gOrder,8,2>(out, inA, inB, Y, X, kappa, parity, dslash, clover, staggered);
    } else if (inA.Ncolor() == 12) {
      ApplyCoarse<Float,csOrder,gOrder,12,2>(out, inA, inB, Y, X, kappa, parity, dslash, clover, staggered);
    } else if (inA.Ncolor() == 16) {
      ApplyCoarse<Float,csOrder,gOrder,16,2>(out, inA, inB, Y, X, kappa, parity, dslash, clover, staggered);
    } else if (inA.Ncolor() == 20) {
      ApplyCoarse<Float,csOrder,gOrder,20,2>(out, inA, inB, Y, X, kappa, parity, dslash, clover, staggered);
    } else if (inA.Ncolor() == 24) {
      ApplyCoarse<Float,csOrder,gOrder,24,2>(out, inA, inB, Y, X, kappa, parity, dslash, clover, staggered);
    } else if (inA.Ncolor() == 48) {
      ApplyCoarse<Float,csOrder,gOrder,48,2>(out, inA, inB, Y, X, kappa, parity, dslash, clover, staggered);
    } else if (inA.Ncolor() == 96) {
      ApplyCoarse<Float,csOrder,gOrder,96,2>(out, inA, inB, Y, X, kappa, parity, dslash, clover, staggered);
    } else {
      errorQuda("Unsupported number of coarse dof %d\n", inA.Ncolor());
    }
  }

  template <typename Float>
  void ApplyCoarse(ColorSpinorField &out, const ColorSpinorField &inA, const ColorSpinorField &inB,
		   const GaugeField &Y, const GaugeField &X, double kappa, int parity, bool dslash, bool clover, bool staggered) {

    if (Y.FieldOrder() != X.FieldOrder())
      errorQuda("Field order mismatch Y = %d, X = %d", Y.FieldOrder(), X.FieldOrder());

    if (inA.FieldOrder() != out.FieldOrder())
      errorQuda("Field order mismatch Y = %d, X = %d", Y.FieldOrder(), X.FieldOrder());

    if (inA.FieldOrder() == QUDA_FLOAT2_FIELD_ORDER && Y.FieldOrder() == QUDA_FLOAT2_GAUGE_ORDER) {
      ApplyCoarse<Float,QUDA_FLOAT2_FIELD_ORDER, QUDA_FLOAT2_GAUGE_ORDER>(out, inA, inB, Y, X, kappa, parity, dslash, clover, staggered);
    } else if (inA.FieldOrder() == QUDA_SPACE_SPIN_COLOR_FIELD_ORDER && Y.FieldOrder() == QUDA_QDP_GAUGE_ORDER) {
      ApplyCoarse<Float,QUDA_SPACE_SPIN_COLOR_FIELD_ORDER,QUDA_QDP_GAUGE_ORDER>(out, inA, inB, Y, X, kappa, parity, dslash, clover, staggered);
    } else {
      errorQuda("Unsupported field order colorspinor=%d gauge=%d combination\n", inA.FieldOrder(), Y.FieldOrder());
    }
  }
#endif // GPU_MULTIGRID

  //Apply the coarse Dirac matrix to a coarse grid vector
  //out(x) = M*in = X*in - 2*kappa*\sum_mu Y_{-\mu}(x)in(x+mu) + Y^\dagger_mu(x-mu)in(x-mu)
  //Uses the kappa normalization for the Wilson operator.
  //Note factor of 2*kappa compensates for the factor of 1/2 already
  //absorbed into the Y matrices.
  void ApplyCoarse(ColorSpinorField &out, const ColorSpinorField &inA, const ColorSpinorField &inB,
		   const GaugeField &Y, const GaugeField &X, double kappa, int parity, bool dslash, bool clover, bool staggered) {
#ifdef GPU_MULTIGRID
    if (inA.V() == out.V()) errorQuda("Aliasing pointers");

    if (out.Precision() != inA.Precision() ||
	Y.Precision() != inA.Precision() ||
	X.Precision() != inA.Precision())
      errorQuda("Precision mismatch out=%d inA=%d inB=%d Y=%d X=%d",
		out.Precision(), inA.Precision(), inB.Precision(), Y.Precision(), X.Precision());

    // check all locations match
    Location(out, inA, inB, Y, X);

    int dummy = 0; // ignored
    inA.exchangeGhost((QudaParity)(1-parity), dummy);

    if (Y.Precision() == QUDA_DOUBLE_PRECISION) {
      ApplyCoarse<double>(out, inA, inB, Y, X, kappa, parity, dslash, clover, staggered);
    } else if (Y.Precision() == QUDA_SINGLE_PRECISION) {
      ApplyCoarse<float>(out, inA, inB, Y, X, kappa, parity, dslash, clover, staggered);
    } else {
      errorQuda("Unsupported precision %d\n", Y.Precision());
    }
#else
    errorQuda("Multigrid has not been built");
#endif
  }//ApplyCoarse
} // namespace quda<|MERGE_RESOLUTION|>--- conflicted
+++ resolved
@@ -194,7 +194,7 @@
    */
 //#define CHECK_STAGGERED
   template <typename Float, typename F, typename G, int nDim, int Ns, int Nc, int Mc>
-  __device__ __host__ inline void applyStaggeredDslash(complex<Float> out[], CoarseDslashArg<Float,F,G> &arg, int x_cb, int parity, int s_row, int color_block) {
+  __device__ __host__ inline void applyStaggeredDslash(complex<Float> out[], CoarseDslashArg<Float,F,G> &arg, int x_cb, int parity, int s_row, int color_block, int dir) {
     const int their_spinor_parity = (arg.nParity == 2) ? (parity+1)&1 : 0;
 
     int coord[5];
@@ -203,33 +203,62 @@
 
     const int s_col = (1 - s_row);//s_col = 1 if s_row = 0, and  s_col = 0 if s_row = 1.
 
-    for(int d = 0; d < nDim; d++) { //Ndim
-      //Forward link - compute fwd offset for spinor fetch
-      {
-	const int fwd_idx = linkIndexP1(coord, arg.dim, d);
-        for(int color_local = 0; color_local < Mc; color_local++) { //Color row
-          int c_row = color_block + color_local; // global color index
-          int row = s_row*Nc + c_row;
-	  for(int c_col = 0; c_col < Nc; c_col++){ //Color column
-             int col = s_col*Nc + c_col;
-	     out[color_local] -= (arg.Y(d, parity, x_cb, row, col)) * arg.inA(their_spinor_parity, fwd_idx, s_col, c_col);
+#ifdef __CUDA_ARCH__
+    complex<Float> *shared_sum = (complex<Float>*)s;
+    if (!dir) {
+#endif
+#pragma unroll
+      for(int d = 0; d < nDim; d++) { //Ndim
+        //Forward link - compute fwd offset for spinor fetch
+        {
+	  const int fwd_idx = linkIndexP1(coord, arg.dim, d);
+#pragma unroll
+          for(int color_local = 0; color_local < Mc; color_local++) { //Color row
+            int c_row = color_block + color_local; // global color index
+            int row = s_row*Nc + c_row;
+#pragma unroll
+	    for(int c_col = 0; c_col < Nc; c_col++){ //Color column
+               int col = s_col*Nc + c_col;
+	       out[color_local] -= (arg.Y(d, parity, x_cb, row, col)) * arg.inA(their_spinor_parity, fwd_idx, s_col, c_col);
+            }
           }
         }
-      }
-      //Backward link - compute back offset for spinor and gauge fetch
-      {
-	const int back_idx = linkIndexM1(coord, arg.dim, d);
-	const int gauge_idx = back_idx;
-        for(int color_local = 0; color_local < Mc; color_local++) {
-          int c_row = color_block + color_local;
-          int row = s_row*Nc + c_row;
-	  for(int c_col = 0; c_col < Nc; c_col++){
-             int col = s_col*Nc + c_col;
-	     out[color_local] += conj(arg.Y(d, (parity+1)&1, gauge_idx, col, row)) * arg.inA(their_spinor_parity, back_idx, s_col, c_col);
-          }  
-        }
-      } 
-    } //nDim
+      } //nDim
+#ifdef __CUDA_ARCH__
+    }else{
+#endif
+#pragma unroll
+      for(int d = 0; d < nDim; d++) { //Ndim
+        //Backward link - compute back offset for spinor and gauge fetch
+        {
+	  const int back_idx = linkIndexM1(coord, arg.dim, d);
+	  const int gauge_idx = back_idx;
+#pragma unroll
+          for(int color_local = 0; color_local < Mc; color_local++) {
+            int c_row = color_block + color_local;
+            int row = s_row*Nc + c_row;
+#pragma unroll
+	    for(int c_col = 0; c_col < Nc; c_col++){
+               int col = s_col*Nc + c_col;
+	       out[color_local] += conj(arg.Y(d, (parity+1)&1, gauge_idx, col, row)) * arg.inA(their_spinor_parity, back_idx, s_col, c_col);
+            }  
+          }
+        } 
+      } //nDim
+
+#ifdef __CUDA_ARCH__
+      for (int color_local=0; color_local < Mc; color_local++) {
+	shared_sum[ ((color_local * (blockDim.z>>1) + (threadIdx.z>>1) ) * blockDim.y + threadIdx.y ) * blockDim.x + threadIdx.x] = out[color_local];
+      }
+
+    } // forwards / backwards thread split
+#endif
+
+#ifdef __CUDA_ARCH__ // CUDA path has to recombine the foward and backward results
+    __syncthreads();
+#endif
+
+    return;
   }
 
 
@@ -265,26 +294,17 @@
   }
 
   //out(x) = M*in = \sum_mu Y_{-\mu}(x)in(x+mu) + Y^\dagger_mu(x-mu)in(x-mu)
-<<<<<<< HEAD
   template <typename Float, typename F, typename G, int nDim, int Ns, int Nc, int Mc, bool dslash, bool clover, bool staggered>
-  __device__ __host__ inline void coarseDslash(CoarseDslashArg<Float,F,G> &arg, int x_cb, int parity, int s, int color_block)
-=======
-  template <typename Float, typename F, typename G, int nDim, int Ns, int Nc, int Mc, bool dslash, bool clover>
   __device__ __host__ inline void coarseDslash(CoarseDslashArg<Float,F,G> &arg, int x_cb, int parity, int s, int color_block, int dir)
->>>>>>> 9b03bf6e
   {
     complex <Float> out[Mc];
 #pragma unroll
     for (int c=0; c<Mc; c++) out[c] = 0.0;
-<<<<<<< HEAD
-    if (dslash && !staggered) applyDslash<Float,F,G,nDim,Ns,Nc,Mc>(out, arg, x_cb, parity, s, color_block);
+
+    if (dslash && !staggered) applyDslash<Float,F,G,nDim,Ns,Nc,Mc>(out, arg, x_cb, parity, s, color_block, dir);
     else if(staggered)
-      applyStaggeredDslash<Float,F,G,nDim,Ns,Nc,Mc>(out, arg, x_cb, parity, s, color_block);
-    if (clover) applyClover<Float,F,G,Ns,Nc,Mc>(out, arg, x_cb, parity, s, color_block);
-=======
-    if (dslash) applyDslash<Float,F,G,nDim,Ns,Nc,Mc>(out, arg, x_cb, parity, s, color_block, dir);
+      applyStaggeredDslash<Float,F,G,nDim,Ns,Nc,Mc>(out, arg, x_cb, parity, s, color_block, dir);
     if (clover && dir==0) applyClover<Float,F,G,Ns,Nc,Mc>(out, arg, x_cb, parity, s, color_block);
->>>>>>> 9b03bf6e
 
     if (dir==0) {
       const int my_spinor_parity = (arg.nParity == 2) ? parity : 0;
@@ -308,11 +328,7 @@
       for(int x_cb = 0; x_cb < arg.volumeCB; x_cb++) { //Volume
 	for (int s=0; s<2; s++) {
 	  for (int color_block=0; color_block<Nc; color_block+=Mc) { // Mc=Nc means all colors in a thread
-<<<<<<< HEAD
-	    coarseDslash<Float,F,G,nDim,Ns,Nc,Mc,dslash,clover,staggered>(arg, x_cb, parity, s, color_block);
-=======
-	    coarseDslash<Float,F,G,nDim,Ns,Nc,Mc,dslash,clover>(arg, x_cb, parity, s, color_block, 0);
->>>>>>> 9b03bf6e
+	    coarseDslash<Float,F,G,nDim,Ns,Nc,Mc,dslash,clover,staggered>(arg, x_cb, parity, s, color_block, 0);
 	  }
 	}
       }//VolumeCB
@@ -336,11 +352,7 @@
     int s = sM / (Nc/Mc);
     int color_block = (sM % (Nc/Mc)) * Mc;
 
-<<<<<<< HEAD
-    coarseDslash<Float,F,G,nDim,Ns,Nc,Mc,dslash,clover, staggered>(arg, x_cb, parity, s, color_block);
-=======
-    coarseDslash<Float,F,G,nDim,Ns,Nc,Mc,dslash,clover>(arg, x_cb, parity, s, color_block, dir);
->>>>>>> 9b03bf6e
+    coarseDslash<Float,F,G,nDim,Ns,Nc,Mc,dslash,clover, staggered>(arg, x_cb, parity, s, color_block, dir);
   }
 
 template <typename Float, typename F, typename G, int nDim, int Ns, int Nc, int Mc, bool dslash, bool clover, bool staggered>
@@ -456,11 +468,7 @@
 
     void apply(const cudaStream_t &stream) {
       if (meta.Location() == QUDA_CPU_FIELD_LOCATION) {
-<<<<<<< HEAD
 	coarseDslash<Float,F,G,nDim,Ns,Nc,Mc,dslash,clover,staggered>(arg);
-=======
-	//coarseDslash<Float,F,G,nDim,Ns,Nc,Mc,dslash,clover>(arg);
->>>>>>> 9b03bf6e
       } else {
 	TuneParam tp = tuneLaunch(*this, getTuning(), getVerbosity());
 	coarseDslashKernel<Float,F,G,nDim,Ns,Nc,Mc,dslash,clover,staggered> <<<tp.grid,tp.block,tp.shared_bytes,stream>>>(arg);
