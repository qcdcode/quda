#include <multigrid.h>
#include <transfer.h>
#include <gauge_field_order.h>
#include <color_spinor_field_order.h>
#include <index_helper.cuh>
#include <generics/shfl.h>

namespace quda {

#ifdef GPU_MULTIGRID

  template <typename Float, typename F, typename G>
  struct CoarseDslashArg {
    F out;
    const F inA;
    const F inB;
    const G Y;
    const G X;
    const Float kappa;
    const int parity; // only use this for single parity fields
    const int nParity; // number of parities we're working on
    const int volumeCB;
    const int nFace;  // hard code to 1 for now
    const int dim[5];   // full lattice dimensions (ghost indexer expects a fifth dimension)
    const int commDim[4]; // whether a given dimension is partitioned or not

    CoarseDslashArg(F &out, const F &inA, const F &inB, const G &Y, const G &X,
		    Float kappa, int parity, const ColorSpinorField &meta)
      : out(out), inA(inA), inB(inB), Y(Y), X(X), kappa(kappa), parity(parity),
	nParity(meta.SiteSubset()), volumeCB(meta.VolumeCB()), nFace(1),
	dim{ (3-nParity) * meta.X(0), meta.X(1), meta.X(2), meta.X(3), 1 },
        commDim{comm_dim_partitioned(0), comm_dim_partitioned(1), comm_dim_partitioned(2), comm_dim_partitioned(3)}
    {  }
  };

  /**
     Applies the coarse dslash on a given parity and checkerboard site index

     @param out The result - kappa * Dslash in
     @param Y The coarse gauge field
     @param kappa Kappa value
     @param in The input field
     @param parity The site parity
     @param x_cb The checkerboarded site index
   */
  extern __shared__ float s[];
  template <typename Float, typename F, typename G, int nDim, int Ns, int Nc, int Mc, int color_stride, int dim_stride, int thread_dir, int thread_dim>
  __device__ __host__ inline void applyDslash(complex<Float> out[], CoarseDslashArg<Float,F,G> &arg, int x_cb, int parity, int s_row, int color_block, int color_offset) {
    const int their_spinor_parity = (arg.nParity == 2) ? (parity+1)&1 : 0;

    int coord[5];
    getCoords(coord, x_cb, arg.dim, parity);
    coord[4] = 0;

#ifdef __CUDA_ARCH__
    complex<Float> *shared_sum = (complex<Float>*)s;
    if (!thread_dir) {
#endif

      //Forward gather - compute fwd offset for spinor fetch
#pragma unroll
      for(int d = thread_dim; d < nDim; d+=dim_stride) // loop over dimension
      {
	const int fwd_idx = linkIndexP1(coord, arg.dim, d);

	if ( arg.commDim[d] && (coord[d] + arg.nFace >= arg.dim[d]) ) {
	  int ghost_idx = ghostFaceIndex<1>(coord, arg.dim, d, arg.nFace);

#pragma unroll
	  for(int color_local = 0; color_local < Mc; color_local++) { //Color row
	    int c_row = color_block + color_local; // global color index
	    int row = s_row*Nc + c_row;
#pragma unroll
	    for(int s_col = 0; s_col < Ns; s_col++) { //Spin column
#pragma unroll
	      for(int c_col = 0; c_col < Nc; c_col+=color_stride) { //Color column
		int col = s_col*Nc + c_col + color_offset;
		out[color_local] += arg.Y(d+4, parity, x_cb, row, col) * arg.inA.Ghost(d, 1, their_spinor_parity, ghost_idx, s_col, c_col+color_offset);
	      }
	    }
	  }
	} else {
#pragma unroll
	  for(int color_local = 0; color_local < Mc; color_local++) { //Color row
	    int c_row = color_block + color_local; // global color index
	    int row = s_row*Nc + c_row;
#pragma unroll
	    for(int s_col = 0; s_col < Ns; s_col++) { //Spin column
#pragma unroll
	      for(int c_col = 0; c_col < Nc; c_col+=color_stride) { //Color column
		int col = s_col*Nc + c_col + color_offset;
		out[color_local] += arg.Y(d+4, parity, x_cb, row, col) * arg.inA(their_spinor_parity, fwd_idx, s_col, c_col+color_offset);
	      }
	    }
	  }
	}

      } // nDim

#if defined(__CUDA_ARCH__)
      if (thread_dim > 0) { // only need to write to shared memory if not master thread
#pragma unroll
	for (int color_local=0; color_local < Mc; color_local++) {
	  shared_sum[((color_local * blockDim.z + threadIdx.z )*blockDim.y + threadIdx.y)*blockDim.x + threadIdx.x] = out[color_local];
	}
      }
#endif

#ifdef __CUDA_ARCH__
    } else {
#endif

      //Backward gather - compute back offset for spinor and gauge fetch
#pragma unroll
      for(int d = thread_dim; d < nDim; d+=dim_stride)
	{
	const int back_idx = linkIndexM1(coord, arg.dim, d);
	const int gauge_idx = back_idx;
	if ( arg.commDim[d] && (coord[d] - arg.nFace < 0) ) {
	  const int ghost_idx = ghostFaceIndex<0>(coord, arg.dim, d, arg.nFace);
#pragma unroll
	  for (int color_local=0; color_local<Mc; color_local++) {
	    int c_row = color_block + color_local;
	    int row = s_row*Nc + c_row;
#pragma unroll
	    for (int s_col=0; s_col<Ns; s_col++)
#pragma unroll
	      for (int c_col=0; c_col<Nc; c_col+=color_stride) {
		int col = s_col*Nc + c_col + color_offset;
		out[color_local] += conj(arg.Y.Ghost(d, (parity+1)&1, ghost_idx, col, row)) * arg.inA.Ghost(d, 0, their_spinor_parity, ghost_idx, s_col, c_col+color_offset);
	      }
	  }
	} else {
#pragma unroll
	  for(int color_local = 0; color_local < Mc; color_local++) {
	    int c_row = color_block + color_local;
	    int row = s_row*Nc + c_row;
#pragma unroll
	    for(int s_col = 0; s_col < Ns; s_col++)
#pragma unroll
	      for(int c_col = 0; c_col < Nc; c_col+=color_stride) {
		int col = s_col*Nc + c_col + color_offset;
		out[color_local] += conj(arg.Y(d, (parity+1)&1, gauge_idx, col, row)) * arg.inA(their_spinor_parity, back_idx, s_col, c_col+color_offset);
	      }
	  }
	}

      } //nDim

#if defined(__CUDA_ARCH__)

#pragma unroll
      for (int color_local=0; color_local < Mc; color_local++) {
	shared_sum[ ((color_local * blockDim.z + threadIdx.z )*blockDim.y + threadIdx.y)*blockDim.x + threadIdx.x] = out[color_local];
      }

    } // forwards / backwards thread split
#endif

#ifdef __CUDA_ARCH__ // CUDA path has to recombine the foward and backward results
    __syncthreads();

    // (colorspin * dim_stride + dim * 2 + dir)
    if (thread_dim == 0 && thread_dir == 0) {

      // full split over dimension and direction
#pragma unroll
      for (int d=1; d<dim_stride; d++) { // get remaining forward fathers (if any)
	// 4-way 1,2,3  (stride = 4)
	// 2-way 1      (stride = 2)
#pragma unroll
	for (int color_local=0; color_local < Mc; color_local++) {
	  out[color_local] +=
	    shared_sum[(((color_local*blockDim.z/(2*dim_stride) + threadIdx.z/(2*dim_stride)) * 2 * dim_stride + d * 2 + 0)*blockDim.y+threadIdx.y)*blockDim.x+threadIdx.x];
	}
      }

#pragma unroll
      for (int d=0; d<dim_stride; d++) { // get all backward gathers
#pragma unroll
	for (int color_local=0; color_local < Mc; color_local++) {
	  out[color_local] +=
	    shared_sum[(((color_local*blockDim.z/(2*dim_stride) + threadIdx.z/(2*dim_stride)) * 2 * dim_stride + d * 2 + 1)*blockDim.y+threadIdx.y)*blockDim.x+threadIdx.x];
	}
      }

      // apply kappa
#pragma unroll
      for (int color_local=0; color_local<Mc; color_local++) out[color_local] *= -arg.kappa;

    }

#else // !__CUDA_ARCH__
    for (int color_local=0; color_local<Mc; color_local++) out[color_local] *= -arg.kappa;
#endif

    }


  /**
     A.S.: staggered coarse dslash has more sparse structure
     Applies the coarse dslash on a given parity and checkerboard site index

     @param out The result Dslash_s in
     @param Y The coarse gauge field
     @param in The input field
     @param parity The site parity
     @param x_cb The checkerboarded site index
   */
//#define CHECK_STAGGERED
  template <typename Float, typename F, typename G, int nDim, int Ns, int Nc, int Mc>
  __device__ __host__ inline void applyStaggeredDslash(complex<Float> out[], CoarseDslashArg<Float,F,G> &arg, int x_cb, int parity, int s_row, int color_block, int dir) {
    const int their_spinor_parity = (arg.nParity == 2) ? (parity+1)&1 : 0;

    int coord[5];
    getCoords(coord, x_cb, arg.dim, parity);
    coord[4] = 0;

    const int s_col = (1 - s_row);//s_col = 1 if s_row = 0, and  s_col = 0 if s_row = 1.

#ifdef __CUDA_ARCH__
    complex<Float> *shared_sum = (complex<Float>*)s;
    if (!dir) {//compute forward links (dir = 0)
#endif
#pragma unroll
      for(int d = 0; d < nDim; d++) { //Ndim
        //Forward link - compute fwd offset for spinor fetch
        {
	  const int fwd_idx = linkIndexP1(coord, arg.dim, d);
#pragma unroll
          for(int color_local = 0; color_local < Mc; color_local++) { //Color row
            int c_row = color_block + color_local; // global color index
            int row = s_row*Nc + c_row;
#pragma unroll
	    for(int c_col = 0; c_col < Nc; c_col++){ //Color column
               int col = s_col*Nc + c_col;
	       out[color_local] += (arg.Y(d+4, parity, x_cb, row, col)) * arg.inA(their_spinor_parity, fwd_idx, s_col, c_col);
            }
          }
        }
      } //nDim
#ifdef __CUDA_ARCH__
    }else{//compute backward links (dir = 1)
#endif
#pragma unroll
      for(int d = 0; d < nDim; d++) { //Ndim
        //Backward link - compute back offset for spinor and gauge fetch
        {
	  const int back_idx = linkIndexM1(coord, arg.dim, d);
	  const int gauge_idx = back_idx;
#pragma unroll
          for(int color_local = 0; color_local < Mc; color_local++) {
            int c_row = color_block + color_local;
            int row = s_row*Nc + c_row;
#pragma unroll
	    for(int c_col = 0; c_col < Nc; c_col++){
               int col = s_col*Nc + c_col;
	       out[color_local] += conj(arg.Y(d, (parity+1)&1, gauge_idx, col, row)) * arg.inA(their_spinor_parity, back_idx, s_col, c_col);
            }  
          }
        } 
      } //nDim

#ifdef __CUDA_ARCH__
      for (int color_local=0; color_local < Mc; color_local++) {
	shared_sum[ ((color_local * (blockDim.z>>1) + (threadIdx.z>>1) ) * blockDim.y + threadIdx.y ) * blockDim.x + threadIdx.x] = out[color_local];
      }

    } // forwards / backwards thread split
#endif

#ifdef __CUDA_ARCH__ // CUDA path has to recombine the foward and backward results
    __syncthreads();
    if (dir == 0) {
      for (int color_local=0; color_local < Mc; color_local++) {
	out[color_local] += shared_sum[ ((color_local * (blockDim.z>>1) + (threadIdx.z>>1) ) * blockDim.y + threadIdx.y ) * blockDim.x + threadIdx.x];
      }
    }
#endif

    return;
  }


  /**
     Applies the coarse clover matrix on a given parity and
     checkerboard site index

     @param out The result out += X * in
     @param X The coarse clover field
     @param in The input field
     @param parity The site parity
     @param x_cb The checkerboarded site index
   */
  template <typename Float, typename F, typename G, int Ns, int Nc, int Mc, int color_stride>
  __device__ __host__ inline void applyClover(complex<Float> out[], CoarseDslashArg<Float,F,G> &arg, int x_cb, int parity, int s, int color_block, int color_offset) {
    const int spinor_parity = (arg.nParity == 2) ? parity : 0;

    // M is number of colors per thread
#pragma unroll
    for(int color_local = 0; color_local < Mc; color_local++) {//Color out
      int c = color_block + color_local; // global color index
      int row = s*Nc + c;
#pragma unroll
      for(int s_col = 0; s_col < Ns; s_col++) //Spin in
#pragma unroll
	for(int c_col = 0; c_col < Nc; c_col+=color_stride) { //Color in
	  //Factor of kappa and diagonal addition now incorporated in X
	  int col = s_col*Nc + c_col + color_offset;
	  out[color_local] += arg.X(0, parity, x_cb, row, col) * arg.inB(spinor_parity, x_cb, s_col, c_col+color_offset);
	}
    }

  }

  //out(x) = M*in = \sum_mu Y_{-\mu}(x)in(x+mu) + Y^\dagger_mu(x-mu)in(x-mu)
<<<<<<< HEAD
  template <typename Float, typename F, typename G, int nDim, int Ns, int Nc, int Mc, bool dslash, bool clover, bool staggered>
  __device__ __host__ inline void coarseDslash(CoarseDslashArg<Float,F,G> &arg, int x_cb, int parity, int s, int color_block, int dir)
=======
  template <typename Float, typename F, typename G, int nDim, int Ns, int Nc, int Mc, int color_stride,
	    int dim_thread_split, bool dslash, bool clover, int dir, int dim>
  __device__ __host__ inline void coarseDslash(CoarseDslashArg<Float,F,G> &arg, int x_cb, int parity, int s, int color_block, int color_offset)
>>>>>>> cd79ceb7
  {
    complex <Float> out[Mc];
#pragma unroll
    for (int c=0; c<Mc; c++) out[c] = 0.0;
<<<<<<< HEAD

    if (dslash && !staggered) applyDslash<Float,F,G,nDim,Ns,Nc,Mc>(out, arg, x_cb, parity, s, color_block, dir);
    else if(staggered)
      applyStaggeredDslash<Float,F,G,nDim,Ns,Nc,Mc>(out, arg, x_cb, parity, s, color_block, dir);
    if (clover && dir==0) applyClover<Float,F,G,Ns,Nc,Mc>(out, arg, x_cb, parity, s, color_block);
=======
    if (dslash) applyDslash<Float,F,G,nDim,Ns,Nc,Mc,color_stride,dim_thread_split,dir,dim>(out, arg, x_cb, parity, s, color_block, color_offset);
    if (clover && dir==0 && dim==0) applyClover<Float,F,G,Ns,Nc,Mc,color_stride>(out, arg, x_cb, parity, s, color_block, color_offset);
>>>>>>> cd79ceb7

    if (dir==0 && dim==0) {
      const int my_spinor_parity = (arg.nParity == 2) ? parity : 0;
#pragma unroll
      for (int color_local=0; color_local<Mc; color_local++) {
#ifdef __CUDA_ARCH__
	// reduce down to the first group of column-split threads
	const int warp_size = 32;
#pragma unroll
	for (int offset = warp_size/2; offset >= warp_size/color_stride; offset /= 2) out[color_local] += __shfl_down(out[color_local], offset);
#endif
	int c = color_block + color_local; // global color index
	if (color_offset == 0) arg.out(my_spinor_parity, x_cb, s, c) = out[color_local];
      }
    }
  }

  // CPU kernel for applying the coarse Dslash to a vector
  template <typename Float, typename F, typename G, int nDim, int Ns, int Nc, int Mc, bool dslash, bool clover, bool staggered>
  void coarseDslash(CoarseDslashArg<Float,F,G> arg)
  {
    // the fine-grain parameters mean nothing for CPU variant
    const int color_stride = 1;
    const int color_offset = 0;
    const int dim_thread_split = 1;
    const int dir = 0;
    const int dim = 0;

    for (int parity= 0; parity < arg.nParity; parity++) {
      // for full fields then set parity from loop else use arg setting
      parity = (arg.nParity == 2) ? parity : arg.parity;

      //#pragma omp parallel for
      for(int x_cb = 0; x_cb < arg.volumeCB; x_cb++) { //Volume
	for (int s=0; s<2; s++) {
	  for (int color_block=0; color_block<Nc; color_block+=Mc) { // Mc=Nc means all colors in a thread
<<<<<<< HEAD
	    coarseDslash<Float,F,G,nDim,Ns,Nc,Mc,dslash,clover,staggered>(arg, x_cb, parity, s, color_block, 0);
=======
	    coarseDslash<Float,F,G,nDim,Ns,Nc,Mc,color_stride,dim_thread_split,dslash,clover,dir,dim>(arg, x_cb, parity, s, color_block, color_offset);
>>>>>>> cd79ceb7
	  }
	}
      }//VolumeCB
    } // parity
    
  }

  // GPU Kernel for applying the coarse Dslash to a vector
<<<<<<< HEAD
template <typename Float, typename F, typename G, int nDim, int Ns, int Nc, int Mc, bool dslash, bool clover, bool staggered>
=======
  template <typename Float, typename F, typename G, int nDim, int Ns, int Nc, int Mc, int color_stride, int dim_thread_split, bool dslash, bool clover>
>>>>>>> cd79ceb7
  __global__ void coarseDslashKernel(CoarseDslashArg<Float,F,G> arg)
  {
    constexpr int warp_size = 32;
    const int lane_id = threadIdx.x % warp_size;
    const int warp_id = threadIdx.x / warp_size;
    const int vector_site_width = warp_size / color_stride;

    const int x_cb = blockIdx.x*(blockDim.x/color_stride) + warp_id*(warp_size/color_stride) + lane_id % vector_site_width;

    const int color_offset = lane_id / vector_site_width;

    // for full fields set parity from y thread index else use arg setting
    int parity = (arg.nParity == 2) ? blockDim.y*blockIdx.y + threadIdx.y : arg.parity;

    // z thread dimension is (( s*(Nc/Mc) + color_block )*dim_thread_split + dim)*2 + dir
    int sMd = blockDim.z*blockIdx.z + threadIdx.z;
    int dir = sMd & 1;
    int sMdim = sMd >> 1;
    int dim = sMdim % dim_thread_split;
    int sM = sMdim / dim_thread_split;
    int s = sM / (Nc/Mc);
    int color_block = (sM % (Nc/Mc)) * Mc;

<<<<<<< HEAD
    coarseDslash<Float,F,G,nDim,Ns,Nc,Mc,dslash,clover, staggered>(arg, x_cb, parity, s, color_block, dir);
  }

template <typename Float, typename F, typename G, int nDim, int Ns, int Nc, int Mc, bool dslash, bool clover, bool staggered>
=======
    if (x_cb >= arg.volumeCB) return;

    if (dir == 0) {
      if (dim == 0)      coarseDslash<Float,F,G,nDim,Ns,Nc,Mc,color_stride,dim_thread_split,dslash,clover,0,0>(arg, x_cb, parity, s, color_block, color_offset);
      else if (dim == 1) coarseDslash<Float,F,G,nDim,Ns,Nc,Mc,color_stride,dim_thread_split,dslash,clover,0,1>(arg, x_cb, parity, s, color_block, color_offset);
      else if (dim == 2) coarseDslash<Float,F,G,nDim,Ns,Nc,Mc,color_stride,dim_thread_split,dslash,clover,0,2>(arg, x_cb, parity, s, color_block, color_offset);
      else if (dim == 3) coarseDslash<Float,F,G,nDim,Ns,Nc,Mc,color_stride,dim_thread_split,dslash,clover,0,3>(arg, x_cb, parity, s, color_block, color_offset);
    } else if (dir == 1) {
      if (dim == 0)      coarseDslash<Float,F,G,nDim,Ns,Nc,Mc,color_stride,dim_thread_split,dslash,clover,1,0>(arg, x_cb, parity, s, color_block, color_offset);
      else if (dim == 1) coarseDslash<Float,F,G,nDim,Ns,Nc,Mc,color_stride,dim_thread_split,dslash,clover,1,1>(arg, x_cb, parity, s, color_block, color_offset);
      else if (dim == 2) coarseDslash<Float,F,G,nDim,Ns,Nc,Mc,color_stride,dim_thread_split,dslash,clover,1,2>(arg, x_cb, parity, s, color_block, color_offset);
      else if (dim == 3) coarseDslash<Float,F,G,nDim,Ns,Nc,Mc,color_stride,dim_thread_split,dslash,clover,1,3>(arg, x_cb, parity, s, color_block, color_offset);
    }
  }

  template <typename Float, typename F, typename G, int nDim, int Ns, int Nc, int Mc, bool dslash, bool clover>
>>>>>>> cd79ceb7
  class CoarseDslash : public Tunable {

  protected:
    CoarseDslashArg<Float,F,G> &arg;
    const ColorSpinorField &meta;

    const int max_color_col_stride = 4;
    mutable int color_col_stride;
    mutable int dim_threads;

    long long flops() const
    {
      return ((dslash*2*nDim+clover*1)*(8*Ns*Nc*Ns*Nc)-2*Ns*Nc)*arg.nParity*arg.volumeCB;
    }
    long long bytes() const
    {
      return (dslash||clover) * arg.out.Bytes() + dslash*8*arg.inA.Bytes() + clover*arg.inB.Bytes() +
	arg.nParity*(dslash*8*arg.Y.Bytes() + clover*arg.X.Bytes());
    }
    unsigned int sharedBytesPerThread() const { return (sizeof(complex<Float>) * Mc); }
    unsigned int sharedBytesPerBlock(const TuneParam &param) const { return 0; }
    bool tuneGridDim() const { return false; } // Don't tune the grid dimensions
    unsigned int minThreads() const { return color_col_stride * arg.volumeCB; }
    unsigned int maxBlockSize() const { return deviceProp.maxThreadsPerBlock / (dim_threads * 2 * arg.nParity); }

    bool advanceBlockDim(TuneParam &param) const
    {
      dim3 block = param.block;
      dim3 grid = param.grid;
      bool ret = Tunable::advanceBlockDim(param);
      param.block.y = block.y; param.block.z = block.z;
      param.grid.y = grid.y; param.grid.z = grid.z;

      if (ret) { // we advanced the block.x so we're done
	return true;
      } else { // block.x (spacetime) was reset

	if (param.block.y == 1 && arg.nParity == 2) { // advance parity
	  param.block.y = arg.nParity;
	  param.grid.y = 1;
	  return true;
	} else {
	  // reset parity
	  param.block.y = 1;
	  param.grid.y = arg.nParity;

	  // let's try to advance spin/block-color
	  while(param.block.z <= dim_threads * 2 * 2 * (Nc/Mc)) {
	    param.block.z+=dim_threads * 2;
	    if ( (dim_threads*2*2*(Nc/Mc)) % param.block.z == 0) {
	      param.grid.z = (dim_threads * 2 * 2 * (Nc/Mc)) / param.block.z;
	      break;
	    }
	  }

	  // we can advance spin/block-color since this is valid
	  if (param.block.z <= dim_threads * 2 * 2 * (Nc/Mc) && param.block.z <= deviceProp.maxThreadsDim[2] ) { //
	    return true;
	  } else { // we have run off the end so let's reset
	    param.block.z = dim_threads * 2;
	    param.grid.z = 2 * (Nc/Mc);
	    return false;
	  }

	}
      }
    }

    // Experimental autotuning of the color column stride
    bool advanceAux(TuneParam &param) const
    {

      if (2*param.aux.x <= max_color_col_stride && Nc % (2*param.aux.x) == 0) {
	param.aux.x *= 2; // safe to advance
	color_col_stride = param.aux.x;

	// recompute grid size since minThreads() has now been updated
	param.grid.x = (minThreads()+param.block.x-1)/param.block.x;

	// check this grid size is valid before returning
	if (param.grid.x < deviceProp.maxGridSize[0]) return true;
      }

      // reset color column stride if too large or not divisible
      param.aux.x = 1;
      color_col_stride = param.aux.x;

      // recompute grid size since minThreads() has now been updated
      param.grid.x = (minThreads()+param.block.x-1)/param.block.x;

      if (2*param.aux.y <= nDim) {
	param.aux.y *= 2;
	dim_threads = param.aux.y;

	// need to reset z-block/grid size/shared_bytes since dim_threads has changed
	param.block.z = dim_threads * 2;
	param.grid.z = 2* (Nc / Mc);

	param.shared_bytes = sharedBytesPerThread()*param.block.x*param.block.y*param.block.z > sharedBytesPerBlock(param) ?
	  sharedBytesPerThread()*param.block.x*param.block.y*param.block.z : sharedBytesPerBlock(param);

	return true;
      } else {
	param.aux.y = 1;
	dim_threads = param.aux.y;

	// need to reset z-block/grid size/shared_bytes since
	// dim_threads has changed.  Strictly speaking this isn't needed
	// since this is the outer dimension to tune, but would be
	// needed if we added an aux.z tuning dimension
	param.block.z = dim_threads * 2;
	param.grid.z = 2* (Nc / Mc);

	param.shared_bytes = sharedBytesPerThread()*param.block.x*param.block.y*param.block.z > sharedBytesPerBlock(param) ?
	  sharedBytesPerThread()*param.block.x*param.block.y*param.block.z : sharedBytesPerBlock(param);

	return false;
      }
    }

    virtual void initTuneParam(TuneParam &param) const
    {
      param.aux.x = 1;
      param.aux.y = 1;
      param.aux.z = 1;
      color_col_stride = param.aux.x;
      dim_threads = param.aux.y;

      Tunable::initTuneParam(param);
      param.block.y = 1;
      param.grid.y = arg.nParity;
      param.block.z = dim_threads * 2;
      param.grid.z = 2*(Nc/Mc);
      param.shared_bytes = sharedBytesPerThread()*param.block.x*param.block.y*param.block.z > sharedBytesPerBlock(param) ?
	sharedBytesPerThread()*param.block.x*param.block.y*param.block.z : sharedBytesPerBlock(param);
    }

    /** sets default values for when tuning is disabled */
    virtual void defaultTuneParam(TuneParam &param) const
    {
      param.aux.x = 1;
      param.aux.y = 1;
      param.aux.z = 1;
      color_col_stride = param.aux.x;
      dim_threads = param.aux.y;

      Tunable::defaultTuneParam(param);
      param.block.y = 1;
      param.grid.y = arg.nParity;
      param.block.z = dim_threads * 2;
      param.grid.z = 2*(Nc/Mc);
      param.shared_bytes = sharedBytesPerThread()*param.block.x*param.block.y*param.block.z > sharedBytesPerBlock(param) ?
	sharedBytesPerThread()*param.block.x*param.block.y*param.block.z : sharedBytesPerBlock(param);
    }

  public:
    CoarseDslash(CoarseDslashArg<Float,F,G> &arg, const ColorSpinorField &meta)
      : arg(arg), meta(meta) {
      strcpy(aux, meta.AuxString());
#ifdef MULTI_GPU
      char comm[5];
      comm[0] = (arg.commDim[0] ? '1' : '0');
      comm[1] = (arg.commDim[1] ? '1' : '0');
      comm[2] = (arg.commDim[2] ? '1' : '0');
      comm[3] = (arg.commDim[3] ? '1' : '0');
      comm[4] = '\0';
      strcat(aux,",comm=");
      strcat(aux,comm);
#endif
    }
    virtual ~CoarseDslash() { }

    void apply(const cudaStream_t &stream) {
      if (meta.Location() == QUDA_CPU_FIELD_LOCATION) {
	coarseDslash<Float,F,G,nDim,Ns,Nc,Mc,dslash,clover,staggered>(arg);
      } else {
<<<<<<< HEAD
	TuneParam tp = tuneLaunch(*this, getTuning(), getVerbosity());
	coarseDslashKernel<Float,F,G,nDim,Ns,Nc,Mc,dslash,clover,staggered> <<<tp.grid,tp.block,tp.shared_bytes,stream>>>(arg);
=======
        TuneParam tp = tuneLaunch(*this, getTuning(), getVerbosity());

	switch (tp.aux.y) { // dimension gather parallelisation
	case 1:
	  switch (tp.aux.x) { // this is color_col_stride
	  case 1:
	    coarseDslashKernel<Float,F,G,nDim,Ns,Nc,Mc,1,1,dslash,clover> <<<tp.grid,tp.block,tp.shared_bytes,stream>>>(arg);
	    break;
	  case 2:
	    coarseDslashKernel<Float,F,G,nDim,Ns,Nc,Mc,2,1,dslash,clover> <<<tp.grid,tp.block,tp.shared_bytes,stream>>>(arg);
	    break;
	  case 4:
	    coarseDslashKernel<Float,F,G,nDim,Ns,Nc,Mc,4,1,dslash,clover> <<<tp.grid,tp.block,tp.shared_bytes,stream>>>(arg);
	    break;
	  default:
	    errorQuda("Color column stride %d not valid", tp.aux.x);
	  }
	  break;
	case 2:
	  switch (tp.aux.x) { // this is color_col_stride
	  case 1:
	    coarseDslashKernel<Float,F,G,nDim,Ns,Nc,Mc,1,2,dslash,clover> <<<tp.grid,tp.block,tp.shared_bytes,stream>>>(arg);
	    break;
	  case 2:
	    coarseDslashKernel<Float,F,G,nDim,Ns,Nc,Mc,2,2,dslash,clover> <<<tp.grid,tp.block,tp.shared_bytes,stream>>>(arg);
	    break;
	  case 4:
	    coarseDslashKernel<Float,F,G,nDim,Ns,Nc,Mc,4,2,dslash,clover> <<<tp.grid,tp.block,tp.shared_bytes,stream>>>(arg);
	    break;
	  default:
	    errorQuda("Color column stride %d not valid", tp.aux.x);
	  }
	  break;
	case 4:
	  switch (tp.aux.x) { // this is color_col_stride
	  case 1:
	    coarseDslashKernel<Float,F,G,nDim,Ns,Nc,Mc,1,4,dslash,clover> <<<tp.grid,tp.block,tp.shared_bytes,stream>>>(arg);
	    break;
	  case 2:
	    coarseDslashKernel<Float,F,G,nDim,Ns,Nc,Mc,2,4,dslash,clover> <<<tp.grid,tp.block,tp.shared_bytes,stream>>>(arg);
	    break;
	  case 4:
	    coarseDslashKernel<Float,F,G,nDim,Ns,Nc,Mc,4,4,dslash,clover> <<<tp.grid,tp.block,tp.shared_bytes,stream>>>(arg);
	    break;
	  default:
	    errorQuda("Color column stride %d not valid", tp.aux.x);
	  }
	  break;
	default:
	  errorQuda("Invalid dimension thread splitting %d", tp.aux.y);
	}
>>>>>>> cd79ceb7
      }
    }

    TuneKey tuneKey() const {
      return TuneKey(meta.VolString(), typeid(*this).name(), aux);
    }

  };

  template <typename Float, QudaFieldOrder csOrder, QudaGaugeFieldOrder gOrder, int coarseColor,
	    int coarseSpin, QudaFieldLocation location>
  void ApplyCoarse(ColorSpinorField &out, const ColorSpinorField &inA, const ColorSpinorField &inB,
		   const GaugeField &Y, const GaugeField &X, double kappa, int parity, bool dslash, bool clover, bool staggered) {
    typedef typename colorspinor::FieldOrderCB<Float,coarseSpin,coarseColor,1,csOrder> F;
    typedef typename gauge::FieldOrder<Float,coarseColor*coarseSpin,coarseSpin,gOrder> G;

    F outAccessor(const_cast<ColorSpinorField&>(out));
    F inAccessorA(const_cast<ColorSpinorField&>(inA));
    F inAccessorB(const_cast<ColorSpinorField&>(inB));
    G yAccessor(const_cast<GaugeField&>(Y));
    G xAccessor(const_cast<GaugeField&>(X));
    CoarseDslashArg<Float,F,G> arg(outAccessor, inAccessorA, inAccessorB, yAccessor, xAccessor, (Float)kappa, parity, inA);

    const int colors_per_thread = 1;
    if (dslash && !staggered) {
      if (clover) {
	CoarseDslash<Float,F,G,4,coarseSpin,coarseColor,colors_per_thread,true,true,false> dslash(arg, inA);
	dslash.apply(0);
      } else {
	CoarseDslash<Float,F,G,4,coarseSpin,coarseColor,colors_per_thread,true,false,false> dslash(arg, inA);
	dslash.apply(0);
      }
    }else if (dslash && staggered) {

      if (clover) {
	CoarseDslash<Float,F,G,4,coarseSpin,coarseColor,colors_per_thread,true,true,true> dslash(arg, inA);
	dslash.apply(0);
      } else {
	CoarseDslash<Float,F,G,4,coarseSpin,coarseColor,colors_per_thread,true,false,true> dslash(arg, inA);
	dslash.apply(0);
      }
    } else {
      if (clover) {
	CoarseDslash<Float,F,G,4,coarseSpin,coarseColor,colors_per_thread,false,true,false> dslash(arg, inA);
	dslash.apply(0);
      } else {
	errorQuda("Unsupported dslash=false clover=false");
      }
    }
  }

  template <typename Float, QudaFieldOrder csOrder, QudaGaugeFieldOrder gOrder, int coarseColor, int coarseSpin>
  void ApplyCoarse(ColorSpinorField &out, const ColorSpinorField &inA, const ColorSpinorField &inB,
		   const GaugeField &Y, const GaugeField &X, double kappa, int parity, bool dslash, bool clover, bool staggered) {
    if (inA.Location() == QUDA_CUDA_FIELD_LOCATION) {
      ApplyCoarse<Float,csOrder,gOrder,coarseColor,coarseSpin,QUDA_CUDA_FIELD_LOCATION>
	(out, inA, inB, Y, X, kappa, parity, dslash, clover, staggered);
    } else {
      ApplyCoarse<Float,csOrder,gOrder,coarseColor,coarseSpin,QUDA_CPU_FIELD_LOCATION>
	(out, inA, inB, Y, X, kappa, parity, dslash, clover, staggered);
    }
  }

  // template on the number of coarse colors
  template <typename Float, QudaFieldOrder csOrder, QudaGaugeFieldOrder gOrder>
  void ApplyCoarse(ColorSpinorField &out, const ColorSpinorField &inA, const ColorSpinorField &inB,
		   const GaugeField &Y, const GaugeField &X, double kappa, int parity, bool dslash, bool clover, bool staggered) {

    if (inA.Nspin() != 2)
      errorQuda("Unsupported number of coarse spins %d\n",inA.Nspin());

    if (inA.Ncolor() == 2) {
<<<<<<< HEAD
      ApplyCoarse<Float,csOrder,gOrder,2,2>(out, inA, inB, Y, X, kappa, parity, dslash, clover, staggered);
=======
      ApplyCoarse<Float,csOrder,gOrder,2,2>(out, inA, inB, Y, X, kappa, parity, dslash, clover);
#if 0
>>>>>>> cd79ceb7
    } else if (inA.Ncolor() == 4) {
      ApplyCoarse<Float,csOrder,gOrder,4,2>(out, inA, inB, Y, X, kappa, parity, dslash, clover, staggered);
    } else if (inA.Ncolor() == 8) {
      ApplyCoarse<Float,csOrder,gOrder,8,2>(out, inA, inB, Y, X, kappa, parity, dslash, clover, staggered);
    } else if (inA.Ncolor() == 12) {
      ApplyCoarse<Float,csOrder,gOrder,12,2>(out, inA, inB, Y, X, kappa, parity, dslash, clover, staggered);
    } else if (inA.Ncolor() == 16) {
      ApplyCoarse<Float,csOrder,gOrder,16,2>(out, inA, inB, Y, X, kappa, parity, dslash, clover, staggered);
    } else if (inA.Ncolor() == 20) {
<<<<<<< HEAD
      ApplyCoarse<Float,csOrder,gOrder,20,2>(out, inA, inB, Y, X, kappa, parity, dslash, clover, staggered);
    } else if (inA.Ncolor() == 24) {
      ApplyCoarse<Float,csOrder,gOrder,24,2>(out, inA, inB, Y, X, kappa, parity, dslash, clover, staggered);
    } else if (inA.Ncolor() == 48) {
      ApplyCoarse<Float,csOrder,gOrder,48,2>(out, inA, inB, Y, X, kappa, parity, dslash, clover, staggered);
=======
      ApplyCoarse<Float,csOrder,gOrder,20,2>(out, inA, inB, Y, X, kappa, parity, dslash, clover);
#endif
    } else if (inA.Ncolor() == 24) {
      ApplyCoarse<Float,csOrder,gOrder,24,2>(out, inA, inB, Y, X, kappa, parity, dslash, clover);
#if 0
    } else if (inA.Ncolor() == 28) {
      ApplyCoarse<Float,csOrder,gOrder,28,2>(out, inA, inB, Y, X, kappa, parity, dslash, clover);
#endif
>>>>>>> cd79ceb7
    } else if (inA.Ncolor() == 32) {
      ApplyCoarse<Float,csOrder,gOrder,32,2>(out, inA, inB, Y, X, kappa, parity, dslash, clover, staggered);
    } else if (inA.Ncolor() == 96) {
      ApplyCoarse<Float,csOrder,gOrder,96,2>(out, inA, inB, Y, X, kappa, parity, dslash, clover, staggered);
    } else {
      errorQuda("Unsupported number of coarse dof %d\n", inA.Ncolor());
    }
  }

  template <typename Float>
  void ApplyCoarse(ColorSpinorField &out, const ColorSpinorField &inA, const ColorSpinorField &inB,
		   const GaugeField &Y, const GaugeField &X, double kappa, int parity, bool dslash, bool clover, bool staggered) {

    if (Y.FieldOrder() != X.FieldOrder())
      errorQuda("Field order mismatch Y = %d, X = %d", Y.FieldOrder(), X.FieldOrder());

    if (inA.FieldOrder() != out.FieldOrder())
      errorQuda("Field order mismatch Y = %d, X = %d", Y.FieldOrder(), X.FieldOrder());

    if (inA.FieldOrder() == QUDA_FLOAT2_FIELD_ORDER && Y.FieldOrder() == QUDA_FLOAT2_GAUGE_ORDER) {
      ApplyCoarse<Float,QUDA_FLOAT2_FIELD_ORDER, QUDA_FLOAT2_GAUGE_ORDER>(out, inA, inB, Y, X, kappa, parity, dslash, clover, staggered);
    } else if (inA.FieldOrder() == QUDA_SPACE_SPIN_COLOR_FIELD_ORDER && Y.FieldOrder() == QUDA_QDP_GAUGE_ORDER) {
      ApplyCoarse<Float,QUDA_SPACE_SPIN_COLOR_FIELD_ORDER,QUDA_QDP_GAUGE_ORDER>(out, inA, inB, Y, X, kappa, parity, dslash, clover, staggered);
    } else {
      errorQuda("Unsupported field order colorspinor=%d gauge=%d combination\n", inA.FieldOrder(), Y.FieldOrder());
    }
  }
#endif // GPU_MULTIGRID

  //Apply the coarse Dirac matrix to a coarse grid vector
  //out(x) = M*in = X*in - kappa*\sum_mu Y_{-\mu}(x)in(x+mu) + Y^\dagger_mu(x-mu)in(x-mu)
  //Uses the kappa normalization for the Wilson operator.
  void ApplyCoarse(ColorSpinorField &out, const ColorSpinorField &inA, const ColorSpinorField &inB,
		   const GaugeField &Y, const GaugeField &X, double kappa, int parity, bool dslash, bool clover, bool staggered) {
#ifdef GPU_MULTIGRID
    if (inA.V() == out.V()) errorQuda("Aliasing pointers");

    if (out.Precision() != inA.Precision() ||
	Y.Precision() != inA.Precision() ||
	X.Precision() != inA.Precision())
      errorQuda("Precision mismatch out=%d inA=%d inB=%d Y=%d X=%d",
		out.Precision(), inA.Precision(), inB.Precision(), Y.Precision(), X.Precision());

    // check all locations match
    Location(out, inA, inB, Y, X);

    int dummy = 0; // ignored
    inA.exchangeGhost((QudaParity)(1-parity), dummy);

    if (Y.Precision() == QUDA_DOUBLE_PRECISION) {
#ifdef GPU_MULTIGRID_DOUBLE
      ApplyCoarse<double>(out, inA, inB, Y, X, kappa, parity, dslash, clover, staggered);
#else
      errorQuda("Double precision multigrid has not been enabled");
#endif
    } else if (Y.Precision() == QUDA_SINGLE_PRECISION) {
      ApplyCoarse<float>(out, inA, inB, Y, X, kappa, parity, dslash, clover, staggered);
    } else {
      errorQuda("Unsupported precision %d\n", Y.Precision());
    }
#else
    errorQuda("Multigrid has not been built");
#endif
  }//ApplyCoarse
} // namespace quda<|MERGE_RESOLUTION|>--- conflicted
+++ resolved
@@ -208,8 +208,8 @@
      @param x_cb The checkerboarded site index
    */
 //#define CHECK_STAGGERED
-  template <typename Float, typename F, typename G, int nDim, int Ns, int Nc, int Mc>
-  __device__ __host__ inline void applyStaggeredDslash(complex<Float> out[], CoarseDslashArg<Float,F,G> &arg, int x_cb, int parity, int s_row, int color_block, int dir) {
+  template <typename Float, typename F, typename G, int nDim, int Ns, int Nc, int Mc, int color_stride, int dim_stride, int thread_dir, int thread_dim>
+  __device__ __host__ inline void applyStaggeredDslash(complex<Float> out[], CoarseDslashArg<Float,F,G> &arg, int x_cb, int parity, int s_row, int color_block, int color_offset) {
     const int their_spinor_parity = (arg.nParity == 2) ? (parity+1)&1 : 0;
 
     int coord[5];
@@ -220,50 +220,63 @@
 
 #ifdef __CUDA_ARCH__
     complex<Float> *shared_sum = (complex<Float>*)s;
-    if (!dir) {//compute forward links (dir = 0)
-#endif
-#pragma unroll
-      for(int d = 0; d < nDim; d++) { //Ndim
-        //Forward link - compute fwd offset for spinor fetch
-        {
+    if (!thread_dir) {//compute forward links (dir = 0)
+#endif
+#pragma unroll
+      //Forward gather - compute fwd offset for spinor fetch
+#pragma unroll
+       for(int d = thread_dim; d < nDim; d+=dim_stride) // loop over dimension
+       {
 	  const int fwd_idx = linkIndexP1(coord, arg.dim, d);
-#pragma unroll
-          for(int color_local = 0; color_local < Mc; color_local++) { //Color row
-            int c_row = color_block + color_local; // global color index
-            int row = s_row*Nc + c_row;
-#pragma unroll
-	    for(int c_col = 0; c_col < Nc; c_col++){ //Color column
-               int col = s_col*Nc + c_col;
-	       out[color_local] += (arg.Y(d+4, parity, x_cb, row, col)) * arg.inA(their_spinor_parity, fwd_idx, s_col, c_col);
-            }
-          }
-        }
-      } //nDim
+
+#pragma unroll
+	  for(int color_local = 0; color_local < Mc; color_local++) { //Color row
+	    int c_row = color_block + color_local; // global color index
+	    int row = s_row*Nc + c_row;
+#pragma unroll
+            for(int c_col = 0; c_col < Nc; c_col+=color_stride) { //Color column
+	       int col = s_col*Nc + c_col + color_offset;
+	       out[color_local] += arg.Y(d+4, parity, x_cb, row, col) * arg.inA(their_spinor_parity, fwd_idx, s_col, c_col+color_offset);
+	    }
+	  }
+       } //nDim
+
+#if defined(__CUDA_ARCH__)
+      if (thread_dim > 0) { // only need to write to shared memory if not master thread
+#pragma unroll
+	for (int color_local=0; color_local < Mc; color_local++) {
+	  shared_sum[((color_local * blockDim.z + threadIdx.z )*blockDim.y + threadIdx.y)*blockDim.x + threadIdx.x] = out[color_local];
+	}
+      }
+#endif
+
 #ifdef __CUDA_ARCH__
     }else{//compute backward links (dir = 1)
 #endif
 #pragma unroll
-      for(int d = 0; d < nDim; d++) { //Ndim
+      for(int d = thread_dim; d < nDim; d+=dim_stride){ //Ndim
         //Backward link - compute back offset for spinor and gauge fetch
         {
 	  const int back_idx = linkIndexM1(coord, arg.dim, d);
 	  const int gauge_idx = back_idx;
 #pragma unroll
-          for(int color_local = 0; color_local < Mc; color_local++) {
-            int c_row = color_block + color_local;
-            int row = s_row*Nc + c_row;
-#pragma unroll
-	    for(int c_col = 0; c_col < Nc; c_col++){
-               int col = s_col*Nc + c_col;
-	       out[color_local] += conj(arg.Y(d, (parity+1)&1, gauge_idx, col, row)) * arg.inA(their_spinor_parity, back_idx, s_col, c_col);
-            }  
-          }
+	  for(int color_local = 0; color_local < Mc; color_local++) {
+	    int c_row = color_block + color_local;
+	    int row = s_row*Nc + c_row;
+#pragma unroll
+	    for(int c_col = 0; c_col < Nc; c_col+=color_stride) {
+	      int col = s_col*Nc + c_col + color_offset;
+	      out[color_local] += conj(arg.Y(d, (parity+1)&1, gauge_idx, col, row)) * arg.inA(their_spinor_parity, back_idx, s_col, c_col+color_offset);
+	    }
+	  }
         } 
       } //nDim
 
-#ifdef __CUDA_ARCH__
+#if defined(__CUDA_ARCH__)
+
+#pragma unroll
       for (int color_local=0; color_local < Mc; color_local++) {
-	shared_sum[ ((color_local * (blockDim.z>>1) + (threadIdx.z>>1) ) * blockDim.y + threadIdx.y ) * blockDim.x + threadIdx.x] = out[color_local];
+	shared_sum[ ((color_local * blockDim.z + threadIdx.z )*blockDim.y + threadIdx.y)*blockDim.x + threadIdx.x] = out[color_local];
       }
 
     } // forwards / backwards thread split
@@ -271,16 +284,34 @@
 
 #ifdef __CUDA_ARCH__ // CUDA path has to recombine the foward and backward results
     __syncthreads();
-    if (dir == 0) {
-      for (int color_local=0; color_local < Mc; color_local++) {
-	out[color_local] += shared_sum[ ((color_local * (blockDim.z>>1) + (threadIdx.z>>1) ) * blockDim.y + threadIdx.y ) * blockDim.x + threadIdx.x];
-      }
-    }
-#endif
-
-    return;
+
+    // (colorspin * dim_stride + dim * 2 + dir)
+    if (thread_dim == 0 && thread_dir == 0) {
+
+      // full split over dimension and direction
+#pragma unroll
+      for (int d=1; d<dim_stride; d++) { // get remaining forward fathers (if any)
+	// 4-way 1,2,3  (stride = 4)
+	// 2-way 1      (stride = 2)
+#pragma unroll
+	for (int color_local=0; color_local < Mc; color_local++) {
+	  out[color_local] +=
+	    shared_sum[(((color_local*blockDim.z/(2*dim_stride) + threadIdx.z/(2*dim_stride)) * 2 * dim_stride + d * 2 + 0)*blockDim.y+threadIdx.y)*blockDim.x+threadIdx.x];
+	}
+      }
+
+#pragma unroll
+      for (int d=0; d<dim_stride; d++) { // get all backward gathers
+#pragma unroll
+	for (int color_local=0; color_local < Mc; color_local++) {
+	  out[color_local] +=
+	    shared_sum[(((color_local*blockDim.z/(2*dim_stride) + threadIdx.z/(2*dim_stride)) * 2 * dim_stride + d * 2 + 1)*blockDim.y+threadIdx.y)*blockDim.x+threadIdx.x];
+	}
+      }
+    }
+
+    return; 
   }
-
 
   /**
      Applies the coarse clover matrix on a given parity and
@@ -314,28 +345,18 @@
   }
 
   //out(x) = M*in = \sum_mu Y_{-\mu}(x)in(x+mu) + Y^\dagger_mu(x-mu)in(x-mu)
-<<<<<<< HEAD
-  template <typename Float, typename F, typename G, int nDim, int Ns, int Nc, int Mc, bool dslash, bool clover, bool staggered>
-  __device__ __host__ inline void coarseDslash(CoarseDslashArg<Float,F,G> &arg, int x_cb, int parity, int s, int color_block, int dir)
-=======
   template <typename Float, typename F, typename G, int nDim, int Ns, int Nc, int Mc, int color_stride,
-	    int dim_thread_split, bool dslash, bool clover, int dir, int dim>
+	    int dim_thread_split, bool dslash, bool clover, bool staggered, int dir, int dim>
   __device__ __host__ inline void coarseDslash(CoarseDslashArg<Float,F,G> &arg, int x_cb, int parity, int s, int color_block, int color_offset)
->>>>>>> cd79ceb7
   {
     complex <Float> out[Mc];
 #pragma unroll
     for (int c=0; c<Mc; c++) out[c] = 0.0;
-<<<<<<< HEAD
-
-    if (dslash && !staggered) applyDslash<Float,F,G,nDim,Ns,Nc,Mc>(out, arg, x_cb, parity, s, color_block, dir);
+
+    if (dslash && !staggered) applyDslash<Float,F,G,nDim,Ns,Nc,Mc,color_stride,dim_thread_split,dir,dim>(out, arg, x_cb, parity, s, color_block, color_offset);
     else if(staggered)
-      applyStaggeredDslash<Float,F,G,nDim,Ns,Nc,Mc>(out, arg, x_cb, parity, s, color_block, dir);
-    if (clover && dir==0) applyClover<Float,F,G,Ns,Nc,Mc>(out, arg, x_cb, parity, s, color_block);
-=======
-    if (dslash) applyDslash<Float,F,G,nDim,Ns,Nc,Mc,color_stride,dim_thread_split,dir,dim>(out, arg, x_cb, parity, s, color_block, color_offset);
+      applyStaggeredDslash<Float,F,G,nDim,Ns,Nc,Mc,color_stride,dim_thread_split,dir,dim>(out, arg, x_cb, parity, s, color_block, color_offset);
     if (clover && dir==0 && dim==0) applyClover<Float,F,G,Ns,Nc,Mc,color_stride>(out, arg, x_cb, parity, s, color_block, color_offset);
->>>>>>> cd79ceb7
 
     if (dir==0 && dim==0) {
       const int my_spinor_parity = (arg.nParity == 2) ? parity : 0;
@@ -372,11 +393,7 @@
       for(int x_cb = 0; x_cb < arg.volumeCB; x_cb++) { //Volume
 	for (int s=0; s<2; s++) {
 	  for (int color_block=0; color_block<Nc; color_block+=Mc) { // Mc=Nc means all colors in a thread
-<<<<<<< HEAD
-	    coarseDslash<Float,F,G,nDim,Ns,Nc,Mc,dslash,clover,staggered>(arg, x_cb, parity, s, color_block, 0);
-=======
-	    coarseDslash<Float,F,G,nDim,Ns,Nc,Mc,color_stride,dim_thread_split,dslash,clover,dir,dim>(arg, x_cb, parity, s, color_block, color_offset);
->>>>>>> cd79ceb7
+	    coarseDslash<Float,F,G,nDim,Ns,Nc,Mc,color_stride,dim_thread_split,dslash,clover,staggered,dir,dim>(arg, x_cb, parity, s, color_block, color_offset);
 	  }
 	}
       }//VolumeCB
@@ -385,11 +402,7 @@
   }
 
   // GPU Kernel for applying the coarse Dslash to a vector
-<<<<<<< HEAD
-template <typename Float, typename F, typename G, int nDim, int Ns, int Nc, int Mc, bool dslash, bool clover, bool staggered>
-=======
-  template <typename Float, typename F, typename G, int nDim, int Ns, int Nc, int Mc, int color_stride, int dim_thread_split, bool dslash, bool clover>
->>>>>>> cd79ceb7
+  template <typename Float, typename F, typename G, int nDim, int Ns, int Nc, int Mc, int color_stride, int dim_thread_split, bool dslash, bool clover, bool staggered>
   __global__ void coarseDslashKernel(CoarseDslashArg<Float,F,G> arg)
   {
     constexpr int warp_size = 32;
@@ -413,29 +426,22 @@
     int s = sM / (Nc/Mc);
     int color_block = (sM % (Nc/Mc)) * Mc;
 
-<<<<<<< HEAD
-    coarseDslash<Float,F,G,nDim,Ns,Nc,Mc,dslash,clover, staggered>(arg, x_cb, parity, s, color_block, dir);
+    if (x_cb >= arg.volumeCB) return;
+
+    if (dir == 0) {
+      if (dim == 0)      coarseDslash<Float,F,G,nDim,Ns,Nc,Mc,color_stride,dim_thread_split,dslash,clover,staggered,0,0>(arg, x_cb, parity, s, color_block, color_offset);
+      else if (dim == 1) coarseDslash<Float,F,G,nDim,Ns,Nc,Mc,color_stride,dim_thread_split,dslash,clover,staggered,0,1>(arg, x_cb, parity, s, color_block, color_offset);
+      else if (dim == 2) coarseDslash<Float,F,G,nDim,Ns,Nc,Mc,color_stride,dim_thread_split,dslash,clover,staggered,0,2>(arg, x_cb, parity, s, color_block, color_offset);
+      else if (dim == 3) coarseDslash<Float,F,G,nDim,Ns,Nc,Mc,color_stride,dim_thread_split,dslash,clover,staggered,0,3>(arg, x_cb, parity, s, color_block, color_offset);
+    } else if (dir == 1) {
+      if (dim == 0)      coarseDslash<Float,F,G,nDim,Ns,Nc,Mc,color_stride,dim_thread_split,dslash,clover,staggered,1,0>(arg, x_cb, parity, s, color_block, color_offset);
+      else if (dim == 1) coarseDslash<Float,F,G,nDim,Ns,Nc,Mc,color_stride,dim_thread_split,dslash,clover,staggered,1,1>(arg, x_cb, parity, s, color_block, color_offset);
+      else if (dim == 2) coarseDslash<Float,F,G,nDim,Ns,Nc,Mc,color_stride,dim_thread_split,dslash,clover,staggered,1,2>(arg, x_cb, parity, s, color_block, color_offset);
+      else if (dim == 3) coarseDslash<Float,F,G,nDim,Ns,Nc,Mc,color_stride,dim_thread_split,dslash,clover,staggered,1,3>(arg, x_cb, parity, s, color_block, color_offset);
+    }
   }
 
-template <typename Float, typename F, typename G, int nDim, int Ns, int Nc, int Mc, bool dslash, bool clover, bool staggered>
-=======
-    if (x_cb >= arg.volumeCB) return;
-
-    if (dir == 0) {
-      if (dim == 0)      coarseDslash<Float,F,G,nDim,Ns,Nc,Mc,color_stride,dim_thread_split,dslash,clover,0,0>(arg, x_cb, parity, s, color_block, color_offset);
-      else if (dim == 1) coarseDslash<Float,F,G,nDim,Ns,Nc,Mc,color_stride,dim_thread_split,dslash,clover,0,1>(arg, x_cb, parity, s, color_block, color_offset);
-      else if (dim == 2) coarseDslash<Float,F,G,nDim,Ns,Nc,Mc,color_stride,dim_thread_split,dslash,clover,0,2>(arg, x_cb, parity, s, color_block, color_offset);
-      else if (dim == 3) coarseDslash<Float,F,G,nDim,Ns,Nc,Mc,color_stride,dim_thread_split,dslash,clover,0,3>(arg, x_cb, parity, s, color_block, color_offset);
-    } else if (dir == 1) {
-      if (dim == 0)      coarseDslash<Float,F,G,nDim,Ns,Nc,Mc,color_stride,dim_thread_split,dslash,clover,1,0>(arg, x_cb, parity, s, color_block, color_offset);
-      else if (dim == 1) coarseDslash<Float,F,G,nDim,Ns,Nc,Mc,color_stride,dim_thread_split,dslash,clover,1,1>(arg, x_cb, parity, s, color_block, color_offset);
-      else if (dim == 2) coarseDslash<Float,F,G,nDim,Ns,Nc,Mc,color_stride,dim_thread_split,dslash,clover,1,2>(arg, x_cb, parity, s, color_block, color_offset);
-      else if (dim == 3) coarseDslash<Float,F,G,nDim,Ns,Nc,Mc,color_stride,dim_thread_split,dslash,clover,1,3>(arg, x_cb, parity, s, color_block, color_offset);
-    }
-  }
-
-  template <typename Float, typename F, typename G, int nDim, int Ns, int Nc, int Mc, bool dslash, bool clover>
->>>>>>> cd79ceb7
+  template <typename Float, typename F, typename G, int nDim, int Ns, int Nc, int Mc, bool dslash, bool clover, bool staggered>
   class CoarseDslash : public Tunable {
 
   protected:
@@ -612,23 +618,19 @@
       if (meta.Location() == QUDA_CPU_FIELD_LOCATION) {
 	coarseDslash<Float,F,G,nDim,Ns,Nc,Mc,dslash,clover,staggered>(arg);
       } else {
-<<<<<<< HEAD
-	TuneParam tp = tuneLaunch(*this, getTuning(), getVerbosity());
-	coarseDslashKernel<Float,F,G,nDim,Ns,Nc,Mc,dslash,clover,staggered> <<<tp.grid,tp.block,tp.shared_bytes,stream>>>(arg);
-=======
         TuneParam tp = tuneLaunch(*this, getTuning(), getVerbosity());
 
 	switch (tp.aux.y) { // dimension gather parallelisation
 	case 1:
 	  switch (tp.aux.x) { // this is color_col_stride
 	  case 1:
-	    coarseDslashKernel<Float,F,G,nDim,Ns,Nc,Mc,1,1,dslash,clover> <<<tp.grid,tp.block,tp.shared_bytes,stream>>>(arg);
+	    coarseDslashKernel<Float,F,G,nDim,Ns,Nc,Mc,1,1,dslash,clover,staggered> <<<tp.grid,tp.block,tp.shared_bytes,stream>>>(arg);
 	    break;
 	  case 2:
-	    coarseDslashKernel<Float,F,G,nDim,Ns,Nc,Mc,2,1,dslash,clover> <<<tp.grid,tp.block,tp.shared_bytes,stream>>>(arg);
+	    coarseDslashKernel<Float,F,G,nDim,Ns,Nc,Mc,2,1,dslash,clover,staggered> <<<tp.grid,tp.block,tp.shared_bytes,stream>>>(arg);
 	    break;
 	  case 4:
-	    coarseDslashKernel<Float,F,G,nDim,Ns,Nc,Mc,4,1,dslash,clover> <<<tp.grid,tp.block,tp.shared_bytes,stream>>>(arg);
+	    coarseDslashKernel<Float,F,G,nDim,Ns,Nc,Mc,4,1,dslash,clover,staggered> <<<tp.grid,tp.block,tp.shared_bytes,stream>>>(arg);
 	    break;
 	  default:
 	    errorQuda("Color column stride %d not valid", tp.aux.x);
@@ -637,13 +639,13 @@
 	case 2:
 	  switch (tp.aux.x) { // this is color_col_stride
 	  case 1:
-	    coarseDslashKernel<Float,F,G,nDim,Ns,Nc,Mc,1,2,dslash,clover> <<<tp.grid,tp.block,tp.shared_bytes,stream>>>(arg);
+	    coarseDslashKernel<Float,F,G,nDim,Ns,Nc,Mc,1,2,dslash,clover,staggered> <<<tp.grid,tp.block,tp.shared_bytes,stream>>>(arg);
 	    break;
 	  case 2:
-	    coarseDslashKernel<Float,F,G,nDim,Ns,Nc,Mc,2,2,dslash,clover> <<<tp.grid,tp.block,tp.shared_bytes,stream>>>(arg);
+	    coarseDslashKernel<Float,F,G,nDim,Ns,Nc,Mc,2,2,dslash,clover,staggered> <<<tp.grid,tp.block,tp.shared_bytes,stream>>>(arg);
 	    break;
 	  case 4:
-	    coarseDslashKernel<Float,F,G,nDim,Ns,Nc,Mc,4,2,dslash,clover> <<<tp.grid,tp.block,tp.shared_bytes,stream>>>(arg);
+	    coarseDslashKernel<Float,F,G,nDim,Ns,Nc,Mc,4,2,dslash,clover,staggered> <<<tp.grid,tp.block,tp.shared_bytes,stream>>>(arg);
 	    break;
 	  default:
 	    errorQuda("Color column stride %d not valid", tp.aux.x);
@@ -652,13 +654,13 @@
 	case 4:
 	  switch (tp.aux.x) { // this is color_col_stride
 	  case 1:
-	    coarseDslashKernel<Float,F,G,nDim,Ns,Nc,Mc,1,4,dslash,clover> <<<tp.grid,tp.block,tp.shared_bytes,stream>>>(arg);
+	    coarseDslashKernel<Float,F,G,nDim,Ns,Nc,Mc,1,4,dslash,clover,staggered> <<<tp.grid,tp.block,tp.shared_bytes,stream>>>(arg);
 	    break;
 	  case 2:
-	    coarseDslashKernel<Float,F,G,nDim,Ns,Nc,Mc,2,4,dslash,clover> <<<tp.grid,tp.block,tp.shared_bytes,stream>>>(arg);
+	    coarseDslashKernel<Float,F,G,nDim,Ns,Nc,Mc,2,4,dslash,clover,staggered> <<<tp.grid,tp.block,tp.shared_bytes,stream>>>(arg);
 	    break;
 	  case 4:
-	    coarseDslashKernel<Float,F,G,nDim,Ns,Nc,Mc,4,4,dslash,clover> <<<tp.grid,tp.block,tp.shared_bytes,stream>>>(arg);
+	    coarseDslashKernel<Float,F,G,nDim,Ns,Nc,Mc,4,4,dslash,clover,staggered> <<<tp.grid,tp.block,tp.shared_bytes,stream>>>(arg);
 	    break;
 	  default:
 	    errorQuda("Color column stride %d not valid", tp.aux.x);
@@ -667,7 +669,6 @@
 	default:
 	  errorQuda("Invalid dimension thread splitting %d", tp.aux.y);
 	}
->>>>>>> cd79ceb7
       }
     }
 
@@ -740,12 +741,7 @@
       errorQuda("Unsupported number of coarse spins %d\n",inA.Nspin());
 
     if (inA.Ncolor() == 2) {
-<<<<<<< HEAD
       ApplyCoarse<Float,csOrder,gOrder,2,2>(out, inA, inB, Y, X, kappa, parity, dslash, clover, staggered);
-=======
-      ApplyCoarse<Float,csOrder,gOrder,2,2>(out, inA, inB, Y, X, kappa, parity, dslash, clover);
-#if 0
->>>>>>> cd79ceb7
     } else if (inA.Ncolor() == 4) {
       ApplyCoarse<Float,csOrder,gOrder,4,2>(out, inA, inB, Y, X, kappa, parity, dslash, clover, staggered);
     } else if (inA.Ncolor() == 8) {
@@ -755,22 +751,11 @@
     } else if (inA.Ncolor() == 16) {
       ApplyCoarse<Float,csOrder,gOrder,16,2>(out, inA, inB, Y, X, kappa, parity, dslash, clover, staggered);
     } else if (inA.Ncolor() == 20) {
-<<<<<<< HEAD
       ApplyCoarse<Float,csOrder,gOrder,20,2>(out, inA, inB, Y, X, kappa, parity, dslash, clover, staggered);
     } else if (inA.Ncolor() == 24) {
       ApplyCoarse<Float,csOrder,gOrder,24,2>(out, inA, inB, Y, X, kappa, parity, dslash, clover, staggered);
     } else if (inA.Ncolor() == 48) {
       ApplyCoarse<Float,csOrder,gOrder,48,2>(out, inA, inB, Y, X, kappa, parity, dslash, clover, staggered);
-=======
-      ApplyCoarse<Float,csOrder,gOrder,20,2>(out, inA, inB, Y, X, kappa, parity, dslash, clover);
-#endif
-    } else if (inA.Ncolor() == 24) {
-      ApplyCoarse<Float,csOrder,gOrder,24,2>(out, inA, inB, Y, X, kappa, parity, dslash, clover);
-#if 0
-    } else if (inA.Ncolor() == 28) {
-      ApplyCoarse<Float,csOrder,gOrder,28,2>(out, inA, inB, Y, X, kappa, parity, dslash, clover);
-#endif
->>>>>>> cd79ceb7
     } else if (inA.Ncolor() == 32) {
       ApplyCoarse<Float,csOrder,gOrder,32,2>(out, inA, inB, Y, X, kappa, parity, dslash, clover, staggered);
     } else if (inA.Ncolor() == 96) {
