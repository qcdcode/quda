#pragma once

#include <tune_quda.h>

#include <quda_arch.h>
#ifdef QUDA_MMA_AVAILABLE
#include <kernels/coarse_op_kernel_mma.cuh>
#endif

/**
  Here we detail how the MMA kernels for computeUV and computeVUV should be launched. Specifically:
  - bM, bN, bK: the CTA-local MMA shape sizes.
  - block_y, block_z: number of threads in each direction. (blockDim.x has nothing to do with the MMA shape)
 */

namespace quda
{

  namespace mma
  {

<<<<<<< HEAD
#if QUDA_MMA_AVAILABLE
    template <bool from_coarse, int dim, QudaDirection dir, int bM, int bN, int bK, int block_y, int block_z, class Arg>
    typename std::enable_if<!Arg::is_mma_compatible, void>::type
    launch_compute_uv_kernel(TuneParam &, const Arg &, int, const qudaStream_t &)
=======
#if (CUDA_VERSION >= 10010 && __COMPUTE_CAPABILITY__ >= 700)

    template <int dim, QudaDirection dir, int bM, int bN, int bK, int block_y, int block_z, class Arg, class Tunable>
    std::enable_if_t<!Arg::is_mma_compatible, void>
      launch_compute_uv_kernel(TuneParam &, const Arg &, int, const qudaStream_t &, Tunable &)
>>>>>>> 3ddf71ab
    {
      errorQuda("MMA implementation is ONLY built for AoS order.");
    }

    template <int dim, QudaDirection dir, int bM, int bN, int bK, int block_y, int block_z, class Arg, class Tunable>
    std::enable_if_t<Arg::is_mma_compatible, void>
      launch_compute_uv_kernel(TuneParam &tp, const Arg &arg, int min_threads, const qudaStream_t &stream,
                               Tunable &tunable)
    {
      tp.block.x = 1;
      tp.block.y = block_y;
      tp.block.z = block_z;
      constexpr int shared_bytes = shared_memory_bytes(bM, bN, bK);
      tp.shared_bytes = shared_bytes;

      // TODO: Fix the split M/N.
      constexpr int t_m = 1;
      constexpr int t_n = 1;

      tp.grid = dim3(min_threads * t_m * t_n, 2, 1);
      tp.set_max_shared_bytes = true;

      tunable.template launch_cuda<ComputeUVMMA>(tp, stream, mmaArg<Arg, dim, dir, bM, bN, bK, block_y, block_z>(arg));
    }

    template <int bM, int bN, int bK, int block_y, int block_z, class Arg, typename Tunable>
    void launch_compute_uv_kernel(TuneParam &tp, const Arg &arg, int min_threads,
                                  const qudaStream_t &stream, Tunable &tunable)
    {
      if (arg.dir == QUDA_BACKWARDS) {
        switch (arg.dim) {
        case 0:
          launch_compute_uv_kernel<0, QUDA_BACKWARDS, bM, bN, bK, block_y, block_z>(tp, arg, min_threads,
                                                                                    stream, tunable);
          break;
        case 1:
          launch_compute_uv_kernel<1, QUDA_BACKWARDS, bM, bN, bK, block_y, block_z>(tp, arg, min_threads,
                                                                                    stream, tunable);
          break;
        case 2:
          launch_compute_uv_kernel<2, QUDA_BACKWARDS, bM, bN, bK, block_y, block_z>(tp, arg, min_threads,
                                                                                    stream, tunable);
          break;
        case 3:
          launch_compute_uv_kernel<3, QUDA_BACKWARDS, bM, bN, bK, block_y, block_z>(tp, arg, min_threads,
                                                                                    stream, tunable);
          break;
        default: errorQuda("arg.dim(=%d) is NOT supported.", arg.dim);
        }
      } else if (arg.dir == QUDA_FORWARDS) {
        switch (arg.dim) {
        case 0:
          launch_compute_uv_kernel<0, QUDA_FORWARDS, bM, bN, bK, block_y, block_z>(tp, arg, min_threads,
                                                                                   stream, tunable);
          break;
        case 1:
          launch_compute_uv_kernel<1, QUDA_FORWARDS, bM, bN, bK, block_y, block_z>(tp, arg, min_threads,
                                                                                   stream, tunable);
          break;
        case 2:
          launch_compute_uv_kernel<2, QUDA_FORWARDS, bM, bN, bK, block_y, block_z>(tp, arg, min_threads,
                                                                                   stream, tunable);
          break;
        case 3:
          launch_compute_uv_kernel<3, QUDA_FORWARDS, bM, bN, bK, block_y, block_z>(tp, arg, min_threads,
                                                                                   stream, tunable);
          break;
        default: errorQuda("arg.dim(=%d) is NOT supported.", arg.dim);
        }
      } else if (arg.dir == QUDA_IN_PLACE) {
        launch_compute_uv_kernel<0, QUDA_IN_PLACE, bM, bN, bK, block_y, block_z>(tp, arg, min_threads,
                                                                                 stream, tunable);
      } else {
        errorQuda("arg.dir(=%d) is not supported", arg.dir);
      }
    }

    template <bool query_max = false, class Arg, class Tunable>
    std::enable_if_t<!Arg::from_coarse, int> launch_compute_uv_kernel(TuneParam &, const Arg &, int, const qudaStream_t &, Tunable &)
    {
      errorQuda("MMA implementation is ONLY built for !from_coarse.");
      return -1;
    }

    /**
        The following functions have switch's that list computeUV and computeVUV MMA kernels instantiations.
        if query_max = true, it will simply return how many instantiations there are; if query_max = false,
        the MMA kernel is launched with the corresponding configuration.
     */

    template <bool query_max = false, class Arg, class Tunable>
    std::enable_if_t<Arg::fineColor == 6 && Arg::coarseColor == 6 && Arg::fineSpin == 2 && Arg::coarseSpin == 2, int>
      launch_compute_uv_kernel(TuneParam &tp, const Arg &arg, int min_threads, const qudaStream_t &stream, Tunable &tunable)
    {
      if (query_max) return 1;
      switch (tp.aux.x) {
      // clang-format off
      case 0: launch_compute_uv_kernel< 16,  16,   8,   4,   8>(tp, arg, min_threads, stream, tunable); break;
      case 1: launch_compute_uv_kernel< 16,  16,   8,   8,   4>(tp, arg, min_threads, stream, tunable); break;
      // clang-format on
      default:
        errorQuda("tp.aux.x(=%d) is NOT supported by (%d, %d, %d, %d).", tp.aux.x, Arg::fineSpin, Arg::coarseSpin,
                  Arg::fineColor, Arg::coarseColor);
      }
      return -1;
    }

    template <bool query_max = false, class Arg, class Tunable>
    std::enable_if_t<Arg::fineColor == 24 && Arg::coarseColor == 24 && Arg::fineSpin == 2 && Arg::coarseSpin == 2, int>
      launch_compute_uv_kernel(TuneParam &tp, const Arg &arg, int min_threads, const qudaStream_t &stream, Tunable &tunable)
    {
#if (__COMPUTE_CAPABILITY__ >= 750) // Turing or above
      if (query_max) return 5;
      switch (tp.aux.x) {
      // clang-format off
      case 0: launch_compute_uv_kernel< 48,  24,  24,  24,  12>(tp, arg, min_threads, stream, tunable); break;
      case 1: launch_compute_uv_kernel< 48,  24,  24,  16,   6>(tp, arg, min_threads, stream, tunable); break;
      case 2: launch_compute_uv_kernel< 48,  24,  24,  16,   2>(tp, arg, min_threads, stream, tunable); break;
      case 3: launch_compute_uv_kernel< 48,  24,  24,   8,  12>(tp, arg, min_threads, stream, tunable); break;
      case 4: launch_compute_uv_kernel< 48,  24,  24,   8,   4>(tp, arg, min_threads, stream, tunable); break;
      case 5: launch_compute_uv_kernel< 48,  24,  24,   4,   8>(tp, arg, min_threads, stream, tunable); break;
      // clang-format on
      default:
        errorQuda("tp.aux.x(=%d) is NOT supported by (%d, %d, %d, %d).", tp.aux.x, Arg::fineSpin, Arg::coarseSpin,
                  Arg::fineColor, Arg::coarseColor);
      }
#else
      if (query_max) return 4;
      switch (tp.aux.x) {
      // clang-format off
      case 0: launch_compute_uv_kernel< 48,  32,  24,   8,   8>(tp, arg, min_threads, stream, tunable); break;
      case 1: launch_compute_uv_kernel< 48,  32,  24,   8,  12>(tp, arg, min_threads, stream, tunable); break;
      case 2: launch_compute_uv_kernel< 48,  32,  24,   8,  24>(tp, arg, min_threads, stream, tunable); break;
      case 3: launch_compute_uv_kernel< 48,  32,  24,  16,   4>(tp, arg, min_threads, stream, tunable); break;
      case 4: launch_compute_uv_kernel< 48,  32,  24,  16,  12>(tp, arg, min_threads, stream, tunable); break;
      // clang-format on
      default:
        errorQuda("tp.aux.x(=%d) is NOT supported by (%d, %d, %d, %d).", tp.aux.x, Arg::fineSpin, Arg::coarseSpin,
                  Arg::fineColor, Arg::coarseColor);
      }
#endif
      return -1;
    }

    template <bool query_max = false, class Arg, class Tunable>
    std::enable_if_t<Arg::fineColor == 24 && Arg::coarseColor == 32 && Arg::fineSpin == 2 && Arg::coarseSpin == 2, int>
      launch_compute_uv_kernel(TuneParam &tp, const Arg &arg, int min_threads, const qudaStream_t &stream, Tunable &tunable)
    {
      if (query_max) return 3;
      switch (tp.aux.x) {
      // clang-format off
      case 0: launch_compute_uv_kernel< 48,  32,  24,   8,  12>(tp, arg, min_threads, stream, tunable); break;
      case 1: launch_compute_uv_kernel< 48,  32,  24,   8,  12>(tp, arg, min_threads, stream, tunable); break;
      case 2: launch_compute_uv_kernel< 48,  32,  24,   8,  24>(tp, arg, min_threads, stream, tunable); break;
      case 3: launch_compute_uv_kernel< 48,  32,  24,  16,  12>(tp, arg, min_threads, stream, tunable); break;
      // clang-format on
      default:
        errorQuda("tp.aux.x(=%d) is NOT supported by (%d, %d, %d, %d).", tp.aux.x, Arg::fineSpin, Arg::coarseSpin,
                  Arg::fineColor, Arg::coarseColor);
      }
      return -1;
    }

    template <bool query_max = false, class Arg, class Tunable>
    std::enable_if_t<Arg::fineColor == 24 && Arg::coarseColor == 64 && Arg::fineSpin == 2 && Arg::coarseSpin == 2, int>
      launch_compute_uv_kernel(TuneParam &tp, const Arg &arg, int min_threads, const qudaStream_t &stream, Tunable &tunable)
    {
      if (query_max) return 5;
      switch (tp.aux.x) {
      // clang-format off
      case 0: launch_compute_uv_kernel< 48,  64,  24,   8,  12>(tp, arg, min_threads, stream, tunable); break;
      case 1: launch_compute_uv_kernel< 48,  64,  24,   8,  12>(tp, arg, min_threads, stream, tunable); break;
      case 2: launch_compute_uv_kernel< 48,  64,  24,   8,  24>(tp, arg, min_threads, stream, tunable); break;
      case 3: launch_compute_uv_kernel< 48,  64,  24,  16,  12>(tp, arg, min_threads, stream, tunable); break;
      case 4: launch_compute_uv_kernel< 48,  64,  24,  32,  12>(tp, arg, min_threads, stream, tunable); break;
      case 5: launch_compute_uv_kernel< 48,  64,  24,  16,  24>(tp, arg, min_threads, stream, tunable); break;
      // clang-format on
      default:
        errorQuda("tp.aux.x(=%d) is NOT supported by (%d, %d, %d, %d).", tp.aux.x, Arg::fineSpin, Arg::coarseSpin,
                  Arg::fineColor, Arg::coarseColor);
      }
      return -1;
    }

    // note --- currently unused, may be revisited in the future
    template <bool query_max = false, class Arg, class Tunable>
    std::enable_if_t<Arg::fineColor == 24 && Arg::coarseColor == 96 && Arg::fineSpin == 2 && Arg::coarseSpin == 2, int>
      launch_compute_uv_kernel(TuneParam &tp, const Arg &arg, int min_threads, const qudaStream_t &stream, Tunable &tunable)
    {
      if (query_max) return 6;
      switch (tp.aux.x) {
      // clang-format off
      case 0: launch_compute_uv_kernel< 48,  96,  24,   8,  12>(tp, arg, min_threads, stream, tunable); break;
      case 1: launch_compute_uv_kernel< 48,  96,  24,   8,  24>(tp, arg, min_threads, stream, tunable); break;
      case 2: launch_compute_uv_kernel< 48,  96,  24,  16,   6>(tp, arg, min_threads, stream, tunable); break;
      case 3: launch_compute_uv_kernel< 48,  96,  24,  16,  12>(tp, arg, min_threads, stream, tunable); break;
      case 4: launch_compute_uv_kernel< 48,  96,  24,  16,  12>(tp, arg, min_threads, stream, tunable); break;
      case 5: launch_compute_uv_kernel< 48,  96,  24,  24,  12>(tp, arg, min_threads, stream, tunable); break;
      case 6: launch_compute_uv_kernel< 48,  96,  24,  24,  24>(tp, arg, min_threads, stream, tunable); break;
      // clang-format on
      default:
        errorQuda("tp.aux.x(=%d) is NOT supported by (%d, %d, %d, %d).", tp.aux.x, Arg::fineSpin, Arg::coarseSpin,
                  Arg::fineColor, Arg::coarseColor);
      }
      return -1;
    }

    template <bool query_max = false, class Arg, class Tunable>
    std::enable_if_t<Arg::fineColor == 32 && Arg::coarseColor == 32 && Arg::fineSpin == 2 && Arg::coarseSpin == 2, int>
      launch_compute_uv_kernel(TuneParam &tp, const Arg &arg, int min_threads, const qudaStream_t &stream, Tunable &tunable)
    {
      if (query_max) return 2;
      switch (tp.aux.x) {
      // clang-format off
      case 0: launch_compute_uv_kernel< 64,  32,  32,   8,  16>(tp, arg, min_threads, stream, tunable); break;
      case 1: launch_compute_uv_kernel< 64,  32,  32,   8,  32>(tp, arg, min_threads, stream, tunable); break;
      case 2: launch_compute_uv_kernel< 64,  32,  32,  16,  16>(tp, arg, min_threads, stream, tunable); break;
      // clang-format on
      default:
        errorQuda("tp.aux.x(=%d) is NOT supported by (%d, %d, %d, %d).", tp.aux.x, Arg::fineSpin, Arg::coarseSpin,
                  Arg::fineColor, Arg::coarseColor);
      }
      return -1;
    }

    template <bool query_max = false, class Arg, class Tunable>
    std::enable_if_t<Arg::fineColor == 64 && Arg::coarseColor == 64 && Arg::fineSpin == 2 && Arg::coarseSpin == 2, int>
      launch_compute_uv_kernel(TuneParam &tp, const Arg &arg, int min_threads, const qudaStream_t &stream, Tunable &tunable)
    {
      if (query_max) return 6;
      switch (tp.aux.x) {
      // clang-format off
      case 0: launch_compute_uv_kernel<128,  64,  64,   8,  16>(tp, arg, min_threads, stream, tunable); break;
      case 1: launch_compute_uv_kernel<128,  64,  64,   8,  32>(tp, arg, min_threads, stream, tunable); break;
      case 2: launch_compute_uv_kernel<128,  64,  64,  16,   8>(tp, arg, min_threads, stream, tunable); break;
      case 3: launch_compute_uv_kernel<128,  64,  64,  16,  16>(tp, arg, min_threads, stream, tunable); break;
      case 4: launch_compute_uv_kernel<128,  64,  64,  16,  32>(tp, arg, min_threads, stream, tunable); break;
      case 5: launch_compute_uv_kernel<128,  64,  64,  32,   8>(tp, arg, min_threads, stream, tunable); break;
      case 6: launch_compute_uv_kernel<128,  64,  64,  32,  16>(tp, arg, min_threads, stream, tunable); break;
      // clang-format on
      default:
        errorQuda("tp.aux.x(=%d) is NOT supported by (%d, %d, %d, %d).", tp.aux.x, Arg::fineSpin, Arg::coarseSpin,
                  Arg::fineColor, Arg::coarseColor);
      }
      return -1;
    }

    template <bool query_max = false, class Arg, class Tunable>
    std::enable_if_t<Arg::fineColor == 64 && Arg::coarseColor == 96 && Arg::fineSpin == 2 && Arg::coarseSpin == 2, int>
      launch_compute_uv_kernel(TuneParam &tp, const Arg &arg, int min_threads, const qudaStream_t &stream, Tunable &tunable)
    {
      if (query_max) return 6;
      switch (tp.aux.x) {
      // clang-format off
      case 0: launch_compute_uv_kernel< 64,  96,  64,  32,  24>(tp, arg, min_threads, stream, tunable); break;
      case 1: launch_compute_uv_kernel< 64,  96,  64,  12,  32>(tp, arg, min_threads, stream, tunable); break;
      case 2: launch_compute_uv_kernel< 64,  96,  64,  32,  12>(tp, arg, min_threads, stream, tunable); break;
      case 3: launch_compute_uv_kernel< 64,  96,  64,  16,  24>(tp, arg, min_threads, stream, tunable); break;
      case 4: launch_compute_uv_kernel< 64,  96,  64,  16,  48>(tp, arg, min_threads, stream, tunable); break;
      case 5: launch_compute_uv_kernel< 64,  96,  64,  32,   6>(tp, arg, min_threads, stream, tunable); break;
      case 6: launch_compute_uv_kernel< 64,  96,  64,  32,   8>(tp, arg, min_threads, stream, tunable); break;
      // clang-format on
      default:
        errorQuda("tp.aux.x(=%d) is NOT supported by (%d, %d, %d, %d).", tp.aux.x, Arg::fineSpin, Arg::coarseSpin,
                  Arg::fineColor, Arg::coarseColor);
      }
      return -1;
    }

    // note --- currently unused, may be revisited in the future
    template <bool query_max = false, class Arg, class Tunable>
    std::enable_if_t<Arg::fineColor == 96 && Arg::coarseColor == 96 && Arg::fineSpin == 2 && Arg::coarseSpin == 2, int>
      launch_compute_uv_kernel(TuneParam &tp, const Arg &arg, int min_threads, const qudaStream_t &stream, Tunable &tunable)
    {
      if (query_max) return 5;
      switch (tp.aux.x) {
      // clang-format off
      case 0: launch_compute_uv_kernel<192,  96,  48,  24,  12>(tp, arg, min_threads, stream, tunable); break;
      case 1: launch_compute_uv_kernel<192,  96,  48,  24,  24>(tp, arg, min_threads, stream, tunable); break;
      case 2: launch_compute_uv_kernel< 96,  96,  96,  24,  12>(tp, arg, min_threads, stream, tunable); break;
      case 3: launch_compute_uv_kernel< 96,  96,  96,  24,  24>(tp, arg, min_threads, stream, tunable); break;
      case 4: launch_compute_uv_kernel< 96,  96,  96,  32,  12>(tp, arg, min_threads, stream, tunable); break;
      case 5: launch_compute_uv_kernel< 96,  96,  96,  12,  32>(tp, arg, min_threads, stream, tunable); break;
      // clang-format on
      default:
        errorQuda("tp.aux.x(=%d) is NOT supported by (%d, %d, %d, %d).", tp.aux.x, Arg::fineSpin, Arg::coarseSpin,
                  Arg::fineColor, Arg::coarseColor);
      }
      return -1;
    }

    template <int dim, QudaDirection dir, int bM, int bN, int bK, int block_y, int block_z, class Arg, class Tunable>
    typename std::enable_if_t<!Arg::is_mma_compatible, void>
      launch_compute_vuv_kernel(TuneParam &, const Arg &, int, const qudaStream_t &, Tunable &)
    {
      errorQuda("MMA implementation is ONLY built for AoS order.");
    }

    template <int dim, QudaDirection dir, int bM, int bN, int bK, int block_y, int block_z, class Arg, class Tunable>
    std::enable_if_t<Arg::is_mma_compatible, void>
      launch_compute_vuv_kernel(TuneParam &tp, const Arg &arg, int min_threads, const qudaStream_t &stream, Tunable &tunable)
    {
      tp.block.x = 1;
      tp.block.y = block_y;
      tp.block.z = block_z;
      constexpr int shared_bytes = shared_memory_bytes(bM, bN, bK);
      tp.shared_bytes = shared_bytes;

      // TODO: Fix the split M/N.
      constexpr int t_m = 1;
      constexpr int t_n = 1;

      tp.grid = dim3(min_threads * t_m * t_n, 2, 1);
      tp.set_max_shared_bytes = true;

      tunable.template launch_cuda<ComputeVUVMMA>(tp, stream, mmaArg<Arg, dim, dir, bM, bN, bK, block_y, block_z>(arg));
    }

    template <int bM, int bN, int bK, int block_y, int block_z, class Arg, class Tunable>
      void launch_compute_vuv_kernel(TuneParam &tp, const Arg &arg, int min_threads, const qudaStream_t &stream, Tunable &tunable)
    {
      if (arg.dir == QUDA_BACKWARDS) {
        switch (arg.dim) {
        case 0:
          launch_compute_vuv_kernel<0, QUDA_BACKWARDS, bM, bN, bK, block_y, block_z>(tp, arg, min_threads,
                                                                                     stream, tunable);
          break;
        case 1:
          launch_compute_vuv_kernel<1, QUDA_BACKWARDS, bM, bN, bK, block_y, block_z>(tp, arg, min_threads,
                                                                                     stream, tunable);
          break;
        case 2:
          launch_compute_vuv_kernel<2, QUDA_BACKWARDS, bM, bN, bK, block_y, block_z>(tp, arg, min_threads,
                                                                                     stream, tunable);
          break;
        case 3:
          launch_compute_vuv_kernel<3, QUDA_BACKWARDS, bM, bN, bK, block_y, block_z>(tp, arg, min_threads,
                                                                                     stream, tunable);
          break;
        default: errorQuda("arg.dim(=%d) is NOT supported.", arg.dim);
        }
      } else if (arg.dir == QUDA_FORWARDS) {
        switch (arg.dim) {
        case 0:
          launch_compute_vuv_kernel<0, QUDA_FORWARDS, bM, bN, bK, block_y, block_z>(tp, arg, min_threads,
                                                                                    stream, tunable);
          break;
        case 1:
          launch_compute_vuv_kernel<1, QUDA_FORWARDS, bM, bN, bK, block_y, block_z>(tp, arg, min_threads,
                                                                                    stream, tunable);
          break;
        case 2:
          launch_compute_vuv_kernel<2, QUDA_FORWARDS, bM, bN, bK, block_y, block_z>(tp, arg, min_threads,
                                                                                    stream, tunable);
          break;
        case 3:
          launch_compute_vuv_kernel<3, QUDA_FORWARDS, bM, bN, bK, block_y, block_z>(tp, arg, min_threads,
                                                                                    stream, tunable);
          break;
        default: errorQuda("arg.dim(=%d) is NOT supported.", arg.dim);
        }
      } else if (arg.dir == QUDA_IN_PLACE) {
        launch_compute_vuv_kernel<0, QUDA_IN_PLACE, bM, bN, bK, block_y, block_z>(tp, arg, min_threads,
                                                                                  stream, tunable);
      } else {
        errorQuda("arg.dir(=%d) is not supported", arg.dir);
      }

    }

    template <bool query_max = false, class Arg, class Tunable>
    std::enable_if_t<!Arg::from_coarse, int>
      launch_compute_vuv_kernel(TuneParam &, const Arg &, int, const qudaStream_t &, Tunable &)
    {
      errorQuda("MMA implementation is ONLY built for !from_coarse.");
      return -1;
    }

    template <bool query_max = false, class Arg, class Tunable>
    std::enable_if_t<Arg::fineColor == 6 && Arg::coarseColor == 6 && Arg::fineSpin == 2 && Arg::coarseSpin == 2, int>
      launch_compute_vuv_kernel(TuneParam &tp, const Arg &arg, int min_threads, const qudaStream_t &stream, Tunable &tunable)
    {
      if (query_max) return 2;
      switch (tp.aux.x) {
      // clang-format off
      case 0: launch_compute_vuv_kernel< 16,  16,   8,   8,   4>(tp, arg, min_threads, stream, tunable); break;
      case 1: launch_compute_vuv_kernel< 16,  16,   8,   4,   8>(tp, arg, min_threads, stream, tunable); break;
      // clang-format on
      default:
        errorQuda("tp.aux.x(=%d) is NOT supported by (%d, %d, %d, %d).", tp.aux.x, Arg::fineSpin, Arg::coarseSpin,
                  Arg::fineColor, Arg::coarseColor);
      }
      return -1;
    }

    template <bool query_max = false, class Arg, class Tunable>
    std::enable_if_t<Arg::fineColor == 24 && Arg::coarseColor == 24 && Arg::fineSpin == 2 && Arg::coarseSpin == 2, int>
    launch_compute_vuv_kernel(TuneParam &tp, const Arg &arg, int min_threads, const qudaStream_t &stream, Tunable &tunable)
    {
#if (__COMPUTE_CAPABILITY__ >= 750) // Turing or above
      if (query_max) return 1;
      switch (tp.aux.x) {
      // clang-format off
      case 0: launch_compute_vuv_kernel< 32,  24,  24,  16,   6>(tp, arg, min_threads, stream, tunable); break;
      case 1: launch_compute_vuv_kernel< 32,  24,  24,  16,  12>(tp, arg, min_threads, stream, tunable); break;
      // clang-format on
      default:
        errorQuda("tp.aux.x(=%d) is NOT supported by (%d, %d, %d, %d).", tp.aux.x, Arg::fineSpin, Arg::coarseSpin,
                  Arg::fineColor, Arg::coarseColor);
      }
#else
      if (query_max) return 4;
      switch (tp.aux.x) {
      // clang-format off
      case 0: launch_compute_vuv_kernel< 32,  32,  24,   8,   8>(tp, arg, min_threads, stream, tunable); break;
      case 1: launch_compute_vuv_kernel< 32,  32,  24,   8,  16>(tp, arg, min_threads, stream, tunable); break;
      case 2: launch_compute_vuv_kernel< 32,  32,  24,   8,  16>(tp, arg, min_threads, stream, tunable); break;
      case 3: launch_compute_vuv_kernel< 32,  32,  24,  16,   8>(tp, arg, min_threads, stream, tunable); break;
      case 4: launch_compute_vuv_kernel< 32,  32,  24,  32,   4>(tp, arg, min_threads, stream, tunable); break;
      // clang-format on
      default:
        errorQuda("tp.aux.x(=%d) is NOT supported by (%d, %d, %d, %d).", tp.aux.x, Arg::fineSpin, Arg::coarseSpin,
                  Arg::fineColor, Arg::coarseColor);
      }
#endif
      return -1;
    }

    template <bool query_max = false, class Arg, class Tunable>
    std::enable_if_t<Arg::fineColor == 24 && Arg::coarseColor == 32 && Arg::fineSpin == 2 && Arg::coarseSpin == 2, int>
    launch_compute_vuv_kernel(TuneParam &tp, const Arg &arg, int min_threads, const qudaStream_t &stream, Tunable &tunable)
    {
      if (query_max) return 4;
      switch (tp.aux.x) {
      // clang-format off
      case 0: launch_compute_vuv_kernel< 32,  32,  24,   8,   8>(tp, arg, min_threads, stream, tunable); break;
      case 1: launch_compute_vuv_kernel< 32,  32,  24,   8,  16>(tp, arg, min_threads, stream, tunable); break;
      case 2: launch_compute_vuv_kernel< 32,  32,  24,   8,  16>(tp, arg, min_threads, stream, tunable); break;
      case 3: launch_compute_vuv_kernel< 32,  32,  24,  16,   8>(tp, arg, min_threads, stream, tunable); break;
      case 4: launch_compute_vuv_kernel< 32,  32,  24,  32,   4>(tp, arg, min_threads, stream, tunable); break;
      // clang-format on
      default:
        errorQuda("tp.aux.x(=%d) is NOT supported by (%d, %d, %d, %d).", tp.aux.x, Arg::fineSpin, Arg::coarseSpin,
                  Arg::fineColor, Arg::coarseColor);
      }
      return -1;
    }

    template <bool query_max = false, class Arg, class Tunable>
    std::enable_if_t<Arg::fineColor == 24 && Arg::coarseColor == 64 && Arg::fineSpin == 2 && Arg::coarseSpin == 2, int>
    launch_compute_vuv_kernel(TuneParam &tp, const Arg &arg, int min_threads, const qudaStream_t &stream, Tunable &tunable)
    {
      if (query_max) return 7;
      switch (tp.aux.x) {
      // clang-format off
      case 0: launch_compute_vuv_kernel< 64,  64,  24,   8,   8>(tp, arg, min_threads, stream, tunable); break;
      case 1: launch_compute_vuv_kernel< 64,  64,  24,   8,  16>(tp, arg, min_threads, stream, tunable); break;
      case 2: launch_compute_vuv_kernel< 64,  64,  24,   8,  32>(tp, arg, min_threads, stream, tunable); break;
      case 3: launch_compute_vuv_kernel< 64,  64,  24,  16,   8>(tp, arg, min_threads, stream, tunable); break;
      case 4: launch_compute_vuv_kernel< 64,  64,  24,  16,  16>(tp, arg, min_threads, stream, tunable); break;
      case 5: launch_compute_vuv_kernel< 64,  64,  24,  16,  32>(tp, arg, min_threads, stream, tunable); break;
      case 6: launch_compute_vuv_kernel< 64,  64,  24,  32,   8>(tp, arg, min_threads, stream, tunable); break;
      case 7: launch_compute_vuv_kernel< 64,  64,  24,  32,  16>(tp, arg, min_threads, stream, tunable); break;
      // clang-format on
      default:
        errorQuda("tp.aux.x(=%d) is NOT supported by (%d, %d, %d, %d).", tp.aux.x, Arg::fineSpin, Arg::coarseSpin,
                  Arg::fineColor, Arg::coarseColor);
      }
      return -1;
    }

    // note -- currently unused, may be used in the future
    template <bool query_max = false, class Arg, class Tunable>
    std::enable_if_t<Arg::fineColor == 24 && Arg::coarseColor == 96 && Arg::fineSpin == 2 && Arg::coarseSpin == 2, int>
      launch_compute_vuv_kernel(TuneParam &tp, const Arg &arg, int min_threads, const qudaStream_t &stream, Tunable &tunable)
    {
      if (query_max) return 6;
      // clang-format off
      switch (tp.aux.x) {
      case 0: launch_compute_vuv_kernel< 96,  96,  24,  12,   8>(tp, arg, min_threads, stream, tunable); break;
      case 1: launch_compute_vuv_kernel< 96,  96,  24,  24,   8>(tp, arg, min_threads, stream, tunable); break;
      case 2: launch_compute_vuv_kernel< 96,  96,  24,   6,  16>(tp, arg, min_threads, stream, tunable); break;
      case 3: launch_compute_vuv_kernel< 96,  96,  24,  12,  16>(tp, arg, min_threads, stream, tunable); break;
      case 4: launch_compute_vuv_kernel< 96,  96,  24,  24,  16>(tp, arg, min_threads, stream, tunable); break;
      case 5: launch_compute_vuv_kernel< 96,  96,  24,  12,  24>(tp, arg, min_threads, stream, tunable); break;
      case 6: launch_compute_vuv_kernel< 96,  96,  24,  24,  24>(tp, arg, min_threads, stream, tunable); break;
      default: errorQuda("tp.aux.x(=%d) is NOT supported by (%d, %d, %d, %d).", tp.aux.x, Arg::fineSpin, Arg::coarseSpin, Arg::fineColor, Arg::coarseColor);
      }
      // clang-format on
      return -1;
    }

    template <bool query_max = false, class Arg, class Tunable>
    std::enable_if_t<Arg::fineColor == 32 && Arg::coarseColor == 32 && Arg::fineSpin == 2 && Arg::coarseSpin == 2, int>
      launch_compute_vuv_kernel(TuneParam &tp, const Arg &arg, int min_threads, const qudaStream_t &stream, Tunable &tunable)
    {
      if (query_max) return 3;
      // clang-format off
      switch (tp.aux.x) {
      case 0: launch_compute_vuv_kernel< 32,  32,  32,   8,   8>(tp, arg, min_threads, stream, tunable); break;
      case 1: launch_compute_vuv_kernel< 32,  32,  32,   8,  16>(tp, arg, min_threads, stream, tunable); break;
      case 2: launch_compute_vuv_kernel< 32,  32,  32,  16,   8>(tp, arg, min_threads, stream, tunable); break;
      case 3: launch_compute_vuv_kernel< 32,  32,  32,  32,   4>(tp, arg, min_threads, stream, tunable); break;
      default: errorQuda("tp.aux.x(=%d) is NOT supported by (%d, %d, %d, %d).", tp.aux.x, Arg::fineSpin, Arg::coarseSpin, Arg::fineColor, Arg::coarseColor);
      }
      // clang-format on
      return -1;
    }

    template <bool query_max = false, class Arg, class Tunable>
    std::enable_if_t<Arg::fineColor == 64 && Arg::coarseColor == 64 && Arg::fineSpin == 2 && Arg::coarseSpin == 2, int>
      launch_compute_vuv_kernel(TuneParam &tp, const Arg &arg, int min_threads, const qudaStream_t &stream, Tunable &tunable)
    {
      if (query_max) return 7;
      // clang-format off
      switch (tp.aux.x) {
      case 0: launch_compute_vuv_kernel< 64,  64,  64,   8,   8>(tp, arg, min_threads, stream, tunable); break;
      case 1: launch_compute_vuv_kernel< 64,  64,  64,   8,  16>(tp, arg, min_threads, stream, tunable); break;
      case 2: launch_compute_vuv_kernel< 64,  64,  64,  16,   8>(tp, arg, min_threads, stream, tunable); break;
      case 3: launch_compute_vuv_kernel< 64,  64,  64,  16,  16>(tp, arg, min_threads, stream, tunable); break;
      case 4: launch_compute_vuv_kernel< 64,  64,  64,  16,  32>(tp, arg, min_threads, stream, tunable); break;
      case 5: launch_compute_vuv_kernel< 64,  64,  64,  32,   4>(tp, arg, min_threads, stream, tunable); break;
      case 6: launch_compute_vuv_kernel< 64,  64,  64,  32,   8>(tp, arg, min_threads, stream, tunable); break;
      case 7: launch_compute_vuv_kernel< 64,  64,  64,  32,  16>(tp, arg, min_threads, stream, tunable); break;
      default: errorQuda("tp.aux.x(=%d) is NOT supported by (%d, %d, %d, %d).", tp.aux.x, Arg::fineSpin, Arg::coarseSpin, Arg::fineColor, Arg::coarseColor);
      }
      // clang-format on
      return -1;
    }

    template <bool query_max = false, class Arg, class Tunable>
    std::enable_if_t<Arg::fineColor == 64 && Arg::coarseColor == 96 && Arg::fineSpin == 2 && Arg::coarseSpin == 2, int>
      launch_compute_vuv_kernel(TuneParam &tp, const Arg &arg, int min_threads, const qudaStream_t &stream, Tunable &tunable)
    {
      if (query_max) return 6;
      switch (tp.aux.x) {
      // clang-format off
      case 0: launch_compute_vuv_kernel< 96,  96,  64,   8,   8>(tp, arg, min_threads, stream, tunable); break;
      case 1: launch_compute_vuv_kernel< 96,  96,  64,   8,  12>(tp, arg, min_threads, stream, tunable); break;
      case 2: launch_compute_vuv_kernel< 96,  96,  64,  16,   6>(tp, arg, min_threads, stream, tunable); break;
      case 3: launch_compute_vuv_kernel< 96,  96,  64,  16,   8>(tp, arg, min_threads, stream, tunable); break;
      case 4: launch_compute_vuv_kernel< 96,  96,  64,  16,  12>(tp, arg, min_threads, stream, tunable); break;
      case 5: launch_compute_vuv_kernel< 96,  96,  64,  32,   4>(tp, arg, min_threads, stream, tunable); break;
      case 6: launch_compute_vuv_kernel< 96,  96,  64,  32,   6>(tp, arg, min_threads, stream, tunable); break;
      // clang-format on
      default:
        errorQuda("tp.aux.x(=%d) is NOT supported by (%d, %d, %d, %d).", tp.aux.x, Arg::fineSpin, Arg::coarseSpin,
                  Arg::fineColor, Arg::coarseColor);
      }
      return -1;
    }

    // note -- currently unused, may be revisited in the future
    template <bool query_max = false, class Arg, class Tunable>
    std::enable_if_t<Arg::fineColor == 96 && Arg::coarseColor == 96 && Arg::fineSpin == 2 && Arg::coarseSpin == 2, int>
    launch_compute_vuv_kernel(TuneParam &tp, const Arg &arg, int min_threads, const qudaStream_t &stream, Tunable &tunable)
    {
      if (query_max) return 6;
      switch (tp.aux.x) {
      // clang-format off
      case 0: launch_compute_vuv_kernel< 96,  96,  96,  12,   8>(tp, arg, min_threads, stream, tunable); break;
      case 1: launch_compute_vuv_kernel< 96,  96,  96,  24,   8>(tp, arg, min_threads, stream, tunable); break;
      case 2: launch_compute_vuv_kernel< 96,  96,  96,   6,  16>(tp, arg, min_threads, stream, tunable); break;
      case 3: launch_compute_vuv_kernel< 96,  96,  96,  12,  16>(tp, arg, min_threads, stream, tunable); break;
      case 4: launch_compute_vuv_kernel< 96,  96,  96,  24,  16>(tp, arg, min_threads, stream, tunable); break;
      case 5: launch_compute_vuv_kernel< 96,  96,  96,  12,  24>(tp, arg, min_threads, stream, tunable); break;
      case 6: launch_compute_vuv_kernel< 96,  96,  96,  24,  24>(tp, arg, min_threads, stream, tunable); break;
      // clang-format on
      default:
        errorQuda("tp.aux.x(=%d) is NOT supported by (%d, %d, %d, %d).", tp.aux.x, Arg::fineSpin, Arg::coarseSpin,
                  Arg::fineColor, Arg::coarseColor);
      }
      return -1;
    }

#else

    template <bool query_max = false, class Arg, class Tunable>
      int launch_compute_uv_kernel(TuneParam &, const Arg &, int, const qudaStream_t &, Tunable &)
    {
      errorQuda("MMA multigrid is not available for this setup.");
      return -1;
    }

    template <bool query_max = false, class Arg, class Tunable>
      int launch_compute_vuv_kernel(TuneParam &, const Arg &, int, const qudaStream_t &, Tunable &)
    {
      errorQuda("MMA multigrid is not available for this setup.");
      return -1;
    }

#endif // MMA_AVAILABLE

  } // namespace mma

} // namespace quda<|MERGE_RESOLUTION|>--- conflicted
+++ resolved
@@ -19,18 +19,10 @@
   namespace mma
   {
 
-<<<<<<< HEAD
 #if QUDA_MMA_AVAILABLE
     template <bool from_coarse, int dim, QudaDirection dir, int bM, int bN, int bK, int block_y, int block_z, class Arg>
     typename std::enable_if<!Arg::is_mma_compatible, void>::type
     launch_compute_uv_kernel(TuneParam &, const Arg &, int, const qudaStream_t &)
-=======
-#if (CUDA_VERSION >= 10010 && __COMPUTE_CAPABILITY__ >= 700)
-
-    template <int dim, QudaDirection dir, int bM, int bN, int bK, int block_y, int block_z, class Arg, class Tunable>
-    std::enable_if_t<!Arg::is_mma_compatible, void>
-      launch_compute_uv_kernel(TuneParam &, const Arg &, int, const qudaStream_t &, Tunable &)
->>>>>>> 3ddf71ab
     {
       errorQuda("MMA implementation is ONLY built for AoS order.");
     }
