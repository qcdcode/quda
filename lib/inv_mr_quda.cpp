--- conflicted
+++ resolved
@@ -23,21 +23,13 @@
   }
 
   MR::~MR() {
-<<<<<<< HEAD
-    if (invParam.inv_type_precondition != QUDA_GCR_INVERTER) profile.Start(QUDA_PROFILE_FREE);
-=======
     if (param.inv_type_precondition != QUDA_GCR_INVERTER) profile.Start(QUDA_PROFILE_FREE);
->>>>>>> 1584726e
     if (init) {
       if (allocate_r) delete rp;
       delete Arp;
       delete tmpp;
     }
-<<<<<<< HEAD
-    if (invParam.inv_type_precondition != QUDA_GCR_INVERTER) profile.Stop(QUDA_PROFILE_FREE);
-=======
     if (param.inv_type_precondition != QUDA_GCR_INVERTER) profile.Stop(QUDA_PROFILE_FREE);
->>>>>>> 1584726e
   }
 
   void MR::operator()(cudaColorSpinorField &x, cudaColorSpinorField &b)
@@ -89,11 +81,7 @@
 		 k, Ar3.z, Ar3.x, Ar3.y, x2);
     }
 
-<<<<<<< HEAD
-    while (k < invParam.maxiter) {
-=======
     while (k < param.maxiter && r2 > 0.0) {
->>>>>>> 1584726e
     
       mat(Ar, r, tmp);
 
@@ -125,20 +113,10 @@
     // Obtain global solution by rescaling
     if (b2 > 0.0) axCuda(sqrt(b2), x);
 
-<<<<<<< HEAD
-    if (k>=invParam.maxiter && invParam.verbosity >= QUDA_SUMMARIZE) 
-      warningQuda("Exceeded maximum iterations %d", invParam.maxiter);
-  
-    if (invParam.inv_type_precondition != QUDA_GCR_INVERTER) {
-        profile.Stop(QUDA_PROFILE_COMPUTE);
-        profile.Start(QUDA_PROFILE_EPILOGUE);
-	invParam.secs += profile.Last(QUDA_PROFILE_COMPUTE);
-=======
     if (param.inv_type_precondition != QUDA_GCR_INVERTER) {
         profile.Stop(QUDA_PROFILE_COMPUTE);
         profile.Start(QUDA_PROFILE_EPILOGUE);
 	param.secs += profile.Last(QUDA_PROFILE_COMPUTE);
->>>>>>> 1584726e
   
 	double gflops = (quda::blas_flops + mat.flops())*1e-9;
 	reduceDouble(gflops);
