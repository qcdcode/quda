--- conflicted
+++ resolved
@@ -14,13 +14,9 @@
 {
 
   namespace mobius_tensor_core {
-<<<<<<< HEAD
+
 #ifdef QUDA_MMA_AVAILABLE
-=======
-
-#ifdef QUDA_MMA_AVAILABLE
-
->>>>>>> fe31ca4d
+
     template <class store_t, int nColor, QudaReconstructType recon> class FusedDslash : public TunableGridStrideKernel2D
     {
       ColorSpinorField &out;
@@ -251,12 +247,9 @@
       void defaultTuneParam(TuneParam &param) const { initTuneParam(param); }
     };
 
-<<<<<<< HEAD
-=======
 #endif // QUDA_MMA_AVAILABLE
 
 #if defined(GPU_DOMAIN_WALL_DIRAC) && defined(QUDA_MMA_AVAILABLE)
->>>>>>> fe31ca4d
     void apply_fused_dslash(ColorSpinorField &out, const ColorSpinorField &in, const GaugeField &U, ColorSpinorField &y,
                             const ColorSpinorField &x, double m_f, double m_5, const Complex *b_5, const Complex *c_5,
                             bool dagger, int parity, int shift[4], int halo_shift[4], MdwfFusedDslashType type)
