#include <invert_quda.h>
#include <blas_quda.h>
#include <Eigen/Dense>

/**
   @file inv_ca_cg.cpp

   Implementation of the communication -avoiding CG algorithm.  Based
   on the description here:
   http://research.nvidia.com/sites/default/files/pubs/2016-04_S-Step-and-Communication-Avoiding/nvr-2016-003.pdf
*/

namespace quda {

  CACG::CACG(DiracMatrix &mat, DiracMatrix &matSloppy, DiracMatrix &matPrecon, SolverParam &param, TimeProfile &profile) :
    Solver(param, profile),
    mat(mat),
    matSloppy(matSloppy),
    matPrecon(matPrecon),
    init(false),
    lambda_init(false),
    basis(param.ca_basis),
    Q_AQandg(nullptr),
    Q_AS(nullptr),
    alpha(nullptr),
    beta(nullptr),
    rp(nullptr),
    tmpp(nullptr),
    tmpp2(nullptr),
    tmp_sloppy(nullptr),
    tmp_sloppy2(nullptr)
  {
  }

  CACG::~CACG() {
    if (!param.is_preconditioner) profile.TPSTART(QUDA_PROFILE_FREE);

    if (init) {
      if (Q_AQandg) delete []Q_AQandg;
      if (Q_AS) delete []Q_AS;
      if (alpha) delete []alpha;
      if (beta) delete []beta;

      bool use_source = false; // needed for explicit residual recompute
                         // (param.preserve_source == QUDA_PRESERVE_SOURCE_NO &&
                         // param.precision == param.precision_sloppy &&
                         // param.use_init_guess == QUDA_USE_INIT_GUESS_NO);
      if (basis == QUDA_POWER_BASIS) {
        for (int i=0; i<param.Nkrylov+1; i++) if (i>0 || !use_source) delete S[i];
      } else {
        for (int i=0; i<param.Nkrylov; i++) if (i>0 || !use_source) delete S[i];
        for (int i=0; i<param.Nkrylov; i++) delete AS[i];
      }
      for (int i=0; i<param.Nkrylov; i++) delete Q[i];
      for (int i=0; i<param.Nkrylov; i++) delete Qtmp[i];
      for (int i=0; i<param.Nkrylov; i++) delete AQ[i];

      if (tmp_sloppy) delete tmp_sloppy;
      if (tmp_sloppy2) delete tmp_sloppy2;
      if (tmpp) delete tmpp;
      if (tmpp2) delete tmpp2;
      if (rp) delete rp;
    }

<<<<<<< HEAD
    if (deflate_init) {
      for (auto veci : evecs)
        if (veci) delete veci;
      delete defl_tmp1[0];
      delete defl_tmp2[0];
    }
=======
    destroyDeflationSpace();
>>>>>>> 3fa55816

    if (!param.is_preconditioner) profile.TPSTOP(QUDA_PROFILE_FREE);
  }

  CACGNE::CACGNE(DiracMatrix &mat, DiracMatrix &matSloppy, DiracMatrix &matPrecon, SolverParam &param,
                 TimeProfile &profile) :
    CACG(mmdag, mmdagSloppy, mmdagPrecon, param, profile),
    mmdag(mat.Expose()),
    mmdagSloppy(matSloppy.Expose()),
    mmdagPrecon(matPrecon.Expose()),
    xp(nullptr),
    yp(nullptr),
    init(false)
  {
  }

  CACGNE::~CACGNE() {
    if ( init ) {
      if (xp) delete xp;
      if (yp) delete yp;
      init = false;
    }
  }

  // CACGNE: M Mdag y = b is solved; x = Mdag y is returned as solution.
  void CACGNE::operator()(ColorSpinorField &x, ColorSpinorField &b) {
    if (param.maxiter == 0 || param.Nsteps == 0) {
      if (param.use_init_guess == QUDA_USE_INIT_GUESS_NO) blas::zero(x);
      return;
    }

    const int iter0 = param.iter;

    if (!init) {
      ColorSpinorParam csParam(x);
      csParam.create = QUDA_NULL_FIELD_CREATE;
      xp = ColorSpinorField::Create(x, csParam);
      csParam.create = QUDA_ZERO_FIELD_CREATE;
      yp = ColorSpinorField::Create(x, csParam);
      init = true;
    }

    double b2 = blas::norm2(b);

    if (param.use_init_guess == QUDA_USE_INIT_GUESS_YES) {

      // compute initial residual
      mmdag.Expose()->M(*xp,x);
      double r2 = blas::xmyNorm(b,*xp);
      if (b2 == 0.0) b2 = r2;

      // compute solution to residual equation
      CACG::operator()(*yp,*xp);

      mmdag.Expose()->Mdag(*xp,*yp);

      // compute full solution
      blas::xpy(*xp, x);

    } else {

      CACG::operator()(*yp,b);
      mmdag.Expose()->Mdag(x,*yp);

    }

    // future optimization: with preserve_source == QUDA_PRESERVE_SOURCE_NO; b is already
    // expected to be the CG residual which matches the CGNE residual
    // (but only with zero initial guess).  at the moment, CG does not respect this convention
    if (param.compute_true_res || param.preserve_source == QUDA_PRESERVE_SOURCE_NO) {

      // compute the true residual
      mmdag.Expose()->M(*xp, x);

      ColorSpinorField &A = param.preserve_source == QUDA_PRESERVE_SOURCE_YES ? b : *xp;
      ColorSpinorField &B = param.preserve_source == QUDA_PRESERVE_SOURCE_YES ? *xp : b;
      blas::axpby(-1.0, A, 1.0, B);

      double r2;
      if (param.residual_type & QUDA_HEAVY_QUARK_RESIDUAL) {
        double3 h3 = blas::HeavyQuarkResidualNorm(x, B);
        r2 = h3.y;
        param.true_res_hq = sqrt(h3.z);
      } else {
        r2 = blas::norm2(B);
      }
      param.true_res = sqrt(r2 / b2);

      PrintSummary("CA-CGNE", param.iter - iter0, r2, b2, stopping(param.tol, b2, param.residual_type), param.tol_hq);
    }

  }

  CACGNR::CACGNR(DiracMatrix &mat, DiracMatrix &matSloppy, DiracMatrix &matPrecon, SolverParam &param,
                 TimeProfile &profile) :
    CACG(mdagm, mdagmSloppy, mdagmPrecon, param, profile),
    mdagm(mat.Expose()),
    mdagmSloppy(matSloppy.Expose()),
    mdagmPrecon(matPrecon.Expose()),
    bp(nullptr),
    init(false)
  {
  }

  CACGNR::~CACGNR() {
    if ( init ) {
      if (bp) delete bp;
      init = false;
    }
  }

  // CACGNR: Mdag M x = Mdag b is solved.
  void CACGNR::operator()(ColorSpinorField &x, ColorSpinorField &b) {
    if (param.maxiter == 0 || param.Nsteps == 0) {
      if (param.use_init_guess == QUDA_USE_INIT_GUESS_NO) blas::zero(x);
      return;
    }

    const int iter0 = param.iter;

    if (!init) {
      ColorSpinorParam csParam(b);
      csParam.create = QUDA_ZERO_FIELD_CREATE;
      bp = ColorSpinorField::Create(csParam);

      init = true;
    }

    double b2 = blas::norm2(b);
    if (b2 == 0.0) { // compute initial residual vector
      mdagm.Expose()->M(*bp,x);
      b2 = blas::norm2(*bp);
    }

    mdagm.Expose()->Mdag(*bp,b);
    CACG::operator()(x,*bp);

    if ( param.compute_true_res || param.preserve_source == QUDA_PRESERVE_SOURCE_NO ) {

      // compute the true residual
      mdagm.Expose()->M(*bp, x);

      ColorSpinorField &A = param.preserve_source == QUDA_PRESERVE_SOURCE_YES ? b : *bp;
      ColorSpinorField &B = param.preserve_source == QUDA_PRESERVE_SOURCE_YES ? *bp : b;
      blas::axpby(-1.0, A, 1.0, B);

      double r2;
      if (param.residual_type & QUDA_HEAVY_QUARK_RESIDUAL) {
        double3 h3 = blas::HeavyQuarkResidualNorm(x, B);
        r2 = h3.y;
        param.true_res_hq = sqrt(h3.z);
      } else {
        r2 = blas::norm2(B);
      }
      param.true_res = sqrt(r2 / b2);
      PrintSummary("CA-CGNR", param.iter - iter0, r2, b2, stopping(param.tol, b2, param.residual_type), param.tol_hq);

    } else if (param.preserve_source == QUDA_PRESERVE_SOURCE_NO) {
      mdagm.Expose()->M(*bp, x);
      blas::axpby(-1.0, *bp, 1.0, b);
    }

  }

  void CACG::create(ColorSpinorField &b)
  {
    if (!init) {
      if (!param.is_preconditioner) {
        blas::flops = 0;
        profile.TPSTART(QUDA_PROFILE_INIT);
      }

      Q_AQandg = new Complex[param.Nkrylov*(param.Nkrylov+1)];
      Q_AS = new Complex[param.Nkrylov*param.Nkrylov];
      alpha = new Complex[param.Nkrylov];
      beta = new Complex[param.Nkrylov*param.Nkrylov];

      bool mixed = param.precision != param.precision_sloppy;
      bool use_source = false; // need to preserve source for residual computation
      //(param.preserve_source == QUDA_PRESERVE_SOURCE_NO && !mixed &&
      //                 param.use_init_guess == QUDA_USE_INIT_GUESS_NO);

      ColorSpinorParam csParam(b);
      csParam.create = QUDA_NULL_FIELD_CREATE;

      // Source needs to be preserved if we're computing the true residual
      rp = (mixed && !use_source) ? ColorSpinorField::Create(csParam) : nullptr;
      tmpp = ColorSpinorField::Create(csParam);
      tmpp2 = ColorSpinorField::Create(csParam);

      // now allocate sloppy fields
      csParam.setPrecision(param.precision_sloppy);

      if (basis == QUDA_POWER_BASIS) {
        // in power basis AS[k] = S[k+1], so we don't need a separate array
        S.resize(param.Nkrylov+1);
        AS.resize(param.Nkrylov);
        Q.resize(param.Nkrylov);
        AQ.resize(param.Nkrylov);
        Qtmp.resize(param.Nkrylov); // for pointer swap
        for (int i=0; i<param.Nkrylov+1; i++) {
          S[i] = (i==0 && use_source) ? &b : ColorSpinorField::Create(csParam);
          if (i>0) AS[i-1] = S[i];
        }
      } else {
        S.resize(param.Nkrylov);
        AS.resize(param.Nkrylov);
        Q.resize(param.Nkrylov);
        AQ.resize(param.Nkrylov);
        Qtmp.resize(param.Nkrylov);
        for (int i=0; i<param.Nkrylov; i++) {
          S[i] = (i==0 && use_source) ? &b : ColorSpinorField::Create(csParam);
          AS[i] = ColorSpinorField::Create(csParam);
        }
      }

      for (int i=0; i<param.Nkrylov; i++) Q[i] = ColorSpinorField::Create(csParam);
      for (int i=0; i<param.Nkrylov; i++) Qtmp[i] = ColorSpinorField::Create(csParam);
      for (int i=0; i<param.Nkrylov; i++) AQ[i] = ColorSpinorField::Create(csParam);

      //sloppy temporary for mat-vec
      tmp_sloppy = mixed ? ColorSpinorField::Create(csParam) : nullptr;
      tmp_sloppy2 = mixed ? ColorSpinorField::Create(csParam) : nullptr;

      if (!param.is_preconditioner) profile.TPSTOP(QUDA_PROFILE_INIT);

      init = true;
    } // init
  }

  // template!
  template <int N>
  void compute_alpha_N(Complex* Q_AQandg, Complex* alpha)
  {
    using namespace Eigen;
    typedef Matrix<Complex, N, N, RowMajor> matrix;
    typedef Matrix<Complex, N, 1> vector;

    matrix matQ_AQ(N,N);
    vector vecg(N);
    for (int i=0; i<N; i++) {
      vecg(i) = Q_AQandg[i*(N+1)+N];
      for (int j=0; j<N; j++) {
        matQ_AQ(i,j) = Q_AQandg[i*(N+1)+j];
      }
    }
    Map<vector> vecalpha(alpha,N);

    vecalpha = matQ_AQ.fullPivLu().solve(vecg);

    //JacobiSVD<matrix> svd(A, ComputeThinU | ComputeThinV);
    //psi = svd.solve(phi);
  }

  void CACG::compute_alpha()
  {
    if (!param.is_preconditioner) {
      profile.TPSTOP(QUDA_PROFILE_COMPUTE);
      param.secs += profile.Last(QUDA_PROFILE_COMPUTE);
      profile.TPSTART(QUDA_PROFILE_EIGEN);
    }

    const int N = Q.size();
    switch (N) {
#if 0 // since CA-CG is not used anywhere at the moment, no point paying for this compilation cost
      case 1: compute_alpha_N<1>(Q_AQandg, alpha); break;
      case 2: compute_alpha_N<2>(Q_AQandg, alpha); break;
      case 3: compute_alpha_N<3>(Q_AQandg, alpha); break;
      case 4: compute_alpha_N<4>(Q_AQandg, alpha); break;
      case 5: compute_alpha_N<5>(Q_AQandg, alpha); break;
      case 6: compute_alpha_N<6>(Q_AQandg, alpha); break;
      case 7: compute_alpha_N<7>(Q_AQandg, alpha); break;
      case 8: compute_alpha_N<8>(Q_AQandg, alpha); break;
      case 9: compute_alpha_N<9>(Q_AQandg, alpha); break;
      case 10: compute_alpha_N<10>(Q_AQandg, alpha); break;
      case 11: compute_alpha_N<11>(Q_AQandg, alpha); break;
      case 12: compute_alpha_N<12>(Q_AQandg, alpha); break;
#endif
      default: // failsafe
        using namespace Eigen;
        typedef Matrix<Complex, Dynamic, Dynamic, RowMajor> matrix;
        typedef Matrix<Complex, Dynamic, 1> vector;

        const int N = Q.size();
        matrix matQ_AQ(N,N);
        vector vecg(N);
        for (int i=0; i<N; i++) {
          vecg(i) = Q_AQandg[i*(N+1)+N];
          for (int j=0; j<N; j++) {
            matQ_AQ(i,j) = Q_AQandg[i*(N+1)+j];
          }
        }
        Map<vector> vecalpha(alpha,N);

        vecalpha = matQ_AQ.fullPivLu().solve(vecg);

        //JacobiSVD<matrix> svd(A, ComputeThinU | ComputeThinV);
        //psi = svd.solve(phi);
        break;
    }

    if (!param.is_preconditioner) {
      profile.TPSTOP(QUDA_PROFILE_EIGEN);
      param.secs += profile.Last(QUDA_PROFILE_EIGEN);
      profile.TPSTART(QUDA_PROFILE_COMPUTE);
    }
  }

  // template!
  template <int N>
  void compute_beta_N(Complex* Q_AQandg, Complex* Q_AS, Complex* beta)
  {
    using namespace Eigen;
    typedef Matrix<Complex, N, N, RowMajor> matrix;

    matrix matQ_AQ(N,N);
    for (int i=0; i<N; i++) {
      for (int j=0; j<N; j++) {
        matQ_AQ(i,j) = Q_AQandg[i*(N+1)+j];
      }
    }
    Map<matrix> matQ_AS(Q_AS,N,N), matbeta(beta,N,N);

    matQ_AQ = -matQ_AQ;
    matbeta = matQ_AQ.fullPivLu().solve(matQ_AS);

    //JacobiSVD<matrix> svd(A, ComputeThinU | ComputeThinV);
    //psi = svd.solve(phi);
  }

  void CACG::compute_beta()
  {
    if (!param.is_preconditioner) {
      profile.TPSTOP(QUDA_PROFILE_COMPUTE);
      param.secs += profile.Last(QUDA_PROFILE_COMPUTE);
      profile.TPSTART(QUDA_PROFILE_EIGEN);
    }

    const int N = Q.size();
    switch (N) {
#if 0 // since CA-CG is not used anywhere at the moment, no point paying for this compilation cost
      case 1: compute_beta_N<1>(Q_AQandg, Q_AS, beta); break;
      case 2: compute_beta_N<2>(Q_AQandg, Q_AS, beta); break;
      case 3: compute_beta_N<3>(Q_AQandg, Q_AS, beta); break;
      case 4: compute_beta_N<4>(Q_AQandg, Q_AS, beta); break;
      case 5: compute_beta_N<5>(Q_AQandg, Q_AS, beta); break;
      case 6: compute_beta_N<6>(Q_AQandg, Q_AS, beta); break;
      case 7: compute_beta_N<7>(Q_AQandg, Q_AS, beta); break;
      case 8: compute_beta_N<8>(Q_AQandg, Q_AS, beta); break;
      case 9: compute_beta_N<9>(Q_AQandg, Q_AS, beta); break;
      case 10: compute_beta_N<10>(Q_AQandg, Q_AS, beta); break;
      case 11: compute_beta_N<11>(Q_AQandg, Q_AS, beta); break;
      case 12: compute_beta_N<12>(Q_AQandg, Q_AS, beta); break;
#endif
      default: // failsafe
        using namespace Eigen;
        typedef Matrix<Complex, Dynamic, Dynamic, RowMajor> matrix;

        const int N = Q.size();
        matrix matQ_AQ(N,N);
        for (int i=0; i<N; i++) {
          for (int j=0; j<N; j++) {
            matQ_AQ(i,j) = Q_AQandg[i*(N+1)+j];
          }
        }
        Map<matrix> matQ_AS(Q_AS,N,N), matbeta(beta,N,N);

        matQ_AQ = -matQ_AQ;
        matbeta = matQ_AQ.fullPivLu().solve(matQ_AS);

        //JacobiSVD<matrix> svd(A, ComputeThinU | ComputeThinV);
        //psi = svd.solve(phi);
    }

    if (!param.is_preconditioner) {
      profile.TPSTOP(QUDA_PROFILE_EIGEN);
      param.secs += profile.Last(QUDA_PROFILE_EIGEN);
      profile.TPSTART(QUDA_PROFILE_COMPUTE);
    }
  }

  // Code to check for reliable updates
  int CACG::reliable(double &rNorm,  double &maxrr, int &rUpdate, const double &r2, const double &delta) {
    // reliable updates
    rNorm = sqrt(r2);
    if (rNorm > maxrr) maxrr = rNorm;

    int updateR = (rNorm < delta*maxrr) ? 1 : 0;

    if (updateR) {
      rUpdate++;
      rNorm = sqrt(r2);
      maxrr = rNorm;
    }

    //printfQuda("Reliable triggered: %d  %e\n", updateR, rNorm);

    return updateR;
  }

  /*
    The main CA-CG algorithm, which consists of three main steps:
    1. Build basis vectors q_k = A p_k for k = 1..Nkrlylov
    2. Steepest descent minmization of the residual in this basis
    3. Update solution and residual vectors
  */
  void CACG::operator()(ColorSpinorField &x, ColorSpinorField &b)
  {
    const int nKrylov = param.Nkrylov;

    if (checkPrecision(x,b) != param.precision) errorQuda("Precision mismatch %d %d", checkPrecision(x,b), param.precision);
    if (param.return_residual && param.preserve_source == QUDA_PRESERVE_SOURCE_YES) errorQuda("Cannot preserve source and return the residual");

    if (param.maxiter == 0 || nKrylov == 0) {
      if (param.use_init_guess == QUDA_USE_INIT_GUESS_NO) blas::zero(x);
      return;
    }

    create(b);

    ColorSpinorField &r_ = rp ? *rp : *S[0];
    ColorSpinorField &tmp = *tmpp;
    ColorSpinorField &tmp2 = *tmpp2;
    ColorSpinorField &tmpSloppy = tmp_sloppy ? *tmp_sloppy : tmp;
    ColorSpinorField &tmpSloppy2 = tmp_sloppy2 ? *tmp_sloppy2 : tmp2;

    if (!param.is_preconditioner) profile.TPSTART(QUDA_PROFILE_PREAMBLE);

    // compute b2, but only if we need to
    bool fixed_iteration = param.sloppy_converge && nKrylov==param.maxiter && !param.compute_true_res;
    double b2 = !fixed_iteration ? blas::norm2(b) : 1.0;
    double r2 = 0.0; // if zero source then we will exit immediately doing no work

    if (param.deflate) {
<<<<<<< HEAD
      if (!deflate_init) {
        // Construct the eigensolver and deflation space.
        profile.TPSTART(QUDA_PROFILE_INIT);
        constructDeflationSpace(b, matPrecon);
        profile.TPSTOP(QUDA_PROFILE_INIT);
        deflate_init = true;
      }
=======
      // Construct the eigensolver and deflation space.
      constructDeflationSpace(b, mat);

>>>>>>> 3fa55816
      if (deflate_compute) {
        // compute the deflation space.
        (*eig_solve)(evecs, evals);
        deflate_compute = false;
      }
      if (recompute_evals) {
<<<<<<< HEAD
        eig_solve->computeEvals(matPrecon, evecs, evals);
=======
        eig_solve->computeEvals(mat, evecs, evals);
>>>>>>> 3fa55816
        recompute_evals = false;
      }
    }

    // compute intitial residual depending on whether we have an initial guess or not
    if (param.use_init_guess == QUDA_USE_INIT_GUESS_YES) {
      mat(r_, x, tmp, tmp2);
      //r = b - Ax0
      if (!fixed_iteration) {
        r2 = blas::xmyNorm(b, r_);
      } else {
        blas::xpay(b, -1.0, r_);
        r2 = b2; // dummy setting
      }
    } else {
      r2 = b2;
      blas::copy(r_, b);
      blas::zero(x);
    }

    if (param.deflate && param.maxiter > 1) {
      std::vector<ColorSpinorField *> rhs;
      // Use residual from supplied guess r, or original
      // rhs b. use `x` as a temp.
      blas::copy(*defl_tmp2[0], r_);
      rhs.push_back(defl_tmp2[0]);

      // Deflate
      eig_solve->deflate(defl_tmp1, rhs, evecs, evals);

      // Compute r_defl = RHS - A * LHS
      blas::copy(tmp, *defl_tmp1[0]); // prec copy
      mat(r_, tmp);

      blas::copy(tmp, *rhs[0]); // prec copy
      r2 = blas::xmyNorm(tmp, r_);

      blas::copy(tmp, *defl_tmp1[0]); // prec copy
      // defl_tmp1 must be added to the solution at the end
      blas::axpy(1.0, tmp, x);
    }

    // Use power iterations to approx lambda_max
    auto &lambda_min = param.ca_lambda_min;
    auto &lambda_max = param.ca_lambda_max;

    if (basis == QUDA_CHEBYSHEV_BASIS && lambda_max < lambda_min && !lambda_init) {
      if (!param.is_preconditioner) { profile.TPSTOP(QUDA_PROFILE_PREAMBLE); profile.TPSTART(QUDA_PROFILE_INIT); }

      *Q[0] = r_; // do power iterations on this
      // Do 100 iterations, normalize every 10.
      for (int i = 0; i < 10; i++) {
        double tmpnrm = blas::norm2(*Q[0]);
        blas::ax(1.0/sqrt(tmpnrm), *Q[0]);
        for (int j = 0; j < 10; j++) {
          matSloppy(*AQ[0], *Q[0], tmpSloppy, tmpSloppy2);
          if (j == 0 && getVerbosity() >= QUDA_VERBOSE) {
            printfQuda("Current Rayleigh Quotient step %d is %e\n", i*10+1, sqrt(blas::norm2(*AQ[0])));
          }
          std::swap(AQ[0], Q[0]);
        }
      }
      // Get Rayleigh quotient
      double tmpnrm = blas::norm2(*Q[0]);
      blas::ax(1.0/sqrt(tmpnrm), *Q[0]);
      matSloppy(*AQ[0], *Q[0], tmpSloppy, tmpSloppy2);
      lambda_max = 1.1*(sqrt(blas::norm2(*AQ[0])));
      if (getVerbosity() >= QUDA_SUMMARIZE) printfQuda("CA-CG Approximate lambda max = 1.1 x %e\n", lambda_max/1.1);
      lambda_init = true;

      if (!param.is_preconditioner) { profile.TPSTOP(QUDA_PROFILE_INIT); profile.TPSTART(QUDA_PROFILE_PREAMBLE); }
    }

    // Check to see that we're not trying to invert on a zero-field source
    if (b2 == 0) {
      if (param.compute_null_vector == QUDA_COMPUTE_NULL_VECTOR_NO) {
        warningQuda("inverting on zero-field source\n");
        x = b;
        param.true_res = 0.0;
        param.true_res_hq = 0.0;
        return;
      } else {
        b2 = r2;
      }
    }

    double stop = !fixed_iteration ? stopping(param.tol, b2, param.residual_type) : 0.0; // stopping condition of solver

    const bool use_heavy_quark_res = (param.residual_type & QUDA_HEAVY_QUARK_RESIDUAL) ? true : false;

    // this parameter determines how many consective reliable update
    // reisudal increases we tolerate before terminating the solver,
    // i.e., how long do we want to keep trying to converge
    const int maxResIncrease = param.max_res_increase; // check if we reached the limit of our tolerance
    const int maxResIncreaseTotal = param.max_res_increase_total;

    double heavy_quark_res = 0.0; // heavy quark residual
    if(use_heavy_quark_res) heavy_quark_res = sqrt(blas::HeavyQuarkResidualNorm(x,r_).z);

    int resIncrease = 0;
    int resIncreaseTotal = 0;

    if (!param.is_preconditioner) {
      blas::flops = 0;
      profile.TPSTOP(QUDA_PROFILE_PREAMBLE);
      profile.TPSTART(QUDA_PROFILE_COMPUTE);
    }
    int total_iter = 0;
    double r2_old = r2;
    bool l2_converge = false;

    // Various variables related to reliable updates.
    int rUpdate = 0; // count reliable updates.
    double delta = param.delta; // delta for reliable updates.
    double rNorm = sqrt(r2); // The current residual norm.
    double maxrr = rNorm; // The maximum residual norm since the last reliable update.

    // Factors which map linear operator onto [-1,1]
    double m_map = 2./(lambda_max-lambda_min);
    double b_map = -(lambda_max+lambda_min)/(lambda_max-lambda_min);

    blas::copy(*S[0], r_); // no op if uni-precision

    PrintStats("CA-CG", total_iter, r2, b2, heavy_quark_res);
    while ( !convergence(r2, heavy_quark_res, stop, param.tol_hq) && total_iter < param.maxiter) {

      // build up a space of size nKrylov
      if (basis == QUDA_POWER_BASIS) {
        for (int k=0; k<nKrylov; k++) {
          matSloppy(*AS[k], *S[k], tmpSloppy, tmpSloppy2);
        }
      } else { // chebyshev basis

        matSloppy(*AS[0], *S[0], tmpSloppy, tmpSloppy2);

        if (nKrylov > 1) {
          // S_1 = m AS_0 + b S_0
          Complex facs1[] = { m_map, b_map };
          std::vector<ColorSpinorField*> recur1{AS[0],S[0]};
          std::vector<ColorSpinorField*> S1{S[1]};
          blas::zero(*S[1]);
          blas::caxpy(facs1,recur1,S1);
          matSloppy(*AS[1], *S[1], tmpSloppy, tmpSloppy2);

          // Enter recursion relation
          if (nKrylov > 2) {
            // S_k = 2 m AS_{k-1} + 2 b S_{k-1} - S_{k-2}
            Complex factors[] = { 2.*m_map, 2.*b_map, -1 };
            for (int k = 2; k < nKrylov; k++) {
              std::vector<ColorSpinorField*> recur2{AS[k-1],S[k-1],S[k-2]};
              std::vector<ColorSpinorField*> Sk{S[k]};
              blas::zero(*S[k]);
              blas::caxpy(factors, recur2, Sk);
              matSloppy(*AS[k], *S[k], tmpSloppy, tmpSloppy2);
            }
          }
        }

      }

      // first iteration, copy S and AS into Q and AQ
      if (total_iter == 0) {
        // first iteration Q = S
        for (int i=0; i<nKrylov; i++) *Q[i] = *S[i];
        for (int i=0; i<nKrylov; i++) *AQ[i] = *AS[i];

      } else {


        // Compute the beta coefficients for updating Q, AQ
        // 1. compute matrix Q_AS = -Q^\dagger AS
        // 2. Solve Q_AQ beta = Q_AS
        std::vector<ColorSpinorField*> R;
        for (int i=0; i < nKrylov; i++) R.push_back(S[i]);
        blas::cDotProduct(Q_AS, AQ, R);
        for (int i = 0; i < param.Nkrylov*param.Nkrylov; i++) { Q_AS[i] = real(Q_AS[i]); }

        compute_beta();

        // update direction vectors
        blas::caxpyz(beta, Q, R, Qtmp);
        for (int i=0; i<nKrylov; i++) std::swap(Q[i],Qtmp[i]);

        blas::caxpyz(beta, AQ, AS, Qtmp);
        for (int i=0; i<nKrylov; i++) std::swap(AQ[i],Qtmp[i]);
      }

      // compute the alpha coefficients
      // 1. Compute Q_AQ = Q^\dagger AQ and g = Q^dagger r = Q^dagger S[0]
      // 2. Solve Q_AQ alpha = g
      {
        std::vector<ColorSpinorField*> Q2;
        for (int i=0; i<nKrylov; i++) Q2.push_back(AQ[i]);
        Q2.push_back(S[0]);
        blas::cDotProduct(Q_AQandg, Q, Q2);

        for (int i = 0; i < param.Nkrylov*(param.Nkrylov+1); i++) { Q_AQandg[i] = real(Q_AQandg[i]); }

        compute_alpha();
      }

      // update the solution vector
      std::vector<ColorSpinorField*> X;
      X.push_back(&x);
      blas::caxpy(alpha, Q, X);

      // no need to compute residual vector if only doing a single fixed iteration
      // perhaps we could save the mat-vec here if we compute "Ap"
      // vectors when we update p?
      if (!fixed_iteration) {
        for (int i = 0; i < param.Nkrylov; i++) { alpha[i] = -alpha[i]; }
        std::vector<ColorSpinorField*> S0{S[0]};

        // Can we fuse these? We don't need this reduce in all cases...
        blas::caxpy(alpha, AQ, S0);
        //if (getVerbosity() >= QUDA_VERBOSE) r2 = blas::norm2(*S[0]);
        /*else*/ r2 = real(Q_AQandg[param.Nkrylov]); // actually the old r2... so we do one more iter than needed...

      }

      // NOTE: Because we always carry around the residual from an iteration before, we
      // "lie" about which iteration we're on so the printed residual matches with the
      // printed iteration number.
      if (total_iter > 0) {
        PrintStats("CA-CG", total_iter, r2, b2, heavy_quark_res);
      }

      total_iter+=nKrylov;


      // update since nKrylov or maxiter reached, converged or reliable update required
      // note that the heavy quark residual will by definition only be checked every nKrylov steps
      // Note: this won't reliable update when the norm _increases_.
      if (total_iter>=param.maxiter || (r2 < stop && !l2_converge) || reliable(rNorm, maxrr, rUpdate, r2, delta)) {
        if ( (r2 < stop || total_iter>=param.maxiter) && param.sloppy_converge) break;
        mat(r_, x, tmp, tmp2);
        r2 = blas::xmyNorm(b, r_);
        blas::copy(*S[0], r_);

        if (use_heavy_quark_res) heavy_quark_res = sqrt(blas::HeavyQuarkResidualNorm(x, r_).z);

        // break-out check if we have reached the limit of the precision
        if (r2 > r2_old) {
          resIncrease++;
          resIncreaseTotal++;
          warningQuda("CA-CG: new reliable residual norm %e is greater than previous reliable residual norm %e (total #inc %i)",
                      sqrt(r2), sqrt(r2_old), resIncreaseTotal);
          if (resIncrease > maxResIncrease or resIncreaseTotal > maxResIncreaseTotal) {
            warningQuda("CA-CG: solver exiting due to too many true residual norm increases");
            break;
          }
        } else {
          resIncrease = 0;
        }

        r2_old = r2;
      }

    }

    if (total_iter>param.maxiter && getVerbosity() >= QUDA_SUMMARIZE)
      warningQuda("Exceeded maximum iterations %d", param.maxiter);

    // Print number of reliable updates.
    if (getVerbosity() >= QUDA_VERBOSE) printfQuda("%s: Reliable updates = %d\n", "CA-CG", rUpdate);

    if (param.compute_true_res) {
      // Calculate the true residual
      mat(r_, x, tmp, tmp2);
      double true_res = blas::xmyNorm(b, r_);
      param.true_res = sqrt(true_res / b2);
      param.true_res_hq = (param.residual_type & QUDA_HEAVY_QUARK_RESIDUAL) ? sqrt(blas::HeavyQuarkResidualNorm(x,r_).z) : 0.0;
      if (param.return_residual) blas::copy(b, r_);
    } else {
      if (param.return_residual) blas::copy(b, *Q[0]);
    }

    if (!param.is_preconditioner) {
      qudaDeviceSynchronize(); // ensure solver is complete before ending timing
      profile.TPSTOP(QUDA_PROFILE_COMPUTE);
      profile.TPSTART(QUDA_PROFILE_EPILOGUE);
      param.secs += profile.Last(QUDA_PROFILE_COMPUTE);

      // store flops and reset counters
      double gflops = (blas::flops + mat.flops() + matSloppy.flops())*1e-9;

      param.gflops += gflops;
      param.iter += total_iter;

      // reset the flops counters
      blas::flops = 0;
      mat.flops();
      matSloppy.flops();

      profile.TPSTOP(QUDA_PROFILE_EPILOGUE);
    }

    PrintSummary("CA-CG", total_iter, r2, b2, stop, param.tol_hq);
  }

} // namespace quda<|MERGE_RESOLUTION|>--- conflicted
+++ resolved
@@ -62,16 +62,7 @@
       if (rp) delete rp;
     }
 
-<<<<<<< HEAD
-    if (deflate_init) {
-      for (auto veci : evecs)
-        if (veci) delete veci;
-      delete defl_tmp1[0];
-      delete defl_tmp2[0];
-    }
-=======
     destroyDeflationSpace();
->>>>>>> 3fa55816
 
     if (!param.is_preconditioner) profile.TPSTOP(QUDA_PROFILE_FREE);
   }
@@ -506,34 +497,19 @@
     double r2 = 0.0; // if zero source then we will exit immediately doing no work
 
     if (param.deflate) {
-<<<<<<< HEAD
-      if (!deflate_init) {
-        // Construct the eigensolver and deflation space.
-        profile.TPSTART(QUDA_PROFILE_INIT);
-        constructDeflationSpace(b, matPrecon);
-        profile.TPSTOP(QUDA_PROFILE_INIT);
-        deflate_init = true;
-      }
-=======
       // Construct the eigensolver and deflation space.
       constructDeflationSpace(b, mat);
-
->>>>>>> 3fa55816
       if (deflate_compute) {
         // compute the deflation space.
         (*eig_solve)(evecs, evals);
         deflate_compute = false;
       }
       if (recompute_evals) {
-<<<<<<< HEAD
         eig_solve->computeEvals(matPrecon, evecs, evals);
-=======
-        eig_solve->computeEvals(mat, evecs, evals);
->>>>>>> 3fa55816
         recompute_evals = false;
       }
     }
-
+    
     // compute intitial residual depending on whether we have an initial guess or not
     if (param.use_init_guess == QUDA_USE_INIT_GUESS_YES) {
       mat(r_, x, tmp, tmp2);
