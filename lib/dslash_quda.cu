--- conflicted
+++ resolved
@@ -123,17 +123,10 @@
   static int accountCount = 0;				\
   gettimeofday(&dslashProfile0, NULL);
 
-<<<<<<< HEAD
-#define HOST_PROFILE_PRINT(timer)				\
-  printf("HOST_PROFILE: %16s = %e %8.5f with %8d calls at %e us per call\n",		\
-	 #timer, timer##Profile, timer##Profile/totalTime,	\
-    timer##Count, 1e3 * timer##Profile / timer##Count );
-=======
 #define HOST_PROFILE_PRINT(timer)					\
   printf("HOST_PROFILE: %16s = %e %8.5f with %8d calls at %e us per call\n", \
 	 #timer, timer##Profile, timer##Profile/totalTime,		\
 	 timer##Count, 1e3 * timer##Profile / ((timer##Count > 0) ? timer##Count : 1) );
->>>>>>> 682355d9
 
 #define HOST_PROFILE_END						\
   struct timeval dslashProfile1;					\
