--- conflicted
+++ resolved
@@ -815,23 +815,6 @@
 }
 #endif
 
-<<<<<<< HEAD
-=======
-bool checkLaunchParam(const int shared_bytes) {
-
-  bool launch;
-
-  // only launch if not over-allocating shared memory
-  // hard code for the moment until we have more robust cache setting mechanism
-  if (shared_bytes > 16384 /*deviceProp.sharedMemPerBlock*/) {
-    launch = false;
-  } else {
-    launch = true;
-  }
-
-  return launch;
-}
-
 int gatherCompleted[Nstream];
 int previousDir[Nstream];
 int commsCompleted[Nstream];
@@ -868,7 +851,6 @@
   commDimTotal *= 4; // 2 from pipe length, 2 from direction
 }
 
->>>>>>> 8a30007b
 void dslashCuda(DslashCuda &dslash, const size_t regSize, const int parity, const int dagger, 
 		const int volume, const int *faceVolumeCB) {
 
