#include <stdio.h>
#include <stdlib.h>
#include <math.h>

#include <complex>

#include <quda_internal.h>
#include <blas_quda.h>
#include <dslash_quda.h>
#include <invert_quda.h>
#include <util_quda.h>
#include <color_spinor_field.h>

#include <sys/time.h>

namespace quda {

  double timeInterval(struct timeval start, struct timeval end) {
    long ds = end.tv_sec - start.tv_sec;
    long dus = end.tv_usec - start.tv_usec;
    return ds + 0.000001*dus;
  }

  // set the required parameters for the inner solver
  void fillInnerSolveParam(SolverParam &inner, const SolverParam &outer) {
    inner.tol = outer.tol_precondition;
    inner.delta = 1e-20; // no reliable updates within the inner solver
  
    inner.precision = outer.precision_sloppy;
    inner.precision_sloppy = outer.precision_precondition;

    // this sets a fixed iteration count if we're using the MR solver
    inner.residual_type = (outer.inv_type_precondition == QUDA_MR_INVERTER) ? QUDA_INVALID_RESIDUAL : QUDA_L2_RELATIVE_RESIDUAL;
  
    inner.iter = 0;
    inner.gflops = 0;
    inner.secs = 0;

    inner.inv_type_precondition = QUDA_INVALID_INVERTER;
    inner.is_preconditioner = true; // tell inner solver it is a preconditioner

    inner.schwarz_type = outer.schwarz_type;
    inner.global_reduction = inner.schwarz_type == QUDA_INVALID_SCHWARZ ? true : false;

    inner.use_init_guess = QUDA_USE_INIT_GUESS_NO;

    inner.maxiter = outer.maxiter_precondition;
    if (outer.inv_type_precondition == QUDA_CA_GCR_INVERTER) {
      inner.Nkrylov = inner.maxiter / outer.precondition_cycle;
    } else {
      inner.Nsteps = outer.precondition_cycle;
    }

    inner.preserve_source = QUDA_PRESERVE_SOURCE_YES;

    inner.verbosity_precondition = outer.verbosity_precondition;

    inner.compute_true_res = false;
    inner.sloppy_converge = true;
  }

  void computeBeta(Complex **beta, std::vector<ColorSpinorField*> Ap, int i, int N, int k) {
    Complex *Beta = new Complex[N];
    std::vector<ColorSpinorField*> a(N), b(1);
    for (int j=0; j<N; j++) {
      a[j] = Ap[i+j];
      Beta[j] = 0;
    }
    b[0] = Ap[k];
    blas::cDotProduct(Beta, a, b); // vectorized dot product
#if 0
    for (int j=0; j<N; j++) {
      printfQuda("%d/%d vectorized %e %e, regular %e %e\n", j+1, N, Beta[j].real(), Beta[j].imag(),
		 blas::cDotProduct(*a[j], *b[j]).real(), blas::cDotProduct(*a[j], *b[j]).imag());
      }
#endif

    for (int j=0; j<N; j++) beta[i+j][k] = Beta[j];
    delete [] Beta;
  }

  void updateAp(Complex **beta, std::vector<ColorSpinorField*> Ap, int begin, int size, int k) {

    Complex *beta_ = new Complex[size];
    for (int i=0; i<size; i++) beta_[i] = -beta[i+begin][k];

    std::vector<ColorSpinorField*> Ap_(Ap.begin() + begin, Ap.begin() + begin + size);
    std::vector<ColorSpinorField*> Apk(Ap.begin() + k, Ap.begin() + k + 1);

    blas::caxpy(beta_, Ap_, Apk);

    delete []beta_;
  }

  void orthoDir(Complex **beta, std::vector<ColorSpinorField*> Ap, int k, int pipeline) {

    switch (pipeline) {
    case 0: // no kernel fusion
      for (int i=0; i<k; i++) { // 5 (k-1) memory transactions here
	beta[i][k] = blas::cDotProduct(*(Ap[i]), *(Ap[k]));
	blas::caxpy(-beta[i][k], *Ap[i], *Ap[k]);
      }
      break;
    case 1: // basic kernel fusion
      if (k==0) break;
      beta[0][k] = blas::cDotProduct(*Ap[0], *Ap[k]);
      for (int i=0; i<k-1; i++) { // 4 (k-1) memory transactions here
	beta[i+1][k] = blas::caxpyDotzy(-beta[i][k], *Ap[i], *Ap[k], *Ap[i+1]);
      }
      blas::caxpy(-beta[k-1][k], *Ap[k-1], *Ap[k]);
      break;
    default:
      {
	const int N = pipeline;
	for (int i=0; i<k-(N-1); i+=N) {
	  computeBeta(beta, Ap, i, N, k);
	  updateAp(beta, Ap, i, N, k);
	}

	if (k%N != 0) { // need to update the remainder
	  for (int r = N-1; r>0; r--) {
	    if ((k%N) % r == 0) { // if true this is the remainder
	      computeBeta(beta, Ap, k-r, r, k);
	      updateAp(beta, Ap, k-r, r, k);
	      break;
	    }
	  }
	}
      }
      break;
    }

  }   

  void backSubs(const Complex *alpha, Complex** const beta, const double *gamma, Complex *delta, int n) {
    for (int k=n-1; k>=0;k--) {
      delta[k] = alpha[k];
      for (int j=k+1;j<n; j++) {
	delta[k] -= beta[k][j]*delta[j];
      }
      delta[k] /= gamma[k];
    }
  }

  void updateSolution(ColorSpinorField &x, const Complex *alpha, Complex** const beta, 
		      double *gamma, int k, std::vector<ColorSpinorField*> p)
  {
    Complex *delta = new Complex[k];

    // Update the solution vector
    backSubs(alpha, beta, gamma, delta, k);
  
    std::vector<ColorSpinorField*> X;
    X.push_back(&x);

    std::vector<ColorSpinorField*> P;
    for (int i=0; i<k; i++) P.push_back(p[i]);
    blas::caxpy(delta, P, X);

    delete []delta;
  }

  GCR::GCR(DiracMatrix &mat, DiracMatrix &matSloppy, DiracMatrix &matPrecon, SolverParam &param, TimeProfile &profile) :
    Solver(param, profile),
    mat(mat),
    matSloppy(matSloppy),
    matPrecon(matPrecon),
    matMdagM(DiracMdagM(mat.Expose())),
    K(0),
    Kparam(param),
    nKrylov(param.Nkrylov),
    init(false),
    rp(nullptr),
    tmpp(nullptr),
    tmp_sloppy(nullptr),
    r_sloppy(nullptr)
  {
    fillInnerSolveParam(Kparam, param);

    if (param.inv_type_precondition == QUDA_CG_INVERTER) // inner CG solver
      K = new CG(matSloppy, matPrecon, matPrecon, Kparam, profile);
    else if (param.inv_type_precondition == QUDA_BICGSTAB_INVERTER) // inner BiCGstab solver
      K = new BiCGstab(matSloppy, matPrecon, matPrecon, Kparam, profile);
    else if (param.inv_type_precondition == QUDA_MR_INVERTER) // inner MR solver
      K = new MR(matSloppy, matPrecon, Kparam, profile);
    else if (param.inv_type_precondition == QUDA_SD_INVERTER) // inner SD solver
      K = new SD(matSloppy, Kparam, profile);
    else if (param.inv_type_precondition == QUDA_CA_GCR_INVERTER) // inner CA-GCR solver
      K = new CAGCR(matSloppy, matPrecon, matPrecon, Kparam, profile);
    else if (param.inv_type_precondition == QUDA_INVALID_INVERTER) // unsupported
      K = NULL;
    else 
      errorQuda("Unsupported preconditioner %d\n", param.inv_type_precondition);

    p.resize(nKrylov+1);
    Ap.resize(nKrylov);

    alpha = new Complex[nKrylov];
    beta = new Complex*[nKrylov];
    for (int i=0; i<nKrylov; i++) beta[i] = new Complex[nKrylov];
    gamma = new double[nKrylov];
  }

  GCR::GCR(DiracMatrix &mat, Solver &K, DiracMatrix &matSloppy, DiracMatrix &matPrecon, SolverParam &param,
           TimeProfile &profile) :
    Solver(param, profile),
    mat(mat),
    matSloppy(matSloppy),
    matPrecon(matPrecon),
    matMdagM(mat.Expose()),
    K(&K),
    Kparam(param),
    nKrylov(param.Nkrylov),
    init(false),
    rp(nullptr),
    tmpp(nullptr),
    tmp_sloppy(nullptr),
    r_sloppy(nullptr)
  {
    p.resize(nKrylov+1);
    Ap.resize(nKrylov);

    alpha = new Complex[nKrylov];
    beta = new Complex*[nKrylov];
    for (int i=0; i<nKrylov; i++) beta[i] = new Complex[nKrylov];
    gamma = new double[nKrylov];
  }

  GCR::~GCR() {
    profile.TPSTART(QUDA_PROFILE_FREE);

    delete []alpha;
    for (int i=0; i<nKrylov; i++) delete []beta[i];
    delete []beta;
    delete []gamma;

    if (K && param.inv_type_precondition != QUDA_MG_INVERTER) delete K;

    if (init && param.precision_sloppy != tmpp->Precision()) {
      if (r_sloppy && r_sloppy != rp) delete r_sloppy;
    }

    for (int i=0; i<nKrylov+1; i++) if (p[i]) delete p[i];
    for (int i=0; i<nKrylov; i++) if (Ap[i]) delete Ap[i];

    if (tmp_sloppy != tmpp) delete tmp_sloppy;
    if (tmpp) delete tmpp;
    if (rp) delete rp;

<<<<<<< HEAD
    if (deflate_init) {
      for (auto veci : evecs) {
        if (veci) delete veci;
      }
      evecs.resize(0);
      delete defl_tmp1[0];
      delete defl_tmp2[0];
      defl_tmp1.resize(0);
      defl_tmp2.resize(0);
    }
=======
    destroyDeflationSpace();

>>>>>>> 3fa55816
    profile.TPSTOP(QUDA_PROFILE_FREE);
  }

  void GCR::operator()(ColorSpinorField &x, ColorSpinorField &b)
  {
    if (nKrylov == 0) {
      // Krylov space is zero-dimensional so return doing no work
      if (param.use_init_guess == QUDA_USE_INIT_GUESS_NO) blas::zero(x);
      return;
    }

    profile.TPSTART(QUDA_PROFILE_INIT);

    if (!init) {
      ColorSpinorParam csParam(x);
      csParam.create = QUDA_NULL_FIELD_CREATE;

      rp = (K || x.Precision() != param.precision_sloppy) ? ColorSpinorField::Create(csParam) : nullptr;

      // high precision temporary
      tmpp = ColorSpinorField::Create(csParam);

      // create sloppy fields used for orthogonalization
      csParam.setPrecision(param.precision_sloppy);
      for (int i = 0; i < nKrylov + 1; i++) p[i] = ColorSpinorField::Create(csParam);
      for (int i=0; i<nKrylov; i++) Ap[i] = ColorSpinorField::Create(csParam);

      csParam.setPrecision(param.precision_sloppy);
      if (param.precision_sloppy != x.Precision()) {
        tmp_sloppy = tmpp->CreateAlias(csParam);
      } else {
        tmp_sloppy = tmpp;
      }

      if (param.precision_sloppy != x.Precision()) {
        r_sloppy = K ? ColorSpinorField::Create(csParam) : nullptr;
      } else {
        r_sloppy = K ? rp : nullptr;
      }

      init = true;
    }

    if (param.deflate) {
<<<<<<< HEAD
      if (!deflate_init) {
        // Construct the eigensolver and deflation space if requested.
        constructDeflationSpace(b, DiracMdagM(matPrecon.Expose()));
        deflate_init = true;
      }
=======
      // Construct the eigensolver and deflation space if requested.
      constructDeflationSpace(b, matMdagM);
>>>>>>> 3fa55816
      if (deflate_compute) {
        // compute the deflation space.
        profile.TPSTOP(QUDA_PROFILE_INIT);
        (*eig_solve)(evecs, evals);
<<<<<<< HEAD
        extendSVDDeflationSpace();
        eig_solve->computeSVD(DiracMdagM(matPrecon.Expose()), evecs, evals);
=======
        // double the size of the Krylov space
        extendSVDDeflationSpace();
        // populate extra memory with L/R singular vectors
        eig_solve->computeSVD(matMdagM, evecs, evals);
>>>>>>> 3fa55816
        profile.TPSTART(QUDA_PROFILE_INIT);
        deflate_compute = false;
      }
      if (recompute_evals) {
<<<<<<< HEAD
        eig_solve->computeEvals(DiracMdagM(matPrecon.Expose()), evecs, evals);
        eig_solve->computeSVD(DiracMdagM(matPrecon.Expose()), evecs, evals);
=======
        eig_solve->computeEvals(matMdagM, evecs, evals);
        eig_solve->computeSVD(matMdagM, evecs, evals);
>>>>>>> 3fa55816
        recompute_evals = false;
      }
    }

    ColorSpinorField &r = rp ? *rp : *p[0];
    ColorSpinorField &rSloppy = r_sloppy ? *r_sloppy : *p[0];
    ColorSpinorField &tmp = *tmpp;
    ColorSpinorField &tmpSloppy = *tmp_sloppy;

    double b2 = blas::norm2(b);  // norm sq of source
    double r2;                // norm sq of residual

    // compute initial residual depending on whether we have an initial guess or not
    if (param.use_init_guess == QUDA_USE_INIT_GUESS_YES) {
      // Compute r = b - A * x
      mat(r, x, tmp);
      r2 = blas::xmyNorm(b, r);
      // x contains the original guess.
    } else {
      blas::copy(r, b);
      r2 = b2;
      blas::zero(x);
    }

    if (param.deflate && param.maxiter > 1) {
      std::vector<ColorSpinorField *> rhs;
      // Use residual from supplied guess r, or original
      // rhs b.
      blas::copy(*defl_tmp2[0], r);
      rhs.push_back(defl_tmp2[0]);

      // Deflate: Hardcoded to SVD. If maxiter == 1, this is a dummy solve
      eig_solve->deflateSVD(defl_tmp1, rhs, evecs, evals);

      // Compute r_defl = RHS - A * LHS
      blas::copy(tmp, *defl_tmp1[0]); // prec copy
      mat(r, tmp);

      blas::copy(tmp, *rhs[0]); // prec copy
      r2 = blas::xmyNorm(tmp, r);

      blas::copy(tmp, *defl_tmp1[0]); // prec copy
      // defl_tmp must be added to the solution at the end
      blas::axpy(1.0, tmp, x);
    }

    // Check to see that we're not trying to invert on a zero-field source
    if (b2 == 0) {
      if (param.compute_null_vector == QUDA_COMPUTE_NULL_VECTOR_NO) {
	profile.TPSTOP(QUDA_PROFILE_INIT);
	warningQuda("inverting on zero-field source\n");
	x = b;
	param.true_res = 0.0;
	param.true_res_hq = 0.0;
	return;
      } else {
	b2 = r2;
      }
    }

    double stop = stopping(param.tol, b2, param.residual_type); // stopping condition of solver

    const bool use_heavy_quark_res = 
      (param.residual_type & QUDA_HEAVY_QUARK_RESIDUAL) ? true : false;

    // this parameter determines how many consective reliable update
    // reisudal increases we tolerate before terminating the solver,
    // i.e., how long do we want to keep trying to converge
    const int maxResIncrease = param.max_res_increase; // check if we reached the limit of our tolerance
    const int maxResIncreaseTotal = param.max_res_increase_total;

    double heavy_quark_res = 0.0; // heavy quark residual
    if(use_heavy_quark_res) heavy_quark_res = sqrt(blas::HeavyQuarkResidualNorm(x,r).z);

    int resIncrease = 0;
    int resIncreaseTotal = 0;

    profile.TPSTOP(QUDA_PROFILE_INIT);
    profile.TPSTART(QUDA_PROFILE_PREAMBLE);

    blas::flops = 0;

    blas::copy(rSloppy, r);

    int total_iter = 0;
    int restart = 0;
    double r2_old = r2;
    bool l2_converge = false;

    int pipeline = param.pipeline;
    // Vectorized dot product only has limited support so work around
    if (Ap[0]->Location() == QUDA_CPU_FIELD_LOCATION || pipeline == 0) pipeline = 1;
    if (pipeline > nKrylov) pipeline = nKrylov;

    profile.TPSTOP(QUDA_PROFILE_PREAMBLE);
    profile.TPSTART(QUDA_PROFILE_COMPUTE);

    int k = 0;
    int k_break = 0;

    PrintStats("GCR", total_iter+k, r2, b2, heavy_quark_res);
    while ( !convergence(r2, heavy_quark_res, stop, param.tol_hq) && total_iter < param.maxiter) {

      if (K) {
	pushVerbosity(param.verbosity_precondition);
	(*K)(*p[k], rSloppy);
	popVerbosity();
	// relaxation p = omega*p + (1-omega)*r
	//if (param.omega!=1.0) blas::axpby((1.0-param.omega), rPre, param.omega, pPre);
      }

      matSloppy(*Ap[k], *p[k], tmpSloppy);

      if (getVerbosity()>= QUDA_DEBUG_VERBOSE)
	printfQuda("GCR debug iter=%d: Ap2=%e, p2=%e, r2=%e\n",
		   total_iter, blas::norm2(*Ap[k]), blas::norm2(*p[k]), blas::norm2(rSloppy));

      orthoDir(beta, Ap, k, pipeline);

      double3 Apr = blas::cDotProductNormA(*Ap[k], K ? rSloppy : *p[k]);

      if (getVerbosity()>= QUDA_DEBUG_VERBOSE) {
	printfQuda("GCR debug iter=%d: Apr=(%e,%e,%e)\n", total_iter, Apr.x, Apr.y, Apr.z);
	for (int i=0; i<k; i++)
	  for (int j=0; j<=k; j++)
	    printfQuda("GCR debug iter=%d: beta[%d][%d] = (%e,%e)\n", 
		       total_iter, i, j, real(beta[i][j]), imag(beta[i][j]));
      }

      gamma[k] = sqrt(Apr.z); // gamma[k] = Ap[k]
      if (gamma[k] == 0.0) errorQuda("GCR breakdown\n");
      alpha[k] = Complex(Apr.x, Apr.y) / gamma[k]; // alpha = (1/|Ap|) * (Ap, r)

      // r -= (1/|Ap|^2) * (Ap, r) r, Ap *= 1/|Ap|
      r2 = blas::cabxpyzAxNorm(1.0 / gamma[k], -alpha[k], *Ap[k], K ? rSloppy : *p[k], K ? rSloppy : *p[k + 1]);

      k++;
      total_iter++;

      PrintStats("GCR", total_iter, r2, b2, heavy_quark_res);
   
      // update since nKrylov or maxiter reached, converged or reliable update required
      // note that the heavy quark residual will by definition only be checked every nKrylov steps
      if (k==nKrylov || total_iter==param.maxiter || (r2 < stop && !l2_converge) || sqrt(r2/r2_old) < param.delta) {

        // update the solution vector
        updateSolution(x, alpha, beta, gamma, k, p);

        if ( (r2 < stop || total_iter==param.maxiter) && param.sloppy_converge) break;
        mat(r, x, tmp);
        r2 = blas::xmyNorm(b, r);  

        if (use_heavy_quark_res) heavy_quark_res = sqrt(blas::HeavyQuarkResidualNorm(x, r).z);

        // break-out check if we have reached the limit of the precision
        if (r2 > r2_old) {
          resIncrease++;
          resIncreaseTotal++;
          warningQuda("GCR: new reliable residual norm %e is greater than previous reliable residual norm %e (total #inc %i)",
        	      sqrt(r2), sqrt(r2_old), resIncreaseTotal);
          if (resIncrease > maxResIncrease or resIncreaseTotal > maxResIncreaseTotal) {
            warningQuda("GCR: solver exiting due to too many true residual norm increases");
            break;
          }
        } else {
          resIncrease = 0;
        }

        k_break = k;
        k = 0;

        if ( !convergence(r2, heavy_quark_res, stop, param.tol_hq) ) {
          restart++; // restarting if residual is still too great

          PrintStats("GCR (restart)", restart, r2, b2, heavy_quark_res);
          blas::copy(rSloppy, r);

          r2_old = r2;

          // prevent ending the Krylov space prematurely if other convergence criteria not met 
          if (r2 < stop) l2_converge = true; 
        }

        r2_old = r2;

      }

    }

    profile.TPSTOP(QUDA_PROFILE_COMPUTE);
    profile.TPSTART(QUDA_PROFILE_EPILOGUE);

    param.secs += profile.Last(QUDA_PROFILE_COMPUTE);
  
    double gflops = (blas::flops + mat.flops() + matSloppy.flops() + matPrecon.flops())*1e-9;
    if (K) gflops += K->flops()*1e-9;

    if (k>=param.maxiter && getVerbosity() >= QUDA_SUMMARIZE) 
      warningQuda("Exceeded maximum iterations %d", param.maxiter);

    if (getVerbosity() >= QUDA_VERBOSE) printfQuda("GCR: number of restarts = %d\n", restart);

    if (param.compute_true_res) {
      // Calculate the true residual
      mat(r, x, tmp);
      double true_res = blas::xmyNorm(b, r);
      param.true_res = sqrt(true_res / b2);
      if (param.residual_type & QUDA_HEAVY_QUARK_RESIDUAL)
	param.true_res_hq = sqrt(blas::HeavyQuarkResidualNorm(x,r).z);
      else
	param.true_res_hq = 0.0;

      if (param.preserve_source == QUDA_PRESERVE_SOURCE_NO) blas::copy(b, r);
    } else {
      if (param.preserve_source == QUDA_PRESERVE_SOURCE_NO) blas::copy(b, K ? rSloppy : *p[k_break]);
    }

    param.gflops += gflops;
    param.iter += total_iter;

    // reset the flops counters
    blas::flops = 0;
    mat.flops();
    matSloppy.flops();
    matPrecon.flops();

    profile.TPSTOP(QUDA_PROFILE_EPILOGUE);
    profile.TPSTART(QUDA_PROFILE_FREE);

    PrintSummary("GCR", total_iter, r2, b2, stop, param.tol_hq);

    profile.TPSTOP(QUDA_PROFILE_FREE);

    return;
  }

} // namespace quda<|MERGE_RESOLUTION|>--- conflicted
+++ resolved
@@ -247,21 +247,8 @@
     if (tmpp) delete tmpp;
     if (rp) delete rp;
 
-<<<<<<< HEAD
-    if (deflate_init) {
-      for (auto veci : evecs) {
-        if (veci) delete veci;
-      }
-      evecs.resize(0);
-      delete defl_tmp1[0];
-      delete defl_tmp2[0];
-      defl_tmp1.resize(0);
-      defl_tmp2.resize(0);
-    }
-=======
     destroyDeflationSpace();
 
->>>>>>> 3fa55816
     profile.TPSTOP(QUDA_PROFILE_FREE);
   }
 
@@ -306,40 +293,22 @@
     }
 
     if (param.deflate) {
-<<<<<<< HEAD
-      if (!deflate_init) {
-        // Construct the eigensolver and deflation space if requested.
-        constructDeflationSpace(b, DiracMdagM(matPrecon.Expose()));
-        deflate_init = true;
-      }
-=======
       // Construct the eigensolver and deflation space if requested.
       constructDeflationSpace(b, matMdagM);
->>>>>>> 3fa55816
       if (deflate_compute) {
         // compute the deflation space.
         profile.TPSTOP(QUDA_PROFILE_INIT);
         (*eig_solve)(evecs, evals);
-<<<<<<< HEAD
-        extendSVDDeflationSpace();
-        eig_solve->computeSVD(DiracMdagM(matPrecon.Expose()), evecs, evals);
-=======
         // double the size of the Krylov space
         extendSVDDeflationSpace();
         // populate extra memory with L/R singular vectors
         eig_solve->computeSVD(matMdagM, evecs, evals);
->>>>>>> 3fa55816
         profile.TPSTART(QUDA_PROFILE_INIT);
         deflate_compute = false;
       }
       if (recompute_evals) {
-<<<<<<< HEAD
-        eig_solve->computeEvals(DiracMdagM(matPrecon.Expose()), evecs, evals);
-        eig_solve->computeSVD(DiracMdagM(matPrecon.Expose()), evecs, evals);
-=======
         eig_solve->computeEvals(matMdagM, evecs, evals);
         eig_solve->computeSVD(matMdagM, evecs, evals);
->>>>>>> 3fa55816
         recompute_evals = false;
       }
     }
