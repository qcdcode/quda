#include <tune_quda.h>
#include <uint_to_char.h>
#include <quda_internal.h>

// if this macro is defined then we use the driver API, else use the
// runtime API.  Typically the driver API has 10-20% less overhead
#define USE_DRIVER_API

// if this macro is defined then we profile the CUDA API calls
//#define API_PROFILE

#ifdef API_PROFILE
#define PROFILE(f, idx)                                                                                                \
  apiTimer.TPSTART(idx);                                                                                               \
  f;                                                                                                                   \
  apiTimer.TPSTOP(idx);
#else
#define PROFILE(f, idx) f;
#endif

namespace quda {

#ifdef USE_DRIVER_API
  static TimeProfile apiTimer("CUDA API calls (driver)");
#else
  static TimeProfile apiTimer("CUDA API calls (runtime)");
#endif

  class QudaMem : public Tunable
  {

    void *dst;
    const void *src;
    const size_t count;
    const int value;
    const bool copy;
    const cudaMemcpyKind kind;
    const bool async;
    const char *name;

    unsigned int sharedBytesPerThread() const { return 0; }
    unsigned int sharedBytesPerBlock(const TuneParam &param) const { return 0; }

  public:
    inline QudaMem(void *dst, const void *src, size_t count, cudaMemcpyKind kind, bool async, const char *func,
                   const char *file, const char *line) :
      dst(dst),
      src(src),
      count(count),
      value(0),
      copy(true),
      kind(kind),
      async(async)
    {
      if (!async) {
        switch (kind) {
        case cudaMemcpyDeviceToHost:   name = "cudaMemcpyDeviceToHost";   break;
        case cudaMemcpyHostToDevice:   name = "cudaMemcpyHostToDevice";   break;
        case cudaMemcpyHostToHost:     name = "cudaMemcpyHostToHost";     break;
        case cudaMemcpyDeviceToDevice: name = "cudaMemcpyDeviceToDevice"; break;
        case cudaMemcpyDefault:        name = "cudaMemcpyDefault";        break;
        default: errorQuda("Unsupported cudaMemcpyKind %d", kind);
        }
      } else {
        switch(kind) {
        case cudaMemcpyDeviceToHost:   name = "cudaMemcpyAsyncDeviceToHost";   break;
        case cudaMemcpyHostToDevice:   name = "cudaMemcpyAsyncHostToDevice";   break;
        case cudaMemcpyHostToHost:     name = "cudaMemcpyAsyncHostToHost";     break;
        case cudaMemcpyDeviceToDevice: name = "cudaMemcpyAsyncDeviceToDevice"; break;
        case cudaMemcpyDefault:        name = "cudaMemcpyAsyncDefault";        break;
        default: errorQuda("Unsupported cudaMemcpyKind %d", kind);
        }
      }
      strcpy(aux, func);
      strcat(aux, ",");
      strcat(aux, file);
      strcat(aux, ",");
      strcat(aux, line);
    }

    inline QudaMem(void *dst, int value, size_t count, bool async, const char *func, const char *file, const char *line) :
      dst(dst),
      src(nullptr),
      count(count),
      value(value),
      copy(false),
      kind(cudaMemcpyDefault),
      async(async)
    {
      name = !async ? "cudaMemset" : "cudaMemsetAsync";
      strcpy(aux, func);
      strcat(aux, ",");
      strcat(aux, file);
      strcat(aux, ",");
      strcat(aux, line);
    }

    inline void apply(const qudaStream_t &stream) {
      tuneLaunch(*this, getTuning(), getVerbosity());
      if (copy) {
        if (async) {
#ifdef USE_DRIVER_API
          switch (kind) {
          case cudaMemcpyDeviceToHost:
            PROFILE(cuMemcpyDtoHAsync(dst, (CUdeviceptr)src, count, stream), QUDA_PROFILE_MEMCPY_D2H_ASYNC);
            break;
          case cudaMemcpyHostToDevice:
            PROFILE(cuMemcpyHtoDAsync((CUdeviceptr)dst, src, count, stream), QUDA_PROFILE_MEMCPY_H2D_ASYNC);
            break;
          case cudaMemcpyDeviceToDevice:
            PROFILE(cuMemcpyDtoDAsync((CUdeviceptr)dst, (CUdeviceptr)src, count, stream), QUDA_PROFILE_MEMCPY_D2D_ASYNC);
            break;
          default: errorQuda("Unsupported cuMemcpyTypeAsync %d", kind);
          }
#else
          PROFILE(cudaMemcpyAsync(dst, src, count, kind, stream),
                  kind == cudaMemcpyDeviceToHost ? QUDA_PROFILE_MEMCPY_D2H_ASYNC : QUDA_PROFILE_MEMCPY_H2D_ASYNC);
#endif
        } else {
#ifdef USE_DRIVER_API
          switch (kind) {
          case cudaMemcpyDeviceToHost: cuMemcpyDtoH(dst, (CUdeviceptr)src, count); break;
          case cudaMemcpyHostToDevice: cuMemcpyHtoD((CUdeviceptr)dst, src, count); break;
          case cudaMemcpyHostToHost: memcpy(dst, src, count); break;
          case cudaMemcpyDeviceToDevice: cuMemcpyDtoD((CUdeviceptr)dst, (CUdeviceptr)src, count); break;
          case cudaMemcpyDefault: cuMemcpy((CUdeviceptr)dst, (CUdeviceptr)src, count); break;
          default: errorQuda("Unsupported cudaMemcpyType %d", kind);
          }
#else
          cudaMemcpy(dst, src, count, kind);
#endif
        }
      } else {
#ifdef USE_DRIVER_API
        if (async)
          cuMemsetD32Async((CUdeviceptr)dst, value, count / 4, stream);
        else
          cuMemsetD32((CUdeviceptr)dst, value, count / 4);
#else
        if (async)
          cudaMemsetAsync(dst, value, count, stream);
        else
          cudaMemset(dst, value, count);
#endif
      }
    }

    bool advanceTuneParam(TuneParam &param) const { return false; }

    TuneKey tuneKey() const {
      char vol[128];
      strcpy(vol,"bytes=");
      u64toa(vol+6, (uint64_t)count);
      return TuneKey(vol, name, aux);
    }

    long long flops() const { return 0; }
    long long bytes() const { return kind == cudaMemcpyDeviceToDevice ? 2*count : count; }
  };

  void qudaMemPrefetchAsync_(const void *devPtr, size_t count, int dstDevice, const cudaStream_t &stream,
                             const char *func, const char *file, const char *line)
  {
    if (count == 0) return;
    cudaError_t error = cudaMemPrefetchAsync(devPtr, count, dstDevice, stream);
    if (error != cudaSuccess && !activeTuning())
      errorQuda("(CUDA) %s\n (%s:%s in %s())", cudaGetErrorString(error), file, line, func);
  }

  void qudaMemcpy_(void *dst, const void *src, size_t count, cudaMemcpyKind kind, const char *func, const char *file,
                   const char *line)
  {
    if (count == 0) return;
    QudaMem copy(dst, src, count, kind, false, func, file, line);
    copy.apply(0);
    cudaError_t error = cudaGetLastError();
    if (error != cudaSuccess && !activeTuning())
      errorQuda("(CUDA) %s\n (%s:%s in %s())", cudaGetErrorString(error), file, line, func);
  }

<<<<<<< HEAD
  void qudaMemcpyNoTune_(void *dst, const void *src, size_t count, cudaMemcpyKind kind, const char *func,
                         const char *file, const char *line)
  {
    if (count == 0) return;
    cudaError_t error = cudaMemcpy(dst, src, count, kind);
    if (error != cudaSuccess && !activeTuning())
      errorQuda("(CUDA) %s\n (%s:%s in %s())", cudaGetErrorString(error), file, line, func);
  }

=======
>>>>>>> 4950f600
  void qudaMemcpyAsync_(void *dst, const void *src, size_t count, cudaMemcpyKind kind, const qudaStream_t &stream,
                        const char *func, const char *file, const char *line)
  {
    if (count == 0) return;

    if (kind == cudaMemcpyDeviceToDevice) {
      QudaMem copy(dst, src, count, kind, true, func, file, line);
      copy.apply(stream);
    } else {
#ifdef USE_DRIVER_API
      switch (kind) {
      case cudaMemcpyDeviceToHost:
        PROFILE(cuMemcpyDtoHAsync(dst, (CUdeviceptr)src, count, stream), QUDA_PROFILE_MEMCPY_D2H_ASYNC);
        break;
      case cudaMemcpyHostToDevice:
        PROFILE(cuMemcpyHtoDAsync((CUdeviceptr)dst, src, count, stream), QUDA_PROFILE_MEMCPY_H2D_ASYNC);
        break;
      case cudaMemcpyDeviceToDevice:
        PROFILE(cuMemcpyDtoDAsync((CUdeviceptr)dst, (CUdeviceptr)src, count, stream), QUDA_PROFILE_MEMCPY_D2D_ASYNC);
        break;
      default:
        errorQuda("Unsupported cuMemcpyTypeAsync %d", kind);
      }
#else
      PROFILE(cudaMemcpyAsync(dst, src, count, kind, stream),
              kind == cudaMemcpyDeviceToHost ? QUDA_PROFILE_MEMCPY_D2H_ASYNC : QUDA_PROFILE_MEMCPY_H2D_ASYNC);
#endif
    }
  }

<<<<<<< HEAD
  void qudaMemcpyAsyncNoTune_(void *dst, const void *src, size_t count, cudaMemcpyKind kind, const qudaStream_t &stream,
                              const char *func, const char *file, const char *line)
  {
    if (count == 0) return;

#ifdef USE_DRIVER_API
    switch (kind) {
    case cudaMemcpyDeviceToHost:
      PROFILE(cuMemcpyDtoHAsync(dst, (CUdeviceptr)src, count, stream), QUDA_PROFILE_MEMCPY_D2H_ASYNC);
      break;
    case cudaMemcpyHostToDevice:
      PROFILE(cuMemcpyHtoDAsync((CUdeviceptr)dst, src, count, stream), QUDA_PROFILE_MEMCPY_H2D_ASYNC);
      break;
    case cudaMemcpyDeviceToDevice:
      PROFILE(cuMemcpyDtoDAsync((CUdeviceptr)dst, (CUdeviceptr)src, count, stream), QUDA_PROFILE_MEMCPY_D2D_ASYNC);
      break;
    default: errorQuda("Unsupported cuMemcpyTypeAsync %d", kind);
    }
#else
    cudaMemcpyAsync(dst, src, count, kind, stream);
#endif
  }

  void qudaMemcpy2D_(void *dst, size_t dpitch, const void *src, size_t spitch, size_t width, size_t height,
                     cudaMemcpyKind kind, const char *func, const char *file, const char *line)
  {
    PROFILE(cudaError_t error = cudaMemcpy2D(dst, dpitch, src, spitch, width, height, kind),
            kind == cudaMemcpyDeviceToHost ? QUDA_PROFILE_MEMCPY_D2H_2D : QUDA_PROFILE_MEMCPY_H2D_2D);
    if (error != cudaSuccess && !activeTuning())
      errorQuda("(CUDA) %s\n (%s:%s in %s())", cudaGetErrorString(error), file, line, func);
  }

  void qudaMemcpy2DNoTune_(void *dst, size_t dpitch, const void *src, size_t spitch, size_t width, size_t height,
                           cudaMemcpyKind kind, const char *func, const char *file, const char *line)
  {
    cudaError_t error = cudaMemcpy2D(dst, dpitch, src, spitch, width, height, kind);
    if (error != cudaSuccess && !activeTuning())
      errorQuda("(CUDA) %s\n (%s:%s in %s())", cudaGetErrorString(error), file, line, func);
  }

  void qudaMemcpy2DAsync_(void *dst, size_t dpitch, const void *src, size_t spitch, size_t width, size_t height,
                          cudaMemcpyKind kind, const qudaStream_t &stream, const char *func, const char *file,
                          const char *line)
=======
  cudaError_t qudaStreamSynchronize_(qudaStream_t &stream, const char *func, const char *file, const char *line)
  {
#ifdef USE_DRIVER_API
    PROFILE(CUresult error = cuStreamSynchronize(stream), QUDA_PROFILE_STREAM_SYNCHRONIZE);
    switch (error) {
    case CUDA_SUCCESS:
      return cudaSuccess;
    default: // should always return successful
      const char *str;
      cuGetErrorName(error, &str);
      errorQuda("(CUDA) cuStreamSynchronize returned error %s\n (%s:%s in %s())\n", str, file, line, func);
    }
    return cudaErrorUnknown;
#else
    PROFILE(cudaError_t error = cudaStreamSynchronize(stream), QUDA_PROFILE_STREAM_SYNCHRONIZE);
    if (error != cudaSuccess && !activeTuning())
      errorQuda("(CUDA) %s\n (%s:%s in %s())", cudaGetErrorString(error), file, line, func);
    return error;

#endif
  }

  
  void qudaMemcpy2DAsync_(void *dst, size_t dpitch, const void *src, size_t spitch,
                          size_t width, size_t height, cudaMemcpyKind kind, const qudaStream_t &stream,
                          const char *func, const char *file, const char *line)
>>>>>>> 4950f600
  {
#ifdef USE_DRIVER_API
    CUDA_MEMCPY2D param;
    param.srcPitch = spitch;
    param.srcY = 0;
    param.srcXInBytes = 0;
    param.dstPitch = dpitch;
    param.dstY = 0;
    param.dstXInBytes = 0;
    param.WidthInBytes = width;
    param.Height = height;

    switch (kind) {
    case cudaMemcpyDeviceToHost:
      param.srcDevice = (CUdeviceptr)src;
      param.srcMemoryType = CU_MEMORYTYPE_DEVICE;
      param.dstHost = dst;
      param.dstMemoryType = CU_MEMORYTYPE_HOST;
      break;
    default:
      errorQuda("Unsupported cuMemcpyType2DAsync %d", kind);
    }
    PROFILE(cuMemcpy2DAsync(&param, stream), QUDA_PROFILE_MEMCPY2D_D2H_ASYNC);
#else
    PROFILE(cudaMemcpy2DAsync(dst, dpitch, src, spitch, width, height, kind, stream), QUDA_PROFILE_MEMCPY2D_D2H_ASYNC);
#endif
  }

  void qudaMemcpy2DAsyncNoTune_(void *dst, size_t dpitch, const void *src, size_t spitch, size_t width, size_t height,
                                cudaMemcpyKind kind, const qudaStream_t &stream, const char *func, const char *file,
                                const char *line)
  {
#ifdef USE_DRIVER_API
    CUDA_MEMCPY2D param;
    param.srcPitch = spitch;
    param.srcY = 0;
    param.srcXInBytes = 0;
    param.dstPitch = dpitch;
    param.dstY = 0;
    param.dstXInBytes = 0;
    param.WidthInBytes = width;
    param.Height = height;

    switch (kind) {
    case cudaMemcpyDeviceToHost:
      param.srcDevice = (CUdeviceptr)src;
      param.srcMemoryType = CU_MEMORYTYPE_DEVICE;
      param.dstHost = dst;
      param.dstMemoryType = CU_MEMORYTYPE_HOST;
      break;
    default: errorQuda("Unsupported cuMemcpyType2DAsync %d", kind);
    }
    cuMemcpy2DAsync(&param, stream);
#else
    cudaMemcpy2DAsync(dst, dpitch, src, spitch, width, height, kind, stream);
#endif
  }

  qudaError_t qudaGetLastError_(const char *func, const char *file, const char *line)
  {
    cudaError_t error = cudaGetLastError();
    return error;
  }

  const char *qudaGetErrorString_(qudaError_t &error, const char *func, const char *file, const char *line)
  {
    return cudaGetErrorString(error);
  }

  void qudaMemset_(void *dst, int value, size_t count, const char *func, const char *file, const char *line)
  {
    if (count == 0) return;
    QudaMem set(dst, value, count, false, func, file, line);
    set.apply(0);
    cudaError_t error = cudaGetLastError();
    if (error != cudaSuccess && !activeTuning())
      errorQuda("(CUDA) %s\n (%s:%s in %s())", cudaGetErrorString(error), file, line, func);
  }

  void qudaMemsetNoTune_(void *dst, int value, size_t count, const char *func, const char *file, const char *line)
  {
    if (count == 0) return;
    cudaError_t error = cudaMemset(dst, value, count);
    if (error != cudaSuccess && !activeTuning())
      errorQuda("(CUDA) %s\n (%s:%s in %s())", cudaGetErrorString(error), file, line, func);
  }

<<<<<<< HEAD
  void qudaMemsetAsync_(void *dst, int value, size_t count, const qudaStream_t &stream, const char *func,
=======
  void qudaMemsetAsync_(void *ptr, int value, size_t count, const qudaStream_t &stream, const char *func,
>>>>>>> 4950f600
                        const char *file, const char *line)
  {
    if (count == 0) return;
    QudaMem copy(dst, value, count, true, func, file, line);
    copy.apply(0);
    cudaError_t error = cudaGetLastError();
    if (error != cudaSuccess && !activeTuning())
      errorQuda("(CUDA) %s\n (%s:%s in %s())", cudaGetErrorString(error), file, line, func);
  }

<<<<<<< HEAD
  void qudaMemsetAsyncNoTune_(void *dst, int value, size_t count, const qudaStream_t &stream, const char *func,
                              const char *file, const char *line)
=======
  cudaError_t qudaLaunchKernel(const void* func, dim3 gridDim, dim3 blockDim, void** args, size_t sharedMem, qudaStream_t stream)
>>>>>>> 4950f600
  {
    if (count == 0) return;
    cudaError_t error = cudaMemsetAsync(dst, value, count, stream);
    if (error != cudaSuccess && !activeTuning())
      errorQuda("(CUDA) %s\n (%s:%s in %s())", cudaGetErrorString(error), file, line, func);
  }

  void qudaMemset2D_(void *dst, size_t pitch, int val, size_t width, size_t height, const char *func, const char *file,
                     const char *line)
  {
    if (pitch == 0) return;
    cudaError_t error = cudaMemset2D(dst, pitch, val, width, height);
    if (error != cudaSuccess && !activeTuning())
      errorQuda("(CUDA) %s\n (%s:%s in %s())", cudaGetErrorString(error), file, line, func);
  }

  void qudaMemset2DAsync_(void *dst, size_t pitch, int val, size_t width, size_t height, const qudaStream_t &stream,
                          const char *func, const char *file, const char *line)
  {
    if (pitch == 0) return;
    cudaError_t error = cudaMemset2DAsync(dst, pitch, val, width, height, stream);
    if (error != cudaSuccess && !activeTuning())
      errorQuda("(CUDA) %s\n (%s:%s in %s())", cudaGetErrorString(error), file, line, func);
  }

  qudaError_t qudaLaunchKernel_(const void *func_arg, dim3 gridDim, dim3 blockDim, void **args, size_t sharedMem,
                                qudaStream_t stream, const char *func, const char *file, const char *line)
  {
    cudaError_t error;
    // no driver API variant here since we have C++ functions
    PROFILE(error = cudaLaunchKernel(func_arg, gridDim, blockDim, args, sharedMem, stream), QUDA_PROFILE_LAUNCH_KERNEL);
    if (error != cudaSuccess && !activeTuning() && !activeTuning()) errorQuda("(CUDA) %s", cudaGetErrorString(error));
    return error;
  }

  qudaError_t qudaEventCreate_(qudaEvent_t *event, const char *func, const char *file, const char *line)
  {
    cudaError_t error = cudaEventCreate((CUevent *)event);
    if (error != cudaSuccess && !activeTuning())
      errorQuda("(CUDA) %s\n (%s:%s in %s())", cudaGetErrorString(error), file, line, func);
    return error;
  }

  qudaError_t qudaEventCreateWithFlags_(qudaEvent_t *event, unsigned int flags, const char *func, const char *file,
                                        const char *line)
  {
    cudaError_t error = cudaEventCreateWithFlags((CUevent *)event, flags);
    if (error != cudaSuccess && !activeTuning())
      errorQuda("(CUDA) %s\n (%s:%s in %s())", cudaGetErrorString(error), file, line, func);
    return error;
  }

  qudaError_t qudaEventDestroy_(qudaEvent_t &event, const char *func, const char *file, const char *line)
  {
    cudaError_t error = cudaEventDestroy((CUevent)event);
    if (error != cudaSuccess && !activeTuning())
      errorQuda("(CUDA) %s\n (%s:%s in %s())", cudaGetErrorString(error), file, line, func);
    return error;
  }

  qudaError_t qudaEventQuery_(qudaEvent_t &event, const char *func, const char *file, const char *line)
  {
    cudaError_t error = cudaEventQuery(event);
    if (error != cudaSuccess && !activeTuning())
      if (getVerbosity() >= QUDA_DEBUG_VERBOSE)
        warningQuda("(CUDA) %s\n (%s:%s in %s())", cudaGetErrorString(error), file, line, func);
    return error;
  }

  qudaError_t qudaEventRecord_(qudaEvent_t &event, qudaStream_t stream, const char *func, const char *file,
                               const char *line)
  {
    cudaError_t error = cudaEventRecord(event, stream);
    if (error != cudaSuccess && !activeTuning())
      errorQuda("(CUDA) %s\n (%s:%s in %s())", cudaGetErrorString(error), file, line, func);
    return error;
  }

  qudaError_t qudaEventElapsedTime_(float *ms, qudaEvent_t &start, qudaEvent_t &end, const char *func, const char *file,
                                    const char *line)
  {
    cudaError_t error = cudaEventElapsedTime(ms, start, end);
    if (error != cudaSuccess && !activeTuning())
      errorQuda("(CUDA) %s\n (%s:%s in %s())", cudaGetErrorString(error), file, line, func);
    return error;
  }

  qudaError_t qudaStreamWaitEvent_(qudaStream_t stream, qudaEvent_t event, unsigned int flags, const char *func,
                                   const char *file, const char *line)
  {
#ifdef USE_DRIVER_API
    PROFILE(CUresult error = cuStreamWaitEvent(stream, event, flags), QUDA_PROFILE_STREAM_WAIT_EVENT);
    switch (error) {
    case CUDA_SUCCESS:
      return cudaSuccess;
    default: // should always return successful
      const char *str;
      cuGetErrorName(error, &str);
      errorQuda("(CUDA) cuStreamWaitEvent returned error %s\n (%s:%s in %s())\n", str, file, line, func);
    }
    return cudaErrorUnknown;
#else
    PROFILE(cudaError_t error = cudaStreamWaitEvent(stream, event, flags), QUDA_PROFILE_STREAM_WAIT_EVENT);
    if (error != cudaSuccess && !activeTuning())
      errorQuda("(CUDA) %s\n (%s:%s in %s())", cudaGetErrorString(error), file, line, func);
    return error;
#endif
  }

<<<<<<< HEAD
  qudaError_t qudaStreamSynchronize_(qudaStream_t &stream, const char *func, const char *file, const char *line)
=======
  cudaError_t qudaEventRecord(cudaEvent_t &event, qudaStream_t stream)
>>>>>>> 4950f600
  {
#ifdef USE_DRIVER_API
    PROFILE(CUresult error = cuStreamSynchronize(stream), QUDA_PROFILE_STREAM_SYNCHRONIZE);
    switch (error) {
    case CUDA_SUCCESS:
      return cudaSuccess;
    default: // should always return successful
      const char *str;
      cuGetErrorName(error, &str);
      errorQuda("(CUDA) cuStreamSynchronize returned error %s\n (%s:%s in %s())\n", str, file, line, func);
    }
    return cudaErrorUnknown;
#else
    PROFILE(cudaError_t error = cudaStreamSynchronize(stream), QUDA_PROFILE_STREAM_SYNCHRONIZE);
    if (error != cudaSuccess && !activeTuning())
      errorQuda("(CUDA) %s\n (%s:%s in %s())", cudaGetErrorString(error), file, line, func);
    return error;

#endif
  }

<<<<<<< HEAD
  qudaError_t qudaStreamCreate_(qudaStream_t &stream, const char *func, const char *file, const char *line)
=======
  cudaError_t qudaStreamWaitEvent(qudaStream_t stream, cudaEvent_t event, unsigned int flags)
>>>>>>> 4950f600
  {
#ifdef USE_DRIVER_API
    PROFILE(CUresult error = cuStreamCreate(&stream, 0), QUDA_PROFILE_STREAM_CREATE);
    switch (error) {
    case CUDA_SUCCESS:
      return cudaSuccess;
    default: // should always return successful
      const char *str;
      cuGetErrorName(error, &str);
      errorQuda("cuStreamSynchronize returned error %s", str);
    }
    return cudaErrorUnknown;
#else
    PROFILE(cudaError_t error = cudaStreamCreate(stream), QUDA_PROFILE_STREAM_CREATE);
    if (error != cudaSuccess && !activeTuning())
      errorQuda("(CUDA) %s\n (%s:%s in %s())", cudaGetErrorString(error), file, line, func);
    return error;
#endif
  }

<<<<<<< HEAD
  qudaError_t qudaStreamDestroy_(qudaStream_t &stream, const char *func, const char *file, const char *line)
  {
#ifdef USE_DRIVER_API
    PROFILE(CUresult error = cuStreamDestroy(stream), QUDA_PROFILE_STREAM_DESTROY);
    switch (error) {
    case CUDA_SUCCESS:
      return cudaSuccess;
    default: // should always return successful
      const char *str;
      cuGetErrorName(error, &str);
      errorQuda("cuStreamSynchronize returned error %s", str);
    }
    return cudaErrorUnknown;
#else
    PROFILE(cudaError_t error = cudaStreamDestroy(stream), QUDA_PROFILE_STREAM_DESTROY);
    return error;
#endif
  }

  qudaError_t qudaEventSynchronize_(qudaEvent_t &event, const char *func, const char *file, const char *line)
=======
  cudaError_t qudaEventSynchronize(cudaEvent_t &event)
>>>>>>> 4950f600
  {
#ifdef USE_DRIVER_API
    PROFILE(CUresult error = cuEventSynchronize(event), QUDA_PROFILE_EVENT_SYNCHRONIZE);
    switch (error) {
    case CUDA_SUCCESS:
      return cudaSuccess;
    default: // should always return successful
      const char *str;
      cuGetErrorName(error, &str);
      errorQuda("cuEventSynchronize returned error %s", str);
    }
    return cudaErrorUnknown;
#else
    PROFILE(cudaError_t error = cudaEventSynchronize(event), QUDA_PROFILE_EVENT_SYNCHRONIZE);
    return error;
#endif
  }

  qudaError_t qudaCreateTextureObject_(qudaTextureObject_t *pTexObject, const qudaResourceDesc *pResDesc,
                                       const qudaTextureDesc *pTexDesc, const qudaResourceViewDesc *pResViewDesc,
                                       const char *func, const char *file, const char *line)
  {
    cudaError_t error;
    PROFILE(error = cudaCreateTextureObject(pTexObject, pResDesc, pTexDesc, pResViewDesc),
            QUDA_PROFILE_DEVICE_SYNCHRONIZE);
    if (error != cudaSuccess && !activeTuning())
      errorQuda("(CUDA) %s\n (%s:%s in %s())", cudaGetErrorString(error), file, line, func);
    return error;
  }

  qudaError_t qudaDestroyTextureObject_(qudaTextureObject_t pTexObject, const char *func, const char *file,
                                        const char *line)
  {
#ifdef USE_DRIVER_API
    PROFILE(CUresult error = cuTexObjectDestroy(pTexObject), QUDA_PROFILE_DEVICE_SYNCHRONIZE);
    switch (error) {
    case CUDA_SUCCESS:
      return cudaSuccess;
    default: // should always return successful
      const char *str;
      cuGetErrorName(error, &str);
      errorQuda("cuTexObjectDestroy returned error %s (%s:%s in %s())", str, file, line, func);
    }
    return cudaErrorUnknown;
#else
    PROFILE(cudaError_t error = cuTexObjectDestroy(pTexObject), QUDA_PROFILE_DEVICE_SYNCHRONIZE);
    if (error != cudaSuccess && !activeTuning())
      errorQuda("(CUDA) %s\n (%s:%s in %s())", cudaGetErrorString(error), file, line, func);
    return error;
#endif
  }

  qudaError_t qudaGetTextureObjectResourceDesc_(qudaResourceDesc *pResDesc, qudaTextureObject_t texObject,
                                                const char *func, const char *file, const char *line)
  {
    cudaError_t error = cudaGetTextureObjectResourceDesc(pResDesc, texObject);
    if (error != cudaSuccess && !activeTuning())
      errorQuda("(CUDA) %s\n (%s:%s in %s())", cudaGetErrorString(error), file, line, func);
    return error;
  }

  qudaError_t qudaDeviceCanAccessPeer_(int *canAccessPeer, int device, int peerDevice, const char *func,
                                       const char *file, const char *line)
  {
    cudaError_t error = cudaDeviceCanAccessPeer(canAccessPeer, device, peerDevice);
    if (error != cudaSuccess && !activeTuning())
      errorQuda("(CUDA) %s\n (%s:%s in %s())", cudaGetErrorString(error), file, line, func);
    return error;
  }

  qudaError_t qudaDeviceGetStreamPriorityRange_(int *leastPriority, int *greatestPriority, const char *func,
                                                const char *file, const char *line)
  {
    cudaError_t error = cudaDeviceGetStreamPriorityRange(leastPriority, greatestPriority);
    if (error != cudaSuccess && !activeTuning())
      errorQuda("(CUDA) %s\n (%s:%s in %s())", cudaGetErrorString(error), file, line, func);
    return error;
  }

  qudaError_t qudaDeviceReset_(const char *func, const char *file, const char *line)
  {
    cudaError_t error = cudaDeviceReset();
    if (error != cudaSuccess && !activeTuning())
      errorQuda("(CUDA) %s\n (%s:%s in %s())", cudaGetErrorString(error), file, line, func);
    return error;
  }

  qudaError_t qudaDeviceSetCacheConfig_(qudaFuncCache cacheConfig, const char *func, const char *file, const char *line)
  {
    cudaError_t error = cudaDeviceSetCacheConfig(cacheConfig);
    if (error != cudaSuccess && !activeTuning())
      errorQuda("(CUDA) %s\n (%s:%s in %s())", cudaGetErrorString(error), file, line, func);
    return error;
  }

  qudaError_t qudaDeviceSynchronize_(const char *func, const char *file, const char *line)
  {
    cudaError_t error = cudaDeviceSynchronize();
    if (getVerbosity() >= QUDA_DEBUG_VERBOSE)
      printfQuda("(CUDA) %s\n (%s:%s in %s())", cudaGetErrorString(error), file, line, func);
    return error;
  }

  qudaError_t qudaSetDevice_(int dev, const char *func, const char *file, const char *line)
  {
    cudaError_t error = cudaSetDevice(dev);
    if (error != cudaSuccess && !activeTuning())
      errorQuda("(CUDA) %s\n (%s:%s in %s())", cudaGetErrorString(error), file, line, func);
    return error;
  }

  qudaError_t qudaGetDeviceCount_(int *count, const char *func, const char *file, const char *line)
  {
    cudaError_t error = cudaGetDeviceCount(count);
    if (error != cudaSuccess && !activeTuning())
      errorQuda("(CUDA) %s\n (%s:%s in %s())", cudaGetErrorString(error), file, line, func);
    return error;
  }

  qudaError_t qudaGetDeviceProperties_(qudaDeviceProp *prop, int device, const char *func, const char *file,
                                       const char *line)
  {
    cudaError_t error = cudaGetDeviceProperties(prop, device);
    if (error != cudaSuccess && !activeTuning())
      errorQuda("(CUDA) %s\n (%s:%s in %s())", cudaGetErrorString(error), file, line, func);
    return error;
  }

  qudaError_t qudaHostGetDevicePointer_(void **pDevice, void *pHost, unsigned int flags, const char *func,
                                        const char *file, const char *line)
  {
    cudaError_t error = cudaHostGetDevicePointer(pDevice, pHost, flags);
    if (error != cudaSuccess && !activeTuning())
      errorQuda("(CUDA) %s\n (%s:%s in %s())", cudaGetErrorString(error), file, line, func);
    return error;
  }

  qudaError_t qudaDriverGetVersion_(int *driverVersion, const char *func, const char *file, const char *line)
  {
    cudaDriverGetVersion(driverVersion);
    cudaError_t error = cudaGetLastError();
    if (error != cudaSuccess && !activeTuning())
      errorQuda("(CUDA) %s\n (%s:%s in %s())", cudaGetErrorString(error), file, line, func);
    return error;
  }

  qudaError_t qudaRuntimeGetVersion_(int *runtimeVersion, const char *func, const char *file, const char *line)
  {
    cudaError_t error = cudaRuntimeGetVersion(runtimeVersion);
    if (error != cudaSuccess && !activeTuning())
      errorQuda("(CUDA) %s\n (%s:%s in %s())", cudaGetErrorString(error), file, line, func);
    return error;
  }

  qudaError_t qudaHostRegister_(void *ptr, size_t size, unsigned int flags, const char *func, const char *file,
                                const char *line)
  {
    cudaError_t error = cudaHostRegister(ptr, size, flags);
    if (error != cudaSuccess && !activeTuning())
      errorQuda("(CUDA) %s\n Failed to register pinned memory of size %zu (%s:%s in %s())", cudaGetErrorString(error),
                size, file, line, func);
    return error;
  }

  qudaError_t qudaHostUnregister_(void *ptr, const char *func, const char *file, const char *line)
  {
    cudaError_t error = cudaHostUnregister(ptr);
    if (error != cudaSuccess && !activeTuning())
      errorQuda("(CUDA) %s\n Failed to unregister pinned memory (%s:%s in %s())", cudaGetErrorString(error), file, line,
                func);
    return error;
  }

  qudaError_t qudaFreeHost_(void *ptr, const char *func, const char *file, const char *line)
  {
    cudaError_t error = cudaFreeHost(ptr);
    if (error != cudaSuccess && !activeTuning())
      errorQuda("(CUDA) %s\n Failed to free host memory (%s:%s in %s())", cudaGetErrorString(error), file, line, func);
    return error;
  }

  qudaError_t qudaFree_(void *ptr, const char *func, const char *file, const char *line)
  {
    cudaError_t error = cudaFree(ptr);
    if (error != cudaSuccess && !activeTuning())
      errorQuda("(CUDA) %s\n Failed to free device memory (%s:%s in %s())", cudaGetErrorString(error), file, line, func);
    return error;
  }

  qudaError_t qudaMalloc_(void *ptr, size_t size, const char *func, const char *file, const char *line)
  {
    cudaError_t error = cudaMalloc(&ptr, size);
    if (error != cudaSuccess && !activeTuning())
      errorQuda("(CUDA) %s\n Failed to allocate device memory of size %zu (%s:%s in %s())", cudaGetErrorString(error),
                size, file, line, func);
    return error;
  }

  qudaError_t qudaMallocManaged_(void *ptr, size_t size, const char *func, const char *file, const char *line)
  {
    cudaError_t error = cudaMallocManaged(&ptr, size);
    if (error != cudaSuccess && !activeTuning())
      errorQuda("(CUDA) %s\n Failed to allocate device memory of size %zu (%s:%s in %s())", cudaGetErrorString(error),
                size, file, line, func);
    return error;
  }

  qudaError_t qudaMemAlloc_(void *ptr, size_t size, const char *func, const char *file, const char *line)
  {
#ifdef USE_DRIVER_API
    CUresult error = cuMemAlloc((CUdeviceptr *)&ptr, size);
    switch (error) {
    case CUDA_SUCCESS: return cudaSuccess;
    default: // should always return successful
      const char *str;
      cuGetErrorName(error, &str);
      errorQuda("cuMemAlloc returned error %s (%s:%s in %s())", str, file, line, func);
    }
    return cudaErrorUnknown;
#else
    errorQuda("qudaMemAlloc may only be called when USE_DRIVER_API is defined. (%s:%s in %s())", str, file, line, func);
    return cudaErrorUnknown;
#endif
  }

  qudaError_t qudaMemFree_(void *ptr, const char *func, const char *file, const char *line)
  {
#ifdef USE_DRIVER_API
    CUresult error = cuMemFree((CUdeviceptr)ptr);
    switch (error) {
    case CUDA_SUCCESS: return cudaSuccess;
    default: // should always return successful
      const char *str;
      cuGetErrorName(error, &str);
      errorQuda("cuMemFree returned error %s (%s:%s in %s())", str, file, line, func);
    }
    return cudaErrorUnknown;
#else
    errorQuda("qudaMemFree may only be called when USE_DRIVER_API is defined. (%s:%s in %s())", str, file, line, func);
    return cudaErrorUnknown;
#endif
  }

  qudaError_t qudaHostAlloc_(void **ptr, size_t size, unsigned int flags, const char *func, const char *file,
                             const char *line)
  {
    cudaError_t error = cudaHostAlloc(&ptr, size, flags);
    if (error != cudaSuccess && !activeTuning())
      errorQuda("(CUDA) %s\n failed of size %zu (%s:%s in %s())", cudaGetErrorString(error), size, file, line, func);
    return error;
  }

  // Returns attributes about a specified pointer.
  qudaError_t qudaPointerGetAttributes_(cudaPointerAttributes *attributes, const void *ptr, const char *func,
                                        const char *file, const char *line)
  {
    return cudaPointerGetAttributes(attributes, ptr);
  }

  // Queries attributes of the link between two devices.
  qudaError_t qudaDeviceGetP2PAttribute_(int *value, enum cudaDeviceP2PAttr attr, int srcDevice, int dstDevice,
                                         const char *func, const char *file, const char *line)
  {
    return cudaDeviceGetP2PAttribute(value, attr, srcDevice, dstDevice);
  }

  qudaError_t qudaProfilerStart_(const char *func, const char *file, const char *line)
  {
    return cudaProfilerStart();
  }

  qudaError_t qudaProfilerStop_(const char *func, const char *file, const char *line)
  {
    return cudaProfilerStop();
  }
  
#if (CUDA_VERSION >= 9000)
  qudaError_t qudaFuncSetAttribute_(const void *func, qudaFuncAttribute attr, int value, const char *func_actual,
                                    const char *file, const char *line)
  {
    // no driver API variant here since we have C++ functions
    PROFILE(cudaError_t error = cudaFuncSetAttribute(func, attr, value), QUDA_PROFILE_FUNC_SET_ATTRIBUTE);
    if (error != cudaSuccess && !activeTuning())
      errorQuda("(CUDA) %s\n (%s:%s in %s())", cudaGetErrorString(error), file, line, func_actual);
    return error;
  }
#endif

  void printAPIProfile() {
#ifdef API_PROFILE
    apiTimer.Print();
#endif
  }

} // namespace quda<|MERGE_RESOLUTION|>--- conflicted
+++ resolved
@@ -10,9 +10,9 @@
 //#define API_PROFILE
 
 #ifdef API_PROFILE
-#define PROFILE(f, idx)                                                                                                \
-  apiTimer.TPSTART(idx);                                                                                               \
-  f;                                                                                                                   \
+#define PROFILE(f, idx)                                 \
+  apiTimer.TPSTART(idx);				\
+  f;                                                    \
   apiTimer.TPSTOP(idx);
 #else
 #define PROFILE(f, idx) f;
@@ -158,38 +158,16 @@
     long long bytes() const { return kind == cudaMemcpyDeviceToDevice ? 2*count : count; }
   };
 
-  void qudaMemPrefetchAsync_(const void *devPtr, size_t count, int dstDevice, const cudaStream_t &stream,
-                             const char *func, const char *file, const char *line)
-  {
-    if (count == 0) return;
-    cudaError_t error = cudaMemPrefetchAsync(devPtr, count, dstDevice, stream);
-    if (error != cudaSuccess && !activeTuning())
-      errorQuda("(CUDA) %s\n (%s:%s in %s())", cudaGetErrorString(error), file, line, func);
-  }
-
-  void qudaMemcpy_(void *dst, const void *src, size_t count, cudaMemcpyKind kind, const char *func, const char *file,
-                   const char *line)
-  {
+  void qudaMemcpy_(void *dst, const void *src, size_t count, cudaMemcpyKind kind,
+                   const char *func, const char *file, const char *line) {
     if (count == 0) return;
     QudaMem copy(dst, src, count, kind, false, func, file, line);
     copy.apply(0);
     cudaError_t error = cudaGetLastError();
-    if (error != cudaSuccess && !activeTuning())
-      errorQuda("(CUDA) %s\n (%s:%s in %s())", cudaGetErrorString(error), file, line, func);
-  }
-
-<<<<<<< HEAD
-  void qudaMemcpyNoTune_(void *dst, const void *src, size_t count, cudaMemcpyKind kind, const char *func,
-                         const char *file, const char *line)
-  {
-    if (count == 0) return;
-    cudaError_t error = cudaMemcpy(dst, src, count, kind);
-    if (error != cudaSuccess && !activeTuning())
-      errorQuda("(CUDA) %s\n (%s:%s in %s())", cudaGetErrorString(error), file, line, func);
-  }
-
-=======
->>>>>>> 4950f600
+    if (error != cudaSuccess)
+      errorQuda("(CUDA) %s\n (%s:%s in %s())\n", cudaGetErrorString(error), file, line, func);
+  }
+
   void qudaMemcpyAsync_(void *dst, const void *src, size_t count, cudaMemcpyKind kind, const qudaStream_t &stream,
                         const char *func, const char *file, const char *line)
   {
@@ -220,51 +198,6 @@
     }
   }
 
-<<<<<<< HEAD
-  void qudaMemcpyAsyncNoTune_(void *dst, const void *src, size_t count, cudaMemcpyKind kind, const qudaStream_t &stream,
-                              const char *func, const char *file, const char *line)
-  {
-    if (count == 0) return;
-
-#ifdef USE_DRIVER_API
-    switch (kind) {
-    case cudaMemcpyDeviceToHost:
-      PROFILE(cuMemcpyDtoHAsync(dst, (CUdeviceptr)src, count, stream), QUDA_PROFILE_MEMCPY_D2H_ASYNC);
-      break;
-    case cudaMemcpyHostToDevice:
-      PROFILE(cuMemcpyHtoDAsync((CUdeviceptr)dst, src, count, stream), QUDA_PROFILE_MEMCPY_H2D_ASYNC);
-      break;
-    case cudaMemcpyDeviceToDevice:
-      PROFILE(cuMemcpyDtoDAsync((CUdeviceptr)dst, (CUdeviceptr)src, count, stream), QUDA_PROFILE_MEMCPY_D2D_ASYNC);
-      break;
-    default: errorQuda("Unsupported cuMemcpyTypeAsync %d", kind);
-    }
-#else
-    cudaMemcpyAsync(dst, src, count, kind, stream);
-#endif
-  }
-
-  void qudaMemcpy2D_(void *dst, size_t dpitch, const void *src, size_t spitch, size_t width, size_t height,
-                     cudaMemcpyKind kind, const char *func, const char *file, const char *line)
-  {
-    PROFILE(cudaError_t error = cudaMemcpy2D(dst, dpitch, src, spitch, width, height, kind),
-            kind == cudaMemcpyDeviceToHost ? QUDA_PROFILE_MEMCPY_D2H_2D : QUDA_PROFILE_MEMCPY_H2D_2D);
-    if (error != cudaSuccess && !activeTuning())
-      errorQuda("(CUDA) %s\n (%s:%s in %s())", cudaGetErrorString(error), file, line, func);
-  }
-
-  void qudaMemcpy2DNoTune_(void *dst, size_t dpitch, const void *src, size_t spitch, size_t width, size_t height,
-                           cudaMemcpyKind kind, const char *func, const char *file, const char *line)
-  {
-    cudaError_t error = cudaMemcpy2D(dst, dpitch, src, spitch, width, height, kind);
-    if (error != cudaSuccess && !activeTuning())
-      errorQuda("(CUDA) %s\n (%s:%s in %s())", cudaGetErrorString(error), file, line, func);
-  }
-
-  void qudaMemcpy2DAsync_(void *dst, size_t dpitch, const void *src, size_t spitch, size_t width, size_t height,
-                          cudaMemcpyKind kind, const qudaStream_t &stream, const char *func, const char *file,
-                          const char *line)
-=======
   cudaError_t qudaStreamSynchronize_(qudaStream_t &stream, const char *func, const char *file, const char *line)
   {
 #ifdef USE_DRIVER_API
@@ -291,7 +224,6 @@
   void qudaMemcpy2DAsync_(void *dst, size_t dpitch, const void *src, size_t spitch,
                           size_t width, size_t height, cudaMemcpyKind kind, const qudaStream_t &stream,
                           const char *func, const char *file, const char *line)
->>>>>>> 4950f600
   {
 #ifdef USE_DRIVER_API
     CUDA_MEMCPY2D param;
@@ -320,175 +252,74 @@
 #endif
   }
 
-  void qudaMemcpy2DAsyncNoTune_(void *dst, size_t dpitch, const void *src, size_t spitch, size_t width, size_t height,
-                                cudaMemcpyKind kind, const qudaStream_t &stream, const char *func, const char *file,
-                                const char *line)
-  {
-#ifdef USE_DRIVER_API
-    CUDA_MEMCPY2D param;
-    param.srcPitch = spitch;
-    param.srcY = 0;
-    param.srcXInBytes = 0;
-    param.dstPitch = dpitch;
-    param.dstY = 0;
-    param.dstXInBytes = 0;
-    param.WidthInBytes = width;
-    param.Height = height;
-
-    switch (kind) {
-    case cudaMemcpyDeviceToHost:
-      param.srcDevice = (CUdeviceptr)src;
-      param.srcMemoryType = CU_MEMORYTYPE_DEVICE;
-      param.dstHost = dst;
-      param.dstMemoryType = CU_MEMORYTYPE_HOST;
-      break;
-    default: errorQuda("Unsupported cuMemcpyType2DAsync %d", kind);
-    }
-    cuMemcpy2DAsync(&param, stream);
-#else
-    cudaMemcpy2DAsync(dst, dpitch, src, spitch, width, height, kind, stream);
-#endif
-  }
-
-  qudaError_t qudaGetLastError_(const char *func, const char *file, const char *line)
-  {
-    cudaError_t error = cudaGetLastError();
-    return error;
-  }
-
-  const char *qudaGetErrorString_(qudaError_t &error, const char *func, const char *file, const char *line)
-  {
-    return cudaGetErrorString(error);
-  }
-
-  void qudaMemset_(void *dst, int value, size_t count, const char *func, const char *file, const char *line)
+  void qudaMemset_(void *ptr, int value, size_t count, const char *func, const char *file, const char *line)
   {
     if (count == 0) return;
-    QudaMem set(dst, value, count, false, func, file, line);
+    QudaMem set(ptr, value, count, false, func, file, line);
     set.apply(0);
     cudaError_t error = cudaGetLastError();
-    if (error != cudaSuccess && !activeTuning())
-      errorQuda("(CUDA) %s\n (%s:%s in %s())", cudaGetErrorString(error), file, line, func);
-  }
-
-  void qudaMemsetNoTune_(void *dst, int value, size_t count, const char *func, const char *file, const char *line)
+    if (error != cudaSuccess) errorQuda("(CUDA) %s\n (%s:%s in %s())\n", cudaGetErrorString(error), file, line, func);
+  }
+
+  void qudaMemsetAsync_(void *ptr, int value, size_t count, const qudaStream_t &stream, const char *func,
+                        const char *file, const char *line)
   {
     if (count == 0) return;
-    cudaError_t error = cudaMemset(dst, value, count);
-    if (error != cudaSuccess && !activeTuning())
-      errorQuda("(CUDA) %s\n (%s:%s in %s())", cudaGetErrorString(error), file, line, func);
-  }
-
-<<<<<<< HEAD
-  void qudaMemsetAsync_(void *dst, int value, size_t count, const qudaStream_t &stream, const char *func,
-=======
-  void qudaMemsetAsync_(void *ptr, int value, size_t count, const qudaStream_t &stream, const char *func,
->>>>>>> 4950f600
-                        const char *file, const char *line)
-  {
-    if (count == 0) return;
-    QudaMem copy(dst, value, count, true, func, file, line);
+    QudaMem copy(ptr, value, count, true, func, file, line);
     copy.apply(0);
     cudaError_t error = cudaGetLastError();
-    if (error != cudaSuccess && !activeTuning())
-      errorQuda("(CUDA) %s\n (%s:%s in %s())", cudaGetErrorString(error), file, line, func);
-  }
-
-<<<<<<< HEAD
-  void qudaMemsetAsyncNoTune_(void *dst, int value, size_t count, const qudaStream_t &stream, const char *func,
-                              const char *file, const char *line)
-=======
+    if (error != cudaSuccess) errorQuda("(CUDA) %s\n (%s:%s in %s())\n", cudaGetErrorString(error), file, line, func);
+  }
+
   cudaError_t qudaLaunchKernel(const void* func, dim3 gridDim, dim3 blockDim, void** args, size_t sharedMem, qudaStream_t stream)
->>>>>>> 4950f600
-  {
-    if (count == 0) return;
-    cudaError_t error = cudaMemsetAsync(dst, value, count, stream);
-    if (error != cudaSuccess && !activeTuning())
-      errorQuda("(CUDA) %s\n (%s:%s in %s())", cudaGetErrorString(error), file, line, func);
-  }
-
-  void qudaMemset2D_(void *dst, size_t pitch, int val, size_t width, size_t height, const char *func, const char *file,
-                     const char *line)
-  {
-    if (pitch == 0) return;
-    cudaError_t error = cudaMemset2D(dst, pitch, val, width, height);
-    if (error != cudaSuccess && !activeTuning())
-      errorQuda("(CUDA) %s\n (%s:%s in %s())", cudaGetErrorString(error), file, line, func);
-  }
-
-  void qudaMemset2DAsync_(void *dst, size_t pitch, int val, size_t width, size_t height, const qudaStream_t &stream,
-                          const char *func, const char *file, const char *line)
-  {
-    if (pitch == 0) return;
-    cudaError_t error = cudaMemset2DAsync(dst, pitch, val, width, height, stream);
-    if (error != cudaSuccess && !activeTuning())
-      errorQuda("(CUDA) %s\n (%s:%s in %s())", cudaGetErrorString(error), file, line, func);
-  }
-
-  qudaError_t qudaLaunchKernel_(const void *func_arg, dim3 gridDim, dim3 blockDim, void **args, size_t sharedMem,
-                                qudaStream_t stream, const char *func, const char *file, const char *line)
-  {
-    cudaError_t error;
+  {
     // no driver API variant here since we have C++ functions
-    PROFILE(error = cudaLaunchKernel(func_arg, gridDim, blockDim, args, sharedMem, stream), QUDA_PROFILE_LAUNCH_KERNEL);
-    if (error != cudaSuccess && !activeTuning() && !activeTuning()) errorQuda("(CUDA) %s", cudaGetErrorString(error));
-    return error;
-  }
-
-  qudaError_t qudaEventCreate_(qudaEvent_t *event, const char *func, const char *file, const char *line)
-  {
-    cudaError_t error = cudaEventCreate((CUevent *)event);
-    if (error != cudaSuccess && !activeTuning())
-      errorQuda("(CUDA) %s\n (%s:%s in %s())", cudaGetErrorString(error), file, line, func);
-    return error;
-  }
-
-  qudaError_t qudaEventCreateWithFlags_(qudaEvent_t *event, unsigned int flags, const char *func, const char *file,
-                                        const char *line)
-  {
-    cudaError_t error = cudaEventCreateWithFlags((CUevent *)event, flags);
-    if (error != cudaSuccess && !activeTuning())
-      errorQuda("(CUDA) %s\n (%s:%s in %s())", cudaGetErrorString(error), file, line, func);
-    return error;
-  }
-
-  qudaError_t qudaEventDestroy_(qudaEvent_t &event, const char *func, const char *file, const char *line)
-  {
-    cudaError_t error = cudaEventDestroy((CUevent)event);
-    if (error != cudaSuccess && !activeTuning())
-      errorQuda("(CUDA) %s\n (%s:%s in %s())", cudaGetErrorString(error), file, line, func);
-    return error;
-  }
-
-  qudaError_t qudaEventQuery_(qudaEvent_t &event, const char *func, const char *file, const char *line)
-  {
-    cudaError_t error = cudaEventQuery(event);
-    if (error != cudaSuccess && !activeTuning())
-      if (getVerbosity() >= QUDA_DEBUG_VERBOSE)
-        warningQuda("(CUDA) %s\n (%s:%s in %s())", cudaGetErrorString(error), file, line, func);
-    return error;
-  }
-
-  qudaError_t qudaEventRecord_(qudaEvent_t &event, qudaStream_t stream, const char *func, const char *file,
-                               const char *line)
-  {
-    cudaError_t error = cudaEventRecord(event, stream);
-    if (error != cudaSuccess && !activeTuning())
-      errorQuda("(CUDA) %s\n (%s:%s in %s())", cudaGetErrorString(error), file, line, func);
-    return error;
-  }
-
-  qudaError_t qudaEventElapsedTime_(float *ms, qudaEvent_t &start, qudaEvent_t &end, const char *func, const char *file,
-                                    const char *line)
-  {
-    cudaError_t error = cudaEventElapsedTime(ms, start, end);
-    if (error != cudaSuccess && !activeTuning())
-      errorQuda("(CUDA) %s\n (%s:%s in %s())", cudaGetErrorString(error), file, line, func);
-    return error;
-  }
-
-  qudaError_t qudaStreamWaitEvent_(qudaStream_t stream, qudaEvent_t event, unsigned int flags, const char *func,
-                                   const char *file, const char *line)
+    PROFILE(cudaError_t error = cudaLaunchKernel(func, gridDim, blockDim, args, sharedMem, stream), QUDA_PROFILE_LAUNCH_KERNEL);
+    if (error != cudaSuccess && !activeTuning()) errorQuda("(CUDA) %s", cudaGetErrorString(error));
+    return error;
+  }
+
+  cudaError_t qudaEventQuery(cudaEvent_t &event)
+  {
+#ifdef USE_DRIVER_API
+    PROFILE(CUresult error = cuEventQuery(event), QUDA_PROFILE_EVENT_QUERY);
+    switch (error) {
+    case CUDA_SUCCESS:
+      return cudaSuccess;
+    case CUDA_ERROR_NOT_READY: // this is the only return value care about
+      return cudaErrorNotReady;
+    default:
+      const char *str;
+      cuGetErrorName(error, &str);
+      errorQuda("cuEventQuery returned error %s", str);
+    }
+    return cudaErrorUnknown;
+#else
+    PROFILE(cudaError_t error = cudaEventQuery(event), QUDA_PROFILE_EVENT_QUERY);
+    return error;
+#endif
+  }
+
+  cudaError_t qudaEventRecord(cudaEvent_t &event, qudaStream_t stream)
+  {
+#ifdef USE_DRIVER_API
+    PROFILE(CUresult error = cuEventRecord(event, stream), QUDA_PROFILE_EVENT_RECORD);
+    switch (error) {
+    case CUDA_SUCCESS:
+      return cudaSuccess;
+    default: // should always return successful
+      const char *str;
+      cuGetErrorName(error, &str);
+      errorQuda("cuEventrecord returned error %s", str);
+    }
+    return cudaErrorUnknown;
+#else
+    PROFILE(cudaError_t error = cudaEventRecord(event, stream), QUDA_PROFILE_EVENT_RECORD);
+    return error;
+#endif
+  }
+
+  cudaError_t qudaStreamWaitEvent(qudaStream_t stream, cudaEvent_t event, unsigned int flags)
   {
 #ifdef USE_DRIVER_API
     PROFILE(CUresult error = cuStreamWaitEvent(stream, event, flags), QUDA_PROFILE_STREAM_WAIT_EVENT);
@@ -498,92 +329,16 @@
     default: // should always return successful
       const char *str;
       cuGetErrorName(error, &str);
-      errorQuda("(CUDA) cuStreamWaitEvent returned error %s\n (%s:%s in %s())\n", str, file, line, func);
+      errorQuda("cuStreamWaitEvent returned error %s", str);
     }
     return cudaErrorUnknown;
 #else
     PROFILE(cudaError_t error = cudaStreamWaitEvent(stream, event, flags), QUDA_PROFILE_STREAM_WAIT_EVENT);
-    if (error != cudaSuccess && !activeTuning())
-      errorQuda("(CUDA) %s\n (%s:%s in %s())", cudaGetErrorString(error), file, line, func);
-    return error;
-#endif
-  }
-
-<<<<<<< HEAD
-  qudaError_t qudaStreamSynchronize_(qudaStream_t &stream, const char *func, const char *file, const char *line)
-=======
-  cudaError_t qudaEventRecord(cudaEvent_t &event, qudaStream_t stream)
->>>>>>> 4950f600
-  {
-#ifdef USE_DRIVER_API
-    PROFILE(CUresult error = cuStreamSynchronize(stream), QUDA_PROFILE_STREAM_SYNCHRONIZE);
-    switch (error) {
-    case CUDA_SUCCESS:
-      return cudaSuccess;
-    default: // should always return successful
-      const char *str;
-      cuGetErrorName(error, &str);
-      errorQuda("(CUDA) cuStreamSynchronize returned error %s\n (%s:%s in %s())\n", str, file, line, func);
-    }
-    return cudaErrorUnknown;
-#else
-    PROFILE(cudaError_t error = cudaStreamSynchronize(stream), QUDA_PROFILE_STREAM_SYNCHRONIZE);
-    if (error != cudaSuccess && !activeTuning())
-      errorQuda("(CUDA) %s\n (%s:%s in %s())", cudaGetErrorString(error), file, line, func);
-    return error;
-
-#endif
-  }
-
-<<<<<<< HEAD
-  qudaError_t qudaStreamCreate_(qudaStream_t &stream, const char *func, const char *file, const char *line)
-=======
-  cudaError_t qudaStreamWaitEvent(qudaStream_t stream, cudaEvent_t event, unsigned int flags)
->>>>>>> 4950f600
-  {
-#ifdef USE_DRIVER_API
-    PROFILE(CUresult error = cuStreamCreate(&stream, 0), QUDA_PROFILE_STREAM_CREATE);
-    switch (error) {
-    case CUDA_SUCCESS:
-      return cudaSuccess;
-    default: // should always return successful
-      const char *str;
-      cuGetErrorName(error, &str);
-      errorQuda("cuStreamSynchronize returned error %s", str);
-    }
-    return cudaErrorUnknown;
-#else
-    PROFILE(cudaError_t error = cudaStreamCreate(stream), QUDA_PROFILE_STREAM_CREATE);
-    if (error != cudaSuccess && !activeTuning())
-      errorQuda("(CUDA) %s\n (%s:%s in %s())", cudaGetErrorString(error), file, line, func);
-    return error;
-#endif
-  }
-
-<<<<<<< HEAD
-  qudaError_t qudaStreamDestroy_(qudaStream_t &stream, const char *func, const char *file, const char *line)
-  {
-#ifdef USE_DRIVER_API
-    PROFILE(CUresult error = cuStreamDestroy(stream), QUDA_PROFILE_STREAM_DESTROY);
-    switch (error) {
-    case CUDA_SUCCESS:
-      return cudaSuccess;
-    default: // should always return successful
-      const char *str;
-      cuGetErrorName(error, &str);
-      errorQuda("cuStreamSynchronize returned error %s", str);
-    }
-    return cudaErrorUnknown;
-#else
-    PROFILE(cudaError_t error = cudaStreamDestroy(stream), QUDA_PROFILE_STREAM_DESTROY);
-    return error;
-#endif
-  }
-
-  qudaError_t qudaEventSynchronize_(qudaEvent_t &event, const char *func, const char *file, const char *line)
-=======
+    return error;
+#endif
+  }
+
   cudaError_t qudaEventSynchronize(cudaEvent_t &event)
->>>>>>> 4950f600
   {
 #ifdef USE_DRIVER_API
     PROFILE(CUresult error = cuEventSynchronize(event), QUDA_PROFILE_EVENT_SYNCHRONIZE);
@@ -602,272 +357,32 @@
 #endif
   }
 
-  qudaError_t qudaCreateTextureObject_(qudaTextureObject_t *pTexObject, const qudaResourceDesc *pResDesc,
-                                       const qudaTextureDesc *pTexDesc, const qudaResourceViewDesc *pResViewDesc,
-                                       const char *func, const char *file, const char *line)
-  {
-    cudaError_t error;
-    PROFILE(error = cudaCreateTextureObject(pTexObject, pResDesc, pTexDesc, pResViewDesc),
-            QUDA_PROFILE_DEVICE_SYNCHRONIZE);
-    if (error != cudaSuccess && !activeTuning())
-      errorQuda("(CUDA) %s\n (%s:%s in %s())", cudaGetErrorString(error), file, line, func);
-    return error;
-  }
-
-  qudaError_t qudaDestroyTextureObject_(qudaTextureObject_t pTexObject, const char *func, const char *file,
-                                        const char *line)
-  {
-#ifdef USE_DRIVER_API
-    PROFILE(CUresult error = cuTexObjectDestroy(pTexObject), QUDA_PROFILE_DEVICE_SYNCHRONIZE);
-    switch (error) {
-    case CUDA_SUCCESS:
-      return cudaSuccess;
-    default: // should always return successful
-      const char *str;
-      cuGetErrorName(error, &str);
-      errorQuda("cuTexObjectDestroy returned error %s (%s:%s in %s())", str, file, line, func);
-    }
-    return cudaErrorUnknown;
-#else
-    PROFILE(cudaError_t error = cuTexObjectDestroy(pTexObject), QUDA_PROFILE_DEVICE_SYNCHRONIZE);
-    if (error != cudaSuccess && !activeTuning())
-      errorQuda("(CUDA) %s\n (%s:%s in %s())", cudaGetErrorString(error), file, line, func);
-    return error;
-#endif
-  }
-
-  qudaError_t qudaGetTextureObjectResourceDesc_(qudaResourceDesc *pResDesc, qudaTextureObject_t texObject,
-                                                const char *func, const char *file, const char *line)
-  {
-    cudaError_t error = cudaGetTextureObjectResourceDesc(pResDesc, texObject);
-    if (error != cudaSuccess && !activeTuning())
-      errorQuda("(CUDA) %s\n (%s:%s in %s())", cudaGetErrorString(error), file, line, func);
-    return error;
-  }
-
-  qudaError_t qudaDeviceCanAccessPeer_(int *canAccessPeer, int device, int peerDevice, const char *func,
-                                       const char *file, const char *line)
-  {
-    cudaError_t error = cudaDeviceCanAccessPeer(canAccessPeer, device, peerDevice);
-    if (error != cudaSuccess && !activeTuning())
-      errorQuda("(CUDA) %s\n (%s:%s in %s())", cudaGetErrorString(error), file, line, func);
-    return error;
-  }
-
-  qudaError_t qudaDeviceGetStreamPriorityRange_(int *leastPriority, int *greatestPriority, const char *func,
-                                                const char *file, const char *line)
-  {
-    cudaError_t error = cudaDeviceGetStreamPriorityRange(leastPriority, greatestPriority);
-    if (error != cudaSuccess && !activeTuning())
-      errorQuda("(CUDA) %s\n (%s:%s in %s())", cudaGetErrorString(error), file, line, func);
-    return error;
-  }
-
-  qudaError_t qudaDeviceReset_(const char *func, const char *file, const char *line)
-  {
-    cudaError_t error = cudaDeviceReset();
-    if (error != cudaSuccess && !activeTuning())
-      errorQuda("(CUDA) %s\n (%s:%s in %s())", cudaGetErrorString(error), file, line, func);
-    return error;
-  }
-
-  qudaError_t qudaDeviceSetCacheConfig_(qudaFuncCache cacheConfig, const char *func, const char *file, const char *line)
-  {
-    cudaError_t error = cudaDeviceSetCacheConfig(cacheConfig);
-    if (error != cudaSuccess && !activeTuning())
-      errorQuda("(CUDA) %s\n (%s:%s in %s())", cudaGetErrorString(error), file, line, func);
-    return error;
-  }
-
-  qudaError_t qudaDeviceSynchronize_(const char *func, const char *file, const char *line)
-  {
-    cudaError_t error = cudaDeviceSynchronize();
-    if (getVerbosity() >= QUDA_DEBUG_VERBOSE)
-      printfQuda("(CUDA) %s\n (%s:%s in %s())", cudaGetErrorString(error), file, line, func);
-    return error;
-  }
-
-  qudaError_t qudaSetDevice_(int dev, const char *func, const char *file, const char *line)
-  {
-    cudaError_t error = cudaSetDevice(dev);
-    if (error != cudaSuccess && !activeTuning())
-      errorQuda("(CUDA) %s\n (%s:%s in %s())", cudaGetErrorString(error), file, line, func);
-    return error;
-  }
-
-  qudaError_t qudaGetDeviceCount_(int *count, const char *func, const char *file, const char *line)
-  {
-    cudaError_t error = cudaGetDeviceCount(count);
-    if (error != cudaSuccess && !activeTuning())
-      errorQuda("(CUDA) %s\n (%s:%s in %s())", cudaGetErrorString(error), file, line, func);
-    return error;
-  }
-
-  qudaError_t qudaGetDeviceProperties_(qudaDeviceProp *prop, int device, const char *func, const char *file,
-                                       const char *line)
-  {
-    cudaError_t error = cudaGetDeviceProperties(prop, device);
-    if (error != cudaSuccess && !activeTuning())
-      errorQuda("(CUDA) %s\n (%s:%s in %s())", cudaGetErrorString(error), file, line, func);
-    return error;
-  }
-
-  qudaError_t qudaHostGetDevicePointer_(void **pDevice, void *pHost, unsigned int flags, const char *func,
-                                        const char *file, const char *line)
-  {
-    cudaError_t error = cudaHostGetDevicePointer(pDevice, pHost, flags);
-    if (error != cudaSuccess && !activeTuning())
-      errorQuda("(CUDA) %s\n (%s:%s in %s())", cudaGetErrorString(error), file, line, func);
-    return error;
-  }
-
-  qudaError_t qudaDriverGetVersion_(int *driverVersion, const char *func, const char *file, const char *line)
-  {
-    cudaDriverGetVersion(driverVersion);
-    cudaError_t error = cudaGetLastError();
-    if (error != cudaSuccess && !activeTuning())
-      errorQuda("(CUDA) %s\n (%s:%s in %s())", cudaGetErrorString(error), file, line, func);
-    return error;
-  }
-
-  qudaError_t qudaRuntimeGetVersion_(int *runtimeVersion, const char *func, const char *file, const char *line)
-  {
-    cudaError_t error = cudaRuntimeGetVersion(runtimeVersion);
-    if (error != cudaSuccess && !activeTuning())
-      errorQuda("(CUDA) %s\n (%s:%s in %s())", cudaGetErrorString(error), file, line, func);
-    return error;
-  }
-
-  qudaError_t qudaHostRegister_(void *ptr, size_t size, unsigned int flags, const char *func, const char *file,
-                                const char *line)
-  {
-    cudaError_t error = cudaHostRegister(ptr, size, flags);
-    if (error != cudaSuccess && !activeTuning())
-      errorQuda("(CUDA) %s\n Failed to register pinned memory of size %zu (%s:%s in %s())", cudaGetErrorString(error),
-                size, file, line, func);
-    return error;
-  }
-
-  qudaError_t qudaHostUnregister_(void *ptr, const char *func, const char *file, const char *line)
-  {
-    cudaError_t error = cudaHostUnregister(ptr);
-    if (error != cudaSuccess && !activeTuning())
-      errorQuda("(CUDA) %s\n Failed to unregister pinned memory (%s:%s in %s())", cudaGetErrorString(error), file, line,
-                func);
-    return error;
-  }
-
-  qudaError_t qudaFreeHost_(void *ptr, const char *func, const char *file, const char *line)
-  {
-    cudaError_t error = cudaFreeHost(ptr);
-    if (error != cudaSuccess && !activeTuning())
-      errorQuda("(CUDA) %s\n Failed to free host memory (%s:%s in %s())", cudaGetErrorString(error), file, line, func);
-    return error;
-  }
-
-  qudaError_t qudaFree_(void *ptr, const char *func, const char *file, const char *line)
-  {
-    cudaError_t error = cudaFree(ptr);
-    if (error != cudaSuccess && !activeTuning())
-      errorQuda("(CUDA) %s\n Failed to free device memory (%s:%s in %s())", cudaGetErrorString(error), file, line, func);
-    return error;
-  }
-
-  qudaError_t qudaMalloc_(void *ptr, size_t size, const char *func, const char *file, const char *line)
-  {
-    cudaError_t error = cudaMalloc(&ptr, size);
-    if (error != cudaSuccess && !activeTuning())
-      errorQuda("(CUDA) %s\n Failed to allocate device memory of size %zu (%s:%s in %s())", cudaGetErrorString(error),
-                size, file, line, func);
-    return error;
-  }
-
-  qudaError_t qudaMallocManaged_(void *ptr, size_t size, const char *func, const char *file, const char *line)
-  {
-    cudaError_t error = cudaMallocManaged(&ptr, size);
-    if (error != cudaSuccess && !activeTuning())
-      errorQuda("(CUDA) %s\n Failed to allocate device memory of size %zu (%s:%s in %s())", cudaGetErrorString(error),
-                size, file, line, func);
-    return error;
-  }
-
-  qudaError_t qudaMemAlloc_(void *ptr, size_t size, const char *func, const char *file, const char *line)
-  {
-#ifdef USE_DRIVER_API
-    CUresult error = cuMemAlloc((CUdeviceptr *)&ptr, size);
-    switch (error) {
-    case CUDA_SUCCESS: return cudaSuccess;
-    default: // should always return successful
-      const char *str;
-      cuGetErrorName(error, &str);
-      errorQuda("cuMemAlloc returned error %s (%s:%s in %s())", str, file, line, func);
-    }
-    return cudaErrorUnknown;
-#else
-    errorQuda("qudaMemAlloc may only be called when USE_DRIVER_API is defined. (%s:%s in %s())", str, file, line, func);
-    return cudaErrorUnknown;
-#endif
-  }
-
-  qudaError_t qudaMemFree_(void *ptr, const char *func, const char *file, const char *line)
-  {
-#ifdef USE_DRIVER_API
-    CUresult error = cuMemFree((CUdeviceptr)ptr);
-    switch (error) {
-    case CUDA_SUCCESS: return cudaSuccess;
-    default: // should always return successful
-      const char *str;
-      cuGetErrorName(error, &str);
-      errorQuda("cuMemFree returned error %s (%s:%s in %s())", str, file, line, func);
-    }
-    return cudaErrorUnknown;
-#else
-    errorQuda("qudaMemFree may only be called when USE_DRIVER_API is defined. (%s:%s in %s())", str, file, line, func);
-    return cudaErrorUnknown;
-#endif
-  }
-
-  qudaError_t qudaHostAlloc_(void **ptr, size_t size, unsigned int flags, const char *func, const char *file,
-                             const char *line)
-  {
-    cudaError_t error = cudaHostAlloc(&ptr, size, flags);
-    if (error != cudaSuccess && !activeTuning())
-      errorQuda("(CUDA) %s\n failed of size %zu (%s:%s in %s())", cudaGetErrorString(error), size, file, line, func);
-    return error;
-  }
-
-  // Returns attributes about a specified pointer.
-  qudaError_t qudaPointerGetAttributes_(cudaPointerAttributes *attributes, const void *ptr, const char *func,
-                                        const char *file, const char *line)
-  {
-    return cudaPointerGetAttributes(attributes, ptr);
-  }
-
-  // Queries attributes of the link between two devices.
-  qudaError_t qudaDeviceGetP2PAttribute_(int *value, enum cudaDeviceP2PAttr attr, int srcDevice, int dstDevice,
-                                         const char *func, const char *file, const char *line)
-  {
-    return cudaDeviceGetP2PAttribute(value, attr, srcDevice, dstDevice);
-  }
-
-  qudaError_t qudaProfilerStart_(const char *func, const char *file, const char *line)
-  {
-    return cudaProfilerStart();
-  }
-
-  qudaError_t qudaProfilerStop_(const char *func, const char *file, const char *line)
-  {
-    return cudaProfilerStop();
-  }
-  
+  cudaError_t qudaDeviceSynchronize_(const char *func, const char *file, const char *line)
+  {
+#ifdef USE_DRIVER_API
+    PROFILE(CUresult error = cuCtxSynchronize(), QUDA_PROFILE_DEVICE_SYNCHRONIZE);
+    switch (error) {
+    case CUDA_SUCCESS:
+      return cudaSuccess;
+    default: // should always return successful
+      const char *str;
+      cuGetErrorName(error, &str);
+      errorQuda("cuCtxSynchronize returned error %s (%s:%s in %s())\n", str, file, line, func);
+    }
+    return cudaErrorUnknown;
+#else
+    PROFILE(cudaError_t error = cudaDeviceSynchronize(), QUDA_PROFILE_DEVICE_SYNCHRONIZE);
+    if (error != cudaSuccess)
+      errorQuda("(CUDA) %s\n (%s:%s in %s())\n", cudaGetErrorString(error), file, line, func);
+    return error;
+#endif
+  }
+
 #if (CUDA_VERSION >= 9000)
-  qudaError_t qudaFuncSetAttribute_(const void *func, qudaFuncAttribute attr, int value, const char *func_actual,
-                                    const char *file, const char *line)
+  cudaError_t qudaFuncSetAttribute(const void* func, cudaFuncAttribute attr, int value)
   {
     // no driver API variant here since we have C++ functions
     PROFILE(cudaError_t error = cudaFuncSetAttribute(func, attr, value), QUDA_PROFILE_FUNC_SET_ATTRIBUTE);
-    if (error != cudaSuccess && !activeTuning())
-      errorQuda("(CUDA) %s\n (%s:%s in %s())", cudaGetErrorString(error), file, line, func_actual);
     return error;
   }
 #endif
