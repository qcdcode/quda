--- conflicted
+++ resolved
@@ -28,14 +28,10 @@
 
   void CG::operator()(ColorSpinorField &x, ColorSpinorField &b) 
   {
-<<<<<<< HEAD
     if (Location(x, b) != QUDA_CUDA_FIELD_LOCATION)
       errorQuda("Not supported");
 
-    profile.Start(QUDA_PROFILE_INIT);
-=======
     profile.TPSTART(QUDA_PROFILE_INIT);
->>>>>>> 9cfad35c
 
     // Check to see that we're not trying to invert on a zero-field source    
     const double b2 = blas::norm2(b);
@@ -55,14 +51,8 @@
     cudaColorSpinorField y(b, csParam); 
   
     mat(r, x, y);
-
-<<<<<<< HEAD
     double r2 = blas::xmyNorm(b, r);
-  
-=======
-    double r2 = xmyNormCuda(b, r);
-
->>>>>>> 9cfad35c
+
     csParam.setPrecision(param.precision_sloppy);
     cudaColorSpinorField Ap(x, csParam);
     cudaColorSpinorField tmp(x, csParam);
@@ -89,11 +79,6 @@
       x_sloppy = new cudaColorSpinorField(x, csParam);
     }
 
-<<<<<<< HEAD
-
-    ColorSpinorField &xSloppy = *x_sloppy;
-    ColorSpinorField &rSloppy = *r_sloppy;
-=======
     // additional high-precision temporary if Wilson and mixed-precision
     csParam.setPrecision(param.precision);
     cudaColorSpinorField *tmp3_p =
@@ -101,9 +86,9 @@
       new cudaColorSpinorField(x, csParam) : &tmp;
     cudaColorSpinorField &tmp3 = *tmp3_p;
 
-    cudaColorSpinorField &xSloppy = *x_sloppy;
-    cudaColorSpinorField &rSloppy = *r_sloppy;
->>>>>>> 9cfad35c
+    ColorSpinorField &xSloppy = *x_sloppy;
+    ColorSpinorField &rSloppy = *r_sloppy;
+
     cudaColorSpinorField p(rSloppy);
 
     if(&x != &xSloppy){
@@ -160,15 +145,9 @@
     // only used if we use the heavy_quark_res
     bool L2breakdown =false;
 
-<<<<<<< HEAD
-    profile.Stop(QUDA_PROFILE_PREAMBLE);
-    profile.Start(QUDA_PROFILE_COMPUTE);
-    blas::flops = 0;
-=======
     profile.TPSTOP(QUDA_PROFILE_PREAMBLE);
     profile.TPSTART(QUDA_PROFILE_COMPUTE);
-    blas_flops = 0;
->>>>>>> 9cfad35c
+    blas::flops = 0;
 
     int k=0;
     
@@ -246,15 +225,9 @@
 	blas::axpy(alpha, p, xSloppy);
 	blas::copy(x, xSloppy); // nop when these pointers alias
       
-<<<<<<< HEAD
 	blas::xpy(x, y); // swap these around?
-	mat(r, y, x); // here we can use x as tmp
+	mat(r, y, x, tmp3); // here we can use x as tmp
 	r2 = blas::xmyNorm(b, r);
-=======
-	xpyCuda(x, y); // swap these around?
-	mat(r, y, x, tmp3); // here we can use x as tmp
-	r2 = xmyNormCuda(b, r);
->>>>>>> 9cfad35c
 
 	blas::copy(rSloppy, r); //nop when these pointers alias
 	blas::zero(xSloppy);
