#include <stdio.h>
#include <stdlib.h>
#include <math.h>

#include <quda_internal.h>
#include <color_spinor_field.h>
#include <blas_quda.h>
#include <dslash_quda.h>
#include <invert_quda.h>
#include <util_quda.h>
#include <sys/time.h>
#include <limits>
#include <cmath>

#include <face_quda.h>

#include <iostream>

#ifdef BLOCKSOLVER
#include <Eigen/Dense>
#include <cuda_profiler_api.h>

// define this to use multi-functions, otherwise it'll
// do loops over dot products.
// this is more here for development convenience.
#define BLOCKSOLVER_MULTIFUNCTIONS
//#define BLOCKSOLVE_DSLASH5D
//#define BLOCKSOLVER_VERBOSE

// Explicitly reorthogonalize Q^\dagger P on reliable update.
//#define BLOCKSOLVER_EXPLICIT_QP_ORTHO
// Explicitly make pAp Hermitian every time it is computed.
//#define BLOCKSOLVER_EXPLICIT_PAP_HERMITIAN

// If defined, trigger a reliable updated whenever _any_ residual
// becomes small enough. Otherwise, trigger a reliable update
// when _all_ residuals become small enough (which is consistent with
// the algorithm stopping condition). Ultimately, this is using a
// min function versus a max function, so it's not a hard swap.
// #define BLOCKSOLVER_RELIABLE_POLICY_MIN

#ifdef BLOCKSOLVER_NVTX
#include "nvToolsExt.h"
static const uint32_t cg_nvtx_colors[] = { 0x0000ff00, 0x000000ff, 0x00ffff00, 0x00ff00ff, 0x0000ffff, 0x00ff0000, 0x00ffffff };
static constexpr int cg_nvtx_num_colors = sizeof(cg_nvtx_colors)/sizeof(uint32_t);
#define PUSH_RANGE(name,cid) { \
    static int color_id = cid; \
    color_id = color_id%cg_nvtx_num_colors;\
    nvtxEventAttributes_t eventAttrib = {0}; \
    eventAttrib.version = NVTX_VERSION; \
    eventAttrib.size = NVTX_EVENT_ATTRIB_STRUCT_SIZE; \
    eventAttrib.colorType = NVTX_COLOR_ARGB; \
    eventAttrib.color = cg_nvtx_colors[color_id]; \
    eventAttrib.messageType = NVTX_MESSAGE_TYPE_ASCII; \
    eventAttrib.message.ascii = name; \
    eventAttrib.category = cid;\
    nvtxRangePushEx(&eventAttrib); \
}
#define POP_RANGE nvtxRangePop();
#else
#define PUSH_RANGE(name,cid)
#define POP_RANGE
#endif


#endif

namespace quda {
  CG::CG(DiracMatrix &mat, DiracMatrix &matSloppy, SolverParam &param, TimeProfile &profile) :
    Solver(param, profile), mat(mat), matSloppy(matSloppy), yp(nullptr), rp(nullptr), App(nullptr), tmpp(nullptr),
#ifdef BLOCKSOLVER
    x_sloppy_savedp(nullptr), pp(nullptr), qp(nullptr), tmp_matsloppyp(nullptr),
#endif
    init(false) {
  }

  CG::~CG() {
    if ( init ) {
      if (rp) delete rp;
      if (yp) delete yp;
      if (App) delete App;
      if (tmpp) delete tmpp;
#ifdef BLOCKSOLVER
      if (x_sloppy_savedp) delete x_sloppy_savedp;
      if (pp) delete pp;
      if (qp) delete qp;
      if (tmp_matsloppyp) delete tmp_matsloppyp;
#endif
      init = false;
    }
  }

  void CG::operator()(ColorSpinorField &x, ColorSpinorField &b) {
    if (Location(x, b) != QUDA_CUDA_FIELD_LOCATION)
      errorQuda("Not supported");

#ifdef ALTRELIABLE
    // hack to select alternative reliable updates
    constexpr bool alternative_reliable = true;
    warningQuda("Using alternative reliable updates. This feature is mostly ok but needs a little more testing in the real world.\n");
#else
    constexpr bool alternative_reliable = false;
#endif
    profile.TPSTART(QUDA_PROFILE_INIT);

    // Check to see that we're not trying to invert on a zero-field source
    const double b2 = blas::norm2(b);
    if (b2 == 0) {
      profile.TPSTOP(QUDA_PROFILE_INIT);
      printfQuda("Warning: inverting on zero-field source\n");
      x = b;
      param.true_res = 0.0;
      param.true_res_hq = 0.0;
      return;
    }

    ColorSpinorParam csParam(x);
    if (!init) {
      csParam.create = QUDA_COPY_FIELD_CREATE;
      rp = ColorSpinorField::Create(b, csParam);
      csParam.create = QUDA_ZERO_FIELD_CREATE;
      yp = ColorSpinorField::Create(b, csParam);
      // sloppy fields
      csParam.setPrecision(param.precision_sloppy);
      App = ColorSpinorField::Create(csParam);
      tmpp = ColorSpinorField::Create(csParam);

      init = true;

    }
    ColorSpinorField &r = *rp;
    ColorSpinorField &y = *yp;
    ColorSpinorField &Ap = *App;
    ColorSpinorField &tmp = *tmpp;

    csParam.setPrecision(param.precision_sloppy);
    csParam.create = QUDA_ZERO_FIELD_CREATE;

    // tmp2 only needed for multi-gpu Wilson-like kernels
    ColorSpinorField *tmp2_p = !mat.isStaggered() ? ColorSpinorField::Create(x, csParam) : &tmp;
    ColorSpinorField &tmp2 = *tmp2_p;

    // additional high-precision temporary if Wilson and mixed-precision
    csParam.setPrecision(param.precision);
    ColorSpinorField *tmp3_p = (param.precision != param.precision_sloppy && !mat.isStaggered()) ?
      ColorSpinorField::Create(x, csParam) : &tmp;
    ColorSpinorField &tmp3 = *tmp3_p;

    // alternative reliable updates
    // alternative reliable updates - set precision - does not hurt performance here

    const double u= param.precision_sloppy == 8 ? std::numeric_limits<double>::epsilon()/2. : ((param.precision_sloppy == 4) ? std::numeric_limits<float>::epsilon()/2. : pow(2.,-13));
    const double uhigh= param.precision == 8 ? std::numeric_limits<double>::epsilon()/2. : ((param.precision == 4) ? std::numeric_limits<float>::epsilon()/2. : pow(2.,-13));
    const double deps=sqrt(u);
    constexpr double dfac = 1.1;
    double d_new =0 ;
    double d =0 ;
    double dinit =0;
    double xNorm = 0;
    double xnorm = 0;
    double pnorm = 0;
    double ppnorm = 0;
    double Anorm = 0;
    
    // for alternative reliable updates
    if(alternative_reliable){
      // estimate norm for reliable updates
      mat(r, b, y, tmp3);
      Anorm = sqrt(blas::norm2(r)/b2);
    }


    // compute initial residual
    mat(r, x, y, tmp3);
    double r2 = blas::xmyNorm(b, r);

    csParam.setPrecision(param.precision_sloppy);
    ColorSpinorField *r_sloppy;
    if (param.precision_sloppy == x.Precision()) {
      r_sloppy = &r;
    } else {
      csParam.create = QUDA_COPY_FIELD_CREATE;
      r_sloppy = ColorSpinorField::Create(r, csParam);
    }

    ColorSpinorField *x_sloppy;
    if (param.precision_sloppy == x.Precision() ||
        !param.use_sloppy_partial_accumulator) {
      x_sloppy = &x;
    } else {
      csParam.create = QUDA_COPY_FIELD_CREATE;
      x_sloppy = ColorSpinorField::Create(x, csParam);
    }

    ColorSpinorField &xSloppy = *x_sloppy;
    ColorSpinorField &rSloppy = *r_sloppy;

    csParam.create = QUDA_COPY_FIELD_CREATE;
    csParam.setPrecision(param.precision_sloppy);
    ColorSpinorField* pp = ColorSpinorField::Create(rSloppy, csParam);
    ColorSpinorField &p = *pp;





    if (&x != &xSloppy) {
      blas::copy(y, x);
      blas::zero(xSloppy);
    } else {
      blas::zero(y);
    }

    const bool use_heavy_quark_res =
      (param.residual_type & QUDA_HEAVY_QUARK_RESIDUAL) ? true : false;
    bool heavy_quark_restart = false;

    profile.TPSTOP(QUDA_PROFILE_INIT);
    profile.TPSTART(QUDA_PROFILE_PREAMBLE);

    double r2_old;

    double stop = stopping(param.tol, b2, param.residual_type);  // stopping condition of solver

    double heavy_quark_res = 0.0;  // heavy quark res idual
    double heavy_quark_res_old = 0.0;  // heavy quark residual

    if (use_heavy_quark_res) {
      heavy_quark_res = sqrt(blas::HeavyQuarkResidualNorm(x, r).z);
      heavy_quark_res_old = heavy_quark_res;   // heavy quark residual
    }
    const int heavy_quark_check = param.heavy_quark_check; // how often to check the heavy quark residual

    double alpha = 0.0;
    double beta = 0.0;
    double pAp;
    int rUpdate = 0;

    double rNorm = sqrt(r2);
    double r0Norm = rNorm;
    double maxrx = rNorm;
    double maxrr = rNorm;
    double delta = param.delta;


    // this parameter determines how many consective reliable update
    // residual increases we tolerate before terminating the solver,
    // i.e., how long do we want to keep trying to converge
    const int maxResIncrease = (use_heavy_quark_res ? 0 : param.max_res_increase); //  check if we reached the limit of our tolerance
    const int maxResIncreaseTotal = param.max_res_increase_total;
    // 0 means we have no tolerance
    // maybe we should expose this as a parameter
    const int hqmaxresIncrease = maxResIncrease + 1;

    int resIncrease = 0;
    int resIncreaseTotal = 0;
    int hqresIncrease = 0;

    // set this to true if maxResIncrease has been exceeded but when we use heavy quark residual we still want to continue the CG
    // only used if we use the heavy_quark_res
    bool L2breakdown = false;

    profile.TPSTOP(QUDA_PROFILE_PREAMBLE);
    profile.TPSTART(QUDA_PROFILE_COMPUTE);
    blas::flops = 0;

    int k = 0;

    PrintStats("CG", k, r2, b2, heavy_quark_res);

    int steps_since_reliable = 1;
    bool converged = convergence(r2, heavy_quark_res, stop, param.tol_hq);

    // alternative reliable updates
    if(alternative_reliable){
      dinit = uhigh * (rNorm + Anorm * xNorm);
      d = dinit;
    }

    while ( !converged && k < param.maxiter ) {
      matSloppy(Ap, p, tmp, tmp2);  // tmp as tmp
      double sigma;

      bool breakdown = false;
      if (param.pipeline) {
        double Ap2;
        //TODO: alternative reliable updates - need r2, Ap2, pAp, p norm
        if(alternative_reliable){
          double4 quadruple = blas::quadrupleCGReduction(rSloppy, Ap, p);
          r2 = quadruple.x; Ap2 = quadruple.y; pAp = quadruple.z; ppnorm= quadruple.w;
        }
        else{
        double3 triplet = blas::tripleCGReduction(rSloppy, Ap, p);
          r2 = triplet.x; Ap2 = triplet.y; pAp = triplet.z;
        }
        r2_old = r2;
        alpha = r2 / pAp;
        sigma = alpha*(alpha * Ap2 - pAp);
        if (sigma < 0.0 || steps_since_reliable == 0) { // sigma condition has broken down
          r2 = blas::axpyNorm(-alpha, Ap, rSloppy);
          sigma = r2;
          breakdown = true;
        }

        r2 = sigma;
      } else {
        r2_old = r2;

        // alternative reliable updates,
        if(alternative_reliable){
          double3 pAppp = blas::cDotProductNormA(p,Ap);
          pAp = pAppp.x;
          ppnorm = pAppp.z;
        }
        else{
        pAp = blas::reDotProduct(p, Ap);
        }

        alpha = r2 / pAp;

        // here we are deploying the alternative beta computation
        Complex cg_norm = blas::axpyCGNorm(-alpha, Ap, rSloppy);
        r2 = real(cg_norm);  // (r_new, r_new)
        sigma = imag(cg_norm) >= 0.0 ? imag(cg_norm) : r2;  // use r2 if (r_k+1, r_k+1-r_k) breaks
      }

      // reliable update conditions
      rNorm = sqrt(r2);
      int updateX;
      int updateR;

      if(alternative_reliable){
        // alternative reliable updates
        updateX = ( (d <= deps*sqrt(r2_old)) or (dfac * dinit > deps * r0Norm) ) and (d_new > deps*rNorm) and (d_new > dfac * dinit);
        updateR = 0;
        // if(updateX)
          // printfQuda("new reliable update conditions (%i) d_n-1 < eps r2_old %e %e;\t dn > eps r_n %e %e;\t (dnew > 1.1 dinit %e %e)\n",
        // updateX,d,deps*sqrt(r2_old),d_new,deps*rNorm,d_new,dinit);
      }
      else{
      if (rNorm > maxrx) maxrx = rNorm;
      if (rNorm > maxrr) maxrr = rNorm;
        updateX = (rNorm < delta*r0Norm && r0Norm <= maxrx) ? 1 : 0;
        updateR = ((rNorm < delta*maxrr && r0Norm <= maxrr) || updateX) ? 1 : 0;
      }

      // force a reliable update if we are within target tolerance (only if doing reliable updates)
      if ( convergence(r2, heavy_quark_res, stop, param.tol_hq) && param.delta >= param.tol ) updateX = 1;

      // For heavy-quark inversion force a reliable update if we continue after
      if ( use_heavy_quark_res and L2breakdown and convergenceHQ(r2, heavy_quark_res, stop, param.tol_hq) and param.delta >= param.tol ) {
        updateX = 1;
      }

      if ( !(updateR || updateX )) {
        beta = sigma / r2_old;  // use the alternative beta computation


        if (param.pipeline && !breakdown) blas::tripleCGUpdate(alpha, beta, Ap, xSloppy, rSloppy, p);
  else blas::axpyZpbx(alpha, p, xSloppy, rSloppy, beta);

  if (use_heavy_quark_res && k%heavy_quark_check==0) {
    if (&x != &xSloppy) {
      blas::copy(tmp,y);
      heavy_quark_res = sqrt(blas::xpyHeavyQuarkResidualNorm(xSloppy, tmp, rSloppy).z);
    } else {
      blas::copy(r, rSloppy);
      heavy_quark_res = sqrt(blas::xpyHeavyQuarkResidualNorm(x, y, r).z);
    }
  }
  // alternative reliable updates
  if(alternative_reliable){
    d = d_new;
    pnorm = pnorm + alpha * alpha* (ppnorm);
    xnorm = sqrt(pnorm);
    d_new = d + u*rNorm + uhigh*Anorm * xnorm;
    if(steps_since_reliable==0)
      printfQuda("New dnew: %e (r %e , y %e)\n",d_new,u*rNorm,uhigh*Anorm * sqrt(blas::norm2(y)) );
  }
        steps_since_reliable++;

      } else {

        blas::axpy(alpha, p, xSloppy);
        blas::copy(x, xSloppy); // nop when these pointers alias

        blas::xpy(x, y); // swap these around?
        mat(r, y, x, tmp3); //  here we can use x as tmp
        r2 = blas::xmyNorm(b, r);

        blas::copy(rSloppy, r); //nop when these pointers alias
        blas::zero(xSloppy);

        // alternative reliable updates
        if(alternative_reliable){
          dinit = uhigh*(sqrt(r2) + Anorm * sqrt(blas::norm2(y)));
          d = d_new;
          xnorm = 0;//sqrt(norm2(x));
          pnorm = 0;//pnorm + alpha * sqrt(norm2(p));
          printfQuda("New dinit: %e (r %e , y %e)\n",dinit,uhigh*sqrt(r2),uhigh*Anorm*sqrt(blas::norm2(y)));
          d_new = dinit;
          r0Norm = sqrt(r2);
        }
        else{
          rNorm = sqrt(r2);
          maxrr = rNorm;
          maxrx = rNorm;
          r0Norm = rNorm;
        }


        // calculate new reliable HQ resididual
        if (use_heavy_quark_res) heavy_quark_res = sqrt(blas::HeavyQuarkResidualNorm(y, r).z);

        // break-out check if we have reached the limit of the precision
        if (sqrt(r2) > r0Norm && updateX) { // reuse r0Norm for this
          resIncrease++;
          resIncreaseTotal++;
          warningQuda("CG: new reliable residual norm %e is greater than previous reliable residual norm %e (total #inc %i)",
          sqrt(r2), r0Norm, resIncreaseTotal);
          if ( resIncrease > maxResIncrease or resIncreaseTotal > maxResIncreaseTotal) {
            if (use_heavy_quark_res) {
              L2breakdown = true;
            } else {
              warningQuda("CG: solver exiting due to too many true residual norm increases");
              break;
            }
          }
        } else {
          resIncrease = 0;
        }
        // if L2 broke down already we turn off reliable updates and restart the CG
        if (use_heavy_quark_res and L2breakdown) {
          delta = 0;
          warningQuda("CG: Restarting without reliable updates for heavy-quark residual");
          heavy_quark_restart = true;
          if (heavy_quark_res > heavy_quark_res_old) {
            hqresIncrease++;
            warningQuda("CG: new reliable HQ residual norm %e is greater than previous reliable residual norm %e", heavy_quark_res, heavy_quark_res_old);
            // break out if we do not improve here anymore
            if (hqresIncrease > hqmaxresIncrease) {
              warningQuda("CG: solver exiting due to too many heavy quark residual norm increases");
              break;
            }
          }
        }



        if (use_heavy_quark_res and heavy_quark_restart) {
          // perform a restart
          blas::copy(p, rSloppy);
          heavy_quark_restart = false;
        } else {
          // explicitly restore the orthogonality of the gradient vector
          Complex rp = blas::cDotProduct(rSloppy, p) / (r2);
          blas::caxpy(-rp, rSloppy, p);

          beta = r2 / r2_old;
          blas::xpay(rSloppy, beta, p);
        }

        steps_since_reliable = 0;
        rUpdate++;

        heavy_quark_res_old = heavy_quark_res;
      }

      breakdown = false;
      k++;

      PrintStats("CG", k, r2, b2, heavy_quark_res);
      // check convergence, if convergence is satisfied we only need to check that we had a reliable update for the heavy quarks recently
      converged = convergence(r2, heavy_quark_res, stop, param.tol_hq);

      // check for recent enough reliable updates of the HQ residual if we use it
      if (use_heavy_quark_res) {
        // L2 is concverged or precision maxed out for L2
        bool L2done = L2breakdown or convergenceL2(r2, heavy_quark_res, stop, param.tol_hq);
        // HQ is converged and if we do reliable update the HQ residual has been calculated using a reliable update
        bool HQdone = (steps_since_reliable == 0 and param.delta > 0) and convergenceHQ(r2, heavy_quark_res, stop, param.tol_hq);
        converged = L2done and HQdone;
      }
    }

    blas::copy(x, xSloppy);
    blas::xpy(y, x);

    profile.TPSTOP(QUDA_PROFILE_COMPUTE);

    profile.TPSTART(QUDA_PROFILE_EPILOGUE);

    param.secs = profile.Last(QUDA_PROFILE_COMPUTE);
    double gflops = (blas::flops + mat.flops() + matSloppy.flops())*1e-9;
    param.gflops = gflops;
    param.iter += k;

    { // temporary addition for SC'17
      comm_allreduce(&gflops);
      printfQuda("CG: Convergence in %d iterations, %f seconds, GFLOPS = %g\n", k, param.secs, gflops / param.secs);
    }

    if (k == param.maxiter)
      warningQuda("Exceeded maximum iterations %d", param.maxiter);

    if (getVerbosity() >= QUDA_VERBOSE)
      printfQuda("CG: Reliable updates = %d\n", rUpdate);

    if (param.compute_true_res) {
      // compute the true residuals
      mat(r, x, y, tmp3);
      param.true_res = sqrt(blas::xmyNorm(b, r) / b2);
      param.true_res_hq = sqrt(blas::HeavyQuarkResidualNorm(x, r).z);
    }

    PrintSummary("CG", k, r2, b2);

    // reset the flops counters
    blas::flops = 0;
    mat.flops();
    matSloppy.flops();

    profile.TPSTOP(QUDA_PROFILE_EPILOGUE);
    profile.TPSTART(QUDA_PROFILE_FREE);

    if (&tmp3 != &tmp) delete tmp3_p;
    if (&tmp2 != &tmp) delete tmp2_p;

    if (rSloppy.Precision() != r.Precision()) delete r_sloppy;
    if (xSloppy.Precision() != x.Precision()) delete x_sloppy;

    delete pp;

    profile.TPSTOP(QUDA_PROFILE_FREE);

    return;
  }


// use BlockCGrQ algortithm or BlockCG (with / without GS, see BLOCKCG_GS option)
#define BCGRQ 1
#if BCGRQ


#ifdef BLOCKSOLVER_MULTIFUNCTIONS
  using Eigen::Matrix;
  using Eigen::Map;
  using Eigen::RowMajor;
  using Eigen::Dynamic; 

#elif defined(BLOCKSOLVER)
  using Eigen::MatrixXcd;
#endif

// Matrix printing functions

template<typename Matrix>
inline void printmat(const char* label, const Matrix& mat)
{
#ifdef BLOCKSOLVER_VERBOSE
  printfQuda("\n%s\n", label);
  std::cout << mat;
  printfQuda("\n");
#endif
}

/**
     The following code is based on Kate's worker class in Multi-CG.
     
     This worker class is used to perform the update of X_sloppy,
     UNLESS a reliable update is triggered. X_sloppy is updated
     via a block caxpy: X_sloppy += P \alpha.
     We can accomodate multiple comms-compute overlaps
     by partitioning the block caxpy w/respect to P, because
     this doesn't require any memory shuffling of the dense, square
     matrix alpha. This results in improved strong scaling for
     blockCG. 

     See paragraphs 2 and 3 in the comments on the Worker class in
     Multi-CG for more remarks. 
*/
class BlockCGUpdate : public Worker {

    ColorSpinorField* x_sloppyp;
    ColorSpinorField** pp; // double pointer because pp participates in pointer swapping
#ifdef BLOCKSOLVER_MULTIFUNCTIONS
    Complex* alpha;
#else
    MatrixXcd &alpha;
#endif

    /**
       How many RHS we're solving.
    */
    unsigned int n_rhs;

    /**
       How much to partition the shifted update. For now, we assume
       we always need to partition into two pieces (since BiCGstab-L
       should only be getting even/odd preconditioned operators).
    */
    int n_update; 
    
#ifndef BLOCKSOLVE_DSLASH5D
    /** 
       What X we're updating; only relevant when we're looping over rhs.
    */
    int curr_update;
#endif

  public:
#ifdef BLOCKSOLVER_MULTIFUNCTIONS
    BlockCGUpdate(ColorSpinorField* x_sloppyp, ColorSpinorField** pp, Complex* alpha) :
#else
    BlockCGUpdate(ColorSpinorField* x_sloppyp, ColorSpinorField** pp, MatrixXcd& alpha) :
#endif
      x_sloppyp(x_sloppyp), pp(pp), alpha(alpha), n_rhs((*pp)->Components().size()),
      n_update( x_sloppyp->Nspin()==4 ? 4 : 2 )
#ifdef BLOCKSOLVE_DSLASH5D
    { ; }
#else
    { curr_update = 0; }
#endif
    
    ~BlockCGUpdate() { ; }
    

    // note that we can't set the stream parameter here so it is
    // ignored.  This is more of a future design direction to consider
    void apply(const cudaStream_t &stream) {      
      static int count = 0;

#ifdef BLOCKSOLVE_DSLASH5D
      // How many to update per apply.
      const int update_per_apply = n_rhs/n_update;

      // If the number of updates doesn't evenly divide into n_rhs, there's leftover.
      const int update_per_apply_on_last = n_rhs - n_update*update_per_apply;

      // Only update if there are things to apply.
      // Update 1 through n_count-1, as well as n_count if update_per_apply_blah_blah = 0.
      PUSH_RANGE("BLAS",2)
      if ((count != n_update-1 && update_per_apply != 0) || update_per_apply_on_last == 0)
      {
        std::vector<ColorSpinorField*> curr_p((*pp)->Components().begin() + count*update_per_apply, (*pp)->Components().begin() + (count+1)*update_per_apply);

#ifdef BLOCKSOLVER_MULTIFUNCTIONS
        blas::caxpy(&alpha[count*update_per_apply*n_rhs], curr_p, x_sloppyp->Components());
#else
        for (int i = 0; i < update_per_apply; i++)
          for (int j = 0; j < n_rhs; j++)
            blas::caxpy(alpha(i+count*update_per_apply, j), *(curr_p[i]), x_sloppyp->Component(j));
#endif
      }
      else if (count == n_update-1) // we're updating the leftover.
      {
        std::vector<ColorSpinorField*> curr_p((*pp)->Components().begin() + count*update_per_apply, (*pp)->Components().end());
#ifdef BLOCKSOLVER_MULTIFUNCTIONS
        blas::caxpy(&alpha[count*update_per_apply*n_rhs], curr_p, x_sloppyp->Components());
#else
        for (int i = 0; i < update_per_apply_on_last; i++)
          for (int j = 0; j < n_rhs; j++)
            blas::caxpy(alpha(i+count*update_per_apply,j), *(curr_p[i]), x_sloppyp->Component(j));
#endif
      }
      POP_RANGE
#else // BLOCKSOLVE_DSLASH5D
      if (count == 0)
      {
#ifdef BLOCKSOLVER_MULTIFUNCTIONS
        std::vector<ColorSpinorField*> curr_p;
        curr_p.push_back(&(*pp)->Component(curr_update));
        blas::caxpy(&alpha[curr_update*n_rhs], curr_p, x_sloppyp->Components());
#else
        for (int j = 0; j < n_rhs; j++)
            blas::caxpy(alpha(curr_update,j), (*pp)->Component(curr_update), x_sloppyp->Component(j));
#endif
        if (++curr_update == n_rhs) curr_update = 0;
      }
#endif // BLOCKSOLVE_DSLASH5D
      
      if (++count == n_update) count = 0;
      
    }
    
  };

  // this is the Worker pointer that the dslash uses to launch the shifted updates
  namespace dslash {
    extern Worker* aux_worker;
  } 

// Code to check for reliable updates, copied from inv_bicgstab_quda.cpp
// Technically, there are ways to check both 'x' and 'r' for reliable updates...
// the current status in blockCG is to just look for reliable updates in 'r'.
int CG::block_reliable(double &rNorm, double &maxrx, double &maxrr, const double &r2, const double &delta) {
  // reliable updates
  rNorm = sqrt(r2);
  if (rNorm > maxrx) maxrx = rNorm;
  if (rNorm > maxrr) maxrr = rNorm;
  //int updateR = (rNorm < delta*maxrr && r0Norm <= maxrr) ? 1 : 0;
  //int updateX = (rNorm < delta*r0Norm && r0Norm <= maxrx) ? 1 : 0
  int updateR = (rNorm < delta*maxrr) ? 1 : 0;
  
  //printf("reliable %d %e %e %e %e\n", updateR, rNorm, maxrx, maxrr, r2);

  return updateR;
}


template <int nsrc>
void CG::solve_n(ColorSpinorField& x, ColorSpinorField& b) {

  if (Location(x, b) != QUDA_CUDA_FIELD_LOCATION) errorQuda("Not supported");

  profile.TPSTART(QUDA_PROFILE_INIT);

  // Check to see that we're not trying to invert on a zero-field source
  //MW: it might be useful to check what to do here.
  double b2[QUDA_MAX_BLOCK_SRC];
  double b2avg=0;
  for(int i=0; i<nsrc; i++){
    b2[i]=blas::norm2(b.Component(i));
    b2avg += b2[i];
    if(b2[i] == 0){
      profile.TPSTOP(QUDA_PROFILE_INIT);
      errorQuda("Warning: inverting on zero-field source - undefined for block solver\n");
      x=b;
      param.true_res = 0.0;
      param.true_res_hq = 0.0;
      return;
    }
  }

  b2avg = b2avg / nsrc;

  ColorSpinorParam csParam(x);

  csParam.is_composite  = true;
  csParam.composite_dim = nsrc;
  csParam.nDim = 5;
  csParam.x[4] = 1;

  if (!init) {
    csParam.create = QUDA_COPY_FIELD_CREATE;
    rp = ColorSpinorField::Create(b, csParam);
    csParam.create = QUDA_ZERO_FIELD_CREATE;
    yp = ColorSpinorField::Create(b, csParam);
    // sloppy fields
    csParam.setPrecision(param.precision_sloppy);
    x_sloppy_savedp = ColorSpinorField::Create(csParam);
    pp = ColorSpinorField::Create(csParam);
    qp = ColorSpinorField::Create(csParam);
    App = ColorSpinorField::Create(csParam);
    tmpp = ColorSpinorField::Create(csParam);
    tmp_matsloppyp = ColorSpinorField::Create(csParam);
    init = true;

  }
  ColorSpinorField &r = *rp;
  ColorSpinorField &y = *yp;
  ColorSpinorField &x_sloppy_saved = *x_sloppy_savedp;
  ColorSpinorField &Ap = *App;
  ColorSpinorField &tmp_matsloppy = *tmp_matsloppyp;

  ColorSpinorField *x_sloppyp; // Gets assigned below.

  r.ExtendLastDimension();
  y.ExtendLastDimension();
  x_sloppy_saved.ExtendLastDimension();
  Ap.ExtendLastDimension();
  pp->ExtendLastDimension();
  qp->ExtendLastDimension();
  tmpp->ExtendLastDimension();
  tmp_matsloppy.ExtendLastDimension();
  
  csParam.setPrecision(param.precision_sloppy);
  // tmp2 only needed for multi-gpu Wilson-like kernels
  //ColorSpinorField *tmp2_p = !mat.isStaggered() ?
  //ColorSpinorField::Create(x, csParam) : &tmp;
  //ColorSpinorField &tmp2 = *tmp2_p;
  ColorSpinorField *tmp2_p = nullptr;

  if(!mat.isStaggered()){
    csParam.create = QUDA_ZERO_FIELD_CREATE;
    tmp2_p =  ColorSpinorField::Create(x, csParam);
    tmp2_p->ExtendLastDimension();
  } else {
    tmp2_p = tmp_matsloppyp;
  }

  ColorSpinorField &tmp2 = *tmp2_p;

  // additional high-precision temporary if Wilson and mixed-precision
  csParam.setPrecision(param.precision);

  ColorSpinorField *tmp3_p = nullptr;
  if(param.precision != param.precision_sloppy && !mat.isStaggered()){
    //csParam.create = QUDA_ZERO_FIELD_CREATE;
    tmp3_p =  ColorSpinorField::Create(x, csParam); //ColorSpinorField::Create(csParam);
    tmp3_p->ExtendLastDimension();
  } else {
    tmp3_p = tmp_matsloppyp;
  }

  ColorSpinorField &tmp3 = *tmp3_p;

  // calculate residuals for all vectors
  //for(int i=0; i<nsrc; i++){
  //  mat(r.Component(i), x.Component(i), y.Component(i));
  //  blas::xmyNorm(b.Component(i), r.Component(i));
  //}
  // Step 2: R = AX - B, using Y as a temporary with the right precision.
#ifdef BLOCKSOLVE_DSLASH5D
  mat(r, x, y, tmp3);
#else
  for (int i = 0; i < nsrc; i++)
  {
    mat(r.Component(i), x.Component(i), y.Component(i), tmp3.Component(i));
    // blas::xpay(b.Component(i), -1.0, r.Component(i));
  }
#endif

#ifdef BLOCKSOLVER_MULTIFUNCTIONS
  blas::xpay(b, -1.0, r);
#else
  for (int i = 0; i < nsrc; i++)
  {
    blas::xpay(b.Component(i), -1.0, r.Component(i));
  }
#endif

  // Step 3: Y = X
#ifdef BLOCKSOLVER_MULTIFUNCTIONS
  blas::copy(y, x);
#else
  for (int i = 0; i < nsrc; i++)
    blas::copy(y.Component(i), x.Component(i));
#endif

  // Step 4: Xs = 0
  // Set field aliasing according to whether
  // we're doing mixed precision or not. Based
  // on BiCGstab-L conventions.
  if (param.precision_sloppy == x.Precision() || !param.use_sloppy_partial_accumulator)
  {
    x_sloppyp = &x; // s_sloppy and x point to the same vector in memory.
#ifdef BLOCKSOLVER_MULTIFUNCTIONS
    blas::zero(*x_sloppyp); // x_sloppy is zeroed out (and, by extension, so is x)
#else
    for (int i = 0; i < nsrc; i++)
      blas::zero(x_sloppyp->Component(i));
#endif
  }
  else
  {
    x_sloppyp = x_sloppy_savedp; // x_sloppy point to saved x_sloppy memory.
                                 // x_sloppy_savedp was already zero.
  }
  // No need to alias r---we need a separate q, which is analagous
  // to an 'r_sloppy' in other algorithms.

  // Syntatic sugar.
  ColorSpinorField &x_sloppy = *x_sloppyp;

#ifdef BLOCKSOLVER_MULTIFUNCTIONS
  // Set up eigen matrices here.
  // We need to do some goofing around with Eigen maps.
  // https://eigen.tuxfamily.org/dox/group__TutorialMapClass.html

  // Allocate some raw memory for each matrix we need raw pointers for.
  Complex H_raw[nsrc*nsrc];
  Complex pAp_raw[nsrc*nsrc];
  Complex alpha_raw[nsrc*nsrc];
  Complex beta_raw[nsrc*nsrc];
  Complex Linv_raw[nsrc*nsrc];
  Complex Sdagger_raw[nsrc*nsrc];

  // Convenience. By default, Eigen matrices are column major.
  // We switch to row major because cDotProduct and
  // the multi-blas routines use row
  typedef Matrix<Complex, nsrc, nsrc, RowMajor> MatrixBCG;

  // Create maps. This forces the above pointers to be used under the hood.
  Map<MatrixBCG> H(H_raw, nsrc, nsrc);
  Map<MatrixBCG> pAp(pAp_raw, nsrc, nsrc);
  Map<MatrixBCG> alpha(alpha_raw, nsrc, nsrc);
  Map<MatrixBCG> beta(beta_raw, nsrc, nsrc);
  Map<MatrixBCG> Linv(Linv_raw, nsrc, nsrc);
  Map<MatrixBCG> Sdagger(Sdagger_raw, nsrc, nsrc);

  // Create other non-mapped matrices.
  MatrixBCG L = MatrixBCG::Zero(nsrc,nsrc);
  MatrixBCG C = MatrixBCG::Zero(nsrc,nsrc);
  MatrixBCG C_old = MatrixBCG::Zero(nsrc,nsrc);
  MatrixBCG S = MatrixBCG::Identity(nsrc,nsrc); // Step 10: S = I

#ifdef BLOCKSOLVER_VERBOSE
  Complex* pTp_raw = new Complex[nsrc*nsrc];
  Map<MatrixBCG> pTp(pTp_raw,nsrc,nsrc);
#endif
#else
  // Eigen Matrices instead of scalars
  MatrixXcd H = MatrixXcd::Zero(nsrc, nsrc);
  MatrixXcd alpha = MatrixXcd::Zero(nsrc,nsrc);
  MatrixXcd beta = MatrixXcd::Zero(nsrc,nsrc);
  MatrixXcd C = MatrixXcd::Zero(nsrc,nsrc);
  MatrixXcd C_old = MatrixXcd::Zero(nsrc,nsrc);
  MatrixXcd S = MatrixXcd::Identity(nsrc,nsrc); // Step 10: S = I
  MatrixXcd Sdagger = MatrixXcd::Identity(nsrc,nsrc);
  MatrixXcd L = MatrixXcd::Zero(nsrc, nsrc);
  MatrixXcd Linv = MatrixXcd::Zero(nsrc, nsrc);
  MatrixXcd pAp = MatrixXcd::Identity(nsrc,nsrc);

  #ifdef BLOCKSOLVER_VERBOSE
  MatrixXcd pTp =  MatrixXcd::Identity(nsrc,nsrc);
  #endif
#endif 

  // Step 5: H = (R)^\dagger R
  double r2avg=0;
#ifdef BLOCKSOLVER_MULTIFUNCTIONS
  blas::hDotProduct(H_raw, r.Components(), r.Components());

  for (int i = 0; i < nsrc; i++)
  {
    r2avg += H(i,i).real();
    printfQuda("r2[%i] %e\n", i, H(i,i).real());
  }
#else
  for(int i=0; i<nsrc; i++){
    for(int j=i; j < nsrc; j++){
      H(i,j) = blas::cDotProduct(r.Component(i),r.Component(j));
      if (i!=j) H(j,i) = std::conj(H(i,j));
      if (i==j) {
        r2avg += H(i,i).real();
        printfQuda("r2[%i] %e\n", i, H(i,i).real());
      }
    }
  }
#endif
  printmat("r2", H);

  //ColorSpinorParam cs5dParam(p);
  //cs5dParam.create = QUDA_REFERENCE_FIELD_CREATE;
  //cs5dParam.x[4] = nsrc;
  //cs5dParam.is_composite = false;
  
  //cudaColorSpinorField Ap5d(Ap,cs5dParam); 
  //cudaColorSpinorField p5d(p,cs5dParam); 
  //cudaColorSpinorField tmp5d(tmp,cs5dParam); 
  //cudaColorSpinorField tmp25d(tmp2,cs5dParam);  

  const bool use_heavy_quark_res =
  (param.residual_type & QUDA_HEAVY_QUARK_RESIDUAL) ? true : false;
  if(use_heavy_quark_res) errorQuda("ERROR: heavy quark residual not supported in block solver");

  // Create the worker class for updating x_sloppy. 
  // When we hit matSloppy, tmpp contains P.
#ifdef BLOCKSOLVER_MULTIFUNCTIONS
  BlockCGUpdate blockcg_update(&x_sloppy, &tmpp, alpha_raw);
#else
  BlockCGUpdate blockcg_update(&x_sloppy, &tmpp, alpha);
#endif

  profile.TPSTOP(QUDA_PROFILE_INIT);
  profile.TPSTART(QUDA_PROFILE_PREAMBLE);

  double stop[QUDA_MAX_BLOCK_SRC];

  for(int i = 0; i < nsrc; i++){
    stop[i] = stopping(param.tol, b2[i], param.residual_type);  // stopping condition of solver
  }

  profile.TPSTOP(QUDA_PROFILE_PREAMBLE);
  profile.TPSTART(QUDA_PROFILE_COMPUTE);
  blas::flops = 0;

  int k = 0;

#ifdef BLOCKSOLVER_RELIABLE_POLICY_MIN
  double rNorm = 1e30; // reliable update policy is to use the smallest residual.
#else
  double rNorm = 0.0; // reliable update policy is to use the largest residual.
#endif

  PrintStats("Block-CG", k, r2avg / nsrc, b2avg, 0.);
  bool allconverged = true;
  bool converged[QUDA_MAX_BLOCK_SRC];
  for(int i=0; i<nsrc; i++){
    converged[i] = convergence(H(i,i).real(), 0., stop[i], param.tol_hq);
    allconverged = allconverged && converged[i];
#ifdef BLOCKSOLVER_RELIABLE_POLICY_MIN
    if (rNorm > sqrt(H(i,i).real())) rNorm = sqrt(H(i,i).real());
#else
    if (rNorm < sqrt(H(i,i).real())) rNorm = sqrt(H(i,i).real());
#endif
  }

  //double r0Norm = rNorm;
  double maxrx = rNorm;
  double maxrr = rNorm;
  double delta = param.delta;
  printfQuda("Reliable update delta = %.8f\n", delta);

  int rUpdate = 0;
  //int steps_since_reliable = 1;

  // Only matters for heavy quark residuals, which we don't have enabled
  // in blockCG (yet).
  //bool L2breakdown = false;

  // Step 6: L L^\dagger = H, Cholesky decomposition, L lower left triangular
  // Step 7: C = L^\dagger, C upper right triangular.
  // Set Linv = C.inverse() for convenience in the next step.
  L = H.llt().matrixL(); // retrieve factor L in the decomposition
  C = L.adjoint();
  Linv = C.inverse();

  #ifdef BLOCKSOLVER_VERBOSE
  std::cout << "r2\n " << H << std::endl;
  std::cout << "L\n " << L.adjoint() << std::endl;
  std::cout << "Linv = \n" << Linv << "\n";
  #endif

  // Step 8: finally set Q to thin QR decompsition of R.
  //blas::zero(*qp); // guaranteed to be zero at start.
#ifdef BLOCKSOLVER_MULTIFUNCTIONS
  blas::copy(*tmpp, r); // Need to do this b/c r is fine, q is sloppy, can't caxpy w/ x fine, y sloppy.
  blas::caxpy_U(Linv_raw,tmpp->Components(),qp->Components());  // C is upper triangular, so its inverse is.
#else
  for(int i=0; i<nsrc; i++){
    blas::copy(tmpp->Component(i), r.Component(i));
    for(int j=i;j<nsrc; j++){
      blas::caxpy(Linv(i,j), tmpp->Component(i), qp->Component(j));
    }
  }
#endif


  // Step 9: P = Q; additionally set P to thin QR decompoistion of r
  blas::copy(*pp, *qp);

#ifdef BLOCKSOLVER_VERBOSE
#ifdef BLOCKSOLVER_MULTIFUNCTIONS
  blas::hDotProduct(pTp_raw, pp->Components(), pp->Components());
#else
  for(int i=0; i<nsrc; i++){
    for(int j=0; j<nsrc; j++){
      pTp(i,j) = blas::cDotProduct(pp->Component(i), pp->Component(j));
    }
  }
#endif

  std::cout << " pTp  " << std::endl << pTp << std::endl;
  std::cout << " L " << std::endl << L.adjoint() << std::endl;
  std::cout << " C " << std::endl << C << std::endl;
#endif

  // Step 10 was set S to the identity, but we took care of that
  // when we initialized all of the matrices. 

  bool just_reliable_updated = false; 
  cudaProfilerStart();
  while ( !allconverged && k < param.maxiter ) {
    // PUSH_RANGE("Dslash",1)
    //for(int i=0; i<nsrc; i++){
    // matSloppy(Ap.Component(i), p.Component(i), tmp.Component(i), tmp2.Component(i));  // tmp as tmp
    //}

    // Prepare to overlap some compute with comms.
    if (k > 0 && !just_reliable_updated)
    {
      dslash::aux_worker = &blockcg_update;
    }
    else
    {
      dslash::aux_worker = NULL;
      just_reliable_updated = false;
    }
    PUSH_RANGE("Dslash_sloppy",0)
    // Step 12: Compute Ap.
#ifdef BLOCKSOLVE_DSLASH5D
    matSloppy(Ap, *pp, tmp_matsloppy, tmp2);
#else
    for (int i = 0; i < nsrc; i++)
      matSloppy(Ap.Component(i), pp->Component(i), tmp_matsloppy.Component(i), tmp2.Component(i));
#endif
    POP_RANGE

    PUSH_RANGE("Reduction",1)
    // Step 13: calculate pAp = P^\dagger Ap
#ifdef BLOCKSOLVER_MULTIFUNCTIONS
    blas::hDotProduct_Anorm(pAp_raw, pp->Components(), Ap.Components());
#else
    for(int i=0; i<nsrc; i++){
      for(int j=i; j < nsrc; j++){
        pAp(i,j) = blas::cDotProduct(pp->Component(i), Ap.Component(j));
        if (i!=j) pAp(j,i) = std::conj(pAp(i,j));
      }
    }
#endif
    POP_RANGE
    printmat("pAp", pAp);
    PUSH_RANGE("Eigen",3)
#ifdef BLOCKSOLVER_EXPLICIT_PAP_HERMITIAN
    H = 0.5*(pAp + pAp.adjoint().eval());
    pAp = H;
#endif

    // Step 14: Compute beta = pAp^(-1)
    // For convenience, we stick a minus sign on it now.
    beta = -pAp.inverse();

    // Step 15: Compute alpha = beta * C
    alpha = - beta * C;
    POP_RANGE
    // Step 16: update Xsloppy = Xsloppy + P alpha
    // This step now gets overlapped with the
    // comms in matSloppy. 
/*
#ifdef BLOCKSOLVER_MULTIFUNCTIONS
    blas::caxpy(alpha_raw, *pp, x_sloppy);
#else
    for(int i = 0; i < nsrc; i++){
      for(int j = 0; j < nsrc; j++){
        blas::caxpy(alpha(i,j), pp->Component(i), x_sloppy.Component(j));
      }
    }
#endif
*/

    // Step 17: Update Q = Q - Ap beta (remember we already put the minus sign on beta)
    // update rSloppy
    PUSH_RANGE("BLAS",2)
#ifdef BLOCKSOLVER_MULTIFUNCTIONS
    blas::caxpy(beta_raw, Ap, *qp);
#else
    for(int i=0; i<nsrc; i++){
      for(int j=0;j<nsrc; j++){
        blas::caxpy(beta(i,j), Ap.Component(i), qp->Component(j));
      }
    }
#endif
    POP_RANGE

    PUSH_RANGE("Reduction",1)
    // Orthogonalize Q via a thin QR decomposition.
    // Step 18: H = Q^\dagger Q
#ifdef BLOCKSOLVER_MULTIFUNCTIONS
    blas::hDotProduct(H_raw, qp->Components(), qp->Components());
#else
    printfQuda("Iteration %d\n",k);
    for(int i=0; i<nsrc; i++){
      for(int j=i; j < nsrc; j++){
        H(i,j) = blas::cDotProduct(qp->Component(i),qp->Component(j));
        //printfQuda("r2(%d,%d) = %.15e + I %.15e\n", i, j, real(r2(i,j)), imag(r2(i,j)));
        if (i!=j) H(j,i) = std::conj(H(i,j));
      }
    }
#endif
    printmat("r2", H);
  POP_RANGE
  PUSH_RANGE("Eigen",3)
    // Step 19: L L^\dagger = H; Cholesky decomposition of H, L is lower left triangular.
    L = H.llt().matrixL();// retrieve factor L  in the decomposition
    
    // Step 20: S = L^\dagger
    S = L.adjoint();

    // Step 21: Q = Q S^{-1}
    // This would be most "cleanly" implemented
    // with a block-cax, but that'd be a pain to implement.
    // instead, we accomplish it with a caxy, then a pointer
    // swap.

    Linv = S.inverse();
    blas::zero(*tmpp);
  POP_RANGE
  PUSH_RANGE("BLAS",2)
  blas::zero(*tmpp);
#ifdef BLOCKSOLVER_MULTIFUNCTIONS
    blas::caxpy_U(Linv_raw, *qp, *tmpp); // tmp is acting as Q.
#else
    for(int i=0; i<nsrc; i++){
      for(int j=i;j<nsrc; j++){
        blas::caxpy(Linv(i,j), qp->Component(i), tmpp->Component(j));
      }
    }
#endif
    POP_RANGE

#ifdef BLOCKSOLVER_MULTIFUNCTIONS
    std::swap(qp, tmpp); // now Q actually is Q. tmp is the old Q.
#else
    // Technically, this is a 5D function that should
    // be split into a bunch of 4D functions... but it's
    // pointer swapping, that gets messy.
    std::swap(qp, tmpp); // now Q actually is Q. tmp is the old Q.
#endif

    PUSH_RANGE("Eigen",3)
    // Step 22: Back up C (we need to have it if we trigger a reliable update)
    C_old = C;

    // Step 23: Update C. C = S * C_old. This will get overridden if we
    // trigger a reliable update.
    C = S * C;

    // Step 24: calculate the residuals for all shifts. We use these
    // to determine if we need to do a reliable update, and if we do,
    // these values get recomputed.
#ifdef BLOCKSOLVER_RELIABLE_POLICY_MIN
    double r2 = 1e30; // reliable update policy is to use the smallest residual.
#else
    double r2 = 0.0; // reliable update policy is to use the largest residual.
#endif

    r2avg=0;
    for (int j=0; j<nsrc; j++ ){
      H(j,j) = C(0,j)*conj(C(0,j));
      for(int i=1; i < nsrc; i++)
        H(j,j) += C(i,j) * conj(C(i,j));
      r2avg += H(j,j).real();
#ifdef BLOCKSOLVER_RELIABLE_POLICY_MIN
      if (r2 > H(j,j).real()) r2 = H(j,j).real();
  #else
      if (r2 < H(j,j).real()) r2 = H(j,j).real();
  #endif
    }
    POP_RANGE
#ifdef BLOCKSOLVER_EXPLICIT_QP_ORTHO
    bool did_reliable = false;
#endif
    if (block_reliable(rNorm, maxrx, maxrr, r2, delta))
    {
#ifdef BLOCKSOLVER_EXPLICIT_QP_ORTHO
      did_reliable = true;
#endif
      printfQuda("Triggered a reliable update on iteration %d!\n", k);
      // This was in the BiCGstab(-L) reliable updates, but I don't
      // think it's necessary... blas::xpy should support updating
      // y from a lower precision vector.
      //if (x.Precision() != x_sloppy.Precision())
      //{
      //  blas::copy(x, x_sloppy);
      //}

      // If we triggered a reliable update, we need
      // to do this X update now.
      // Step 16: update Xsloppy = Xsloppy + P alpha
      PUSH_RANGE("BLAS",1)
#ifdef BLOCKSOLVER_MULTIFUNCTIONS
      blas::caxpy(alpha_raw, *pp, x_sloppy);
#else
      for(int i = 0; i < nsrc; i++){
        for(int j = 0; j < nsrc; j++){
          blas::caxpy(alpha(i,j), pp->Component(i), x_sloppy.Component(j));
        }
      }
#endif

      // Reliable updates step 2: Y = Y + X_s
#ifdef BLOCKSOLVER_MULTIFUNCTIONS
      blas::xpy(x_sloppy, y);
#else
      for (int i = 0; i < nsrc; i++)
        blas::xpy(x_sloppy.Component(i), y.Component(i));
#endif
      POP_RANGE
      // Don't do aux work!
      dslash::aux_worker = NULL;

      PUSH_RANGE("Dslash",4)
      // Reliable updates step 4: R = AY - B, using X as a temporary with the right precision.
#ifdef BLOCKSOLVE_DSLASH5D
      mat(r, y, x, tmp3);
#else
      for (int i = 0; i < nsrc; i++)
        mat(r.Component(i), y.Component(i), x.Component(i), tmp3.Component(i));
#endif
      POP_RANGE
      PUSH_RANGE("BLAS",2)
#ifdef BLOCKSOLVER_MULTIFUNCTIONS
      blas::xpay(b, -1.0, r);
#else
      for (int i = 0; i < nsrc; i++)
        blas::xpay(b.Component(i), -1.0, r.Component(i));
#endif

      // Reliable updates step 3: X_s = 0.
      // If x.Precision() == x_sloppy.Precision(), they refer
      // to the same pointer under the hood.
      // x gets used as a temporary in mat(r,y,x) above.
      // That's why we need to wait to zero 'x_sloppy' until here.
#ifdef BLOCKSOLVER_MULTIFUNCTIONS
      blas::zero(x_sloppy);
#else
      for (int i = 0; i < nsrc; i++)
        blas::zero(x_sloppy.Component(i));
#endif
      POP_RANGE
      // Reliable updates step 5: H = (R)^\dagger R
      r2avg=0;
      PUSH_RANGE("Reduction",1)
#ifdef BLOCKSOLVER_MULTIFUNCTIONS
      blas::hDotProduct(H_raw, r.Components(), r.Components());
      for (int i = 0; i < nsrc; i++)
      {
        r2avg += H(i,i).real();
        printfQuda("r2[%i] %e\n", i, H(i,i).real());
      }
#else
      for(int i=0; i<nsrc; i++){
        for(int j=i; j < nsrc; j++){
          H(i,j) = blas::cDotProduct(r.Component(i),r.Component(j));
          if (i!=j) H(j,i) = std::conj(H(i,j));
          if (i==j) {
            r2avg += H(i,i).real();
            printfQuda("r2[%i] %e\n", i, H(i,i).real());
          }
        }
      }
#endif
      POP_RANGE
      PUSH_RANGE("Eigen",3)
      printmat("reliable r2", H);

      // Reliable updates step 6: L L^\dagger = H, Cholesky decomposition, L lower left triangular
      // Reliable updates step 7: C = L^\dagger, C upper right triangular.
      // Set Linv = C.inverse() for convenience in the next step.
      L = H.llt().matrixL(); // retrieve factor L in the decomposition
      C = L.adjoint();
      Linv = C.inverse();
      POP_RANGE

#ifdef BLOCKSOLVER_VERBOSE
      std::cout << "r2\n " << H << std::endl;
      std::cout << "L\n " << L.adjoint() << std::endl;
#endif

      PUSH_RANGE("BLAS",2)
      // Reliable updates step 8: set Q to thin QR decompsition of R.
      blas::zero(*qp);
#ifdef BLOCKSOLVER_MULTIFUNCTIONS
      blas::copy(*tmpp, r); // Need to do this b/c r is fine, q is sloppy, can't caxpy w/ x fine, y sloppy.
      blas::caxpy_U(Linv_raw,*tmpp,*qp);
#else
      // temporary hack - use AC to pass matrix arguments to multiblas
      for(int i=0; i<nsrc; i++){
        blas::copy(tmpp->Component(i), r.Component(i));
        for(int j=i;j<nsrc; j++){
          blas::caxpy(Linv(i,j), tmpp->Component(i), qp->Component(j));
        }
      }
#endif

      POP_RANGE
      PUSH_RANGE("Eigen",3)

      // Reliable updates step 9: Set S = C * C_old^{-1} (equation 6.1 in the blockCGrQ paper)
      S = C * C_old.inverse();
      POP_RANGE

      // Reliable updates step 10: Recompute residuals, reset rNorm, etc.
#ifdef BLOCKSOLVER_RELIABLE_POLICY_MIN
      rNorm = 1e30; // reliable update policy is to use the smallest residual.
#else
      rNorm = 0.0; // reliable update policy is to use the largest residual.
#endif
      allconverged = true;
      for(int i=0; i<nsrc; i++){
        converged[i] = convergence(H(i,i).real(), 0., stop[i], param.tol_hq);
        allconverged = allconverged && converged[i];
#ifdef BLOCKSOLVER_RELIABLE_POLICY_MIN
        if (rNorm > sqrt(H(i,i).real())) rNorm = sqrt(H(i,i).real());
#else
        if (rNorm < sqrt(H(i,i).real())) rNorm = sqrt(H(i,i).real());
#endif
      }
      maxrx = rNorm;
      maxrr = rNorm;
      rUpdate++;

      just_reliable_updated = true; 

    } // end reliable.

    // Debug print of Q.
#ifdef BLOCKSOLVER_VERBOSE
#ifdef BLOCKSOLVER_MULTIFUNCTIONS
    blas::hDotProduct(pTp_raw, qp->Components(), qp->Components());
#else
    for(int i=0; i<nsrc; i++){
      for(int j=0; j<nsrc; j++){
        pTp(i,j) = blas::cDotProduct(qp->Component(i), qp->Component(j));
      }
    }
#endif
    std::cout << " qTq " << std::endl << pTp << std::endl;
    std::cout <<  "QR" << S<<  std::endl << "QP " << S.inverse()*S << std::endl;;
#endif

    // Step 28: P = Q + P S^\dagger
    // This would be best done with a cxpay,
    // but that's difficult for the same
    // reason a block cax is difficult.
    // Instead, we do it by a caxpyz + pointer swap.
    PUSH_RANGE("Eigen",3)
    Sdagger = S.adjoint();
    POP_RANGE
#ifdef BLOCKSOLVER_MULTIFUNCTIONS
    PUSH_RANGE("BLAS",2)
    if (just_reliable_updated) blas::caxpyz(Sdagger_raw,*pp,*qp,*tmpp); // tmp contains P.
    else blas::caxpyz_L(Sdagger_raw,*pp,*qp,*tmpp); // tmp contains P.
    POP_RANGE
#else
    PUSH_RANGE("BLAS",2)
    for (int j = 0; j < nsrc; j++)
    {
      blas::copy(tmpp->Component(j), qp->Component(j));
    }
    for(int i=0; i<nsrc; i++){
      for(int j=0;j<=i; j++){
        blas::caxpy(Sdagger(i,j), pp->Component(i), tmpp->Component(j));
      }
    }
<<<<<<< HEAD
    if (just_reliably_updated) blas::caxpyz(AC,*pp,*qp,*tmpp); // tmp contains P.
    else blas::caxpyz_L(AC,*pp,*qp,*tmpp); // tmp contains P.
=======
>>>>>>> 93ae3075
    POP_RANGE
#endif
    std::swap(pp,tmpp); // now P contains P, tmp now contains P_old

    // Done with step 28.

#ifdef BLOCKSOLVER_EXPLICIT_QP_ORTHO
    if (did_reliable)
    {
      // Let's try to explicitly restore Q^\dagger P = I.
      Complex O_raw[nsrc*nsrc];
#ifdef BLOCKSOLVER_MULTIFUNCTIONS
      Map<MatrixBCG> O(O_raw, nsrc, nsrc);
      blas::cDotProduct(O_raw, qp->Components(), pp->Components());
#else
      MatrixXcd O = MatrixXcd::Zero(nsrc, nsrc);
      for(int i=0; i<nsrc; i++){
        for(int j=0; j<nsrc; j++){
          O(i,j) = blas::cDotProduct(qp->Component(i), pp->Component(j));
        }
      }
#endif

      printfQuda("Current Q^\\dagger P:\n");
      std::cout << O << "\n";
      
#ifdef BLOCKSOLVER_MULTIFUNCTIONS
      O -= MatrixBCG::Identity(nsrc,nsrc);
#else
      O -= MatrixXcd::Identity(nsrc,nsrc);
#endif
      O = -O;
      std::cout << "BLAH\n" << O << "\n";
#ifdef BLOCKSOLVER_MULTIFUNCTIONS
      blas::caxpy(O_raw, *qp, *pp);
#else
      // temporary hack
      for(int i=0; i<nsrc; i++){
        for(int j=0;j<nsrc; j++){
          blas::caxpy(O(i,j),qp->Component(i),pp->Component(j));
        }
      }
#endif
      

      // Check...
#ifdef BLOCKSOLVER_MULTIFUNCTIONS
      blas::cDotProduct(O_raw, qp->Components(), pp->Components());
#else
      for(int i=0; i<nsrc; i++){
        for(int j=0; j<nsrc; j++){
          O(i,j) = blas::cDotProduct(qp->Component(i), pp->Component(j));
        }
      }
#endif
      printfQuda("Updated Q^\\dagger P:\n");
      std::cout << O << "\n";
    }
    // End test...
#endif // BLOCKSOLVER_EXPLICIT_QP_ORTHO


#ifdef BLOCKSOLVER_VERBOSE
#ifdef BLOCKSOLVER_MULTIFUNCTIONS
    blas::hDotProduct(pTp_raw, pp->Components(), pp->Components());
#else
    for(int i=0; i<nsrc; i++){
      for(int j=0; j<nsrc; j++){
        pTp(i,j) = blas::cDotProduct(pp->Component(i), pp->Component(j));
      }
    }
#endif

    std::cout << " pTp " << std::endl << pTp << std::endl;
    std::cout <<  "S " << S<<  std::endl << "C " << C << std::endl;
#endif

    k++;
    PrintStats("Block-CG", k, r2avg / nsrc, b2avg, 0);
    // Step 29: update the convergence check. H will contain the right
    // thing whether or not we triggered a reliable update.
    allconverged = true;
    for(int i=0; i<nsrc; i++){
      converged[i] = convergence(H(i,i).real(), 0, stop[i], param.tol_hq);
      allconverged = allconverged && converged[i];
    }


  }

  // Because we're overlapping communication w/ comms, 
  // x_sloppy doesn't get updated until the next iteration
  // (unless we happened ot hit a reliable update on the
  // last iteration).
  // However, we converged... so we never hit the next iteration.
  // We need to take care of this last update now.
  // Step ??: update Xsloppy = Xsloppy + P alpha
  // But remember tmpp holds the old P. 
  if (!just_reliable_updated)
  {
#ifdef BLOCKSOLVER_MULTIFUNCTIONS
    blas::caxpy(alpha_raw, *tmpp, x_sloppy);
#else
    // temporary hack using AC
    for(int i = 0; i < nsrc; i++){
      for(int j = 0; j < nsrc; j++){
        blas::caxpy(alpha(i,j), tmpp->Component(i), x_sloppy.Component(j));
      }
    }
#endif
  }

  // We've converged!
  // Step 27: Update Xs into Y.
#ifdef BLOCKSOLVER_MULTIFUNCTIONS
  blas::xpy(x_sloppy, y);
#else
  for (int i = 0; i < nsrc; i++)
    blas::xpy(x_sloppy.Component(i), y.Component(i));
#endif


  // And copy the final answer into X!
#ifdef BLOCKSOLVER_MULTIFUNCTIONS
  blas::copy(x, y);
#else
  for (int i = 0; i < nsrc; i++)
    blas::copy(x.Component(i), y.Component(i));
#endif

  profile.TPSTOP(QUDA_PROFILE_COMPUTE);
  profile.TPSTART(QUDA_PROFILE_EPILOGUE);

  param.secs = profile.Last(QUDA_PROFILE_COMPUTE);

  double gflops = (blas::flops + mat.flops() + matSloppy.flops())*1e-9;
  param.gflops = gflops;
  param.iter += k;

  { // temporary addition for SC'17
    comm_allreduce(&gflops);
    printfQuda("Block-CG(%d): Convergence in %d iterations, %f seconds, GFLOPS = %g\n", nsrc, k, param.secs, gflops / param.secs);
  }

  if (k == param.maxiter)
  warningQuda("Exceeded maximum iterations %d", param.maxiter);

  if (getVerbosity() >= QUDA_VERBOSE)
   printfQuda("Block-CG: Reliable updates = %d\n", rUpdate);

  dslash::aux_worker = NULL;

  if (param.compute_true_res) {
    // compute the true residuals
#ifdef BLOCKSOLVER_MULTIFUNCTIONS
    mat(r, x, y, tmp3);
#else
    for (int i = 0; i < nsrc; i++)
      mat(r.Component(i), x.Component(i), y.Component(i), tmp3.Component(i));
#endif
    for (int i=0; i<nsrc; i++){
      param.true_res = sqrt(blas::xmyNorm(b.Component(i), r.Component(i)) / b2[i]);
      param.true_res_hq = sqrt(blas::HeavyQuarkResidualNorm(x.Component(i), r.Component(i)).z);
      param.true_res_offset[i] = param.true_res;
      param.true_res_hq_offset[i] = param.true_res_hq;
    }
  }

  for (int i=0; i<nsrc; i++) {
    std::stringstream str;
    str << "Block-CG " << i;
    PrintSummary(str.str().c_str(), k, H(i,i).real(), b2[i]);
  }

  // reset the flops counters
  blas::flops = 0;
  mat.flops();
  matSloppy.flops();

  profile.TPSTOP(QUDA_PROFILE_EPILOGUE);
  profile.TPSTART(QUDA_PROFILE_FREE);

  if (&tmp3 != tmp_matsloppyp) delete tmp3_p;
  if (&tmp2 != tmp_matsloppyp) delete tmp2_p;

  profile.TPSTOP(QUDA_PROFILE_FREE);

  return;
}

void CG::solve(ColorSpinorField& x, ColorSpinorField& b) {

#ifndef BLOCKSOLVER
  errorQuda("QUDA_BLOCKSOLVER not built.");
#else

  if (param.num_src > QUDA_MAX_BLOCK_SRC)
    errorQuda("Requested number of right-hand sides %d exceeds max %d\n", param.num_src, QUDA_MAX_BLOCK_SRC);

  switch (param.num_src) {
  case  1: solve_n< 1>(x, b); break;
  case  2: solve_n< 2>(x, b); break;
  case  3: solve_n< 3>(x, b); break;
  case  4: solve_n< 4>(x, b); break;
  case  5: solve_n< 5>(x, b); break;
  case  6: solve_n< 6>(x, b); break;
  case  7: solve_n< 7>(x, b); break;
  case  8: solve_n< 8>(x, b); break;
  case  9: solve_n< 9>(x, b); break;
  case 10: solve_n<10>(x, b); break;
  case 11: solve_n<11>(x, b); break;
  case 12: solve_n<12>(x, b); break;
  case 13: solve_n<13>(x, b); break;
  case 14: solve_n<14>(x, b); break;
  case 15: solve_n<15>(x, b); break;
  case 16: solve_n<16>(x, b); break;
  case 24: solve_n<24>(x, b); break;
  case 32: solve_n<32>(x, b); break;
  case 48: solve_n<48>(x, b); break; 
  case 64: solve_n<64>(x, b); break;
  default:
    errorQuda("Block-CG with dimension %d not supported", param.num_src);
  }

#endif

}

#else

// use Gram Schmidt in Block CG ?
#define BLOCKCG_GS 1
void CG::solve(ColorSpinorField& x, ColorSpinorField& b) {
  #ifndef BLOCKSOLVER
  errorQuda("QUDA_BLOCKSOLVER not built.");
  #else
  #ifdef BLOCKCG_GS
  printfQuda("BCGdQ Solver\n");
  #else
  printfQuda("BCQ Solver\n");
  #endif
  const bool use_block = true;
  if (Location(x, b) != QUDA_CUDA_FIELD_LOCATION)
  errorQuda("Not supported");

  profile.TPSTART(QUDA_PROFILE_INIT);

  if (param.num_src > QUDA_MAX_BLOCK_SRC)
    errorQuda("Requested number of right-hand sides %d exceeds max %d\n", param.num_src, QUDA_MAX_BLOCK_SRC);

  using Eigen::MatrixXcd;
  MatrixXcd mPAP(param.num_src,param.num_src);
  MatrixXcd mRR(param.num_src,param.num_src);


  // Check to see that we're not trying to invert on a zero-field source
  //MW: it might be useful to check what to do here.
  double b2[QUDA_MAX_BLOCK_SRC];
  double b2avg=0;
  double r2avg=0;
  for(int i=0; i< param.num_src; i++){
    b2[i]=blas::norm2(b.Component(i));
    b2avg += b2[i];
    if(b2[i] == 0){
      profile.TPSTOP(QUDA_PROFILE_INIT);
      errorQuda("Warning: inverting on zero-field source\n");
      x=b;
      param.true_res = 0.0;
      param.true_res_hq = 0.0;
      return;
    }
  }

  #ifdef BLOCKSOLVER_VERBOSE
  MatrixXcd b2m(param.num_src,param.num_src);
  // just to check details of b
  for(int i=0; i<param.num_src; i++){
    for(int j=0; j<param.num_src; j++){
      b2m(i,j) = blas::cDotProduct(b.Component(i), b.Component(j));
    }
  }
  std::cout << "b2m\n" <<  b2m << std::endl;
  #endif

  ColorSpinorParam csParam(x);
  if (!init) {
    csParam.create = QUDA_COPY_FIELD_CREATE;
    rp = ColorSpinorField::Create(b, csParam);
    csParam.create = QUDA_ZERO_FIELD_CREATE;
    yp = ColorSpinorField::Create(b, csParam);
    // sloppy fields
    csParam.setPrecision(param.precision_sloppy);
    App = ColorSpinorField::Create(csParam);
    tmpp = ColorSpinorField::Create(csParam);
    init = true;

  }
  ColorSpinorField &r = *rp;
  ColorSpinorField &y = *yp;
  ColorSpinorField &Ap = *App;
  ColorSpinorField &tmp = *tmpp;


  //  const int i = 0;  // MW: hack to be able to write Component(i) instead and try with i=0 for now

  for(int i=0; i<param.num_src; i++){
    mat(r.Component(i), x.Component(i), y.Component(i));
  }

  // double r2[QUDA_MAX_BLOCK_SRC];
  MatrixXcd r2(param.num_src,param.num_src);
  for(int i=0; i<param.num_src; i++){
    r2(i,i) = blas::xmyNorm(b.Component(i), r.Component(i));
    printfQuda("r2[%i] %e\n", i, r2(i,i).real());
  }
  if(use_block){
    // MW need to initalize the full r2 matrix here
    for(int i=0; i<param.num_src; i++){
      for(int j=i+1; j<param.num_src; j++){
        r2(i,j) = blas::cDotProduct(r.Component(i), r.Component(j));
        r2(j,i) = std::conj(r2(i,j));
      }
    }
  }

  csParam.setPrecision(param.precision_sloppy);
  // tmp2 only needed for multi-gpu Wilson-like kernels
  ColorSpinorField *tmp2_p = !mat.isStaggered() ?
  ColorSpinorField::Create(x, csParam) : &tmp;
  ColorSpinorField &tmp2 = *tmp2_p;

  ColorSpinorField *r_sloppy;
  if (param.precision_sloppy == x.Precision()) {
    r_sloppy = &r;
  } else {
    // will that work ?
    csParam.create = QUDA_ZERO_FIELD_CREATE;
    r_sloppy = ColorSpinorField::Create(r, csParam);
    blas::copy(*r_sloppy, r); //nop when these pointers alias
  }


  ColorSpinorField *x_sloppy;
  if (param.precision_sloppy == x.Precision() ||
  !param.use_sloppy_partial_accumulator) {
    x_sloppy = &x;
  } else {
    csParam.create = QUDA_COPY_FIELD_CREATE;
    x_sloppy = ColorSpinorField::Create(x, csParam);
  }

  // additional high-precision temporary if Wilson and mixed-precision
  csParam.setPrecision(param.precision);
  ColorSpinorField *tmp3_p =
  (param.precision != param.precision_sloppy && !mat.isStaggered()) ?
  ColorSpinorField::Create(x, csParam) : &tmp;
  ColorSpinorField &tmp3 = *tmp3_p;

  ColorSpinorField &xSloppy = *x_sloppy;
  ColorSpinorField &rSloppy = *r_sloppy;

  csParam.create = QUDA_COPY_FIELD_CREATE;
  csParam.setPrecision(param.precision_sloppy);
  ColorSpinorField* pp = ColorSpinorField::Create(rSloppy, csParam);
  ColorSpinorField &p = *pp;
  ColorSpinorField* ppnew = ColorSpinorField::Create(rSloppy, csParam);
  ColorSpinorField &pnew = *ppnew;

  if (&x != &xSloppy) {
    blas::copy(y, x);
    blas::zero(xSloppy);
  } else {
    blas::zero(y);
  }

  const bool use_heavy_quark_res =
  (param.residual_type & QUDA_HEAVY_QUARK_RESIDUAL) ? true : false;
  bool heavy_quark_restart = false;

  profile.TPSTOP(QUDA_PROFILE_INIT);
  profile.TPSTART(QUDA_PROFILE_PREAMBLE);

  MatrixXcd r2_old(param.num_src, param.num_src);
  double heavy_quark_res[QUDA_MAX_BLOCK_SRC] = {0.0};  // heavy quark res idual
  double heavy_quark_res_old[QUDA_MAX_BLOCK_SRC] = {0.0};  // heavy quark residual
  double stop[QUDA_MAX_BLOCK_SRC];

  for(int i = 0; i < param.num_src; i++){
    stop[i] = stopping(param.tol, b2[i], param.residual_type);  // stopping condition of solver
    if (use_heavy_quark_res) {
      heavy_quark_res[i] = sqrt(blas::HeavyQuarkResidualNorm(x.Component(i), r.Component(i)).z);
      heavy_quark_res_old[i] = heavy_quark_res[i];   // heavy quark residual
    }
  }
  const int heavy_quark_check = param.heavy_quark_check; // how often to check the heavy quark residual

  MatrixXcd alpha = MatrixXcd::Zero(param.num_src,param.num_src);
  MatrixXcd beta = MatrixXcd::Zero(param.num_src,param.num_src);
  MatrixXcd gamma = MatrixXcd::Identity(param.num_src,param.num_src);
  //  gamma = gamma * 2.0;

  MatrixXcd pAp(param.num_src, param.num_src);
  MatrixXcd pTp(param.num_src, param.num_src);
  int rUpdate = 0;

  double rNorm[QUDA_MAX_BLOCK_SRC];
  double r0Norm[QUDA_MAX_BLOCK_SRC];
  double maxrx[QUDA_MAX_BLOCK_SRC];
  double maxrr[QUDA_MAX_BLOCK_SRC];

  for(int i = 0; i < param.num_src; i++){
    rNorm[i] = sqrt(r2(i,i).real());
    r0Norm[i] = rNorm[i];
    maxrx[i] = rNorm[i];
    maxrr[i] = rNorm[i];
  }

  double delta = param.delta;//MW: hack no reliable updates param.delta;

  // this parameter determines how many consective reliable update
  // reisudal increases we tolerate before terminating the solver,
  // i.e., how long do we want to keep trying to converge
  const int maxResIncrease = (use_heavy_quark_res ? 0 : param.max_res_increase); //  check if we reached the limit of our tolerance
  const int maxResIncreaseTotal = param.max_res_increase_total;
  // 0 means we have no tolerance
  // maybe we should expose this as a parameter
  const int hqmaxresIncrease = maxResIncrease + 1;

  int resIncrease = 0;
  int resIncreaseTotal = 0;
  int hqresIncrease = 0;

  // set this to true if maxResIncrease has been exceeded but when we use heavy quark residual we still want to continue the CG
  // only used if we use the heavy_quark_res
  bool L2breakdown = false;

  profile.TPSTOP(QUDA_PROFILE_PREAMBLE);
  profile.TPSTART(QUDA_PROFILE_COMPUTE);
  blas::flops = 0;

  int k = 0;

  for(int i=0; i<param.num_src; i++){
    r2avg+=r2(i,i).real();
  }
  PrintStats("CG", k, r2avg, b2avg, heavy_quark_res[0]);
  int steps_since_reliable = 1;
  bool allconverged = true;
  bool converged[QUDA_MAX_BLOCK_SRC];
  for(int i=0; i<param.num_src; i++){
    converged[i] = convergence(r2(i,i).real(), heavy_quark_res[i], stop[i], param.tol_hq);
    allconverged = allconverged && converged[i];
  }
  MatrixXcd sigma(param.num_src,param.num_src);

  #ifdef BLOCKCG_GS
  // begin ignore Gram-Schmidt for now

  for(int i=0; i < param.num_src; i++){
    double n = blas::norm2(p.Component(i));
    blas::ax(1/sqrt(n),p.Component(i));
    for(int j=i+1; j < param.num_src; j++) {
      std::complex<double> ri=blas::cDotProduct(p.Component(i),p.Component(j));
      blas::caxpy(-ri,p.Component(i),p.Component(j));
    }
  }

  gamma = MatrixXcd::Zero(param.num_src,param.num_src);
  for ( int i = 0; i < param.num_src; i++){
    for (int j=i; j < param.num_src; j++){
      gamma(i,j) = blas::cDotProduct(p.Component(i),pnew.Component(j));
    }
  }
  #endif
  // end ignore Gram-Schmidt for now

  #ifdef BLOCKSOLVER_VERBOSE
  for(int i=0; i<param.num_src; i++){
    for(int j=0; j<param.num_src; j++){
      pTp(i,j) = blas::cDotProduct(p.Component(i), p.Component(j));
    }
  }

  std::cout << " pTp " << std::endl << pTp << std::endl;
  std::cout <<  "QR" << gamma<<  std::endl << "QP " << gamma.inverse()*gamma << std::endl;;
  #endif
  while ( !allconverged && k < param.maxiter ) {
    for(int i=0; i<param.num_src; i++){
      matSloppy(Ap.Component(i), p.Component(i), tmp.Component(i), tmp2.Component(i));  // tmp as tmp
    }


    bool breakdown = false;
    // FIXME: need to check breakdown
    // current implementation sets breakdown to true for pipelined CG if one rhs triggers breakdown
    // this is probably ok


    if (param.pipeline) {
      errorQuda("pipeline not implemented");
    } else {
      r2_old = r2;
      for(int i=0; i<param.num_src; i++){
        for(int j=0; j < param.num_src; j++){
          if(use_block or i==j)
          pAp(i,j) = blas::cDotProduct(p.Component(i), Ap.Component(j));
          else
          pAp(i,j) = 0.;
        }
      }

      alpha = pAp.inverse() * gamma.adjoint().inverse() * r2;
      #ifdef BLOCKSOLVER_VERBOSE
      std::cout << "alpha\n" << alpha << std::endl;

      if(k==1){
        std::cout << "pAp " << std::endl <<pAp << std::endl;
        std::cout << "pAp^-1 " << std::endl <<pAp.inverse() << std::endl;
        std::cout << "r2 " << std::endl <<r2 << std::endl;
        std::cout << "alpha " << std::endl <<alpha << std::endl;
        std::cout << "pAp^-1r2" << std::endl << pAp.inverse()*r2 << std::endl;
      }
      #endif
      // here we are deploying the alternative beta computation
      for(int i=0; i<param.num_src; i++){
        for(int j=0; j < param.num_src; j++){

          blas::caxpy(-alpha(j,i), Ap.Component(j), rSloppy.Component(i));
        }
      }
      // MW need to calculate the full r2 matrix here, after update. Not sure how to do alternative sigma yet ...
      for(int i=0; i<param.num_src; i++){
        for(int j=0; j<param.num_src; j++){
          if(use_block or i==j)
          r2(i,j) = blas::cDotProduct(r.Component(i), r.Component(j));
          else
          r2(i,j) = 0.;
        }
      }
      sigma = r2;
    }


    bool updateX=false;
    bool updateR=false;
    //      int updateX = (rNorm < delta*r0Norm && r0Norm <= maxrx) ? true : false;
    //      int updateR = ((rNorm < delta*maxrr && r0Norm <= maxrr) || updateX) ? true : false;
    //
    // printfQuda("Checking reliable update %i %i\n",updateX,updateR);
    // reliable update conditions
    for(int i=0; i<param.num_src; i++){
      rNorm[i] = sqrt(r2(i,i).real());
      if (rNorm[i] > maxrx[i]) maxrx[i] = rNorm[i];
      if (rNorm[i] > maxrr[i]) maxrr[i] = rNorm[i];
      updateX = (rNorm[i] < delta * r0Norm[i] && r0Norm[i] <= maxrx[i]) ? true : false;
      updateR = ((rNorm[i] < delta * maxrr[i] && r0Norm[i] <= maxrr[i]) || updateX) ? true : false;
    }
    if ( (updateR || updateX )) {
      // printfQuda("Suppressing reliable update %i %i\n",updateX,updateR);
      updateX=false;
      updateR=false;
      // printfQuda("Suppressing reliable update %i %i\n",updateX,updateR);
    }

    if ( !(updateR || updateX )) {

      beta = gamma * r2_old.inverse() * sigma;
      #ifdef BLOCKSOLVER_VERBOSE
      std::cout << "beta\n" << beta << std::endl;
      #endif
      if (param.pipeline && !breakdown)
      errorQuda("pipeline not implemented");

      else{
        for(int i=0; i<param.num_src; i++){
          for(int j=0; j<param.num_src; j++){
            blas::caxpy(alpha(j,i),p.Component(j),xSloppy.Component(i));
          }
        }

        // set to zero
        for(int i=0; i < param.num_src; i++){
          blas::ax(0,pnew.Component(i)); // do we need components here?
        }
        // add r
        for(int i=0; i<param.num_src; i++){
          // for(int j=0;j<param.num_src; j++){
          // order of updating p might be relevant here
          blas::axpy(1.0,r.Component(i),pnew.Component(i));
          // blas::axpby(rcoeff,rSloppy.Component(i),beta(i,j),p.Component(j));
          // }
        }
        // beta = beta * gamma.inverse();
        for(int i=0; i<param.num_src; i++){
          for(int j=0;j<param.num_src; j++){
            double rcoeff= (j==0?1.0:0.0);
            // order of updating p might be relevant hereq
            blas::caxpy(beta(j,i),p.Component(j),pnew.Component(i));
            // blas::axpby(rcoeff,rSloppy.Component(i),beta(i,j),p.Component(j));
          }
        }
        // now need to do something with the p's

  blas::copy(p, pnew);


        #ifdef BLOCKCG_GS
        for(int i=0; i < param.num_src; i++){
          double n = blas::norm2(p.Component(i));
          blas::ax(1/sqrt(n),p.Component(i));
          for(int j=i+1; j < param.num_src; j++) {
            std::complex<double> ri=blas::cDotProduct(p.Component(i),p.Component(j));
            blas::caxpy(-ri,p.Component(i),p.Component(j));

          }
        }


        gamma = MatrixXcd::Zero(param.num_src,param.num_src);
        for ( int i = 0; i < param.num_src; i++){
          for (int j=i; j < param.num_src; j++){
            gamma(i,j) = blas::cDotProduct(p.Component(i),pnew.Component(j));
          }
        }
        #endif

        #ifdef BLOCKSOLVER_VERBOSE
        for(int i=0; i<param.num_src; i++){
          for(int j=0; j<param.num_src; j++){
            pTp(i,j) = blas::cDotProduct(p.Component(i), p.Component(j));
          }
        }
        std::cout << " pTp " << std::endl << pTp << std::endl;
        std::cout <<  "QR" << gamma<<  std::endl << "QP " << gamma.inverse()*gamma << std::endl;;
        #endif
      }


      if (use_heavy_quark_res && (k % heavy_quark_check) == 0) {
        if (&x != &xSloppy) {
          blas::copy(tmp, y);   //  FIXME: check whether copy works here
          for(int i=0; i<param.num_src; i++){
            heavy_quark_res[i] = sqrt(blas::xpyHeavyQuarkResidualNorm(xSloppy.Component(i), tmp.Component(i), rSloppy.Component(i)).z);
          }
        } else {
          blas::copy(r, rSloppy);  //  FIXME: check whether copy works here
          for(int i=0; i<param.num_src; i++){
            heavy_quark_res[i] = sqrt(blas::xpyHeavyQuarkResidualNorm(x.Component(i), y.Component(i), r.Component(i)).z);
          }
        }
      }

      steps_since_reliable++;
    } else {
      printfQuda("reliable update\n");
      for(int i=0; i<param.num_src; i++){
        blas::axpy(alpha(i,i).real(), p.Component(i), xSloppy.Component(i));
      }
      blas::copy(x, xSloppy); // nop when these pointers alias

      for(int i=0; i<param.num_src; i++){
        blas::xpy(x.Component(i), y.Component(i)); // swap these around?
      }
      for(int i=0; i<param.num_src; i++){
        mat(r.Component(i), y.Component(i), x.Component(i), tmp3.Component(i)); //  here we can use x as tmp
      }
      for(int i=0; i<param.num_src; i++){
        r2(i,i) = blas::xmyNorm(b.Component(i), r.Component(i));
      }

      blas::copy(rSloppy, r); //nop when these pointers alias
      blas::zero(xSloppy);

      // calculate new reliable HQ resididual
      if (use_heavy_quark_res){
        for(int i=0; i<param.num_src; i++){
          heavy_quark_res[i] = sqrt(blas::HeavyQuarkResidualNorm(y.Component(i), r.Component(i)).z);
        }
      }

      // MW: FIXME as this probably goes terribly wrong right now
      for(int i = 0; i<param.num_src; i++){
        // break-out check if we have reached the limit of the precision
        if (sqrt(r2(i,i).real()) > r0Norm[i] && updateX) { // reuse r0Norm for this
          resIncrease++;
          resIncreaseTotal++;
          warningQuda("CG: new reliable residual norm %e is greater than previous reliable residual norm %e (total #inc %i)",
          sqrt(r2(i,i).real()), r0Norm[i], resIncreaseTotal);
          if ( resIncrease > maxResIncrease or resIncreaseTotal > maxResIncreaseTotal) {
            if (use_heavy_quark_res) {
              L2breakdown = true;
            } else {
              warningQuda("CG: solver exiting due to too many true residual norm increases");
              break;
            }
          }
        } else {
          resIncrease = 0;
        }
      }
      // if L2 broke down already we turn off reliable updates and restart the CG
      for(int i = 0; i<param.num_src; i++){
        if (use_heavy_quark_res and L2breakdown) {
          delta = 0;
          warningQuda("CG: Restarting without reliable updates for heavy-quark residual");
          heavy_quark_restart = true;
          if (heavy_quark_res[i] > heavy_quark_res_old[i]) {
            hqresIncrease++;
            warningQuda("CG: new reliable HQ residual norm %e is greater than previous reliable residual norm %e", heavy_quark_res[i], heavy_quark_res_old[i]);
            // break out if we do not improve here anymore
            if (hqresIncrease > hqmaxresIncrease) {
              warningQuda("CG: solver exiting due to too many heavy quark residual norm increases");
              break;
            }
          }
        }
      }

      for(int i=0; i<param.num_src; i++){
        rNorm[i] = sqrt(r2(i,i).real());
        maxrr[i] = rNorm[i];
        maxrx[i] = rNorm[i];
        r0Norm[i] = rNorm[i];
        heavy_quark_res_old[i] = heavy_quark_res[i];
      }
      rUpdate++;

      if (use_heavy_quark_res and heavy_quark_restart) {
        // perform a restart
        blas::copy(p, rSloppy);
        heavy_quark_restart = false;
      } else {
        // explicitly restore the orthogonality of the gradient vector
        for(int i=0; i<param.num_src; i++){
          double rp = blas::reDotProduct(rSloppy.Component(i), p.Component(i)) / (r2(i,i).real());
          blas::axpy(-rp, rSloppy.Component(i), p.Component(i));

          beta(i,i) = r2(i,i) / r2_old(i,i);
          blas::xpay(rSloppy.Component(i), beta(i,i).real(), p.Component(i));
        }
      }

      steps_since_reliable = 0;
    }

    breakdown = false;
    k++;

    allconverged = true;
    r2avg=0;
    for(int i=0; i<param.num_src; i++){
      r2avg+= r2(i,i).real();
      // check convergence, if convergence is satisfied we only need to check that we had a reliable update for the heavy quarks recently
      converged[i] = convergence(r2(i,i).real(), heavy_quark_res[i], stop[i], param.tol_hq);
      allconverged = allconverged && converged[i];
    }
    PrintStats("CG", k, r2avg, b2avg, heavy_quark_res[0]);

    // check for recent enough reliable updates of the HQ residual if we use it
    if (use_heavy_quark_res) {
      for(int i=0; i<param.num_src; i++){
        // L2 is concverged or precision maxed out for L2
        bool L2done = L2breakdown or convergenceL2(r2(i,i).real(), heavy_quark_res[i], stop[i], param.tol_hq);
        // HQ is converged and if we do reliable update the HQ residual has been calculated using a reliable update
        bool HQdone = (steps_since_reliable == 0 and param.delta > 0) and convergenceHQ(r2(i,i).real(), heavy_quark_res[i], stop[i], param.tol_hq);
        converged[i] = L2done and HQdone;
      }
    }

  }

  blas::copy(x, xSloppy);
  for(int i=0; i<param.num_src; i++){
    blas::xpy(y.Component(i), x.Component(i));
  }

  profile.TPSTOP(QUDA_PROFILE_COMPUTE);
  profile.TPSTART(QUDA_PROFILE_EPILOGUE);

  param.secs = profile.Last(QUDA_PROFILE_COMPUTE);
  double gflops = (blas::flops + mat.flops() + matSloppy.flops())*1e-9;
  param.gflops = gflops;
  param.iter += k;

  if (k == param.maxiter)
  warningQuda("Exceeded maximum iterations %d", param.maxiter);

  if (getVerbosity() >= QUDA_VERBOSE)
  printfQuda("CG: Reliable updates = %d\n", rUpdate);

  // compute the true residuals
  mat(r, x, y, tmp3);
  for(int i=0; i<param.num_src; i++){
    //mat(r.Component(i), x.Component(i), y.Component(i), tmp3.Component(i));
    param.true_res = sqrt(blas::xmyNorm(b.Component(i), r.Component(i)) / b2[i]);
    param.true_res_hq = sqrt(blas::HeavyQuarkResidualNorm(x.Component(i), r.Component(i)).z);
    param.true_res_offset[i] = param.true_res;
    param.true_res_hq_offset[i] = param.true_res_hq;

    PrintSummary("CG", k, r2(i,i).real(), b2[i]);
  }

  // reset the flops counters
  blas::flops = 0;
  mat.flops();
  matSloppy.flops();

  profile.TPSTOP(QUDA_PROFILE_EPILOGUE);
  profile.TPSTART(QUDA_PROFILE_FREE);

  if (&tmp3 != &tmp) delete tmp3_p;
  if (&tmp2 != &tmp) delete tmp2_p;

  if (rSloppy.Precision() != r.Precision()) delete r_sloppy;
  if (xSloppy.Precision() != x.Precision()) delete x_sloppy;

  delete pp;

  profile.TPSTOP(QUDA_PROFILE_FREE);

  return;

  #endif

}
#endif


}  // namespace quda<|MERGE_RESOLUTION|>--- conflicted
+++ resolved
@@ -1425,11 +1425,10 @@
         blas::caxpy(Sdagger(i,j), pp->Component(i), tmpp->Component(j));
       }
     }
-<<<<<<< HEAD
+
     if (just_reliably_updated) blas::caxpyz(AC,*pp,*qp,*tmpp); // tmp contains P.
     else blas::caxpyz_L(AC,*pp,*qp,*tmpp); // tmp contains P.
-=======
->>>>>>> 93ae3075
+
     POP_RANGE
 #endif
     std::swap(pp,tmpp); // now P contains P, tmp now contains P_old
