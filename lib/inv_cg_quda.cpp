--- conflicted
+++ resolved
@@ -688,968 +688,4 @@
     return;
   }
 
-<<<<<<< HEAD
-=======
-
-// use BlockCGrQ algortithm or BlockCG (with / without GS, see BLOCKCG_GS option)
-#define BCGRQ 1
-#if BCGRQ
-void CG::blocksolve(ColorSpinorField& x, ColorSpinorField& b) {
-  #ifndef BLOCKSOLVER
-  errorQuda("QUDA_BLOCKSOLVER not built.");
-  #else
-
-  if (checkLocation(x, b) != QUDA_CUDA_FIELD_LOCATION)
-  errorQuda("Not supported");
-
-  profile.TPSTART(QUDA_PROFILE_INIT);
-
-  using Eigen::MatrixXcd;
-
-  // Check to see that we're not trying to invert on a zero-field source
-  //MW: it might be useful to check what to do here.
-  double b2[QUDA_MAX_MULTI_SHIFT];
-  double b2avg=0;
-  for(int i=0; i< param.num_src; i++){
-    b2[i]=blas::norm2(b.Component(i));
-    b2avg += b2[i];
-    if(b2[i] == 0){
-      profile.TPSTOP(QUDA_PROFILE_INIT);
-      errorQuda("Warning: inverting on zero-field source - undefined for block solver\n");
-      x=b;
-      param.true_res = 0.0;
-      param.true_res_hq = 0.0;
-      return;
-    }
-  }
-
-  b2avg = b2avg / param.num_src;
-
-  ColorSpinorParam csParam(x);
-  if (!init) {
-    csParam.setPrecision(param.precision);
-    csParam.create = QUDA_ZERO_FIELD_CREATE;
-    rp = ColorSpinorField::Create(csParam);
-    yp = ColorSpinorField::Create(csParam);
-
-    // sloppy fields
-    csParam.setPrecision(param.precision_sloppy);
-    pp = ColorSpinorField::Create(csParam);
-    App = ColorSpinorField::Create(csParam);
-    if(param.precision != param.precision_sloppy) {
-      rSloppyp = ColorSpinorField::Create(csParam);
-      xSloppyp = ColorSpinorField::Create(csParam);
-    } else {
-      rSloppyp = rp;
-      param.use_sloppy_partial_accumulator = false;
-    }
-
-    // temporary fields
-    tmpp = ColorSpinorField::Create(csParam);
-    if(!mat.isStaggered()) {
-      // tmp2 only needed for multi-gpu Wilson-like kernels
-      tmp2p = ColorSpinorField::Create(csParam);
-      // additional high-precision temporary if Wilson and mixed-precision
-      csParam.setPrecision(param.precision);
-      tmp3p = (param.precision != param.precision_sloppy) ?
-	ColorSpinorField::Create(csParam) : tmpp;
-    } else {
-      tmp3p = tmp2p = tmpp;
-    }
-
-    init = true;
-  }
-
-  if(!rnewp) {
-    csParam.create = QUDA_ZERO_FIELD_CREATE;
-    csParam.setPrecision(param.precision_sloppy);
-    ColorSpinorField *rpnew = ColorSpinorField::Create(csParam);
-  }
-
-  ColorSpinorField &r = *rp;
-  ColorSpinorField &y = *yp;
-  ColorSpinorField &p = *pp;
-  ColorSpinorField &Ap = *App;
-  ColorSpinorField &rnew = *rnewp;
-  ColorSpinorField &tmp = *tmpp;
-  ColorSpinorField &tmp2 = *tmp2p;
-  ColorSpinorField &tmp3 = *tmp3p;
-  ColorSpinorField &rSloppy = *rSloppyp;
-  ColorSpinorField &xSloppy = param.use_sloppy_partial_accumulator ? *xSloppyp : x;
-
-  // calculate residuals for all vectors
-  // and initialize r2 matrix
-  double r2avg=0;
-  MatrixXcd r2(param.num_src, param.num_src);
-  for(int i=0; i<param.num_src; i++){
-    mat(r.Component(i), x.Component(i), y.Component(i));
-    r2(i,i) = blas::xmyNorm(b.Component(i), r.Component(i));
-    r2avg += r2(i,i).real();
-    printfQuda("r2[%i] %e\n", i, r2(i,i).real());
-  }
-  for(int i=0; i<param.num_src; i++){
-    for(int j=i+1; j < param.num_src; j++){
-      r2(i,j) = blas::cDotProduct(r.Component(i),r.Component(j));
-      r2(j,i) = std::conj(r2(i,j));
-    }
-  }
-
-  blas::copy(rSloppy, r);
-  blas::copy(p, rSloppy);
-  blas::copy(rnew, rSloppy);
-
-  if (&x != &xSloppy) {
-    blas::copy(y, x);
-    blas::zero(xSloppy);
-  } else {
-    blas::zero(y);
-  }
-
-  const bool use_heavy_quark_res =
-  (param.residual_type & QUDA_HEAVY_QUARK_RESIDUAL) ? true : false;
-  if(use_heavy_quark_res) errorQuda("ERROR: heavy quark residual not supported in block solver");
-
-  profile.TPSTOP(QUDA_PROFILE_INIT);
-  profile.TPSTART(QUDA_PROFILE_PREAMBLE);
-
-  double stop[QUDA_MAX_MULTI_SHIFT];
-
-  for(int i = 0; i < param.num_src; i++){
-    stop[i] = stopping(param.tol, b2[i], param.residual_type);  // stopping condition of solver
-  }
-
-  // Eigen Matrices instead of scalars
-  MatrixXcd alpha = MatrixXcd::Zero(param.num_src,param.num_src);
-  MatrixXcd beta = MatrixXcd::Zero(param.num_src,param.num_src);
-  MatrixXcd C = MatrixXcd::Zero(param.num_src,param.num_src);
-  MatrixXcd S = MatrixXcd::Identity(param.num_src,param.num_src);
-  MatrixXcd pAp = MatrixXcd::Identity(param.num_src,param.num_src);
-  quda::Complex * AC = new quda::Complex[param.num_src*param.num_src];
-
-  #ifdef MWVERBOSE
-  MatrixXcd pTp =  MatrixXcd::Identity(param.num_src,param.num_src);
-  #endif
-
-
-
-
-  //FIXME:reliable updates currently not implemented
-  /*
-  double rNorm[QUDA_MAX_MULTI_SHIFT];
-  double r0Norm[QUDA_MAX_MULTI_SHIFT];
-  double maxrx[QUDA_MAX_MULTI_SHIFT];
-  double maxrr[QUDA_MAX_MULTI_SHIFT];
-
-  for(int i = 0; i < param.num_src; i++){
-    rNorm[i] = sqrt(r2(i,i).real());
-    r0Norm[i] = rNorm[i];
-    maxrx[i] = rNorm[i];
-    maxrr[i] = rNorm[i];
-  }
-  bool L2breakdown = false;
-  int rUpdate = 0;
-  nt steps_since_reliable = 1;
-  */
-
-  profile.TPSTOP(QUDA_PROFILE_PREAMBLE);
-  profile.TPSTART(QUDA_PROFILE_COMPUTE);
-  blas::flops = 0;
-
-  int k = 0;
-
-  PrintStats("CG", k, r2avg / param.num_src, b2avg, 0.);
-  bool allconverged = true;
-  bool converged[QUDA_MAX_MULTI_SHIFT];
-  for(int i=0; i<param.num_src; i++){
-    converged[i] = convergence(r2(i,i).real(), 0., stop[i], param.tol_hq);
-    allconverged = allconverged && converged[i];
-  }
-
-  // CHolesky decomposition
-  MatrixXcd L = r2.llt().matrixL();//// retrieve factor L  in the decomposition
-  C = L.adjoint();
-  MatrixXcd Linv = C.inverse();
-
-  #ifdef MWVERBOSE
-  std::cout << "r2\n " << r2 << std::endl;
-  std::cout << "L\n " << L.adjoint() << std::endl;
-  #endif
-
-  // set p to QR decompsition of r
-  // temporary hack - use AC to pass matrix arguments to multiblas
-  for(int i=0; i<param.num_src; i++){
-    blas::zero(p.Component(i));
-    for(int j=0;j<param.num_src; j++){
-      AC[i*param.num_src + j] = Linv(i,j);
-    }
-  }
-  blas::caxpy(AC,r,p);
-
-  // set rsloppy to to QR decompoistion of r (p)
-  for(int i=0; i< param.num_src; i++){
-    blas::copy(rSloppy.Component(i), p.Component(i));
-  }
-
-  #ifdef MWVERBOSE
-  for(int i=0; i<param.num_src; i++){
-    for(int j=0; j<param.num_src; j++){
-      pTp(i,j) = blas::cDotProduct(p.Component(i), p.Component(j));
-    }
-  }
-  std::cout << " pTp  " << std::endl << pTp << std::endl;
-  std::cout << " L " << std::endl << L.adjoint() << std::endl;
-  std::cout << " C " << std::endl << C << std::endl;
-  #endif
-
-  while ( !allconverged && k < param.maxiter ) {
-    // apply matrix
-    for(int i=0; i<param.num_src; i++){
-      matSloppy(Ap.Component(i), p.Component(i), tmp.Component(i), tmp2.Component(i));  // tmp as tmp
-    }
-
-    // calculate pAp
-    for(int i=0; i<param.num_src; i++){
-      for(int j=i; j < param.num_src; j++){
-        pAp(i,j) = blas::cDotProduct(p.Component(i), Ap.Component(j));
-        if (i!=j) pAp(j,i) = std::conj(pAp(i,j));
-      }
-    }
-
-    // update Xsloppy
-    alpha = pAp.inverse() * C;
-    // temporary hack using AC
-    for(int i=0; i<param.num_src; i++){
-      for(int j=0;j<param.num_src; j++){
-        AC[i*param.num_src + j] = alpha(i,j);
-      }
-    }
-    blas::caxpy(AC,p,xSloppy);
-
-    // update rSloppy
-    beta = pAp.inverse();
-    // temporary hack
-    for(int i=0; i<param.num_src; i++){
-      for(int j=0;j<param.num_src; j++){
-        AC[i*param.num_src + j] = -beta(i,j);
-      }
-    }
-    blas::caxpy(AC,Ap,rSloppy);
-
-    // orthorgonalize R
-    // copy rSloppy to rnew as temporary
-    for(int i=0; i< param.num_src; i++){
-      blas::copy(rnew.Component(i), rSloppy.Component(i));
-    }
-    for(int i=0; i<param.num_src; i++){
-      for(int j=i; j < param.num_src; j++){
-        r2(i,j) = blas::cDotProduct(r.Component(i),r.Component(j));
-        if (i!=j) r2(j,i) = std::conj(r2(i,j));
-      }
-    }
-    // Cholesky decomposition
-    L = r2.llt().matrixL();// retrieve factor L  in the decomposition
-    S = L.adjoint();
-    Linv = S.inverse();
-    // temporary hack
-    for(int i=0; i<param.num_src; i++){
-      blas::zero(rSloppy.Component(i));
-      for(int j=0;j<param.num_src; j++){
-        AC[i*param.num_src + j] = Linv(i,j);
-      }
-    }
-    blas::caxpy(AC,rnew,rSloppy);
-
-    #ifdef MWVERBOSE
-    for(int i=0; i<param.num_src; i++){
-      for(int j=0; j<param.num_src; j++){
-        pTp(i,j) = blas::cDotProduct(rSloppy.Component(i), rSloppy.Component(j));
-      }
-    }
-    std::cout << " rTr " << std::endl << pTp << std::endl;
-    std::cout <<  "QR" << S<<  std::endl << "QP " << S.inverse()*S << std::endl;;
-    #endif
-
-    // update p
-    // use rnew as temporary again for summing up
-    for(int i=0; i<param.num_src; i++){
-      blas::copy(rnew.Component(i),rSloppy.Component(i));
-    }
-    // temporary hack
-    for(int i=0; i<param.num_src; i++){
-      for(int j=0;j<param.num_src; j++){
-        AC[i*param.num_src + j] = std::conj(S(j,i));
-      }
-    }
-    blas::caxpy(AC,p,rnew);
-    // set p = rnew
-    for(int i=0; i < param.num_src; i++){
-      blas::copy(p.Component(i),rnew.Component(i));
-    }
-
-    // update C
-    C = S * C;
-
-    #ifdef MWVERBOSE
-    for(int i=0; i<param.num_src; i++){
-      for(int j=0; j<param.num_src; j++){
-        pTp(i,j) = blas::cDotProduct(p.Component(i), p.Component(j));
-      }
-    }
-    std::cout << " pTp " << std::endl << pTp << std::endl;
-    std::cout <<  "S " << S<<  std::endl << "C " << C << std::endl;
-    #endif
-
-    // calculate the residuals for all shifts
-    r2avg=0;
-    for (int j=0; j<param.num_src; j++ ){
-      r2(j,j) = C(0,j)*conj(C(0,j));
-      for(int i=1; i < param.num_src; i++)
-      r2(j,j) += C(i,j) * conj(C(i,j));
-      r2avg += r2(j,j).real();
-    }
-
-    k++;
-    PrintStats("CG", k, r2avg / param.num_src, b2avg, 0);
-    // check convergence
-    allconverged = true;
-    for(int i=0; i<param.num_src; i++){
-      converged[i] = convergence(r2(i,i).real(), 0, stop[i], param.tol_hq);
-      allconverged = allconverged && converged[i];
-    }
-
-
-  }
-
-  for(int i=0; i<param.num_src; i++){
-    blas::xpy(y.Component(i), xSloppy.Component(i));
-  }
-
-  profile.TPSTOP(QUDA_PROFILE_COMPUTE);
-  profile.TPSTART(QUDA_PROFILE_EPILOGUE);
-
-  param.secs = profile.Last(QUDA_PROFILE_COMPUTE);
-  double gflops = (blas::flops + mat.flops() + matSloppy.flops())*1e-9;
-  param.gflops = gflops;
-  param.iter += k;
-
-  if (k == param.maxiter)
-  warningQuda("Exceeded maximum iterations %d", param.maxiter);
-
-  // if (getVerbosity() >= QUDA_VERBOSE)
-  // printfQuda("CG: Reliable updates = %d\n", rUpdate);
-
-  // compute the true residuals
-  for(int i=0; i<param.num_src; i++){
-    mat(r.Component(i), x.Component(i), y.Component(i), tmp3.Component(i));
-    param.true_res = sqrt(blas::xmyNorm(b.Component(i), r.Component(i)) / b2[i]);
-    param.true_res_hq = sqrt(blas::HeavyQuarkResidualNorm(x.Component(i), r.Component(i)).z);
-    param.true_res_offset[i] = param.true_res;
-    param.true_res_hq_offset[i] = param.true_res_hq;
-
-    PrintSummary("CG", k, r2(i,i).real(), b2[i]);
-  }
-
-  // reset the flops counters
-  blas::flops = 0;
-  mat.flops();
-  matSloppy.flops();
-
-  profile.TPSTOP(QUDA_PROFILE_EPILOGUE);
-  profile.TPSTART(QUDA_PROFILE_FREE);
-
-  delete[] AC;
-  profile.TPSTOP(QUDA_PROFILE_FREE);
-
-  return;
-
-  #endif
-}
-
-#else
-
-// use Gram Schmidt in Block CG ?
-#define BLOCKCG_GS 1
-void CG::solve(ColorSpinorField& x, ColorSpinorField& b) {
-  #ifndef BLOCKSOLVER
-  errorQuda("QUDA_BLOCKSOLVER not built.");
-  #else
-  #ifdef BLOCKCG_GS
-  printfQuda("BCGdQ Solver\n");
-  #else
-  printfQuda("BCQ Solver\n");
-  #endif
-  const bool use_block = true;
-  if (checkLocation(x, b) != QUDA_CUDA_FIELD_LOCATION)
-  errorQuda("Not supported");
-
-  profile.TPSTART(QUDA_PROFILE_INIT);
-
-  using Eigen::MatrixXcd;
-  MatrixXcd mPAP(param.num_src,param.num_src);
-  MatrixXcd mRR(param.num_src,param.num_src);
-
-
-  // Check to see that we're not trying to invert on a zero-field source
-  //MW: it might be useful to check what to do here.
-  double b2[QUDA_MAX_MULTI_SHIFT];
-  double b2avg=0;
-  double r2avg=0;
-  for(int i=0; i< param.num_src; i++){
-    b2[i]=blas::norm2(b.Component(i));
-    b2avg += b2[i];
-    if(b2[i] == 0){
-      profile.TPSTOP(QUDA_PROFILE_INIT);
-      errorQuda("Warning: inverting on zero-field source\n");
-      x=b;
-      param.true_res = 0.0;
-      param.true_res_hq = 0.0;
-      return;
-    }
-  }
-
-  #ifdef MWVERBOSE
-  MatrixXcd b2m(param.num_src,param.num_src);
-  // just to check details of b
-  for(int i=0; i<param.num_src; i++){
-    for(int j=0; j<param.num_src; j++){
-      b2m(i,j) = blas::cDotProduct(b.Component(i), b.Component(j));
-    }
-  }
-  std::cout << "b2m\n" <<  b2m << std::endl;
-  #endif
-
-  ColorSpinorParam csParam(x);
-  if (!init) {
-    csParam.setPrecision(param.precision);
-    csParam.create = QUDA_ZERO_FIELD_CREATE;
-    rp = ColorSpinorField::Create(csParam);
-    yp = ColorSpinorField::Create(csParam);
-
-    // sloppy fields
-    csParam.setPrecision(param.precision_sloppy);
-    pp = ColorSpinorField::Create(csParam);
-    App = ColorSpinorField::Create(csParam);
-    if(param.precision != param.precision_sloppy) {
-      rSloppyp = ColorSpinorField::Create(csParam);
-      xSloppyp = ColorSpinorField::Create(csParam);
-    } else {
-      rSloppyp = rp;
-      param.use_sloppy_partial_accumulator = false;
-    }
-
-    // temporary fields
-    tmpp = ColorSpinorField::Create(csParam);
-    if(!mat.isStaggered()) {
-      // tmp2 only needed for multi-gpu Wilson-like kernels
-      tmp2p = ColorSpinorField::Create(csParam);
-      // additional high-precision temporary if Wilson and mixed-precision
-      csParam.setPrecision(param.precision);
-      tmp3p = (param.precision != param.precision_sloppy) ?
-	ColorSpinorField::Create(csParam) : tmpp;
-    } else {
-      tmp3p = tmp2p = tmpp;
-    }
-
-    init = true;
-  }
-
-  if(!rnewp) {
-    csParam.create = QUDA_ZERO_FIELD_CREATE;
-    csParam.setPrecision(param.precision_sloppy);
-    ColorSpinorField *rpnew = ColorSpinorField::Create(csParam);
-  }
-
-  ColorSpinorField &r = *rp;
-  ColorSpinorField &y = *yp;
-  ColorSpinorField &p = *pp;
-  ColorSpinorField &pnew = *rnewp;
-  ColorSpinorField &Ap = *App;
-  ColorSpinorField &tmp = *tmpp;
-  ColorSpinorField &tmp2 = *tmp2p;
-  ColorSpinorField &tmp3 = *tmp3p;
-  ColorSpinorField &rSloppy = *rSloppyp;
-  ColorSpinorField &xSloppy = param.use_sloppy_partial_accumulator ? *xSloppyp : x;
-
-  //  const int i = 0;  // MW: hack to be able to write Component(i) instead and try with i=0 for now
-
-  for(int i=0; i<param.num_src; i++){
-    mat(r.Component(i), x.Component(i), y.Component(i));
-  }
-
-  // double r2[QUDA_MAX_MULTI_SHIFT];
-  MatrixXcd r2(param.num_src,param.num_src);
-  for(int i=0; i<param.num_src; i++){
-    r2(i,i) = blas::xmyNorm(b.Component(i), r.Component(i));
-    printfQuda("r2[%i] %e\n", i, r2(i,i).real());
-  }
-  if(use_block){
-    // MW need to initalize the full r2 matrix here
-    for(int i=0; i<param.num_src; i++){
-      for(int j=i+1; j<param.num_src; j++){
-        r2(i,j) = blas::cDotProduct(r.Component(i), r.Component(j));
-        r2(j,i) = std::conj(r2(i,j));
-      }
-    }
-  }
-
-  blas::copy(rSloppy, r);
-  blas::copy(p, rSloppy);
-  blas::copy(pnew, rSloppy);
-
-  if (&x != &xSloppy) {
-    blas::copy(y, x);
-    blas::zero(xSloppy);
-  } else {
-    blas::zero(y);
-  }
-
-  const bool use_heavy_quark_res =
-  (param.residual_type & QUDA_HEAVY_QUARK_RESIDUAL) ? true : false;
-  bool heavy_quark_restart = false;
-
-  profile.TPSTOP(QUDA_PROFILE_INIT);
-  profile.TPSTART(QUDA_PROFILE_PREAMBLE);
-
-  MatrixXcd r2_old(param.num_src, param.num_src);
-  double heavy_quark_res[QUDA_MAX_MULTI_SHIFT] = {0.0};  // heavy quark res idual
-  double heavy_quark_res_old[QUDA_MAX_MULTI_SHIFT] = {0.0};  // heavy quark residual
-  double stop[QUDA_MAX_MULTI_SHIFT];
-
-  for(int i = 0; i < param.num_src; i++){
-    stop[i] = stopping(param.tol, b2[i], param.residual_type);  // stopping condition of solver
-    if (use_heavy_quark_res) {
-      heavy_quark_res[i] = sqrt(blas::HeavyQuarkResidualNorm(x.Component(i), r.Component(i)).z);
-      heavy_quark_res_old[i] = heavy_quark_res[i];   // heavy quark residual
-    }
-  }
-  const int heavy_quark_check = param.heavy_quark_check; // how often to check the heavy quark residual
-
-  MatrixXcd alpha = MatrixXcd::Zero(param.num_src,param.num_src);
-  MatrixXcd beta = MatrixXcd::Zero(param.num_src,param.num_src);
-  MatrixXcd gamma = MatrixXcd::Identity(param.num_src,param.num_src);
-  //  gamma = gamma * 2.0;
-
-  MatrixXcd pAp(param.num_src, param.num_src);
-  MatrixXcd pTp(param.num_src, param.num_src);
-  int rUpdate = 0;
-
-  double rNorm[QUDA_MAX_MULTI_SHIFT];
-  double r0Norm[QUDA_MAX_MULTI_SHIFT];
-  double maxrx[QUDA_MAX_MULTI_SHIFT];
-  double maxrr[QUDA_MAX_MULTI_SHIFT];
-
-  for(int i = 0; i < param.num_src; i++){
-    rNorm[i] = sqrt(r2(i,i).real());
-    r0Norm[i] = rNorm[i];
-    maxrx[i] = rNorm[i];
-    maxrr[i] = rNorm[i];
-  }
-
-  double delta = param.delta;//MW: hack no reliable updates param.delta;
-
-  // this parameter determines how many consective reliable update
-  // reisudal increases we tolerate before terminating the solver,
-  // i.e., how long do we want to keep trying to converge
-  const int maxResIncrease = (use_heavy_quark_res ? 0 : param.max_res_increase); //  check if we reached the limit of our tolerance
-  const int maxResIncreaseTotal = param.max_res_increase_total;
-  // 0 means we have no tolerance
-  // maybe we should expose this as a parameter
-  const int hqmaxresIncrease = maxResIncrease + 1;
-
-  int resIncrease = 0;
-  int resIncreaseTotal = 0;
-  int hqresIncrease = 0;
-
-  // set this to true if maxResIncrease has been exceeded but when we use heavy quark residual we still want to continue the CG
-  // only used if we use the heavy_quark_res
-  bool L2breakdown = false;
-
-  profile.TPSTOP(QUDA_PROFILE_PREAMBLE);
-  profile.TPSTART(QUDA_PROFILE_COMPUTE);
-  blas::flops = 0;
-
-  int k = 0;
-
-  for(int i=0; i<param.num_src; i++){
-    r2avg+=r2(i,i).real();
-  }
-  PrintStats("CG", k, r2avg, b2avg, heavy_quark_res[0]);
-  int steps_since_reliable = 1;
-  bool allconverged = true;
-  bool converged[QUDA_MAX_MULTI_SHIFT];
-  for(int i=0; i<param.num_src; i++){
-    converged[i] = convergence(r2(i,i).real(), heavy_quark_res[i], stop[i], param.tol_hq);
-    allconverged = allconverged && converged[i];
-  }
-  MatrixXcd sigma(param.num_src,param.num_src);
-
-  #ifdef BLOCKCG_GS
-  // begin ignore Gram-Schmidt for now
-
-  for(int i=0; i < param.num_src; i++){
-    double n = blas::norm2(p.Component(i));
-    blas::ax(1/sqrt(n),p.Component(i));
-    for(int j=i+1; j < param.num_src; j++) {
-      std::complex<double> ri=blas::cDotProduct(p.Component(i),p.Component(j));
-      blas::caxpy(-ri,p.Component(i),p.Component(j));
-    }
-  }
-
-  gamma = MatrixXcd::Zero(param.num_src,param.num_src);
-  for ( int i = 0; i < param.num_src; i++){
-    for (int j=i; j < param.num_src; j++){
-      gamma(i,j) = blas::cDotProduct(p.Component(i),pnew.Component(j));
-    }
-  }
-  #endif
-  // end ignore Gram-Schmidt for now
-
-  #ifdef MWVERBOSE
-  for(int i=0; i<param.num_src; i++){
-    for(int j=0; j<param.num_src; j++){
-      pTp(i,j) = blas::cDotProduct(p.Component(i), p.Component(j));
-    }
-  }
-
-  std::cout << " pTp " << std::endl << pTp << std::endl;
-  std::cout <<  "QR" << gamma<<  std::endl << "QP " << gamma.inverse()*gamma << std::endl;;
-  #endif
-  while ( !allconverged && k < param.maxiter ) {
-    for(int i=0; i<param.num_src; i++){
-      matSloppy(Ap.Component(i), p.Component(i), tmp.Component(i), tmp2.Component(i));  // tmp as tmp
-    }
-
-
-    bool breakdown = false;
-    // FIXME: need to check breakdown
-    // current implementation sets breakdown to true for pipelined CG if one rhs triggers breakdown
-    // this is probably ok
-
-
-    if (param.pipeline) {
-      errorQuda("pipeline not implemented");
-    } else {
-      r2_old = r2;
-      for(int i=0; i<param.num_src; i++){
-        for(int j=0; j < param.num_src; j++){
-          if(use_block or i==j)
-          pAp(i,j) = blas::cDotProduct(p.Component(i), Ap.Component(j));
-          else
-          pAp(i,j) = 0.;
-        }
-      }
-
-      alpha = pAp.inverse() * gamma.adjoint().inverse() * r2;
-      #ifdef MWVERBOSE
-      std::cout << "alpha\n" << alpha << std::endl;
-
-      if(k==1){
-        std::cout << "pAp " << std::endl <<pAp << std::endl;
-        std::cout << "pAp^-1 " << std::endl <<pAp.inverse() << std::endl;
-        std::cout << "r2 " << std::endl <<r2 << std::endl;
-        std::cout << "alpha " << std::endl <<alpha << std::endl;
-        std::cout << "pAp^-1r2" << std::endl << pAp.inverse()*r2 << std::endl;
-      }
-      #endif
-      // here we are deploying the alternative beta computation
-      for(int i=0; i<param.num_src; i++){
-        for(int j=0; j < param.num_src; j++){
-
-          blas::caxpy(-alpha(j,i), Ap.Component(j), rSloppy.Component(i));
-        }
-      }
-      // MW need to calculate the full r2 matrix here, after update. Not sure how to do alternative sigma yet ...
-      for(int i=0; i<param.num_src; i++){
-        for(int j=0; j<param.num_src; j++){
-          if(use_block or i==j)
-          r2(i,j) = blas::cDotProduct(r.Component(i), r.Component(j));
-          else
-          r2(i,j) = 0.;
-        }
-      }
-      sigma = r2;
-    }
-
-
-    bool updateX=false;
-    bool updateR=false;
-    //      int updateX = (rNorm < delta*r0Norm && r0Norm <= maxrx) ? true : false;
-    //      int updateR = ((rNorm < delta*maxrr && r0Norm <= maxrr) || updateX) ? true : false;
-    //
-    // printfQuda("Checking reliable update %i %i\n",updateX,updateR);
-    // reliable update conditions
-    for(int i=0; i<param.num_src; i++){
-      rNorm[i] = sqrt(r2(i,i).real());
-      if (rNorm[i] > maxrx[i]) maxrx[i] = rNorm[i];
-      if (rNorm[i] > maxrr[i]) maxrr[i] = rNorm[i];
-      updateX = (rNorm[i] < delta * r0Norm[i] && r0Norm[i] <= maxrx[i]) ? true : false;
-      updateR = ((rNorm[i] < delta * maxrr[i] && r0Norm[i] <= maxrr[i]) || updateX) ? true : false;
-    }
-    if ( (updateR || updateX )) {
-      // printfQuda("Suppressing reliable update %i %i\n",updateX,updateR);
-      updateX=false;
-      updateR=false;
-      // printfQuda("Suppressing reliable update %i %i\n",updateX,updateR);
-    }
-
-    if ( !(updateR || updateX )) {
-
-      beta = gamma * r2_old.inverse() * sigma;
-      #ifdef MWVERBOSE
-      std::cout << "beta\n" << beta << std::endl;
-      #endif
-      if (param.pipeline && !breakdown)
-      errorQuda("pipeline not implemented");
-
-      else{
-        for(int i=0; i<param.num_src; i++){
-          for(int j=0; j<param.num_src; j++){
-            blas::caxpy(alpha(j,i),p.Component(j),xSloppy.Component(i));
-          }
-        }
-
-        // set to zero
-        for(int i=0; i < param.num_src; i++){
-          blas::ax(0,pnew.Component(i)); // do we need components here?
-        }
-        // add r
-        for(int i=0; i<param.num_src; i++){
-          // for(int j=0;j<param.num_src; j++){
-          // order of updating p might be relevant here
-          blas::axpy(1.0,r.Component(i),pnew.Component(i));
-          // blas::axpby(rcoeff,rSloppy.Component(i),beta(i,j),p.Component(j));
-          // }
-        }
-        // beta = beta * gamma.inverse();
-        for(int i=0; i<param.num_src; i++){
-          for(int j=0;j<param.num_src; j++){
-            double rcoeff= (j==0?1.0:0.0);
-            // order of updating p might be relevant hereq
-            blas::caxpy(beta(j,i),p.Component(j),pnew.Component(i));
-            // blas::axpby(rcoeff,rSloppy.Component(i),beta(i,j),p.Component(j));
-          }
-        }
-        // now need to do something with the p's
-
-        for(int i=0; i< param.num_src; i++){
-          blas::copy(p.Component(i), pnew.Component(i));
-        }
-
-
-        #ifdef BLOCKCG_GS
-        for(int i=0; i < param.num_src; i++){
-          double n = blas::norm2(p.Component(i));
-          blas::ax(1/sqrt(n),p.Component(i));
-          for(int j=i+1; j < param.num_src; j++) {
-            std::complex<double> ri=blas::cDotProduct(p.Component(i),p.Component(j));
-            blas::caxpy(-ri,p.Component(i),p.Component(j));
-
-          }
-        }
-
-
-        gamma = MatrixXcd::Zero(param.num_src,param.num_src);
-        for ( int i = 0; i < param.num_src; i++){
-          for (int j=i; j < param.num_src; j++){
-            gamma(i,j) = blas::cDotProduct(p.Component(i),pnew.Component(j));
-          }
-        }
-        #endif
-
-        #ifdef MWVERBOSE
-        for(int i=0; i<param.num_src; i++){
-          for(int j=0; j<param.num_src; j++){
-            pTp(i,j) = blas::cDotProduct(p.Component(i), p.Component(j));
-          }
-        }
-        std::cout << " pTp " << std::endl << pTp << std::endl;
-        std::cout <<  "QR" << gamma<<  std::endl << "QP " << gamma.inverse()*gamma << std::endl;;
-        #endif
-      }
-
-
-      if (use_heavy_quark_res && (k % heavy_quark_check) == 0) {
-        if (&x != &xSloppy) {
-          blas::copy(tmp, y);   //  FIXME: check whether copy works here
-          for(int i=0; i<param.num_src; i++){
-            heavy_quark_res[i] = sqrt(blas::xpyHeavyQuarkResidualNorm(xSloppy.Component(i), tmp.Component(i), rSloppy.Component(i)).z);
-          }
-        } else {
-          blas::copy(r, rSloppy);  //  FIXME: check whether copy works here
-          for(int i=0; i<param.num_src; i++){
-            heavy_quark_res[i] = sqrt(blas::xpyHeavyQuarkResidualNorm(x.Component(i), y.Component(i), r.Component(i)).z);
-          }
-        }
-      }
-
-      steps_since_reliable++;
-    } else {
-      printfQuda("reliable update\n");
-      for(int i=0; i<param.num_src; i++){
-        blas::axpy(alpha(i,i).real(), p.Component(i), xSloppy.Component(i));
-      }
-      blas::copy(x, xSloppy); // nop when these pointers alias
-
-      for(int i=0; i<param.num_src; i++){
-        blas::xpy(x.Component(i), y.Component(i)); // swap these around?
-      }
-      for(int i=0; i<param.num_src; i++){
-        mat(r.Component(i), y.Component(i), x.Component(i), tmp3.Component(i)); //  here we can use x as tmp
-      }
-      for(int i=0; i<param.num_src; i++){
-        r2(i,i) = blas::xmyNorm(b.Component(i), r.Component(i));
-      }
-
-      for(int i=0; i<param.num_src; i++){
-        blas::copy(rSloppy.Component(i), r.Component(i)); //nop when these pointers alias
-        blas::zero(xSloppy.Component(i));
-      }
-
-      // calculate new reliable HQ resididual
-      if (use_heavy_quark_res){
-        for(int i=0; i<param.num_src; i++){
-          heavy_quark_res[i] = sqrt(blas::HeavyQuarkResidualNorm(y.Component(i), r.Component(i)).z);
-        }
-      }
-
-      // MW: FIXME as this probably goes terribly wrong right now
-      for(int i = 0; i<param.num_src; i++){
-        // break-out check if we have reached the limit of the precision
-        if (sqrt(r2(i,i).real()) > r0Norm[i] && updateX) { // reuse r0Norm for this
-          resIncrease++;
-          resIncreaseTotal++;
-          warningQuda("CG: new reliable residual norm %e is greater than previous reliable residual norm %e (total #inc %i)",
-          sqrt(r2(i,i).real()), r0Norm[i], resIncreaseTotal);
-          if ( resIncrease > maxResIncrease or resIncreaseTotal > maxResIncreaseTotal) {
-            if (use_heavy_quark_res) {
-              L2breakdown = true;
-            } else {
-              warningQuda("CG: solver exiting due to too many true residual norm increases");
-              break;
-            }
-          }
-        } else {
-          resIncrease = 0;
-        }
-      }
-      // if L2 broke down already we turn off reliable updates and restart the CG
-      for(int i = 0; i<param.num_src; i++){
-        if (use_heavy_quark_res and L2breakdown) {
-          delta = 0;
-          warningQuda("CG: Restarting without reliable updates for heavy-quark residual");
-          heavy_quark_restart = true;
-          if (heavy_quark_res[i] > heavy_quark_res_old[i]) {
-            hqresIncrease++;
-            warningQuda("CG: new reliable HQ residual norm %e is greater than previous reliable residual norm %e", heavy_quark_res[i], heavy_quark_res_old[i]);
-            // break out if we do not improve here anymore
-            if (hqresIncrease > hqmaxresIncrease) {
-              warningQuda("CG: solver exiting due to too many heavy quark residual norm increases");
-              break;
-            }
-          }
-        }
-      }
-
-      for(int i=0; i<param.num_src; i++){
-        rNorm[i] = sqrt(r2(i,i).real());
-        maxrr[i] = rNorm[i];
-        maxrx[i] = rNorm[i];
-        r0Norm[i] = rNorm[i];
-        heavy_quark_res_old[i] = heavy_quark_res[i];
-      }
-      rUpdate++;
-
-      if (use_heavy_quark_res and heavy_quark_restart) {
-        // perform a restart
-        blas::copy(p, rSloppy);
-        heavy_quark_restart = false;
-      } else {
-        // explicitly restore the orthogonality of the gradient vector
-        for(int i=0; i<param.num_src; i++){
-          double rp = blas::reDotProduct(rSloppy.Component(i), p.Component(i)) / (r2(i,i).real());
-          blas::axpy(-rp, rSloppy.Component(i), p.Component(i));
-
-          beta(i,i) = r2(i,i) / r2_old(i,i);
-          blas::xpay(rSloppy.Component(i), beta(i,i).real(), p.Component(i));
-        }
-      }
-
-      steps_since_reliable = 0;
-    }
-
-    breakdown = false;
-    k++;
-
-    allconverged = true;
-    r2avg=0;
-    for(int i=0; i<param.num_src; i++){
-      r2avg+= r2(i,i).real();
-      // check convergence, if convergence is satisfied we only need to check that we had a reliable update for the heavy quarks recently
-      converged[i] = convergence(r2(i,i).real(), heavy_quark_res[i], stop[i], param.tol_hq);
-      allconverged = allconverged && converged[i];
-    }
-    PrintStats("CG", k, r2avg, b2avg, heavy_quark_res[0]);
-
-    // check for recent enough reliable updates of the HQ residual if we use it
-    if (use_heavy_quark_res) {
-      for(int i=0; i<param.num_src; i++){
-        // L2 is concverged or precision maxed out for L2
-        bool L2done = L2breakdown or convergenceL2(r2(i,i).real(), heavy_quark_res[i], stop[i], param.tol_hq);
-        // HQ is converged and if we do reliable update the HQ residual has been calculated using a reliable update
-        bool HQdone = (steps_since_reliable == 0 and param.delta > 0) and convergenceHQ(r2(i,i).real(), heavy_quark_res[i], stop[i], param.tol_hq);
-        converged[i] = L2done and HQdone;
-      }
-    }
-
-  }
-
-  blas::copy(x, xSloppy);
-  for(int i=0; i<param.num_src; i++){
-    blas::xpy(y.Component(i), x.Component(i));
-  }
-
-  profile.TPSTOP(QUDA_PROFILE_COMPUTE);
-  profile.TPSTART(QUDA_PROFILE_EPILOGUE);
-
-  param.secs = profile.Last(QUDA_PROFILE_COMPUTE);
-  double gflops = (blas::flops + mat.flops() + matSloppy.flops())*1e-9;
-  param.gflops = gflops;
-  param.iter += k;
-
-  if (k == param.maxiter)
-  warningQuda("Exceeded maximum iterations %d", param.maxiter);
-
-  if (getVerbosity() >= QUDA_VERBOSE)
-  printfQuda("CG: Reliable updates = %d\n", rUpdate);
-
-  // compute the true residuals
-  for(int i=0; i<param.num_src; i++){
-    mat(r.Component(i), x.Component(i), y.Component(i), tmp3.Component(i));
-    param.true_res = sqrt(blas::xmyNorm(b.Component(i), r.Component(i)) / b2[i]);
-    param.true_res_hq = sqrt(blas::HeavyQuarkResidualNorm(x.Component(i), r.Component(i)).z);
-    param.true_res_offset[i] = param.true_res;
-    param.true_res_hq_offset[i] = param.true_res_hq;
-
-    PrintSummary("CG", k, r2(i,i).real(), b2[i]);
-  }
-
-  // reset the flops counters
-  blas::flops = 0;
-  mat.flops();
-  matSloppy.flops();
-
-  profile.TPSTOP(QUDA_PROFILE_EPILOGUE);
-  profile.TPSTART(QUDA_PROFILE_FREE);
-
-  profile.TPSTOP(QUDA_PROFILE_FREE);
-
-  return;
-
-  #endif
-
-}
-#endif
-
-
->>>>>>> 6754bd5f
 }  // namespace quda