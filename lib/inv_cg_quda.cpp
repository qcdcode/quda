--- conflicted
+++ resolved
@@ -598,10 +598,10 @@
   MatrixBCG S = MatrixBCG::Identity(param.num_src,param.num_src);
   quda::Complex * AC = new quda::Complex[param.num_src*param.num_src];
 
-  #ifdef MWVERBOSE
+#ifdef MWVERBOSE
   Complex* pTp_raw = new Complex[param.num_src*param.num_src];
-  Map<MatrixBCG> pTp(pTp_raw);
-  #endif
+  Map<MatrixBCG> pTp(pTp_raw,param.num_src,param.num_src);
+#endif
 #endif // BLOCKSOLVER_MULTIREDUCE
 
   // initialize r2 matrix
@@ -809,22 +809,17 @@
     // POP_RANGE
 
     // calculate pAp
-    #ifdef BLOCKSOLVER_MULTIREDUCE
+#ifdef BLOCKSOLVER_MULTIREDUCE
     blas::cDotProduct(pAp_raw, p.Components(), Ap.Components());
-    #else
+#else
     for(int i=0; i<param.num_src; i++){
       for(int j=i; j < param.num_src; j++){
         pAp(i,j) = blas::cDotProduct(p.Component(i), Ap.Component(j));
         if (i!=j) pAp(j,i) = std::conj(pAp(i,j));
       }
     }
-<<<<<<< HEAD
-    #endif
+#endif
     //printmat("pAp", pAp);
-  
-=======
-    std::cout << " pAp " << std::endl << pAp << std::endl;
->>>>>>> 58772897
 
     // update Xsloppy
     alpha = pAp.inverse() * C;
@@ -851,9 +846,9 @@
     for(int i=0; i< param.num_src; i++){
       blas::copy(rnew.Component(i), rSloppy.Component(i));
     }
-    #ifdef BLOCKSOLVER_MULTIREDUCE
+#ifdef BLOCKSOLVER_MULTIREDUCE
     blas::cDotProduct(r2_raw, r.Components(), r.Components());
-    #else
+#else
     printfQuda("Iteration %d\n",k);
     for(int i=0; i<param.num_src; i++){
       for(int j=i; j < param.num_src; j++){
@@ -862,7 +857,7 @@
         if (i!=j) r2(j,i) = std::conj(r2(i,j));
       }
     }
-    #endif
+#endif
     //printmat("r2", r2);
   
     // Cholesky decomposition
@@ -880,7 +875,7 @@
 
     #ifdef MWVERBOSE
     #ifdef BLOCKSOLVER_MULTIREDUCE
-    blas::cDotProduct(ptp_raw, rSloppy.Components(), rSloppy.Components());
+    blas::cDotProduct(pTp_raw, rSloppy.Components(), rSloppy.Components());
     #else
     for(int i=0; i<param.num_src; i++){
       for(int j=0; j<param.num_src; j++){
