--- conflicted
+++ resolved
@@ -249,36 +249,19 @@
       if ( !(updateR || updateX )) {
         beta = sigma / r2_old;  // use the alternative beta computation
 
-<<<<<<< HEAD
-        if (param.pipeline && !breakdown)
-          blas::tripleCGUpdate(alpha, beta, Ap, rSloppy, xSloppy, p);
-        else
-          blas::axpyZpbx(alpha, p, xSloppy, rSloppy, beta);
-
-
-        if (use_heavy_quark_res && (k % heavy_quark_check) == 0) {
-          if (&x != &xSloppy) {
-            blas::copy(tmp, y);
-            heavy_quark_res = sqrt(blas::xpyHeavyQuarkResidualNorm(xSloppy, tmp, rSloppy).z);
-          } else {
-            blas::copy(r, rSloppy);
-            heavy_quark_res = sqrt(blas::xpyHeavyQuarkResidualNorm(x, y, r).z);
-          }
-        }
-=======
+
         if (param.pipeline && !breakdown) blas::tripleCGUpdate(alpha, beta, Ap, xSloppy, rSloppy, p);
 	else blas::axpyZpbx(alpha, p, xSloppy, rSloppy, beta);
 
-	if (use_heavy_quark_res && k%heavy_quark_check==0) { 
+	if (use_heavy_quark_res && k%heavy_quark_check==0) {
 	  if (&x != &xSloppy) {
 	    blas::copy(tmp,y);
 	    heavy_quark_res = sqrt(blas::xpyHeavyQuarkResidualNorm(xSloppy, tmp, rSloppy).z);
 	  } else {
 	    blas::copy(r, rSloppy);
-	    heavy_quark_res = sqrt(blas::xpyHeavyQuarkResidualNorm(x, y, r).z);	  
+	    heavy_quark_res = sqrt(blas::xpyHeavyQuarkResidualNorm(x, y, r).z);
 	  }
 	}
->>>>>>> 3ef47faf
 
         steps_since_reliable++;
       } else {
