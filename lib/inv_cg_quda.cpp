--- conflicted
+++ resolved
@@ -1,8 +1,3 @@
-<<<<<<< HEAD
-#include <stdio.h>
-#include <stdlib.h>
-#include <math.h>
-=======
 #include <cstdio>
 #include <cstdlib>
 #include <cmath>
@@ -13,7 +8,6 @@
 #ifdef BLOCKSOLVER
 #include <Eigen/Dense>
 #endif
->>>>>>> 9e2bd882
 
 #include <quda_internal.h>
 #include <color_spinor_field.h>
@@ -21,17 +15,6 @@
 #include <dslash_quda.h>
 #include <invert_quda.h>
 #include <util_quda.h>
-<<<<<<< HEAD
-#include <sys/time.h>
-#include <limits>
-#include <cmath>
-
-#include <face_quda.h>
-
-#include <iostream>
-
-=======
->>>>>>> 9e2bd882
 
 namespace quda {
 
