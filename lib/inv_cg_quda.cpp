--- conflicted
+++ resolved
@@ -1,9 +1,9 @@
 #include <cstdio>
 #include <cstdlib>
 #include <cmath>
-#include <sys/time.h>
 #include <limits>
 #include <memory>
+#include <iostream>
 
 #ifdef BLOCKSOLVER
 #include <Eigen/Dense>
@@ -15,19 +15,6 @@
 #include <dslash_quda.h>
 #include <invert_quda.h>
 #include <util_quda.h>
-<<<<<<< HEAD
-#include <sys/time.h>
-#include <limits>
-#include <cmath>
-#include <iostream>
-=======
-#include <face_quda.h>
-
->>>>>>> f934d4b9
-
-
-
-
 
 namespace quda {
 
