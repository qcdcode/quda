#include <transfer.h>
#include <color_spinor_field.h>
#include <color_spinor_field_order.h>
#include <gauge_field.h>
#include <gauge_field_order.h>
#include <clover_field_order.h>
#include <complex_quda.h>
#include <index_helper.cuh>
#include <gamma.cuh>
#include <blas_cublas.h>
#include <coarse_op.cuh>

namespace quda {

  template <typename Float, int fineColor, int fineSpin, int coarseColor, int coarseSpin>
  void calculateY(GaugeField &Y, GaugeField &X, GaugeField &Xinv, GaugeField &Yhat, ColorSpinorField &uv, ColorSpinorField &av, const Transfer &T,
		  const GaugeField &g, const CloverField &c, double kappa, double mu, double mu_factor, QudaDiracType dirac, QudaMatPCType matpc) {

    QudaFieldLocation location = Y.Location();

    if (location == QUDA_CPU_FIELD_LOCATION) {

      constexpr QudaFieldOrder csOrder = QUDA_SPACE_SPIN_COLOR_FIELD_ORDER;
      constexpr QudaGaugeFieldOrder gOrder = QUDA_QDP_GAUGE_ORDER;
      constexpr QudaCloverFieldOrder clOrder = QUDA_PACKED_CLOVER_ORDER;

      if (T.Vectors(Y.Location()).FieldOrder() != csOrder)
	errorQuda("Unsupported field order %d\n", T.Vectors(Y.Location()).FieldOrder());
      if (g.FieldOrder() != gOrder) errorQuda("Unsupported field order %d\n", g.FieldOrder());
      if (c.Order() != clOrder && c.Bytes()) errorQuda("Unsupported field order %d\n", c.Order());

      typedef typename colorspinor::FieldOrderCB<Float,fineSpin,fineColor,coarseColor,csOrder> F;
      typedef typename gauge::FieldOrder<Float,fineColor,1,gOrder> gFine;
      typedef typename gauge::FieldOrder<Float,coarseColor*coarseSpin,coarseSpin,gOrder> gCoarse;
      typedef typename clover::FieldOrder<Float,fineColor,fineSpin,clOrder> cFine;

      const ColorSpinorField &v = T.Vectors(g.Location());
<<<<<<< HEAD
      int dummy = 0;
      v.exchangeGhost(QUDA_INVALID_PARITY, dummy);
=======
>>>>>>> 310fcd9c

      F vAccessor(const_cast<ColorSpinorField&>(v));
      F uvAccessor(const_cast<ColorSpinorField&>(uv));
      F avAccessor(const_cast<ColorSpinorField&>(av));
      gFine gAccessor(const_cast<GaugeField&>(g));
      gCoarse yAccessor(const_cast<GaugeField&>(Y));
      gCoarse xAccessor(const_cast<GaugeField&>(X));
      gCoarse xInvAccessor(const_cast<GaugeField&>(Xinv));
      cFine cAccessor(const_cast<CloverField&>(c), false);
      cFine cInvAccessor(const_cast<CloverField&>(c), true);

      calculateY<false,Float,fineSpin,fineColor,coarseSpin,coarseColor,gOrder>
	(yAccessor, xAccessor, xInvAccessor, uvAccessor, avAccessor, vAccessor, gAccessor, cAccessor, cInvAccessor, Y, X, Xinv, Yhat, av, v, kappa, mu, mu_factor, dirac, matpc);

    } else {

      constexpr QudaFieldOrder csOrder = QUDA_FLOAT2_FIELD_ORDER;
      constexpr QudaGaugeFieldOrder gOrder = QUDA_FLOAT2_GAUGE_ORDER;
      constexpr QudaCloverFieldOrder clOrder = QUDA_FLOAT4_CLOVER_ORDER;

      if (T.Vectors(Y.Location()).FieldOrder() != csOrder)
	errorQuda("Unsupported field order %d\n", T.Vectors(Y.Location()).FieldOrder());
      if (g.FieldOrder() != gOrder) errorQuda("Unsupported field order %d\n", g.FieldOrder());
      if (c.Order() != clOrder && c.Bytes()) errorQuda("Unsupported field order %d\n", c.Order());

      typedef typename colorspinor::FieldOrderCB<Float,fineSpin,fineColor,coarseColor,csOrder> F;
      typedef typename gauge::FieldOrder<Float,fineColor,1,gOrder> gFine;
      typedef typename gauge::FieldOrder<Float,coarseColor*coarseSpin,coarseSpin,gOrder> gCoarse;
      typedef typename clover::FieldOrder<Float,fineColor,fineSpin,clOrder> cFine;

      const ColorSpinorField &v = T.Vectors(g.Location());
<<<<<<< HEAD
      int dummy = 0;
      v.exchangeGhost(QUDA_INVALID_PARITY, dummy);
=======
>>>>>>> 310fcd9c

      F vAccessor(const_cast<ColorSpinorField&>(v));
      F uvAccessor(const_cast<ColorSpinorField&>(uv));
      F avAccessor(const_cast<ColorSpinorField&>(av));
      gFine gAccessor(const_cast<GaugeField&>(g));
      gCoarse yAccessor(const_cast<GaugeField&>(Y));
      gCoarse xAccessor(const_cast<GaugeField&>(X));
      gCoarse xInvAccessor(const_cast<GaugeField&>(Xinv));
      cFine cAccessor(const_cast<CloverField&>(c), false);
      cFine cInvAccessor(const_cast<CloverField&>(c), true);

      calculateY<false,Float,fineSpin,fineColor,coarseSpin,coarseColor,gOrder>
	(yAccessor, xAccessor, xInvAccessor, uvAccessor, avAccessor, vAccessor, gAccessor, cAccessor, cInvAccessor, Y, X, Xinv, Yhat, av, v, kappa, mu, mu_factor, dirac, matpc);
<<<<<<< HEAD
=======

>>>>>>> 310fcd9c
    }

  }

  // template on the number of coarse degrees of freedom
  template <typename Float, int fineColor, int fineSpin>
  void calculateY(GaugeField &Y, GaugeField &X, GaugeField &Xinv, GaugeField &Yhat, ColorSpinorField &uv, ColorSpinorField &av, const Transfer &T,
		  const GaugeField &g, const CloverField &c, double kappa, double mu, double mu_factor, QudaDiracType dirac, QudaMatPCType matpc) {
    if (T.Vectors().Nspin()/T.Spin_bs() != 2)
      errorQuda("Unsupported number of coarse spins %d\n",T.Vectors().Nspin()/T.Spin_bs());
    const int coarseSpin = 2;
    const int coarseColor = Y.Ncolor() / coarseSpin;

    if (coarseColor == 2) {
      calculateY<Float,fineColor,fineSpin,2,coarseSpin>(Y, X, Xinv, Yhat, uv, av, T, g, c, kappa, mu, mu_factor, dirac, matpc);
#if 0
    } else if (coarseCoor == 4) {
      calculateY<Float,fineColor,fineSpin,4,coarseSpin>(Y, X, Xinv, Yhat, uv, av, T, g, c, kappa, mu, mu_factor, dirac, matpc);
    } else if (coarseColor == 8) {
      calculateY<Float,fineColor,fineSpin,8,coarseSpin>(Y, X, Xinv, Yhat, uv, av, T, g, c, kappa, mu, mu_factor, dirac, matpc);
    } else if (coarseColor == 12) {
      calculateY<Float,fineColor,fineSpin,12,coarseSpin>(Y, X, Xinv, Yhat, uv, av, T, g, c, kappa, mu, mu_factor, dirac, matpc);
    } else if (coarseColor == 16) {
      calculateY<Float,fineColor,fineSpin,16,coarseSpin>(Y, X, Xinv, Yhat, uv, av, T, g, c, kappa, mu, mu_factor, dirac, matpc);
    } else if (coarseColor == 20) {
      calculateY<Float,fineColor,fineSpin,20,coarseSpin>(Y, X, Xinv, Yhat, uv, av, T, g, c, kappa, mu, mu_factor, dirac, matpc);
#endif
    } else if (coarseColor == 24) {
      calculateY<Float,fineColor,fineSpin,24,coarseSpin>(Y, X, Xinv, Yhat, uv, av, T, g, c, kappa, mu, mu_factor, dirac, matpc);
#if 0
    } else if (coarseColor == 32) {
      calculateY<Float,fineColor,fineSpin,32,coarseSpin>(Y, X, Xinv, Yhat, uv, av, T, g, c, kappa, mu, mu_factor, dirac, matpc);
#endif
    } else {
      errorQuda("Unsupported number of coarse dof %d\n", Y.Ncolor());
    }
  }

  // template on fine spin
  template <typename Float, int fineColor>
  void calculateY(GaugeField &Y, GaugeField &X, GaugeField &Xinv, GaugeField &Yhat, ColorSpinorField &uv, ColorSpinorField &av, const Transfer &T,
		  const GaugeField &g, const CloverField &c, double kappa, double mu, double mu_factor, QudaDiracType dirac, QudaMatPCType matpc) {
    if (uv.Nspin() == 4) {
      calculateY<Float,fineColor,4>(Y, X, Xinv, Yhat, uv, av, T, g, c, kappa, mu, mu_factor, dirac, matpc);
    } else {
      errorQuda("Unsupported number of spins %d\n", uv.Nspin());
    }
  }

  // template on fine colors
  template <typename Float>
  void calculateY(GaugeField &Y, GaugeField &X, GaugeField &Xinv, GaugeField &Yhat, ColorSpinorField &uv, ColorSpinorField &av, const Transfer &T,
		  const GaugeField &g, const CloverField &c, double kappa, double mu, double mu_factor, QudaDiracType dirac, QudaMatPCType matpc) {
    if (g.Ncolor() == 3) {
      calculateY<Float,3>(Y, X, Xinv, Yhat, uv, av, T, g, c, kappa, mu, mu_factor, dirac, matpc);
    } else {
      errorQuda("Unsupported number of colors %d\n", g.Ncolor());
    }
  }

  //Does the heavy lifting of creating the coarse color matrices Y
  void calculateY(GaugeField &Y, GaugeField &X, GaugeField &Xinv, GaugeField &Yhat, ColorSpinorField &uv, ColorSpinorField &av, const Transfer &T,
		  const GaugeField &g, const CloverField &c, double kappa, double mu, double mu_factor, QudaDiracType dirac, QudaMatPCType matpc) {
    Precision(X, Y, uv, T.Vectors(), g);

    printfQuda("Computing Y field......\n");

    if (Y.Precision() == QUDA_DOUBLE_PRECISION) {
#ifdef GPU_MULTIGRID_DOUBLE
      calculateY<double>(Y, X, Xinv, Yhat, uv, av, T, g, c, kappa, mu, mu_factor, dirac, matpc);
#else
      errorQuda("Double precision multigrid has not been enabled");
#endif
    } else if (Y.Precision() == QUDA_SINGLE_PRECISION) {
      calculateY<float>(Y, X, Xinv, Yhat, uv, av, T, g, c, kappa, mu, mu_factor, dirac, matpc);
    } else {
      errorQuda("Unsupported precision %d\n", Y.Precision());
    }
    printfQuda("....done computing Y field\n");
  }

  //Calculates the coarse color matrix and puts the result in Y.
  //N.B. Assumes Y, X have been allocated.
  void CoarseOp(GaugeField &Y, GaugeField &X, GaugeField &Xinv, GaugeField &Yhat, const Transfer &T,
		const cudaGaugeField &gauge, const cudaCloverField *clover,
		double kappa, double mu, double mu_factor, QudaDiracType dirac, QudaMatPCType matpc) {
<<<<<<< HEAD

    QudaPrecision precision = Y.Precision();
    QudaFieldLocation location = Location(Y, X, Xinv, Yhat);

    GaugeField *U = location == QUDA_CUDA_FIELD_LOCATION ? const_cast<cudaGaugeField*>(&gauge) : nullptr;
    CloverField *C = location == QUDA_CUDA_FIELD_LOCATION ? const_cast<cudaCloverField*>(clover) : nullptr;

    if (location == QUDA_CPU_FIELD_LOCATION) {
      //First make a cpu gauge field from the cuda gauge field
      int pad = 0;
      GaugeFieldParam gf_param(gauge.X(), precision, QUDA_RECONSTRUCT_NO, pad, gauge.Geometry());
      gf_param.order = QUDA_QDP_GAUGE_ORDER;
      gf_param.fixed = gauge.GaugeFixed();
      gf_param.link_type = gauge.LinkType();
      gf_param.t_boundary = gauge.TBoundary();
      gf_param.anisotropy = gauge.Anisotropy();
      gf_param.gauge = NULL;
      gf_param.create = QUDA_NULL_FIELD_CREATE;
      gf_param.siteSubset = QUDA_FULL_SITE_SUBSET;
      gf_param.nFace = 1;
      gf_param.ghostExchange = QUDA_GHOST_EXCHANGE_PAD;

      U = new cpuGaugeField(gf_param);

=======

    QudaPrecision precision = Y.Precision();
    QudaFieldLocation location = Location(Y, X, Xinv, Yhat);

    GaugeField *U = location == QUDA_CUDA_FIELD_LOCATION ? const_cast<cudaGaugeField*>(&gauge) : nullptr;
    CloverField *C = location == QUDA_CUDA_FIELD_LOCATION ? const_cast<cudaCloverField*>(clover) : nullptr;

    if (location == QUDA_CPU_FIELD_LOCATION) {
      //First make a cpu gauge field from the cuda gauge field
      int pad = 0;
      GaugeFieldParam gf_param(gauge.X(), precision, QUDA_RECONSTRUCT_NO, pad, gauge.Geometry());
      gf_param.order = QUDA_QDP_GAUGE_ORDER;
      gf_param.fixed = gauge.GaugeFixed();
      gf_param.link_type = gauge.LinkType();
      gf_param.t_boundary = gauge.TBoundary();
      gf_param.anisotropy = gauge.Anisotropy();
      gf_param.gauge = NULL;
      gf_param.create = QUDA_NULL_FIELD_CREATE;
      gf_param.siteSubset = QUDA_FULL_SITE_SUBSET;
      gf_param.nFace = 1;
      gf_param.ghostExchange = QUDA_GHOST_EXCHANGE_PAD;

      U = new cpuGaugeField(gf_param);

>>>>>>> 310fcd9c
      //Copy the cuda gauge field to the cpu
      gauge.saveCPUField(*static_cast<cpuGaugeField*>(U));
    } else if (location == QUDA_CUDA_FIELD_LOCATION && gauge.Reconstruct() != QUDA_RECONSTRUCT_NO) {
      //Create a copy of the gauge field with no reconstruction, required for fine-grained access
      GaugeFieldParam gf_param(gauge);
      gf_param.reconstruct = QUDA_RECONSTRUCT_NO;
      gf_param.setPrecision(gf_param.precision);
      U = new cudaGaugeField(gf_param);

      U->copy(gauge);
    }

    CloverFieldParam cf_param;
    cf_param.nDim = 4;
    cf_param.pad = 0;
    cf_param.precision = clover ? clover->Precision() : QUDA_INVALID_PRECISION;

    // if we have no clover term then create an empty clover field
    for(int i = 0; i < cf_param.nDim; i++) cf_param.x[i] = clover ? clover->X()[i] : 0;

    cf_param.direct = true;
    cf_param.inverse = true;
    cf_param.clover = NULL;
    cf_param.norm = 0;
    cf_param.cloverInv = NULL;
    cf_param.invNorm = 0;
    cf_param.create = QUDA_NULL_FIELD_CREATE;
    cf_param.siteSubset = QUDA_FULL_SITE_SUBSET;

    if (location == QUDA_CUDA_FIELD_LOCATION && !clover) {
      // create a dummy cudaCloverField if one is not defined
      cf_param.order = QUDA_INVALID_CLOVER_ORDER;
      C = new cudaCloverField(cf_param);
    } else if (location == QUDA_CPU_FIELD_LOCATION) {
      //Create a cpuCloverField from the cudaCloverField
      cf_param.order = QUDA_PACKED_CLOVER_ORDER;
      C = new cpuCloverField(cf_param);
      if (clover) clover->saveCPUField(*static_cast<cpuCloverField*>(C));
    }

    //Create a field UV which holds U*V.  Has the same structure as V.
    ColorSpinorParam UVparam(T.Vectors(location));
    UVparam.create = QUDA_ZERO_FIELD_CREATE;
    UVparam.location = location;

    ColorSpinorField *uv = ColorSpinorField::Create(UVparam);

    // if we are coarsening a preconditioned clover or twisted-mass operator we need
    // an additional vector to store the cloverInv * V field, else just alias v
    ColorSpinorField *av = ((matpc != QUDA_MATPC_INVALID && clover) || (dirac == QUDA_TWISTED_MASSPC_DIRAC)) ? ColorSpinorField::Create(UVparam) :
      &const_cast<ColorSpinorField&>(T.Vectors(location));

    calculateY(Y, X, Xinv, Yhat, *uv, *av, T, *U, *C, kappa, mu, mu_factor, dirac, matpc);

    if (&T.Vectors(location) != av) delete av;
    delete uv;

    if (C != clover) delete C;
    if (U != &gauge) delete U;
  }

} //namespace quda<|MERGE_RESOLUTION|>--- conflicted
+++ resolved
@@ -35,11 +35,6 @@
       typedef typename clover::FieldOrder<Float,fineColor,fineSpin,clOrder> cFine;
 
       const ColorSpinorField &v = T.Vectors(g.Location());
-<<<<<<< HEAD
-      int dummy = 0;
-      v.exchangeGhost(QUDA_INVALID_PARITY, dummy);
-=======
->>>>>>> 310fcd9c
 
       F vAccessor(const_cast<ColorSpinorField&>(v));
       F uvAccessor(const_cast<ColorSpinorField&>(uv));
@@ -71,11 +66,6 @@
       typedef typename clover::FieldOrder<Float,fineColor,fineSpin,clOrder> cFine;
 
       const ColorSpinorField &v = T.Vectors(g.Location());
-<<<<<<< HEAD
-      int dummy = 0;
-      v.exchangeGhost(QUDA_INVALID_PARITY, dummy);
-=======
->>>>>>> 310fcd9c
 
       F vAccessor(const_cast<ColorSpinorField&>(v));
       F uvAccessor(const_cast<ColorSpinorField&>(uv));
@@ -89,10 +79,7 @@
 
       calculateY<false,Float,fineSpin,fineColor,coarseSpin,coarseColor,gOrder>
 	(yAccessor, xAccessor, xInvAccessor, uvAccessor, avAccessor, vAccessor, gAccessor, cAccessor, cInvAccessor, Y, X, Xinv, Yhat, av, v, kappa, mu, mu_factor, dirac, matpc);
-<<<<<<< HEAD
-=======
-
->>>>>>> 310fcd9c
+
     }
 
   }
@@ -179,7 +166,6 @@
   void CoarseOp(GaugeField &Y, GaugeField &X, GaugeField &Xinv, GaugeField &Yhat, const Transfer &T,
 		const cudaGaugeField &gauge, const cudaCloverField *clover,
 		double kappa, double mu, double mu_factor, QudaDiracType dirac, QudaMatPCType matpc) {
-<<<<<<< HEAD
 
     QudaPrecision precision = Y.Precision();
     QudaFieldLocation location = Location(Y, X, Xinv, Yhat);
@@ -204,32 +190,6 @@
 
       U = new cpuGaugeField(gf_param);
 
-=======
-
-    QudaPrecision precision = Y.Precision();
-    QudaFieldLocation location = Location(Y, X, Xinv, Yhat);
-
-    GaugeField *U = location == QUDA_CUDA_FIELD_LOCATION ? const_cast<cudaGaugeField*>(&gauge) : nullptr;
-    CloverField *C = location == QUDA_CUDA_FIELD_LOCATION ? const_cast<cudaCloverField*>(clover) : nullptr;
-
-    if (location == QUDA_CPU_FIELD_LOCATION) {
-      //First make a cpu gauge field from the cuda gauge field
-      int pad = 0;
-      GaugeFieldParam gf_param(gauge.X(), precision, QUDA_RECONSTRUCT_NO, pad, gauge.Geometry());
-      gf_param.order = QUDA_QDP_GAUGE_ORDER;
-      gf_param.fixed = gauge.GaugeFixed();
-      gf_param.link_type = gauge.LinkType();
-      gf_param.t_boundary = gauge.TBoundary();
-      gf_param.anisotropy = gauge.Anisotropy();
-      gf_param.gauge = NULL;
-      gf_param.create = QUDA_NULL_FIELD_CREATE;
-      gf_param.siteSubset = QUDA_FULL_SITE_SUBSET;
-      gf_param.nFace = 1;
-      gf_param.ghostExchange = QUDA_GHOST_EXCHANGE_PAD;
-
-      U = new cpuGaugeField(gf_param);
-
->>>>>>> 310fcd9c
       //Copy the cuda gauge field to the cpu
       gauge.saveCPUField(*static_cast<cpuGaugeField*>(U));
     } else if (location == QUDA_CUDA_FIELD_LOCATION && gauge.Reconstruct() != QUDA_RECONSTRUCT_NO) {
