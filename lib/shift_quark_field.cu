#include "hip/hip_runtime.h"
#include <cstdio>
#include <cstdlib>
#include <hip/hip_runtime.h>
#include <quda_internal.h>

namespace quda {

  template<typename Output, typename Input>
    struct ShiftColorSpinorFieldArg {
      const unsigned int length;
      unsigned int X[4];
#ifdef MULTI_GPU
      const usigned int ghostOffset; // depends on the direction
#endif
      const unsigned int parity;
      const unsigned int dir;
      bool partitioned[4];
      const int shift;
      Input in;
      Output out;
      ShiftColorSpinorFieldArg(const unsigned int length, 
          const unsigned int X[4],
          const unsigned int ghostOffset,
          const unsigned int parity,
          const unsigned int dir,
          const int shift,   
          const Input& in,
          const Output& out) : length(length),
#ifdef MULTI_GPU
      ghostOffset(ghostOffset),
#endif
      parity(parity), dir(dir), shift(shift),  in(in), out(out) 
      {
        for(int i=0; i<4; ++i) this->X[i] = X[i];
        for(int i=0; i<4; ++i) partitioned[i] = commDimPartitioned(i) ? true : false;
      }
    };

  template<IndexType idxType, typename Int>
    __device__ __forceinline__
    int neighborIndex(const unsigned int& cb_idx, const int (&shift)[4], const bool (&partitioned)[4], const unsigned int& parity){

      int idx;
      Int x, y, z, t;

      coordsFromIndex(full_idx, x, y, z, t, cb_idx, parity);

#ifdef MULTI_GPU
      if(partitioned[0])
        if( (x+shift[0])<0 || (x+shift[0])>=X1) return -1;
      if(partitioned[1])
        if( (y+shift[1])<0 || (y+shift[1])>=X2) return -1;
      if(partitioned[2])
        if( (z+shift[2])<0 || (z+shift[2])>=X3) return -1;
      if(partitioned[3])
        if( (z+shift[3])<0 || (z+shift[3])>=X4) return -1;
#endif

      x = shift[0] ? (x + shift[0] + X1) % X1 : x;
      y = shift[1] ? (y + shift[1] + X2) % X2 : y;
      z = shift[2] ? (z + shift[2] + X3) % X3 : z;
      t = shift[3] ? (t + shift[3] + X4) % X4 : t;
      return  (((t*X3 + z)*X2 + y)*X1 + x) >> 1;
    }


  template <typename FloatN, int N, typename Output, typename Input>
    __global__ void shiftColorSpinorFieldKernel(ShiftQuarkArg<Output,Input> arg){

      int shift[4] = {0,0,0,0};
      shift[arg.dir] = arg.shift;

      unsigned int idx = blockIdx.x*(blockDim.x) + threadIdx.x;
      unsigned int gridSize = gridDim.x*blockDim.x;

      FloatN x[N];
      while(idx<arg.length){
        const int new_idx = neighborIndex(idx, shift, arg.partitioned, arg.parity);
#ifdef MULTI_GPU
        if(new_idx > 0){
#endif
          arg.in.load(x, new_idx);
          arg.out.save(x, idx);
#ifdef MULTI_GPU
        }
#endif       
        idx += gridSize;
      }  
      return;
    }

  template<typename FloatN, int N, typename Output, typename Input>
    __global__ void shiftColorSpinorFieldExternalKernel(ShiftQuarkArg<Output,Input> arg){

      unsigned int idx = blockIdx.x*(blockDim.x) + threadIdx.x;
      unsigned int gridSize = gridDim.x*blockDim.x;

      Float x[N];
      unsigned int coord[4];
      while(idx<arg.length){

        // compute the coordinates in the ghost zone 
        coordsFromIndex<1>(coord, idx, arg.X, arg.dir, arg.parity);

        unsigned int ghost_idx = arg.ghostOffset + ghostIndexFromCoords<3,3>(arg.X, coord, arg.dir, arg.shift);

        arg.in.load(x, ghost_idx);
        arg.out.save(x, idx);

        idx += gridSize;
      }


      return;
    }

  template<typename Output, typename Input> 
    class ShiftColorSpinorField : public Tunable {

      private:
        ShiftColorSpinorFieldArg<Output,Input> arg;
        const int *X; // pointer to lattice dimensions

        int sharedBytesPerThread() const { return 0; }
        int sharedBytesPerBlock(const TuneParam &) cont { return 0; }

        // don't tune the grid dimension
        bool advanceGridDim(TuneParam & param) const { return false; }

        bool advanceBlockDim(TuneParam &param) const 
        {
          const unsigned int max_threads = deviceProp.maxThreadsDim[0];
          const unsigned int max_blocks = deviceProp.maxGridSize[0];
          const unsigned int max_shared = 16384;
          const int step = deviceProp.warpSize;
          const int threads = arg.length;
          bool ret;

          param.block.x += step;
          if(param.block.x > max_threads || sharedBytesPerThread()*param.block.x > max_shared){
            param.block = dim3((threads+max_blocks-1)/max_blocks, 1, 1); // ensure the blockDim is large enough given the limit on gridDim
            param.block.x = ((param.block.x+step-1)/step)*step;
            if(param.block.x > max_threads) errorQuda("Local lattice volume is too large for device");
            ret = false;
          }else{
            ret = true;
          }
          param.grid = dim3((threads+param.block.x-1)/param.block.x,1,1);
          return ret;
        }


      public:
        ShiftColorSpinorField(const ShiftColorSpinorField<Output,Input> &arg, 
            QudaFieldLocation location)
          : arg(arg), location(location)  {}
        virtual ~ShiftColorSpinorField() {}

<<<<<<< HEAD
        void apply(const hipStream_t &stream){
=======
        void apply(const qudaStream_t &stream){
>>>>>>> 4f390279
          if(location == QUDA_CUDA_FIELD_LOCATION){
            TuneParam tp = tuneLaunch(*this, getTuning(), getVerbosity());
            shiftColorSpinorFieldKernel<Output,Input><<<tp.grid,tp.block,tp.shared_bytes>>>(arg);
#ifdef MULTI_GPU
            // Need to perform some communication and call exterior kernel, I guess
#endif
          }else{ // run the CPU code
            errorQuda("ShiftColorSpinorField is not yet implemented on the CPU\n");
          }
        } // apply

        virtual void initTuneParam(TuneParam &param) const
        {
          const unsigned int max_threads = deviceProp.maxThreadsDim[0];
          const unsigned int max_blocks = deviceProp.maxGridSize[0];
          const int threads = arg.length;
          const int step = deviceProp.warpSize;
          param.block = dim3((threads+max_blocks-1)/max_blocks, 1, 1); // ensure the blockDim is large enough, given the limit on gridDim
          param.block.x = ((param.block.x+step-1) / step) * step; // round up to the nearest "step"
          if (param.block.x > max_threads) errorQuda("Local lattice volume is too large for device");
          param.grid = dim3((threads+param.block.x-1)/param.block.x, 1, 1);
          param.shared_bytes = sharedBytesPerThread()*param.block.x > sharedBytesPerBlock(param) ?
            sharedBytesPerThread()*param.block.x : sharedBytesPerBlock(param);
        }

        /** sets default values for when tuning is disabled */
        void defaultTuneParam(TuneParam &param) const {
          initTuneParam(param);
        }

        long long flops() const { return 0; } // fixme
        long long bytes() const { return 0; } // fixme

        TuneKey tuneKey() const {
          std::stringstream vol, aux;
          vol << X[0] << "x";
          vol << X[1] << "x";
          vol << X[2] << "x";
          vol << X[3] << "x";
          aux << "threads=" << 2*arg.in.volumeCB << ",prec=" << sizeof(Complex)/2;
          aux << "stride=" << arg.in.stride;
          return TuneKey(vol.str(), typeid(*this).name(), aux.str());
        }
    };


  // Should really have a parity
  void shiftColorSpinorField(cudaColorSpinorField &dst, const cudaColorSpinorField &src, const unsigned int parity, const unsigned int dim, const int shift) {

    if(&src == &dst){
      errorQuda("destination field is the same as source field\n");
      return;
    }

    if(src.Nspin() != 1 && src.Nspin() !=4) errorQuda("nSpin(%d) not supported\n", src.Nspin());

    if(src.SiteSubset() != dst.SiteSubset())
      errorQuda("Spinor fields do not have matching subsets\n");

    if(src.SiteSubset() == QUDA_FULL_SITE_SUBSET){
      if(shift&1){
        shiftColorSpinorField(dst.Even(), src.Odd(), 0, dim, shift);
        shiftColorSpinorField(dst.Odd(), src.Even(), 1, dim, shift);
      }else{
        shiftColorSpinorField(dst.Even(), src.Even(), 0, dim, shift);
        shiftColorSpinorField(dst.Odd(), src.Odd(), 1, dim, shift);
      }
      return;
    }

#ifdef MULTI_GPU
    const int dir = (shift>0) ? QUDA_BACKWARDS : QUDA_FORWARDS; // pack the start of the field if shift is positive
    const int offset = (shift>0) ? 0 : 1;
#endif


    if(dst.Precision() == QUDA_DOUBLE_PRECISION && src.Precision() == QUDA_DOUBLE_PRECISION){
      if(src.Nspin() == 1){
        Spinor<double2, double2, double2, 3, 0, 0> src_tex(src);
        Spinor<double2, double2, double2, 3, 1> dst_spinor(dst);
        ShiftColorSpinorFieldArg arg(src.Volume(), parity, dim, shift, dst_spinor, src_tex);
        ShiftColorSpinorField shiftColorSpinor(arg, QUDA_CPU_FIELD_LOCATION);

#ifdef MULTI_GPU
        if(commDimPartitioned(dim) && dim!=3){
          face->pack(src, 1-parity, dagger, dim, dir, streams); // pack in stream[1]
          qudaEventRecord(packEnd, streams[1]);
          qudaStreamWaitEvent(streams[1], packEnd, 0); // wait for pack to end in stream[1]
          face->gather(src, dagger, 2*dim+offset, 1); // copy packed data from device buffer to host and do this in stream[1] 
          qudaEventRecord(gatherEnd, streams[1]); // record the completion of face->gather
        }
#endif

        shiftColorSpinor.apply(0); // shift the field in the interior region

#ifdef MULTI_GPU
        if(commDimPartitioned(dim) && dim!=3){
          while(1){
            hipError_t eventQuery = hipEventQuery(gatherEnd);
            if(eventQuery == hipSuccess){
              face->commsStart(2*dim + offset); // if argument is even, send backwards, else send forwards
              break;
            }
          }

          // after communication, load data back on to device
          // do this in stream[1]
          while(1){
            if(face->commsQuery(2*dim + offset)){
              face->scatter(src, dagger, 2*dim+offset, 1);
              break;
            }
          } // while(1) 
          qudaEventRecord(scatterEnd, streams[1]);
          qudaStreamWaitEvent(streams[1], scatterEnd, 0);
          shiftColorSpinor.apply(1);
        }
#endif

      }else{
        errorQuda("Only staggered fermions are currently supported\n");
      }
    }else if(dst.Precision() == QUDA_SINGLE_PRECISION && src.Precision() == QUDA_SINGLE_PRECISION){
      if(src.Nspin() == 1 ){
        Spinor<float2, float2, float2, 3, 0, 0> src_tex(src);
        Spinor<float2, float2, float2, 3, 1> dst_spinor(dst);
        ShiftColorSpinorFieldArg arg(src.Volume(), parity, dim, shift, dst_spinor, src_tex);
        ShiftColorSpinorField shiftColorSpinor(arg, QUDA_CPU_FIELD_LOCATION);
      }else{
        errorQuda("Only staggered fermions are currently supported\n");
      }
    }
    return;
  }


} // namespace quda
<|MERGE_RESOLUTION|>--- conflicted
+++ resolved
@@ -1,7 +1,5 @@
-#include "hip/hip_runtime.h"
 #include <cstdio>
 #include <cstdlib>
-#include <hip/hip_runtime.h>
 #include <quda_internal.h>
 
 namespace quda {
@@ -157,11 +155,7 @@
           : arg(arg), location(location)  {}
         virtual ~ShiftColorSpinorField() {}
 
-<<<<<<< HEAD
-        void apply(const hipStream_t &stream){
-=======
         void apply(const qudaStream_t &stream){
->>>>>>> 4f390279
           if(location == QUDA_CUDA_FIELD_LOCATION){
             TuneParam tp = tuneLaunch(*this, getTuning(), getVerbosity());
             shiftColorSpinorFieldKernel<Output,Input><<<tp.grid,tp.block,tp.shared_bytes>>>(arg);
@@ -260,8 +254,8 @@
 #ifdef MULTI_GPU
         if(commDimPartitioned(dim) && dim!=3){
           while(1){
-            hipError_t eventQuery = hipEventQuery(gatherEnd);
-            if(eventQuery == hipSuccess){
+            qudaError_t eventQuery = qudaEventQuery(gatherEnd);
+            if(eventQuery == qudaSuccess){
               face->commsStart(2*dim + offset); // if argument is even, send backwards, else send forwards
               break;
             }
