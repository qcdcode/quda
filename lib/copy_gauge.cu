--- conflicted
+++ resolved
@@ -9,7 +9,6 @@
   struct CopyGaugeArg {
     OutOrder out;
     const InOrder in;
-<<<<<<< HEAD
     int volume;
     int faceVolumeCB[QUDA_MAX_DIM];
     int nDim;
@@ -19,30 +18,20 @@
       : out(out), in(in), volume(volume), nDim(nDim), geometry(geometry) {
       for (int d=0; d<nDim; d++) this->faceVolumeCB[d] = faceVolumeCB[d];
     }
-=======
-    CopyGaugeArg(const OutOrder &out, const InOrder &in) 
-      : out(out), in(in) { }
->>>>>>> f4d0e4ac
   };
 
   /**
      Generic CPU gauge reordering and packing 
   */
-  template <typename FloatOut, typename FloatIn, int length, 
-	    int nDim, typename OutOrder, typename InOrder>
+  template <typename FloatOut, typename FloatIn, int length, typename OutOrder, typename InOrder>
   void copyGauge(CopyGaugeArg<OutOrder,InOrder> arg) {  
     typedef typename mapper<FloatIn>::type RegTypeIn;
     typedef typename mapper<FloatOut>::type RegTypeOut;
 
     for (int parity=0; parity<2; parity++) {
 
-<<<<<<< HEAD
       for (int d=0; d<arg.geometry; d++) {
 	for (int x=0; x<arg.volume/2; x++) {
-=======
-      for (int d=0; d<nDim; d++) {
-	for (int x=0; x<arg.in.volumeCB; x++) {
->>>>>>> f4d0e4ac
 	  RegTypeIn in[length];
 	  RegTypeOut out[length];
 	  arg.in.load(in, x, d, parity);
@@ -58,21 +47,16 @@
       Generic CUDA gauge reordering and packing.  Adopts a similar form as
       the CPU version, using the same inlined functions.
   */
-  template <typename FloatOut, typename FloatIn, int length, 
-	    int nDim, typename OutOrder, typename InOrder>
+  template <typename FloatOut, typename FloatIn, int length, typename OutOrder, typename InOrder>
   __global__ void copyGaugeKernel(CopyGaugeArg<OutOrder,InOrder> arg) {  
     typedef typename mapper<FloatIn>::type RegTypeIn;
     typedef typename mapper<FloatOut>::type RegTypeOut;
 
     for (int parity=0; parity<2; parity++) {
 
-<<<<<<< HEAD
       for (int d=0; d<arg.geometry; d++) {
-=======
-      for (int d=0; d<nDim; d++) {
->>>>>>> f4d0e4ac
 	int x = blockIdx.x * blockDim.x + threadIdx.x;
-	if (x >= arg.in.volumeCB) return;
+	if (x >= arg.volume/2) return;
 
 	RegTypeIn in[length];
 	RegTypeOut out[length];
@@ -86,16 +70,15 @@
   /**
      Generic CPU gauge ghost reordering and packing 
   */
-  template <typename FloatOut, typename FloatIn, int length, 
-	    int nDim, typename OutOrder, typename InOrder>
+  template <typename FloatOut, typename FloatIn, int length, typename OutOrder, typename InOrder>
     void copyGhost(CopyGaugeArg<OutOrder,InOrder> arg) {  
     typedef typename mapper<FloatIn>::type RegTypeIn;
     typedef typename mapper<FloatOut>::type RegTypeOut;
 
     for (int parity=0; parity<2; parity++) {
 
-      for (int d=0; d<nDim; d++) {
-	for (int x=0; x<arg.in.faceVolumeCB[d]; x++) {
+      for (int d=0; d<arg.nDim; d++) {
+	for (int x=0; x<arg.faceVolumeCB[d]; x++) {
 	  RegTypeIn in[length];
 	  RegTypeOut out[length];
 	  arg.in.loadGhost(in, x, d, parity); // assumes we are loading 
@@ -111,8 +94,7 @@
      Generic CUDA kernel for copying the ghost zone.  Adopts a similar form as
      the CPU version, using the same inlined functions.
   */
-  template <typename FloatOut, typename FloatIn, int length, 
-	    int nDim, typename OutOrder, typename InOrder>
+  template <typename FloatOut, typename FloatIn, int length, typename OutOrder, typename InOrder>
   __global__ void copyGhostKernel(CopyGaugeArg<OutOrder,InOrder> arg) {  
     typedef typename mapper<FloatIn>::type RegTypeIn;
     typedef typename mapper<FloatOut>::type RegTypeOut;
@@ -120,8 +102,8 @@
     int x = blockIdx.x * blockDim.x + threadIdx.x;
 
     for (int parity=0; parity<2; parity++) {
-      for (int d=0; d<nDim; d++) {
-	if (x < arg.in.faceVolumeCB[d]) {
+      for (int d=0; d<arg.nDim; d++) {
+	if (x < arg.faceVolumeCB[d]) {
 	  RegTypeIn in[length];
 	  RegTypeOut out[length];
 	  arg.in.loadGhost(in, x, d, parity); // assumes we are loading 
@@ -133,8 +115,7 @@
     }
   }
 
-  template <typename FloatOut, typename FloatIn, int length, int nDim, 
-	    typename OutOrder, typename InOrder, bool isGhost>
+  template <typename FloatOut, typename FloatIn, int length, typename OutOrder, typename InOrder, bool isGhost>
     class CopyGauge : Tunable {
     CopyGaugeArg<OutOrder,InOrder> arg;
     int size;
@@ -149,20 +130,20 @@
   public:
     CopyGauge(CopyGaugeArg<OutOrder,InOrder> &arg) : arg(arg) { 
       int faceMax = 0;
-      for (int d=0; d<nDim; d++) {
-	faceMax = (arg.in.faceVolumeCB[d] > faceMax ) ? arg.in.faceVolumeCB[d] : faceMax;
-      }
-      size = isGhost ? faceMax : arg.in.volumeCB;
+      for (int d=0; d<arg.nDim; d++) {
+	faceMax = (arg.faceVolumeCB[d] > faceMax ) ? arg.faceVolumeCB[d] : faceMax;
+      }
+      size = isGhost ? faceMax : arg.volume/2;
     }
     virtual ~CopyGauge() { ; }
   
     void apply(const cudaStream_t &stream) {
       TuneParam tp = tuneLaunch(*this, getTuning(), getVerbosity());
       if (!isGhost) {
-	copyGaugeKernel<FloatOut, FloatIn, length, nDim, OutOrder, InOrder> 
+	copyGaugeKernel<FloatOut, FloatIn, length, OutOrder, InOrder> 
 	  <<<tp.grid, tp.block, tp.shared_bytes, stream>>>(arg);
       } else {
-	copyGhostKernel<FloatOut, FloatIn, length, nDim, OutOrder, InOrder> 
+	copyGhostKernel<FloatOut, FloatIn, length, OutOrder, InOrder> 
 	  <<<tp.grid, tp.block, tp.shared_bytes, stream>>>(arg);
       }
     }
@@ -184,12 +165,11 @@
 
     long long flops() const { return 0; } 
     long long bytes() const { 
-      int sites = nDim*arg.in.volumeCB;
+      int sites = 4*arg.volume/2;
       if (isGhost) {
 	sites = 0;
-	for (int d=0; d<nDim; d++) sites += arg.in.faceVolumeCB[d];
-      }
-
+	for (int d=0; d<4; d++) sites += arg.faceVolumeCB[d];
+      }
 #if __COMPUTE_CAPABILITY__ >= 200
       return 2 * sites * (  arg.in.Bytes() + arg.in.hasPhase*sizeof(FloatIn) 
 			    + arg.out.Bytes() + arg.out.hasPhase*sizeof(FloatOut) ); 
@@ -199,8 +179,8 @@
     } 
   };
 
+
   template <typename FloatOut, typename FloatIn, int length, typename OutOrder, typename InOrder>
-<<<<<<< HEAD
     void copyGauge(OutOrder outOrder, const InOrder inOrder, int volume, const int *faceVolumeCB, 
 		   int nDim, int geometry, QudaFieldLocation location, int type) {
 
@@ -231,34 +211,6 @@
 	} else {
 	  //warningQuda("Cannot copy for %d geometry gauge field", geometry);
 	}
-=======
-    void copyGauge(OutOrder outOrder, const InOrder inOrder, int volume, 
-		   const int *faceVolumeCB, int nDim, QudaFieldLocation location, 
-		   int type, bool doGhost) {
-    
-    if (nDim != 4) errorQuda("Unsupported number of dimensions %d", nDim);
-    
-    CopyGaugeArg<OutOrder,InOrder> arg(outOrder, inOrder);
-
-    if (location == QUDA_CPU_FIELD_LOCATION) {
-      if (type == 0) copyGauge<FloatOut, FloatIn, length, 4>(arg);
-#ifdef MULTI_GPU // only copy the ghost zone if doing multi-gpu
-    if(doGhost){
-      copyGhost<FloatOut, FloatIn, length, 4>(arg);
-    }
-#endif
-    } else if (location == QUDA_CUDA_FIELD_LOCATION) {
-      // first copy body
-      if (type == 0) {
-	CopyGauge<FloatOut, FloatIn, length, 4, OutOrder, InOrder, 0> gaugeCopier(arg);
-	gaugeCopier.apply(0);
-      }
-#ifdef MULTI_GPU
-      // now copy ghost
-      if(doGhost){
-        CopyGauge<FloatOut, FloatIn, length, 4, OutOrder, InOrder, 1> ghostCopier(arg);
-        ghostCopier.apply(0);
->>>>>>> f4d0e4ac
       }
 #endif
     } else {
@@ -269,14 +221,13 @@
   
   template <typename FloatOut, typename FloatIn, int length, typename InOrder>
   void copyGauge(const InOrder &inOrder, GaugeField &out, QudaFieldLocation location, 
-		 FloatOut *Out, FloatOut **outGhost, int type, bool doGhost) {
+		 FloatOut *Out, FloatOut **outGhost, int type) {
     int faceVolumeCB[QUDA_MAX_DIM];
     for (int i=0; i<4; i++) faceVolumeCB[i] = out.SurfaceCB(i) * out.Nface(); 
     if (out.Order() == QUDA_FLOAT2_GAUGE_ORDER) {
       if (out.Reconstruct() == QUDA_RECONSTRUCT_NO) {
 	if (typeid(FloatOut)==typeid(short) && out.LinkType() == QUDA_ASQTAD_FAT_LINKS) {
 	  copyGauge<FloatOut,FloatIn,length>
-<<<<<<< HEAD
 	    (FloatNOrder<FloatOut,length,2,19>(out, Out, outGhost), inOrder, out.Volume(), 
 	     faceVolumeCB, out.Ndim(), out.Geometry(), location, type);
 	} else {
@@ -292,7 +243,7 @@
 	copyGauge<FloatOut,FloatIn,length> 
 	  (FloatNOrder<FloatOut,length,2,8>(out, Out, outGhost), inOrder, out.Volume(), 
 	   faceVolumeCB, out.Ndim(), out.Geometry(), location, type);	   
-#ifdef GPU_STAGGERED_DIRAC
+#if defined(GPU_STAGGERED_DIRAC) && __COMPUTE_CAPABILITY__ >= 200
       } else if (out.Reconstruct() == QUDA_RECONSTRUCT_13) {
         copyGauge<FloatOut,FloatIn,length>
 	  (FloatNOrder<FloatOut,length,2,13>(out, Out, outGhost), inOrder, out.Volume(), 
@@ -301,26 +252,6 @@
         copyGauge<FloatOut,FloatIn,length>
 	  (FloatNOrder<FloatOut,length,2,9>(out, Out, outGhost), inOrder, out.Volume(), 
 	   faceVolumeCB, out.Ndim(), out.Geometry(), location, type);	   
-=======
-	    (FloatNOrder<FloatOut,length,2,19>(out, Out, outGhost), inOrder, out.Volume(), faceVolumeCB, out.Ndim(), location, type, doGhost);
-	} else {
-	  copyGauge<FloatOut,FloatIn,length>
-	    (FloatNOrder<FloatOut,length,2,18>(out, Out, outGhost), inOrder, out.Volume(), faceVolumeCB, out.Ndim(), location, type, doGhost);
-	}
-      } else if (out.Reconstruct() == QUDA_RECONSTRUCT_12) {
-	copyGauge<FloatOut,FloatIn,length> 
-	  (FloatNOrder<FloatOut,length,2,12>(out, Out, outGhost), inOrder, out.Volume(), faceVolumeCB, out.Ndim(), location, type, doGhost);	   
-      } else if (out.Reconstruct() == QUDA_RECONSTRUCT_8) {
-	copyGauge<FloatOut,FloatIn,length> 
-	  (FloatNOrder<FloatOut,length,2,8>(out, Out, outGhost), inOrder, out.Volume(), faceVolumeCB, out.Ndim(), location, type, doGhost);	   
-#if defined(GPU_STAGGERED_DIRAC) && __COMPUTE_CAPABILITY__ >= 200
-      } else if (out.Reconstruct() == QUDA_RECONSTRUCT_13) {
-        copyGauge<FloatOut,FloatIn,length>
-	  (FloatNOrder<FloatOut,length,2,13>(out, Out, outGhost), inOrder, out.Volume(), faceVolumeCB, out.Ndim(), location, type, doGhost);	   
-      } else if (out.Reconstruct() == QUDA_RECONSTRUCT_9) {
-        copyGauge<FloatOut,FloatIn,length>
-	  (FloatNOrder<FloatOut,length,2,9>(out, Out, outGhost), inOrder, out.Volume(), faceVolumeCB, out.Ndim(), location, type, doGhost);	   
->>>>>>> f4d0e4ac
 #endif
       } else {
 	errorQuda("Reconstruction %d and order %d not supported", out.Reconstruct(), out.Order());
@@ -328,14 +259,13 @@
     } else if (out.Order() == QUDA_FLOAT4_GAUGE_ORDER) {
       if (out.Reconstruct() == QUDA_RECONSTRUCT_12) {
 	copyGauge<FloatOut,FloatIn,length> 
-<<<<<<< HEAD
 	  (FloatNOrder<FloatOut,length,4,12>(out, Out, outGhost), inOrder, out.Volume(), 
 	   faceVolumeCB, out.Ndim(), out.Geometry(), location, type);
       } else if (out.Reconstruct() == QUDA_RECONSTRUCT_8) {
 	copyGauge<FloatOut,FloatIn,length> 
 	  (FloatNOrder<FloatOut,length,4,8>(out, Out, outGhost), inOrder, out.Volume(), 
 	   faceVolumeCB, out.Ndim(), out.Geometry(), location, type);
-#ifdef GPU_STAGGERED_DIRAC
+#if defined(GPU_STAGGERED_DIRAC) && __COMPUTE_CAPABILITY__ >= 200
       } else if (out.Reconstruct() == QUDA_RECONSTRUCT_13) {
 	copyGauge<FloatOut,FloatIn,length> 
 	  (FloatNOrder<FloatOut,length,4,13>(out, Out, outGhost), inOrder, out.Volume(), 
@@ -344,19 +274,6 @@
 	copyGauge<FloatOut,FloatIn,length> 
 	  (FloatNOrder<FloatOut,length,4,9>(out, Out, outGhost), inOrder, out.Volume(), 
 	   faceVolumeCB, out.Ndim(), out.Geometry(), location, type);
-=======
-	  (FloatNOrder<FloatOut,length,4,12>(out, Out, outGhost), inOrder, out.Volume(), faceVolumeCB, out.Ndim(), location, type, doGhost);
-      } else if (out.Reconstruct() == QUDA_RECONSTRUCT_8) {
-	copyGauge<FloatOut,FloatIn,length> 
-	  (FloatNOrder<FloatOut,length,4,8>(out, Out, outGhost), inOrder, out.Volume(), faceVolumeCB, out.Ndim(), location, type, doGhost);
-#if defined(GPU_STAGGERED_DIRAC) && __COMPUTE_CAPABILITY__ >= 200
-      } else if (out.Reconstruct() == QUDA_RECONSTRUCT_13) {
-	copyGauge<FloatOut,FloatIn,length> 
-	  (FloatNOrder<FloatOut,length,4,13>(out, Out, outGhost), inOrder, out.Volume(), faceVolumeCB, out.Ndim(), location, type, doGhost);
-      } else if (out.Reconstruct() == QUDA_RECONSTRUCT_9) {
-	copyGauge<FloatOut,FloatIn,length> 
-	  (FloatNOrder<FloatOut,length,4,9>(out, Out, outGhost), inOrder, out.Volume(), faceVolumeCB, out.Ndim(), location, type, doGhost);
->>>>>>> f4d0e4ac
 #endif
       } else {
 	errorQuda("Reconstruction %d and order %d not supported", out.Reconstruct(), out.Order());
@@ -365,12 +282,8 @@
 
 #ifdef BUILD_QDP_INTERFACE
       copyGauge<FloatOut,FloatIn,length>
-<<<<<<< HEAD
 	(QDPOrder<FloatOut,length>(out, Out, outGhost), inOrder, out.Volume(), 
 	 faceVolumeCB, out.Ndim(), out.Geometry(), location, type);
-=======
-	(QDPOrder<FloatOut,length>(out, Out, outGhost), inOrder, out.Volume(), faceVolumeCB, out.Ndim(), location, type, doGhost);
->>>>>>> f4d0e4ac
 #else
       errorQuda("QDP interface has not been built\n");
 #endif
@@ -379,12 +292,8 @@
 
 #ifdef BUILD_QDPJIT_INTERFACE
       copyGauge<FloatOut,FloatIn,length>
-<<<<<<< HEAD
 	(QDPJITOrder<FloatOut,length>(out, Out, outGhost), inOrder, out.Volume(),
 	 faceVolumeCB, out.Ndim(), out.Geometry(), location, type);
-=======
-	(QDPJITOrder<FloatOut,length>(out, Out, outGhost), inOrder, out.Volume(), faceVolumeCB, out.Ndim(), location, type, doGhost);
->>>>>>> f4d0e4ac
 #else
       errorQuda("QDPJIT interface has not been built\n");
 #endif
@@ -393,12 +302,8 @@
 
 #ifdef BUILD_CPS_INTERFACE
       copyGauge<FloatOut,FloatIn,length>
-<<<<<<< HEAD
 	(CPSOrder<FloatOut,length>(out, Out, outGhost), inOrder, out.Volume(),
 	 faceVolumeCB, out.Ndim(), out.Geometry(), location, type);
-=======
-	(CPSOrder<FloatOut,length>(out, Out, outGhost), inOrder, out.Volume(), faceVolumeCB, out.Ndim(), location, type, doGhost);
->>>>>>> f4d0e4ac
 #else
       errorQuda("CPS interface has not been built\n");
 #endif
@@ -407,12 +312,8 @@
 
 #ifdef BUILD_MILC_INTERFACE
       copyGauge<FloatOut,FloatIn,length>
-<<<<<<< HEAD
 	(MILCOrder<FloatOut,length>(out, Out, outGhost), inOrder, out.Volume(),
 	 faceVolumeCB, out.Ndim(), out.Geometry(), location, type);
-=======
-	(MILCOrder<FloatOut,length>(out, Out, outGhost), inOrder, out.Volume(), faceVolumeCB, out.Ndim(), location, type, doGhost);
->>>>>>> f4d0e4ac
 #else
       errorQuda("MILC interface has not been built\n");
 #endif
@@ -421,12 +322,8 @@
 
 #ifdef BUILD_BQCD_INTERFACE
       copyGauge<FloatOut,FloatIn,length>
-<<<<<<< HEAD
 	(BQCDOrder<FloatOut,length>(out, Out, outGhost), inOrder, out.Volume(),
 	 faceVolumeCB, out.Ndim(), out.Geometry(), location, type);
-=======
-	(BQCDOrder<FloatOut,length>(out, Out, outGhost), inOrder, out.Volume(), faceVolumeCB, out.Ndim(), location, type, doGhost);
->>>>>>> f4d0e4ac
 #else
       errorQuda("BQCD interface has not been built\n");
 #endif
@@ -449,34 +346,31 @@
 
   template <typename FloatOut, typename FloatIn, int length>
     void copyGauge(GaugeField &out, const GaugeField &in, QudaFieldLocation location, 
-		   FloatOut *Out, FloatIn *In, FloatOut **outGhost, FloatIn **inGhost, 
-		   int type) {
-
-    bool doGhost = in.GhostInit() && out.GhostInit();
+		   FloatOut *Out, FloatIn *In, FloatOut **outGhost, FloatIn **inGhost, int type) {
 
     // reconstruction only supported on FloatN fields currently
     if (in.Order() == QUDA_FLOAT2_GAUGE_ORDER) {
       if (in.Reconstruct() == QUDA_RECONSTRUCT_NO) {
 	if (typeid(FloatIn)==typeid(short) && in.LinkType() == QUDA_ASQTAD_FAT_LINKS) {
 	  copyGauge<FloatOut,FloatIn,length> (FloatNOrder<FloatIn,length,2,19>(in, In, inGhost), 
-					      out, location, Out, outGhost, type, doGhost);
+					      out, location, Out, outGhost, type);
 	} else {
 	  copyGauge<FloatOut,FloatIn,length> (FloatNOrder<FloatIn,length,2,18>(in, In, inGhost),
-					      out, location, Out, outGhost, type, doGhost);
+					      out, location, Out, outGhost, type);
 	}
       } else if (in.Reconstruct() == QUDA_RECONSTRUCT_12) {
 	copyGauge<FloatOut,FloatIn,length> (FloatNOrder<FloatIn,length,2,12>(in, In, inGhost),
-					    out, location, Out, outGhost, type, doGhost);
+					    out, location, Out, outGhost, type);
       } else if (in.Reconstruct() == QUDA_RECONSTRUCT_8) {
 	copyGauge<FloatOut,FloatIn,length> (FloatNOrder<FloatIn,length,2,8>(in, In, inGhost), 
-					    out, location, Out, outGhost, type, doGhost);
+					    out, location, Out, outGhost, type);
 #if defined(GPU_STAGGERED_DIRAC) && __COMPUTE_CAPABILITY__ >= 200
       } else if (in.Reconstruct() == QUDA_RECONSTRUCT_13) {
 	copyGauge<FloatOut,FloatIn,length> (FloatNOrder<FloatIn,length,2,13>(in, In, inGhost), 
-					    out, location, Out, outGhost, type, doGhost);
+					    out, location, Out, outGhost, type);
       } else if (in.Reconstruct() == QUDA_RECONSTRUCT_9) {
 	copyGauge<FloatOut,FloatIn,length> (FloatNOrder<FloatIn,length,2,9>(in, In, inGhost), 
-					    out, location, Out, outGhost, type, doGhost);
+					    out, location, Out, outGhost, type);
 #endif
       } else {
 	errorQuda("Reconstruction %d and order %d not supported", in.Reconstruct(), in.Order());
@@ -484,17 +378,17 @@
     } else if (in.Order() == QUDA_FLOAT4_GAUGE_ORDER) {
       if (in.Reconstruct() == QUDA_RECONSTRUCT_12) {
 	copyGauge<FloatOut,FloatIn,length> (FloatNOrder<FloatIn,length,4,12>(in, In, inGhost), 
-					    out, location, Out, outGhost, type, doGhost);
+					    out, location, Out, outGhost, type);
       } else if (in.Reconstruct() == QUDA_RECONSTRUCT_8) {
 	copyGauge<FloatOut,FloatIn,length> (FloatNOrder<FloatIn,length,4,8>(in, In, inGhost), 
-					    out, location, Out, outGhost, type, doGhost);
+					    out, location, Out, outGhost, type);
 #if defined(GPU_STAGGERED_DIRAC) && __COMPUTE_CAPABILITY__ >= 200
       } else if (in.Reconstruct() == QUDA_RECONSTRUCT_13) {
 	copyGauge<FloatOut,FloatIn,length> (FloatNOrder<FloatIn,length,4,13>(in, In, inGhost), 
-					    out, location, Out, outGhost, type, doGhost);
+					    out, location, Out, outGhost, type);
       } else if (in.Reconstruct() == QUDA_RECONSTRUCT_9) {
 	copyGauge<FloatOut,FloatIn,length> (FloatNOrder<FloatIn,length,4,9>(in, In, inGhost), 
-					    out, location, Out, outGhost, type, doGhost);
+					    out, location, Out, outGhost, type);
 #endif
       } else {
 	errorQuda("Reconstruction %d and order %d not supported", in.Reconstruct(), in.Order());
@@ -503,7 +397,7 @@
 
 #ifdef BUILD_QDP_INTERFACE
       copyGauge<FloatOut,FloatIn,length>(QDPOrder<FloatIn,length>(in, In, inGhost), 
-					 out, location, Out, outGhost, type, doGhost);
+					 out, location, Out, outGhost, type);
 #else
       errorQuda("QDP interface has not been built\n");
 #endif
@@ -512,7 +406,7 @@
 
 #ifdef BUILD_QDPJIT_INTERFACE
       copyGauge<FloatOut,FloatIn,length>(QDPJITOrder<FloatIn,length>(in, In, inGhost), 
-					 out, location, Out, outGhost, type, doGhost);
+					 out, location, Out, outGhost, type);
 #else
       errorQuda("QDPJIT interface has not been built\n");
 #endif
@@ -521,7 +415,7 @@
 
 #ifdef BUILD_CPS_INTERFACE
       copyGauge<FloatOut,FloatIn,length>(CPSOrder<FloatIn,length>(in, In, inGhost), 
-					 out, location, Out, outGhost, type, doGhost);
+					 out, location, Out, outGhost, type);
 #else
       errorQuda("CPS interface has not been built\n");
 #endif
@@ -530,7 +424,7 @@
 
 #ifdef BUILD_MILC_INTERFACE
       copyGauge<FloatOut,FloatIn,length>(MILCOrder<FloatIn,length>(in, In, inGhost), 
-					 out, location, Out, outGhost, type, doGhost);
+					 out, location, Out, outGhost, type);
 #else
       errorQuda("MILC interface has not been built\n");
 #endif
@@ -539,7 +433,7 @@
 
 #ifdef BUILD_BQCD_INTERFACE
       copyGauge<FloatOut,FloatIn,length>(BQCDOrder<FloatIn,length>(in, In, inGhost), 
-					 out, location, Out, outGhost, type, doGhost);
+					 out, location, Out, outGhost, type);
 #else
       errorQuda("BQCD interface has not been built\n");
 #endif
@@ -582,17 +476,15 @@
       errorQuda("Unsupported number of colors; out.Nc=%d, in.Nc=%d", out.Ncolor(), in.Ncolor());
     }
     
-<<<<<<< HEAD
     if (out.Geometry() != in.Geometry()) {
       errorQuda("Field geometries %d %d do not match", out.Geometry(), in.Geometry());
     }
-=======
+
 #if __COMPUTE_CAPABILITY__ < 200
     if (in.Reconstruct() == QUDA_RECONSTRUCT_13 || in.Reconstruct() == QUDA_RECONSTRUCT_9 ||
 	out.Reconstruct() == QUDA_RECONSTRUCT_13 || out.Reconstruct() == QUDA_RECONSTRUCT_9)
       errorQuda("Reconstruct 9/13 not supported on pre-Fermi architecture");
 #endif
->>>>>>> f4d0e4ac
 
     if (in.LinkType() != QUDA_ASQTAD_MOM_LINKS && out.LinkType() != QUDA_ASQTAD_MOM_LINKS) {
       // we are doing gauge field packing
@@ -604,7 +496,6 @@
       checkMomOrder(in);
       checkMomOrder(out);
     
-<<<<<<< HEAD
       int faceVolumeCB[QUDA_MAX_DIM];
       for (int d=0; d<in.Ndim(); d++) faceVolumeCB[d] = in.SurfaceCB(d) * in.Nface();
 
@@ -621,20 +512,6 @@
 	      arg(FloatNOrder<FloatOut,10,2,10>(out, Out), MILCOrder<FloatIn,10>(in, In), 
 		  in.Volume(), faceVolumeCB, in.Ndim(), in.Geometry());
 	    copyGauge<FloatOut,FloatIn,10>(arg);
-=======
-      // momentum only currently supported on MILC and Float2 fields currently
-	if (out.Order() == QUDA_FLOAT2_GAUGE_ORDER) {
-	if (in.Order() == QUDA_FLOAT2_GAUGE_ORDER) {
-	  CopyGaugeArg<FloatNOrder<FloatOut,10,2,10>, FloatNOrder<FloatIn,10,2,10> >
-	    arg(FloatNOrder<FloatOut,10,2,10>(out, Out), FloatNOrder<FloatIn,10,2,10>(in, In));
-	  copyGauge<FloatOut,FloatIn,10,4>(arg);
-	} else if (in.Order() == QUDA_MILC_GAUGE_ORDER) {
-
-#ifdef BUILD_MILC_INTERFACE
-	  CopyGaugeArg<FloatNOrder<FloatOut,10,2,10>, MILCOrder<FloatIn,10> >
-	    arg(FloatNOrder<FloatOut,10,2,10>(out, Out), MILCOrder<FloatIn,10>(in, In));
-	  copyGauge<FloatOut,FloatIn,10,4>(arg);
->>>>>>> f4d0e4ac
 #else
 	    errorQuda("MILC interface has not been built\n");
 #endif
@@ -654,7 +531,6 @@
 	  }
 	} else if (out.Order() == QUDA_MILC_GAUGE_ORDER) {
 #ifdef BUILD_MILC_INTERFACE
-<<<<<<< HEAD
 	  if (in.Order() == QUDA_FLOAT2_GAUGE_ORDER) {
 	    CopyGaugeArg<MILCOrder<FloatOut,10>, FloatNOrder<FloatIn,10,2,10> >
 	      arg(MILCOrder<FloatOut,10>(out, Out), FloatNOrder<FloatIn,10,2,10>(in, In),
@@ -668,19 +544,6 @@
 	  } else {
 	    errorQuda("Gauge field orders %d not supported", in.Order());
 	  }
-=======
-	if (in.Order() == QUDA_FLOAT2_GAUGE_ORDER) {
-	  CopyGaugeArg<MILCOrder<FloatOut,10>, FloatNOrder<FloatIn,10,2,10> >
-	    arg(MILCOrder<FloatOut,10>(out, Out), FloatNOrder<FloatIn,10,2,10>(in, In));
-	  copyGauge<FloatOut,FloatIn,10,4>(arg);
-	} else if (in.Order() == QUDA_MILC_GAUGE_ORDER) {
-	  CopyGaugeArg<MILCOrder<FloatOut,10>, MILCOrder<FloatIn,10> >
-	    arg(MILCOrder<FloatOut,10>(out, Out), MILCOrder<FloatIn,10>(in, In));
-	  copyGauge<FloatOut,FloatIn,10,4>(arg);
-	} else {
-	  errorQuda("Gauge field orders %d not supported", in.Order());
-	}
->>>>>>> f4d0e4ac
 #else
 	  errorQuda("MILC interface has not been built\n");
 #endif
