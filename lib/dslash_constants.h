--- conflicted
+++ resolved
@@ -432,7 +432,6 @@
   profile.Stop(QUDA_PROFILE_CONSTANT);
 }
 
-<<<<<<< HEAD
 //For initializing the coefficients used in MDWF
 __constant__ double *mdwf_b5;
 __constant__ double *mdwf_c5;
@@ -453,13 +452,13 @@
 
   checkCudaError();
 }
+
 void deleteMDWFConstants()
 {
   device_free(Tmp_b5);
   device_free(Tmp_c5);
 }
-=======
->>>>>>> 1584726e
+
 //!ndeg tm: 
 void initTwistedMassConstants(const int fl_stride_h, TimeProfile &profile)
 {
