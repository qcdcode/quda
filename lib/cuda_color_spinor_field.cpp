#include <stdlib.h>
#include <stdio.h>
#include <typeinfo>
#include <string.h>
#include <iostream>
#include <limits>

#include <color_spinor_field.h>
#include <blas_quda.h>
#ifdef DEVELOP_ONEAPI
#include <dslash_quda.h>
#endif

static bool zeroCopy = false;

namespace quda {

  cudaColorSpinorField::cudaColorSpinorField(const ColorSpinorParam &param) :
      ColorSpinorField(param),
      alloc(false),
      init(true),
      texInit(false),
      ghostTexInit(false),
      ghost_precision_tex(QUDA_INVALID_PRECISION),
      ghost_field_tex {nullptr, nullptr, nullptr, nullptr}
  {
    // this must come before create
    if (param.create == QUDA_REFERENCE_FIELD_CREATE) {
      v = param.v;
      norm = param.norm;
    }

    create(param.create);

    switch (param.create) {
    case QUDA_NULL_FIELD_CREATE:
    case QUDA_REFERENCE_FIELD_CREATE: break; // do nothing;
    case QUDA_ZERO_FIELD_CREATE: zero(); break;
    case QUDA_COPY_FIELD_CREATE: errorQuda("Copy field create not implemented for this constructor");
    default: errorQuda("Unexpected create type %d", param.create);
    }
  }

  cudaColorSpinorField::cudaColorSpinorField(const cudaColorSpinorField &src) :
      ColorSpinorField(src),
      alloc(false),
      init(true),
      texInit(false),
      ghostTexInit(false),
      ghost_precision_tex(QUDA_INVALID_PRECISION),
      ghost_field_tex {nullptr, nullptr, nullptr, nullptr}
  {
    create(QUDA_COPY_FIELD_CREATE);
    copySpinorField(src);
  }

  // creates a copy of src, any differences defined in param
  cudaColorSpinorField::cudaColorSpinorField(const ColorSpinorField &src, const ColorSpinorParam &param) :
      ColorSpinorField(src),
      alloc(false),
      init(true),
      texInit(false),
      ghostTexInit(false),
      ghost_precision_tex(QUDA_INVALID_PRECISION),
      ghost_field_tex {nullptr, nullptr, nullptr, nullptr}
  {
    // can only overide if we are not using a reference or parity special case
    if (param.create != QUDA_REFERENCE_FIELD_CREATE || 
	(param.create == QUDA_REFERENCE_FIELD_CREATE && 
	 src.SiteSubset() == QUDA_FULL_SITE_SUBSET && 
	 param.siteSubset == QUDA_PARITY_SITE_SUBSET && 
	 typeid(src) == typeid(cudaColorSpinorField) ) || 
         (param.create == QUDA_REFERENCE_FIELD_CREATE && (param.is_composite || param.is_component))) {
      reset(param);
    } else {
      errorQuda("Undefined behaviour"); // else silent bug possible?
    }

    // This must be set before create is called
    if (param.create == QUDA_REFERENCE_FIELD_CREATE) {
      if (typeid(src) == typeid(cudaColorSpinorField)) {
	v = (void*)src.V();
	norm = (void*)src.Norm();
      } else {
	errorQuda("Cannot reference a non-cuda field");
      }

      if (composite_descr.is_component && !(src.SiteSubset() == QUDA_FULL_SITE_SUBSET && this->SiteSubset() == QUDA_PARITY_SITE_SUBSET)) 
      {//setup eigenvector form the set
        v    = (void*)((char*)v    + composite_descr.id*bytes);         
        norm = (void*)((char*)norm + composite_descr.id*norm_bytes);         
      }
    }

    create(param.create);

    if (param.create == QUDA_NULL_FIELD_CREATE) {
      // do nothing
    } else if (param.create == QUDA_ZERO_FIELD_CREATE) {
      zero();
    } else if (param.create == QUDA_COPY_FIELD_CREATE) {
      copySpinorField(src);
    } else if (param.create == QUDA_REFERENCE_FIELD_CREATE) {
      // do nothing
    } else {
      errorQuda("CreateType %d not implemented", param.create);
    }

  }

  cudaColorSpinorField::cudaColorSpinorField(const ColorSpinorField &src) :
      ColorSpinorField(src),
      alloc(false),
      init(true),
      texInit(false),
      ghostTexInit(false),
      ghost_precision_tex(QUDA_INVALID_PRECISION),
      ghost_field_tex {nullptr, nullptr, nullptr, nullptr}
  {
    create(QUDA_COPY_FIELD_CREATE);
    copySpinorField(src);
  }

  ColorSpinorField& cudaColorSpinorField::operator=(const ColorSpinorField &src) {
    if (typeid(src) == typeid(cudaColorSpinorField)) {
      *this = (dynamic_cast<const cudaColorSpinorField&>(src));
    } else if (typeid(src) == typeid(cpuColorSpinorField)) {
      *this = (dynamic_cast<const cpuColorSpinorField&>(src));
    } else {
      errorQuda("Unknown input ColorSpinorField %s", typeid(src).name());
    }
    return *this;
  }

  cudaColorSpinorField& cudaColorSpinorField::operator=(const cudaColorSpinorField &src) {
    if (&src != this) {
      // keep current attributes unless unset
      if (!ColorSpinorField::init) { // note this will turn a reference field into a regular field
	destroy();
	destroyComms(); // not sure if this necessary
	ColorSpinorField::operator=(src);
	create(QUDA_COPY_FIELD_CREATE);
      }
      copySpinorField(src);
    }
    return *this;
  }

  cudaColorSpinorField& cudaColorSpinorField::operator=(const cpuColorSpinorField &src) {
    // keep current attributes unless unset
    if (!ColorSpinorField::init) { // note this will turn a reference field into a regular field
      destroy();
      ColorSpinorField::operator=(src);
      create(QUDA_COPY_FIELD_CREATE);
    }
    loadSpinorField(src);
    return *this;
  }

  cudaColorSpinorField::~cudaColorSpinorField() {
    destroyComms();
    destroy();
  }

  void cudaColorSpinorField::create(const QudaFieldCreate create) {

    if (siteSubset == QUDA_FULL_SITE_SUBSET && siteOrder != QUDA_EVEN_ODD_SITE_ORDER) {
      errorQuda("Subset not implemented");
    }

    if (create != QUDA_REFERENCE_FIELD_CREATE) {
      switch(mem_type) {
      case QUDA_MEMORY_DEVICE:
	v = pool_device_malloc(bytes);
	if (precision == QUDA_HALF_PRECISION || precision == QUDA_QUARTER_PRECISION) norm = pool_device_malloc(norm_bytes);
	break;
      case QUDA_MEMORY_MAPPED:
	v_h = mapped_malloc(bytes);
	qudaHostGetDevicePointer(&v, v_h, 0); // set the matching device pointer
	if (precision == QUDA_HALF_PRECISION || precision == QUDA_QUARTER_PRECISION) {
	  norm_h = mapped_malloc(norm_bytes);
	  qudaHostGetDevicePointer(&norm, norm_h, 0); // set the matching device pointer
	}
	break;
      default:
	errorQuda("Unsupported memory type %d", mem_type);
      }
      alloc = true;
    }

    if (siteSubset == QUDA_FULL_SITE_SUBSET) {
      if(composite_descr.is_composite && (create != QUDA_REFERENCE_FIELD_CREATE)) {
	if(composite_descr.dim <= 0) errorQuda("\nComposite size is not defined\n");
	  
        ColorSpinorParam param;
        param.siteSubset = QUDA_FULL_SITE_SUBSET;
        param.nDim = nDim;
        memcpy(param.x, x, nDim*sizeof(int));
        param.create = QUDA_REFERENCE_FIELD_CREATE;
        param.v = v;
        param.norm = norm;
        param.is_composite   = false;
        param.composite_dim  = 0;
        param.is_component = true;
	param.mem_type = mem_type;

        components.reserve(composite_descr.dim);
        for(int cid = 0; cid < composite_descr.dim; cid++) {
	  param.component_id = cid;
	  components.push_back(new cudaColorSpinorField(*this, param));
        }
      } else {
        // create the associated even and odd subsets
        ColorSpinorParam param;
        param.siteSubset = QUDA_PARITY_SITE_SUBSET;
        param.nDim = nDim;
        memcpy(param.x, x, nDim*sizeof(int));
        param.x[0] /= 2; // set single parity dimensions
        param.create = QUDA_REFERENCE_FIELD_CREATE;
        param.v = v;
        param.norm = norm;
        param.is_composite  = false;
        param.composite_dim = 0;
        param.is_component  = composite_descr.is_component;
        param.component_id  = composite_descr.id;
	param.mem_type = mem_type;

        even = new cudaColorSpinorField(*this, param);
        odd = new cudaColorSpinorField(*this, param);

        // need this hackery for the moment (need to locate the odd pointers half way into the full field)
        // check for special metadata wrapper (look at reference comments in
        // createTexObject() below)
        if (!((uint64_t)v == (uint64_t)(void *)std::numeric_limits<uint64_t>::max()
              || (uint64_t)norm == (uint64_t)(void *)std::numeric_limits<uint64_t>::max())) {

          (dynamic_cast<cudaColorSpinorField *>(odd))->v = (void *)((char *)v + bytes / 2);
          if (precision == QUDA_HALF_PRECISION || precision == QUDA_QUARTER_PRECISION)
            (dynamic_cast<cudaColorSpinorField *>(odd))->norm = (void *)((char *)norm + norm_bytes / 2);
        }

#ifdef USE_TEXTURE_OBJECTS
        dynamic_cast<cudaColorSpinorField*>(even)->destroyTexObject();
        dynamic_cast<cudaColorSpinorField*>(even)->createTexObject();
        dynamic_cast<cudaColorSpinorField*>(odd)->destroyTexObject();
        dynamic_cast<cudaColorSpinorField*>(odd)->createTexObject();
#endif
      }
    } else { //siteSubset == QUDA_PARITY_SITE_SUBSET

      //! setup an object for selected eigenvector (the 1st one as a default):
      if (composite_descr.is_composite && (create != QUDA_REFERENCE_FIELD_CREATE)) 
      {
         if(composite_descr.dim <= 0) errorQuda("\nComposite size is not defined\n");
         //if(bytes > 1811939328) warningQuda("\nCUDA API probably won't be able to create texture object for the eigenvector set... Object size is : %u bytes\n", bytes);
         // create the associated even and odd subsets
         ColorSpinorParam param;
         param.siteSubset = QUDA_PARITY_SITE_SUBSET;
         param.nDim = nDim;
         memcpy(param.x, x, nDim*sizeof(int));
         param.create = QUDA_REFERENCE_FIELD_CREATE;
         param.v = v;
         param.norm = norm;
         param.is_composite   = false;
         param.composite_dim  = 0;
         param.is_component = true;
	 param.mem_type = mem_type;

         //reserve eigvector set
         components.reserve(composite_descr.dim);
         //setup volume, [real_]length and stride for a single eigenvector
         for(int cid = 0; cid < composite_descr.dim; cid++)
         {
            param.component_id = cid;
            components.push_back(new cudaColorSpinorField(*this, param));

#ifdef USE_TEXTURE_OBJECTS //(a lot of texture objects...)
            dynamic_cast<cudaColorSpinorField*>(components[cid])->destroyTexObject();
            dynamic_cast<cudaColorSpinorField*>(components[cid])->createTexObject();
#endif
         }
      }
    }

    if (create != QUDA_REFERENCE_FIELD_CREATE) {
      if ( !(siteSubset == QUDA_FULL_SITE_SUBSET && composite_descr.is_composite) ) {
	zeroPad();
      } else { //temporary hack for the full spinor field sets, manual zeroPad for each component:
	for(int cid = 0; cid < composite_descr.dim; cid++) {
	  (dynamic_cast<cudaColorSpinorField&>(components[cid]->Even())).zeroPad();
	  (dynamic_cast<cudaColorSpinorField&>(components[cid]->Odd())).zeroPad();
	}
      }
    }

#ifdef USE_TEXTURE_OBJECTS
    if (!composite_descr.is_composite || composite_descr.is_component)
      createTexObject();
#endif
  }

#ifdef USE_TEXTURE_OBJECTS
  void cudaColorSpinorField::createTexObject() {

    // We may set `v` and `norm` to `std::numeric_limits<unsigned long>::max()`
    // in some cases to simply carry around a ColorSpinorField as a metadata
    // container without actually allocating memory for it.
    // Check for that and exit out if so.
    if ((uint64_t)v == (uint64_t)(void *)std::numeric_limits<uint64_t>::max()
        && (uint64_t)norm == (uint64_t)(void *)std::numeric_limits<uint64_t>::max()) {
      return;
    }

    if ( (isNative() || fieldOrder == QUDA_FLOAT2_FIELD_ORDER) && nVec == 1 ) {
      if (texInit) errorQuda("Already bound textures");
      
      // create the texture for the field components
      
      qudaChannelFormatDesc desc;
      memset(&desc, 0, sizeof(qudaChannelFormatDesc));
      if (precision == QUDA_SINGLE_PRECISION) desc.f = qudaChannelFormatKindFloat;
      else desc.f = qudaChannelFormatKindSigned; // quarter is char, half is short, double is int2
      
      // staggered and coarse fields in half and single are always two component
      int texel_size = 1;
      // all FLOAT2-ordred fields that are not double precision
      if (precision != QUDA_DOUBLE_PRECISION && fieldOrder == QUDA_FLOAT2_FIELD_ORDER) {
        desc.x = 8*precision;
        desc.y = 8*precision;
        desc.z = 0;
        desc.w = 0;
        texel_size = 2*precision;
      } else { // all others are four component (double2 is spread across int4)
        desc.x = (precision == QUDA_DOUBLE_PRECISION) ? 8*sizeof(int) : 8*precision;
        desc.y = (precision == QUDA_DOUBLE_PRECISION) ? 8*sizeof(int) : 8*precision;
        desc.z = (precision == QUDA_DOUBLE_PRECISION) ? 8*sizeof(int) : 8*precision;
        desc.w = (precision == QUDA_DOUBLE_PRECISION) ? 8*sizeof(int) : 8*precision;
        texel_size = 4 * (precision == QUDA_DOUBLE_PRECISION ? sizeof(int) : precision);
      }
      
      qudaResourceDesc resDesc;
      memset(&resDesc, 0, sizeof(resDesc));
      resDesc.resType = qudaResourceTypeLinear;
      resDesc.res.linear.devPtr = v;
      resDesc.res.linear.desc = desc;
      resDesc.res.linear.sizeInBytes = bytes;
      
      qudaTextureDesc texDesc;
      memset(&texDesc, 0, sizeof(texDesc));
      if (precision == QUDA_HALF_PRECISION || precision == QUDA_QUARTER_PRECISION) texDesc.readMode = qudaReadModeNormalizedFloat;
      else texDesc.readMode = qudaReadModeElementType;

      if (resDesc.res.linear.sizeInBytes % deviceProp.textureAlignment != 0
          || !is_aligned(resDesc.res.linear.devPtr, deviceProp.textureAlignment)) {
        errorQuda("Allocation size %lu does not have correct alignment for textures (%lu)",
          resDesc.res.linear.sizeInBytes, deviceProp.textureAlignment);
      }

      unsigned long texels = resDesc.res.linear.sizeInBytes / texel_size;
      if (texels > (unsigned)deviceProp.maxTexture1DLinear) {
        errorQuda("Attempting to bind too large a texture %lu > %d", texels, deviceProp.maxTexture1DLinear);
      }

      qudaCreateTextureObject(&tex, &resDesc, &texDesc, NULL);

      checkQudaError();

      // create the texture for the norm components
      if (precision == QUDA_HALF_PRECISION || precision == QUDA_QUARTER_PRECISION) {
        qudaChannelFormatDesc desc;
        memset(&desc, 0, sizeof(qudaChannelFormatDesc));
        desc.f = qudaChannelFormatKindFloat;
        desc.x = 8*QUDA_SINGLE_PRECISION; desc.y = 0; desc.z = 0; desc.w = 0;

        qudaResourceDesc resDesc;
        memset(&resDesc, 0, sizeof(resDesc));
        resDesc.resType = qudaResourceTypeLinear;
        resDesc.res.linear.devPtr = norm;
        resDesc.res.linear.desc = desc;
        resDesc.res.linear.sizeInBytes = norm_bytes;

        if (resDesc.res.linear.sizeInBytes % deviceProp.textureAlignment != 0
            || !is_aligned(resDesc.res.linear.devPtr, deviceProp.textureAlignment)) {
          errorQuda("Allocation size %lu does not have correct alignment for textures (%lu)",
        	    resDesc.res.linear.sizeInBytes, deviceProp.textureAlignment);
        }

        qudaTextureDesc texDesc;
        memset(&texDesc, 0, sizeof(texDesc));
        texDesc.readMode = qudaReadModeElementType;

        qudaCreateTextureObject(&texNorm, &resDesc, &texDesc, NULL);

        checkQudaError();
      }
      
      texInit = true;

      checkQudaError();
    }
  }

  void cudaColorSpinorField::createGhostTexObject() const {
    // create the ghost texture object
    if ( (isNative() || fieldOrder == QUDA_FLOAT2_FIELD_ORDER) && nVec == 1 && ghost_bytes) {
      if (ghostTexInit) errorQuda("Already bound ghost texture");

      for (int b=0; b<2; b++) {
	qudaChannelFormatDesc desc;
	memset(&desc, 0, sizeof(qudaChannelFormatDesc));
	if (ghost_precision == QUDA_SINGLE_PRECISION) desc.f = qudaChannelFormatKindFloat;
	else desc.f = qudaChannelFormatKindSigned; // half is short, double is int2

	// all FLOAT2-ordred fields that are not double precision
	if (ghost_precision != QUDA_DOUBLE_PRECISION && fieldOrder == QUDA_FLOAT2_FIELD_ORDER) {
	  desc.x = 8*ghost_precision;
	  desc.y = 8*ghost_precision;
	  desc.z = 0;
	  desc.w = 0;
	} else { // all others are four component (double2 is spread across int4)
	  desc.x = (ghost_precision == QUDA_DOUBLE_PRECISION) ? 32 : 8*ghost_precision;
	  desc.y = (ghost_precision == QUDA_DOUBLE_PRECISION) ? 32 : 8*ghost_precision;
	  desc.z = (ghost_precision == QUDA_DOUBLE_PRECISION) ? 32 : 8*ghost_precision;
	  desc.w = (ghost_precision == QUDA_DOUBLE_PRECISION) ? 32 : 8*ghost_precision;
	}

	qudaResourceDesc resDesc;
	memset(&resDesc, 0, sizeof(resDesc));
	resDesc.resType = qudaResourceTypeLinear;
	resDesc.res.linear.devPtr = ghost_recv_buffer_d[b];
	resDesc.res.linear.desc = desc;
	resDesc.res.linear.sizeInBytes = ghost_bytes;

        if (!is_aligned(resDesc.res.linear.devPtr, deviceProp.textureAlignment)) {
          errorQuda("Allocation size %lu does not have correct alignment for textures (%lu)",
                    resDesc.res.linear.sizeInBytes, deviceProp.textureAlignment);
        }

        qudaTextureDesc texDesc;
        memset(&texDesc, 0, sizeof(texDesc));
        if (ghost_precision == QUDA_HALF_PRECISION || ghost_precision == QUDA_QUARTER_PRECISION) texDesc.readMode = qudaReadModeNormalizedFloat;
	else texDesc.readMode = qudaReadModeElementType;

	qudaCreateTextureObject(&ghostTex[b], &resDesc, &texDesc, NULL);

	// second set of ghost texture map to the host-mapped pinned receive buffers
	resDesc.res.linear.devPtr = ghost_pinned_recv_buffer_hd[b];
        if (!is_aligned(resDesc.res.linear.devPtr, deviceProp.textureAlignment)) {
          errorQuda("Allocation size %lu does not have correct alignment for textures (%lu)",
                    resDesc.res.linear.sizeInBytes, deviceProp.textureAlignment);
        }
        qudaCreateTextureObject(&ghostTex[2 + b], &resDesc, &texDesc, NULL);

        if (ghost_precision == QUDA_HALF_PRECISION || ghost_precision == QUDA_QUARTER_PRECISION) {
          qudaChannelFormatDesc desc;
	  memset(&desc, 0, sizeof(qudaChannelFormatDesc));
	  desc.f = qudaChannelFormatKindFloat;
	  desc.x = 8*QUDA_SINGLE_PRECISION; desc.y = 0; desc.z = 0; desc.w = 0;

	  qudaResourceDesc resDesc;
	  memset(&resDesc, 0, sizeof(resDesc));
	  resDesc.resType = qudaResourceTypeLinear;
	  resDesc.res.linear.devPtr = ghost_recv_buffer_d[b];
	  resDesc.res.linear.desc = desc;
	  resDesc.res.linear.sizeInBytes = ghost_bytes;

          if (!is_aligned(resDesc.res.linear.devPtr, deviceProp.textureAlignment)) {
            errorQuda("Allocation size %lu does not have correct alignment for textures (%lu)",
                      resDesc.res.linear.sizeInBytes, deviceProp.textureAlignment);
          }

          qudaTextureDesc texDesc;
          memset(&texDesc, 0, sizeof(texDesc));
          texDesc.readMode = qudaReadModeElementType;

          qudaCreateTextureObject(&ghostTexNorm[b], &resDesc, &texDesc, NULL);

	  resDesc.res.linear.devPtr = ghost_pinned_recv_buffer_hd[b];
          if (!is_aligned(resDesc.res.linear.devPtr, deviceProp.textureAlignment)) {
            errorQuda("Allocation size %lu does not have correct alignment for textures (%lu)",
                      resDesc.res.linear.sizeInBytes, deviceProp.textureAlignment);
          }
          qudaCreateTextureObject(&ghostTexNorm[2 + b], &resDesc, &texDesc, NULL);
        }

        ghost_field_tex[b] = ghost_recv_buffer_d[b];
        ghost_field_tex[2 + b] = ghost_pinned_recv_buffer_hd[b];
      } // buffer index

      ghostTexInit = true;
      ghost_precision_tex = ghost_precision;

      checkQudaError();
    }

  }

  void cudaColorSpinorField::destroyTexObject() {
    if ( (isNative() || fieldOrder == QUDA_FLOAT2_FIELD_ORDER) && nVec == 1 && texInit) {
      qudaDestroyTextureObject(tex);
      if (precision == QUDA_HALF_PRECISION || precision == QUDA_QUARTER_PRECISION) qudaDestroyTextureObject(texNorm);
      texInit = false;
    }
  }

  void cudaColorSpinorField::destroyGhostTexObject() const {
    if ( (isNative() || fieldOrder == QUDA_FLOAT2_FIELD_ORDER) && nVec == 1 && ghostTexInit) {
      for (int i=0; i<4; i++) qudaDestroyTextureObject(ghostTex[i]);
      if (ghost_precision_tex == QUDA_HALF_PRECISION || ghost_precision_tex == QUDA_QUARTER_PRECISION)
        for (int i=0; i<4; i++) qudaDestroyTextureObject(ghostTexNorm[i]);
      ghostTexInit = false;
      ghost_precision_tex = QUDA_INVALID_PRECISION;
    }
  }
#endif

  void cudaColorSpinorField::destroy() {

    if (alloc) {
      switch(mem_type) {
      case QUDA_MEMORY_DEVICE:
        pool_device_free(v);
        if (precision == QUDA_HALF_PRECISION || precision == QUDA_QUARTER_PRECISION) pool_device_free(norm);
        break;
      case QUDA_MEMORY_MAPPED:
        host_free(v_h);
        if (precision == QUDA_HALF_PRECISION || precision == QUDA_QUARTER_PRECISION) host_free(norm_h);
        break;
      default:
        errorQuda("Unsupported memory type %d", mem_type);
      }
    }


    if (composite_descr.is_composite) 
    {
       CompositeColorSpinorField::iterator vec;
       for (vec = components.begin(); vec != components.end(); vec++) delete *vec;
    } 

    if ( siteSubset == QUDA_FULL_SITE_SUBSET && (!composite_descr.is_composite || composite_descr.is_component) ) {
      delete even;
      delete odd;
    }

#ifdef USE_TEXTURE_OBJECTS
    if (!composite_descr.is_composite || composite_descr.is_component) {
      destroyTexObject();
      destroyGhostTexObject();
    }
#endif

  }

  void cudaColorSpinorField::backup() const {
    if (backed_up) errorQuda("ColorSpinorField already backed up");
    backup_h = new char[bytes];
    qudaMemcpy(backup_h, v, bytes, qudaMemcpyDeviceToHost);
    if (norm_bytes) {
      backup_norm_h = new char[norm_bytes];
      qudaMemcpy(backup_norm_h, norm, norm_bytes, qudaMemcpyDeviceToHost);
    }
    checkQudaError();
    backed_up = true;
  }

  void cudaColorSpinorField::restore() const
  {
    if (!backed_up) errorQuda("Cannot restore since not backed up");
    qudaMemcpy(v, backup_h, bytes, qudaMemcpyHostToDevice);
    delete []backup_h;
    if (norm_bytes) {
      qudaMemcpy(v, backup_norm_h, norm_bytes, qudaMemcpyHostToDevice);
      delete []backup_norm_h;
    }
    checkQudaError();
    backed_up = false;
  }

  // cuda's floating point format, IEEE-754, represents the floating point
  // zero as 4 zero bytes
  void cudaColorSpinorField::zero() {
    qudaMemsetAsync(v, 0, bytes, 0);
    if (precision == QUDA_HALF_PRECISION || precision == QUDA_QUARTER_PRECISION)
      qudaMemsetAsync(norm, 0, norm_bytes, 0);
  }

  void cudaColorSpinorField::zeroPad() {

    { // zero initialize the field pads
      size_t pad_bytes = (stride - volumeCB) * precision * fieldOrder;
      int Npad = nColor * nSpin * 2 / fieldOrder;

      if (composite_descr.is_composite && !composite_descr.is_component){//we consider the whole eigenvector set:
        Npad      *= composite_descr.dim;
        pad_bytes /= composite_descr.dim;
      }

      size_t pitch = ((!composite_descr.is_composite || composite_descr.is_component) ? stride : composite_descr.stride)*fieldOrder*precision;
      char   *dst  = (char*)v + ((!composite_descr.is_composite || composite_descr.is_component) ? volumeCB : composite_descr.volumeCB)*fieldOrder*precision;
      if (pad_bytes)
        for (int subset=0; subset<siteSubset; subset++) {
	  // Left as cuda for now.
          cudaMemset2DAsync(dst + subset*bytes/siteSubset, pitch, 0, pad_bytes, Npad);
        }
    }

    if (norm_bytes > 0) { // zero initialize the norm pad
      size_t pad_bytes = (stride - volumeCB) * sizeof(float);
      if (pad_bytes)
        for (int subset=0; subset<siteSubset; subset++) {
          qudaMemsetAsync((char *)norm + volumeCB * sizeof(float), 0, (stride - volumeCB) * sizeof(float), 0);
        }
    }

    // zero the region added for alignment reasons
    if (bytes != (size_t)length*precision) {
      size_t subset_bytes = bytes/siteSubset;
      size_t subset_length = length/siteSubset;
      for (int subset=0; subset < siteSubset; subset++) {
        qudaMemsetAsync((char *)v + subset_length * precision + subset_bytes * subset, 0,
                        subset_bytes - subset_length * precision, 0);
      }
    }

    // zero the region added for alignment reasons (norm)
    if (norm_bytes && norm_bytes != siteSubset*stride*sizeof(float)) {
      size_t subset_bytes = norm_bytes/siteSubset;
      for (int subset=0; subset < siteSubset; subset++) {
        qudaMemsetAsync((char *)norm + (size_t)stride * sizeof(float) + subset_bytes * subset, 0,
                        subset_bytes - (size_t)stride * sizeof(float), 0);
      }
    }

    checkQudaError();
  }

  void cudaColorSpinorField::copy(const cudaColorSpinorField &src)
  {
    checkField(*this, src);
    copyGenericColorSpinor(*this, src, QUDA_CUDA_FIELD_LOCATION);
  }

  void cudaColorSpinorField::copySpinorField(const ColorSpinorField &src)
  {
    if (typeid(src) == typeid(cudaColorSpinorField)) { // src is on the device
      copyGenericColorSpinor(*this, src, QUDA_CUDA_FIELD_LOCATION);
    } else if (typeid(src) == typeid(cpuColorSpinorField)) { // src is on the host
      loadSpinorField(src);
    } else {
      errorQuda("Unknown input ColorSpinorField %s", typeid(src).name());
    }
  }

  void cudaColorSpinorField::loadSpinorField(const ColorSpinorField &src) {

    if ( reorder_location() == QUDA_CPU_FIELD_LOCATION && typeid(src) == typeid(cpuColorSpinorField)) {
      void *buffer = pool_pinned_malloc(bytes + norm_bytes);
      memset(buffer, 0, bytes+norm_bytes); // FIXME (temporary?) bug fix for padding

      copyGenericColorSpinor(*this, src, QUDA_CPU_FIELD_LOCATION, buffer, 0, static_cast<char*>(buffer)+bytes, 0);

      qudaMemcpy(v, buffer, bytes, qudaMemcpyHostToDevice);
      qudaMemcpy(norm, static_cast<char*>(buffer)+bytes, norm_bytes, qudaMemcpyHostToDevice);

      pool_pinned_free(buffer);
    } else if (typeid(src) == typeid(cudaColorSpinorField)) {
      copyGenericColorSpinor(*this, src, QUDA_CUDA_FIELD_LOCATION);
    } else {

      if (src.FieldOrder() == QUDA_PADDED_SPACE_SPIN_COLOR_FIELD_ORDER) {
        // special case where we use mapped memory to read/write directly from application's array
        void *src_d;
        qudaError_t error = qudaHostGetDevicePointer(&src_d, const_cast<void*>(src.V()), 0);
        if (error != qudaSuccess) errorQuda("Failed to get device pointer for ColorSpinorField field");
        copyGenericColorSpinor(*this, src, QUDA_CUDA_FIELD_LOCATION, v, src_d);
      } else {
        void *Src=nullptr, *srcNorm=nullptr, *buffer=nullptr;
        if (!zeroCopy) {
          buffer = pool_device_malloc(src.Bytes()+src.NormBytes());
          Src = buffer;
          srcNorm = static_cast<char*>(Src) + src.Bytes();
          qudaMemcpy(Src, src.V(), src.Bytes(), qudaMemcpyHostToDevice);
          qudaMemcpy(srcNorm, src.Norm(), src.NormBytes(), qudaMemcpyHostToDevice);
        } else {
          buffer = pool_pinned_malloc(src.Bytes()+src.NormBytes());
          memcpy(buffer, src.V(), src.Bytes());
          memcpy(static_cast<char*>(buffer)+src.Bytes(), src.Norm(), src.NormBytes());
          qudaError_t error = qudaHostGetDevicePointer(&Src, buffer, 0);
          if (error != qudaSuccess) errorQuda("Failed to get device pointer for ColorSpinorField field");
          srcNorm = static_cast<char*>(Src) + src.Bytes();
        }

        qudaMemsetAsync(v, 0, bytes, 0); // FIXME (temporary?) bug fix for padding
        copyGenericColorSpinor(*this, src, QUDA_CUDA_FIELD_LOCATION, 0, Src, 0, srcNorm);

        if (zeroCopy) pool_pinned_free(buffer);
        else pool_device_free(buffer);
      }
    }

    qudaDeviceSynchronize(); // include sync here for accurate host-device profiling
    checkQudaError();
  }


  void cudaColorSpinorField::saveSpinorField(ColorSpinorField &dest) const {

    if ( reorder_location() == QUDA_CPU_FIELD_LOCATION && typeid(dest) == typeid(cpuColorSpinorField)) {
      void *buffer = pool_pinned_malloc(bytes+norm_bytes);
      qudaMemcpy(buffer, v, bytes, qudaMemcpyDeviceToHost);
      qudaMemcpy(static_cast<char*>(buffer)+bytes, norm, norm_bytes, qudaMemcpyDeviceToHost);

      copyGenericColorSpinor(dest, *this, QUDA_CPU_FIELD_LOCATION, 0, buffer, 0, static_cast<char*>(buffer)+bytes);
      pool_pinned_free(buffer);
    } else if (typeid(dest) == typeid(cudaColorSpinorField)) {
      copyGenericColorSpinor(dest, *this, QUDA_CUDA_FIELD_LOCATION);
    } else {

      if (dest.FieldOrder() == QUDA_PADDED_SPACE_SPIN_COLOR_FIELD_ORDER) {
	// special case where we use zero-copy memory to read/write directly from application's array
	void *dest_d;
	qudaError_t error = qudaHostGetDevicePointer(&dest_d, const_cast<void*>(dest.V()), 0);
        if (error != qudaSuccess) errorQuda("Failed to get device pointer for ColorSpinorField field");
        copyGenericColorSpinor(dest, *this, QUDA_CUDA_FIELD_LOCATION, dest_d, v);
      } else {
        void *dst = nullptr, *dstNorm = nullptr, *buffer = nullptr;
        if (!zeroCopy) {
          buffer = pool_device_malloc(dest.Bytes()+dest.NormBytes());
          dst = buffer;
          dstNorm = static_cast<char*>(dst) + dest.Bytes();
        } else {
          buffer = pool_pinned_malloc(dest.Bytes()+dest.NormBytes());
          qudaError_t error = qudaHostGetDevicePointer(&dst, buffer, 0);
          if (error != qudaSuccess) errorQuda("Failed to get device pointer for ColorSpinorField");
          dstNorm = static_cast<char*>(dst)+dest.Bytes();
        }

        copyGenericColorSpinor(dest, *this, QUDA_CUDA_FIELD_LOCATION, dst, 0, dstNorm, 0);

        if (!zeroCopy) {
          qudaMemcpy(dest.V(), dst, dest.Bytes(), qudaMemcpyDeviceToHost);
          qudaMemcpy(dest.Norm(), dstNorm, dest.NormBytes(), qudaMemcpyDeviceToHost);
        } else {
          qudaDeviceSynchronize();
          memcpy(dest.V(), buffer, dest.Bytes());
          memcpy(dest.Norm(), static_cast<char*>(buffer) + dest.Bytes(), dest.NormBytes());
        }

        if (zeroCopy) pool_pinned_free(buffer);
        else pool_device_free(buffer);
      }
    }

    qudaDeviceSynchronize(); // need to sync before data can be used on CPU
    checkQudaError();
  }

  void cudaColorSpinorField::allocateGhostBuffer(int nFace, bool spin_project) const {

    createGhostZone(nFace, spin_project);
    LatticeField::allocateGhostBuffer(ghost_bytes);

#ifdef USE_TEXTURE_OBJECTS
    // ghost texture is per object
    if (ghost_field_tex[0] != ghost_recv_buffer_d[0] || ghost_field_tex[1] != ghost_recv_buffer_d[1]
        || ghost_field_tex[2] != ghost_pinned_recv_buffer_hd[0] || ghost_field_tex[3] != ghost_pinned_recv_buffer_hd[1]
        || ghost_precision_reset)
      destroyGhostTexObject();
    if (!ghostTexInit) createGhostTexObject();
#endif
  }

  // pack the ghost zone into a contiguous buffer for communications
  void cudaColorSpinorField::packGhost(const int nFace, const QudaParity parity, const int dim, const QudaDirection dir,
                                       const int dagger, qudaStream_t *stream, MemoryLocation location[2 * QUDA_MAX_DIM],
                                       MemoryLocation location_label, bool spin_project, double a, double b, double c)
  {
#ifdef DEVELOP_ONEAPI	  
#ifdef MULTI_GPU
    void *packBuffer[2 * QUDA_MAX_DIM] = {};

    for (int dim=0; dim<4; dim++) {
      for (int dir=0; dir<2; dir++) {
	switch(location[2*dim+dir]) {
	case Device: // pack to local device buffer
	  packBuffer[2*dim+dir] = my_face_dim_dir_d[bufferIndex][dim][dir];
          break;
	case Host:   // pack to zero-copy memory
	  packBuffer[2*dim+dir] = my_face_dim_dir_hd[bufferIndex][dim][dir];
          break;
        case Remote: // pack to remote peer memory
          packBuffer[2*dim+dir] = static_cast<char*>(ghost_remote_send_buffer_d[bufferIndex][dim][dir]) + precision*ghostOffset[dim][1-dir];
          break;
	default: errorQuda("Undefined location %d", location[2*dim+dir]);
	}
      }
    }

    PackGhost(packBuffer, *this, location_label, nFace, dagger, parity, spin_project, a, b, c, *stream);

#else
    errorQuda("packGhost not built on single-GPU build");
#endif
#endif //ONEAPI    
  }
 
  // send the ghost zone to the host
  void cudaColorSpinorField::sendGhost(void *ghost_spinor, const int nFace, const int dim, 
				       const QudaDirection dir, const int dagger, 
<<<<<<< HEAD
				       cudaStream_t *stream) {
#ifdef DEVELOP_ONEAPI
=======
				       qudaStream_t *stream) {

>>>>>>> bec9ea3b
#ifdef MULTI_GPU
    if (precision != ghost_precision) { pushKernelPackT(true); }
    
    if (dim !=3 || getKernelPackT()) { // use kernels to pack into contiguous buffers then a single qudaMemcpy

      void* gpu_buf = (dir == QUDA_BACKWARDS) ? my_face_dim_dir_d[bufferIndex][dim][0] : my_face_dim_dir_d[bufferIndex][dim][1];
      qudaMemcpyAsync(ghost_spinor, gpu_buf, ghost_face_bytes[dim], qudaMemcpyDeviceToHost, *stream);

    } else {

      const int Nvec = (nSpin == 1 || ghost_precision == QUDA_DOUBLE_PRECISION) ? 2 : 4;
      const int Nint = (nColor * nSpin * 2) / (nSpin == 4 ? 2 : 1); // (spin proj.) degrees of freedom
      const int Npad = Nint / Nvec;                                 // number Nvec buffers we have
      const int nParity = siteSubset;
      const int x4 = nDim==5 ? x[4] : 1;
      const int Nt_minus1_offset = (volumeCB - nFace * ghostFaceCB[3]) / x4; // N_t-1 = Vh-Vsh

      int offset = 0;
      if (nSpin == 1) {
	offset = (dir == QUDA_BACKWARDS) ? 0 : Nt_minus1_offset;
      } else if (nSpin == 4) {
	// !dagger: send lower components backwards, send upper components forwards
	// dagger: send upper components backwards, send lower components forwards
	bool upper = dagger ? true : false; // Fwd is !Back  
	if (dir == QUDA_FORWARDS) upper = !upper;
	int lower_spin_offset = Npad*stride;
	if (upper) offset = (dir == QUDA_BACKWARDS ? 0 : Nt_minus1_offset);
	else offset = lower_spin_offset + (dir == QUDA_BACKWARDS ? 0 : Nt_minus1_offset);
      }

      size_t len = nFace * (ghostFaceCB[3] / x4) * Nvec * ghost_precision;
      size_t dpitch = x4*len;
      size_t spitch = stride*Nvec*ghost_precision;

      // QUDA Memcpy NPad's worth. 
      //  -- Dest will point to the right beginning PAD. 
      //  -- Each Pad has size Nvec*Vsh Floats. 
      //  --  There is Nvec*Stride Floats from the start of one PAD to the start of the next

      for (int parity = 0; parity < nParity; parity++) {
        for (int s = 0; s < x4; s++) { // loop over multiple 4-d volumes (if they exist)
          void *dst = (char *)ghost_spinor + s * len + parity * nFace * Nint * ghostFaceCB[3] * ghost_precision;
          void *src = (char *)v + (offset + s * (volumeCB / x4)) * Nvec * ghost_precision + parity * bytes / 2;
          qudaMemcpy2DAsync(dst, dpitch, src, spitch, len, Npad, qudaMemcpyDeviceToHost, *stream);

          // we can probably issue this as a single qudaMemcpy2d along the fifth dimension
          if (ghost_precision == QUDA_HALF_PRECISION || ghost_precision == QUDA_QUARTER_PRECISION) {
            size_t len = nFace * (ghostFaceCB[3] / x4) * sizeof(float);
            int norm_offset = (dir == QUDA_BACKWARDS) ? 0 : Nt_minus1_offset * sizeof(float);
            void *dst = (char *)ghost_spinor + nParity * nFace * Nint * ghostFaceCB[3] * ghost_precision + s * len
                + parity * nFace * ghostFaceCB[3] * sizeof(float);
            void *src = (char *)norm + norm_offset + s * (volumeCB / x4) * sizeof(float) + parity * norm_bytes / 2;
            qudaMemcpyAsync(dst, src, len, qudaMemcpyDeviceToHost, *stream);
          }
        } // fifth dimension
      }   // parity
    }

    if (precision != ghost_precision) { popKernelPackT(); }

#else
    errorQuda("sendGhost not built on single-GPU build");
#endif

#endif //ONEAPI
  }


  void cudaColorSpinorField::unpackGhost(const void* ghost_spinor, const int nFace, 
					 const int dim, const QudaDirection dir, 
					 const int dagger, qudaStream_t* stream) 
  {
    const void *src = ghost_spinor;
  
    int ghost_offset = (dir == QUDA_BACKWARDS) ? ghostOffset[dim][0] : ghostOffset[dim][1];
    void *ghost_dst = (char*)ghost_recv_buffer_d[bufferIndex] + ghost_precision*ghost_offset;

    qudaMemcpyAsync(ghost_dst, src, ghost_face_bytes[dim], qudaMemcpyHostToDevice, *stream);
  }


  // pack the ghost zone into a contiguous buffer for communications
  void cudaColorSpinorField::packGhostExtended(const int nFace, const int R[], const QudaParity parity,
					       const int dim, const QudaDirection dir,
					       const int dagger, qudaStream_t *stream, bool zero_copy)
  {
    errorQuda("not implemented");
  }


  // copy data from host buffer into boundary region of device field
  void cudaColorSpinorField::unpackGhostExtended(const void* ghost_spinor, const int nFace, const QudaParity parity,
                                                 const int dim, const QudaDirection dir, 
                                                 const int dagger, qudaStream_t* stream, bool zero_copy)
  {
    errorQuda("not implemented");
  }


  qudaStream_t *stream;

  void cudaColorSpinorField::createComms(int nFace, bool spin_project) {

    allocateGhostBuffer(nFace,spin_project); // allocate the ghost buffer if not yet allocated

    // ascertain if this instance needs its comms buffers to be updated
    bool comms_reset = ghost_field_reset || // FIXME add send buffer check
        (my_face_h[0] != ghost_pinned_send_buffer_h[0]) || (my_face_h[1] != ghost_pinned_send_buffer_h[1])
        || (from_face_h[0] != ghost_pinned_recv_buffer_h[0]) || (from_face_h[1] != ghost_pinned_recv_buffer_h[1])
        || (my_face_d[0] != ghost_send_buffer_d[0]) || (my_face_d[1] != ghost_send_buffer_d[1]) ||  // send buffers
        (from_face_d[0] != ghost_recv_buffer_d[0]) || (from_face_d[1] != ghost_recv_buffer_d[1]) || // receive buffers
        ghost_precision_reset; // ghost_precision has changed

    if (!initComms || comms_reset) {

      LatticeField::createComms();

      // reinitialize the ghost receive pointers
      for (int i=0; i<nDimComms; ++i) {
	if (commDimPartitioned(i)) {
	  for (int b=0; b<2; b++) {
	    ghost[b][i] = static_cast<char*>(ghost_recv_buffer_d[b]) + ghostOffset[i][0]*ghost_precision;
	    if (ghost_precision == QUDA_HALF_PRECISION || ghost_precision == QUDA_QUARTER_PRECISION)
	      ghostNorm[b][i] = static_cast<char*>(ghost_recv_buffer_d[b]) + ghostNormOffset[i][0]*QUDA_SINGLE_PRECISION;
	  }
	}
      }

      ghost_precision_reset = false;
    }

    if (ghost_field_reset) destroyIPCComms();
    createIPCComms();
  }

  void cudaColorSpinorField::streamInit(qudaStream_t *stream_p) {
    stream = stream_p;
  }

  void cudaColorSpinorField::pack(int nFace, int parity, int dagger, int stream_idx,
                                  MemoryLocation location[2 * QUDA_MAX_DIM], MemoryLocation location_label,
                                  bool spin_project, double a, double b, double c)
  {
    createComms(nFace, spin_project); // must call this first

    const int dim=-1; // pack all partitioned dimensions

    packGhost(nFace, (QudaParity)parity, dim, QUDA_BOTH_DIRS, dagger, &stream[stream_idx], location, location_label,
              spin_project, a, b, c);
  }

  void cudaColorSpinorField::packExtended(const int nFace, const int R[], const int parity, 
                                          const int dagger, const int dim,
                                          qudaStream_t *stream_p, const bool zero_copy)
  {
    createComms(nFace); // must call this first

    stream = stream_p;
 
    packGhostExtended(nFace, R, (QudaParity)parity, dim, QUDA_BOTH_DIRS, dagger, &stream[zero_copy ? 0 : (Nstream-1)], zero_copy);
  }

  void cudaColorSpinorField::gather(int nFace, int dagger, int dir, qudaStream_t* stream_p)
  {
    int dim = dir/2;

    // If stream_p != 0, use pack_stream, else use the stream array
    qudaStream_t *pack_stream = (stream_p) ? stream_p : stream+dir;

    if (dir%2 == 0) {
      // backwards copy to host
      if (comm_peer2peer_enabled(0,dim)) return;

      sendGhost(my_face_dim_dir_h[bufferIndex][dim][0], nFace, dim, QUDA_BACKWARDS, dagger, pack_stream);
    } else {
      // forwards copy to host
      if (comm_peer2peer_enabled(1,dim)) return;

      sendGhost(my_face_dim_dir_h[bufferIndex][dim][1], nFace, dim, QUDA_FORWARDS, dagger, pack_stream);
    }
  }


  void cudaColorSpinorField::recvStart(int nFace, int d, int dagger, qudaStream_t* stream_p, bool gdr) {

    // note this is scatter centric, so dir=0 (1) is send backwards
    // (forwards) and receive from forwards (backwards)

    int dim = d/2;
    int dir = d%2;
    if (!commDimPartitioned(dim)) return;
    if (gdr && !comm_gdr_enabled()) errorQuda("Requesting GDR comms but GDR is not enabled");

    if (dir == 0) { // receive from forwards
      // receive from the processor in the +1 direction
      if (comm_peer2peer_enabled(1,dim)) {
	comm_start(mh_recv_p2p_fwd[bufferIndex][dim]);
      } else if (gdr) {
        comm_start(mh_recv_rdma_fwd[bufferIndex][dim]);
      } else {
        comm_start(mh_recv_fwd[bufferIndex][dim]);
      }
    } else { // receive from backwards
      // receive from the processor in the -1 direction
      if (comm_peer2peer_enabled(0,dim)) {
	comm_start(mh_recv_p2p_back[bufferIndex][dim]);
      } else if (gdr) {
        comm_start(mh_recv_rdma_back[bufferIndex][dim]);
      } else {
        comm_start(mh_recv_back[bufferIndex][dim]);
      }
    }
  }


<<<<<<< HEAD
  void cudaColorSpinorField::sendStart(int nFace, int d, int dagger, cudaStream_t* stream_p, bool gdr, bool remote_write) {
#ifdef DEVELOP_ONEAPI
=======
  void cudaColorSpinorField::sendStart(int nFace, int d, int dagger, qudaStream_t* stream_p, bool gdr, bool remote_write) {

>>>>>>> bec9ea3b
    // note this is scatter centric, so dir=0 (1) is send backwards
    // (forwards) and receive from forwards (backwards)

    int dim = d/2;
    int dir = d%2;
    if (!commDimPartitioned(dim)) return;
    if (gdr && !comm_gdr_enabled()) errorQuda("Requesting GDR comms but GDR is not enabled");

    int Nvec = (nSpin == 1 || ghost_precision == QUDA_DOUBLE_PRECISION) ? 2 : 4;
    int Nint = (nColor * nSpin * 2)/(nSpin == 4 ? 2 : 1); // (spin proj.) degrees of freedom
    int Npad = Nint/Nvec;

    if (!comm_peer2peer_enabled(dir,dim)) {
      if (dir == 0)
	if (gdr) comm_start(mh_send_rdma_back[bufferIndex][dim]);
	else comm_start(mh_send_back[bufferIndex][dim]);
      else
	if (gdr) comm_start(mh_send_rdma_fwd[bufferIndex][dim]);
	else comm_start(mh_send_fwd[bufferIndex][dim]);
    } else { // doing peer-to-peer
      qudaStream_t *copy_stream = (stream_p) ? stream_p : stream + d;

      // if not using copy engine then the packing kernel will remotely write the halos
      if (!remote_write) {
        // all goes here
        void* ghost_dst = static_cast<char*>(ghost_remote_send_buffer_d[bufferIndex][dim][dir])
          + ghost_precision*ghostOffset[dim][(dir+1)%2];

        if (ghost_precision != precision) pushKernelPackT(true);

        if (dim != 3 || getKernelPackT()) {

          void* ghost_dst = static_cast<char*>(ghost_remote_send_buffer_d[bufferIndex][dim][dir])
            + ghost_precision*ghostOffset[dim][(dir+1)%2];
          qudaMemcpyAsync(ghost_dst,
                          my_face_dim_dir_d[bufferIndex][dim][dir],
                          ghost_face_bytes[dim],
                          qudaMemcpyDeviceToDevice,
                          *copy_stream); // copy to forward processor

        } else {

          const int nParity = siteSubset;
          const int x4 = nDim==5 ? x[4] : 1;
          const int Nt_minus_offset = (volumeCB - nFace * ghostFaceCB[3]) / x4;

          int offset = 0;
          if (nSpin == 1) {
            offset = (dir == 0) ? 0 : Nt_minus_offset;
          } else if (nSpin == 4) {
            // !dagger: send lower components backwards, send upper components forwards
            // dagger: send upper components backwards, send lower components forwards
            bool upper = dagger ? true : false;
            if (dir == 1) upper = !upper;
            int lower_spin_offset = Npad*stride;
            if (upper)
              offset = (dir == 0 ? 0 : Nt_minus_offset);
            else
              offset = lower_spin_offset + (dir == 0 ? 0 : Nt_minus_offset);
          }

          size_t len = nFace * (ghostFaceCB[3] / x4) * Nvec * ghost_precision;
          size_t dpitch = x4*len;
          size_t spitch = stride*Nvec*ghost_precision;

          for (int parity = 0; parity < nParity; parity++) {
            for (int s = 0; s < x4; s++) {
              void *dst = (char *)ghost_dst + s * len + parity * nFace * Nint * ghostFaceCB[3] * ghost_precision;
              void *src = (char *)v + (offset + s * (volumeCB / x4)) * Nvec * ghost_precision + parity * bytes / 2;
              // start the copy
              qudaMemcpy2DAsync(dst, dpitch, src, spitch, len, Npad, qudaMemcpyDeviceToDevice, *copy_stream);

              // we can probably issue this as a single qudaMemcpy2d along the fifth dimension
              if (ghost_precision == QUDA_HALF_PRECISION || ghost_precision == QUDA_QUARTER_PRECISION) {
                size_t len = nFace * (ghostFaceCB[3] / x4) * sizeof(float);
                int norm_offset = (dir == 0) ? 0 : Nt_minus_offset * sizeof(float);
                void *dst = (char *)ghost_dst + nParity * nFace * Nint * ghostFaceCB[3] * ghost_precision + s * len
                  + parity * nFace * ghostFaceCB[3] * sizeof(float);
                void *src = (char *)norm + norm_offset + s * (volumeCB / x4) * sizeof(float) + parity * norm_bytes / 2;
                qudaMemcpyAsync(dst, src, len, qudaMemcpyDeviceToDevice, *copy_stream);
              }
            }
          } // fifth dimension
        }   // parity
      } // remote_write

      if (ghost_precision != precision) popKernelPackT();

      if (dir == 0) {
	// record the event
	qudaEventRecord(ipcCopyEvent[bufferIndex][0][dim], *copy_stream);
	// send to the processor in the -1 direction
	comm_start(mh_send_p2p_back[bufferIndex][dim]);
      } else {
	qudaEventRecord(ipcCopyEvent[bufferIndex][1][dim], *copy_stream);
	// send to the processor in the +1 direction
	comm_start(mh_send_p2p_fwd[bufferIndex][dim]);
      }
    }
#endif //ONEAPI    
  }

  void cudaColorSpinorField::commsStart(int nFace, int dir, int dagger, qudaStream_t* stream_p, bool gdr_send, bool gdr_recv) {
    recvStart(nFace, dir, dagger, stream_p, gdr_recv);
    sendStart(nFace, dir, dagger, stream_p, gdr_send);
  }


  static bool complete_recv_fwd[QUDA_MAX_DIM] = { };
  static bool complete_recv_back[QUDA_MAX_DIM] = { };
  static bool complete_send_fwd[QUDA_MAX_DIM] = { };
  static bool complete_send_back[QUDA_MAX_DIM] = { };

  int cudaColorSpinorField::commsQuery(int nFace, int d, int dagger, qudaStream_t *stream_p, bool gdr_send, bool gdr_recv) {

    // note this is scatter centric, so dir=0 (1) is send backwards
    // (forwards) and receive from forwards (backwards)

    int dim = d/2;
    int dir = d%2;

    if (!commDimPartitioned(dim)) return 1;
    if ((gdr_send || gdr_recv) && !comm_gdr_enabled()) errorQuda("Requesting GDR comms but GDR is not enabled");

    if (dir==0) {

      // first query send to backwards
      if (comm_peer2peer_enabled(0,dim)) {
	if (!complete_send_back[dim]) complete_send_back[dim] = comm_query(mh_send_p2p_back[bufferIndex][dim]);
      } else if (gdr_send) {
	if (!complete_send_back[dim]) complete_send_back[dim] = comm_query(mh_send_rdma_back[bufferIndex][dim]);
      } else {
	if (!complete_send_back[dim]) complete_send_back[dim] = comm_query(mh_send_back[bufferIndex][dim]);
      }

      // second query receive from forwards
      if (comm_peer2peer_enabled(1,dim)) {
	if (!complete_recv_fwd[dim]) complete_recv_fwd[dim] = comm_query(mh_recv_p2p_fwd[bufferIndex][dim]);
      } else if (gdr_recv) {
	if (!complete_recv_fwd[dim]) complete_recv_fwd[dim] = comm_query(mh_recv_rdma_fwd[bufferIndex][dim]);
      } else {
	if (!complete_recv_fwd[dim]) complete_recv_fwd[dim] = comm_query(mh_recv_fwd[bufferIndex][dim]);
      }

      if (complete_recv_fwd[dim] && complete_send_back[dim]) {
	complete_send_back[dim] = false;
	complete_recv_fwd[dim] = false;
	return 1;
      }

    } else { // dir == 1

      // first query send to forwards
      if (comm_peer2peer_enabled(1,dim)) {
	if (!complete_send_fwd[dim]) complete_send_fwd[dim] = comm_query(mh_send_p2p_fwd[bufferIndex][dim]);
      } else if (gdr_send) {
	if (!complete_send_fwd[dim]) complete_send_fwd[dim] = comm_query(mh_send_rdma_fwd[bufferIndex][dim]);
      } else {
	if (!complete_send_fwd[dim]) complete_send_fwd[dim] = comm_query(mh_send_fwd[bufferIndex][dim]);
      }

      // second query receive from backwards
      if (comm_peer2peer_enabled(0,dim)) {
	if (!complete_recv_back[dim]) complete_recv_back[dim] = comm_query(mh_recv_p2p_back[bufferIndex][dim]);
      } else if (gdr_recv) {
	if (!complete_recv_back[dim]) complete_recv_back[dim] = comm_query(mh_recv_rdma_back[bufferIndex][dim]);
      } else {
	if (!complete_recv_back[dim]) complete_recv_back[dim] = comm_query(mh_recv_back[bufferIndex][dim]);
      }

      if (complete_recv_back[dim] && complete_send_fwd[dim]) {
	complete_send_fwd[dim] = false;
	complete_recv_back[dim] = false;
	return 1;
      }

    }

    return 0;
  }

  void cudaColorSpinorField::commsWait(int nFace, int d, int dagger, qudaStream_t *stream_p, bool gdr_send, bool gdr_recv) {

    // note this is scatter centric, so dir=0 (1) is send backwards
    // (forwards) and receive from forwards (backwards)

    int dim = d/2;
    int dir = d%2;

    if (!commDimPartitioned(dim)) return;
    if ( (gdr_send && gdr_recv) && !comm_gdr_enabled()) errorQuda("Requesting GDR comms but GDR is not enabled");

    if (dir==0) {

      // first wait on send to backwards
      if (comm_peer2peer_enabled(0,dim)) {
	comm_wait(mh_send_p2p_back[bufferIndex][dim]);
	qudaEventSynchronize(ipcCopyEvent[bufferIndex][0][dim]);
      } else if (gdr_send) {
	comm_wait(mh_send_rdma_back[bufferIndex][dim]);
      } else {
	comm_wait(mh_send_back[bufferIndex][dim]);
      }

      // second wait on receive from forwards
      if (comm_peer2peer_enabled(1,dim)) {
	comm_wait(mh_recv_p2p_fwd[bufferIndex][dim]);
	qudaEventSynchronize(ipcRemoteCopyEvent[bufferIndex][1][dim]);
      } else if (gdr_recv) {
	comm_wait(mh_recv_rdma_fwd[bufferIndex][dim]);
      } else {
	comm_wait(mh_recv_fwd[bufferIndex][dim]);
      }

    } else {

      // first wait on send to forwards
      if (comm_peer2peer_enabled(1,dim)) {
	comm_wait(mh_send_p2p_fwd[bufferIndex][dim]);
	qudaEventSynchronize(ipcCopyEvent[bufferIndex][1][dim]);
      } else if (gdr_send) {
	comm_wait(mh_send_rdma_fwd[bufferIndex][dim]);
      } else {
	comm_wait(mh_send_fwd[bufferIndex][dim]);
      }

      // second wait on receive from backwards
      if (comm_peer2peer_enabled(0,dim)) {
	comm_wait(mh_recv_p2p_back[bufferIndex][dim]);
	qudaEventSynchronize(ipcRemoteCopyEvent[bufferIndex][0][dim]);
      } else if (gdr_recv) {
	comm_wait(mh_recv_rdma_back[bufferIndex][dim]);
      } else {
	comm_wait(mh_recv_back[bufferIndex][dim]);
      }

    }

    return;
  }

  void cudaColorSpinorField::scatter(int nFace, int dagger, int dim_dir, qudaStream_t* stream_p)
  {
    // note this is scatter centric, so input expects dir=0 (1) is send backwards
    // (forwards) and receive from forwards (backwards), so here we need flip to receive centric

    int dim = dim_dir/2;
    int dir = (dim_dir+1)%2; // dir = 1 - receive from forwards, dir == 0 recive from backwards
    if (!commDimPartitioned(dim)) return;

    if (comm_peer2peer_enabled(dir,dim)) return;
    unpackGhost(from_face_dim_dir_h[bufferIndex][dim][dir], nFace, dim, dir == 0 ? QUDA_BACKWARDS : QUDA_FORWARDS, dagger, stream_p);
  }

  void cudaColorSpinorField::scatter(int nFace, int dagger, int dim_dir)
  {
    // note this is scatter centric, so dir=0 (1) is send backwards
    // (forwards) and receive from forwards (backwards), so here we need flip to receive centric

    int dim = dim_dir/2;
    int dir = (dim_dir+1)%2; // dir = 1 - receive from forwards, dir == 0 receive from backwards
    if (!commDimPartitioned(dim)) return;

    if (comm_peer2peer_enabled(dir,dim)) return;
    unpackGhost(from_face_dim_dir_h[bufferIndex][dim][dir], nFace, dim, dir == 0 ? QUDA_BACKWARDS : QUDA_FORWARDS, dagger, &stream[dim_dir]);
  }

  void cudaColorSpinorField::scatterExtended(int nFace, int parity, int dagger, int dim_dir)
  {
    bool zero_copy = false;
    int dim = dim_dir/2;
    int dir = (dim_dir+1)%2; // dir = 1 - receive from forwards, dir == 0 receive from backwards
    if (!commDimPartitioned(dim)) return;
    unpackGhostExtended(from_face_dim_dir_h[bufferIndex][dim][dir], nFace, static_cast<QudaParity>(parity), dim, dir == 0 ? QUDA_BACKWARDS : QUDA_FORWARDS, dagger, &stream[2*dim/*+0*/], zero_copy);
  }
 
  void cudaColorSpinorField::exchangeGhost(QudaParity parity, int nFace, int dagger, const MemoryLocation *pack_destination_,
					   const MemoryLocation *halo_location_, bool gdr_send, bool gdr_recv,
					   QudaPrecision ghost_precision_)  const {
#ifdef DEVELOP_ONEAPI
    // we are overriding the ghost precision, and it doesn't match what has already been allocated
    if (ghost_precision_ != QUDA_INVALID_PRECISION && ghost_precision != ghost_precision_) {
      ghost_precision_reset = true;
      ghost_precision = ghost_precision_;
    }

    // not overriding the ghost precision, but we did previously so need to update
    if (ghost_precision == QUDA_INVALID_PRECISION && ghost_precision != precision) {
      ghost_precision_reset = true;
      ghost_precision = precision;
    }

    if ((gdr_send || gdr_recv) && !comm_gdr_enabled()) errorQuda("Requesting GDR comms but GDR is not enabled");
    pushKernelPackT(true); // ensure kernel packing is enabled for all dimensions
    const_cast<cudaColorSpinorField&>(*this).streamInit(streams); // ensures streams are set (needed for p2p)
    const_cast<cudaColorSpinorField&>(*this).createComms(nFace, false);

    // first set default values to device if needed
    MemoryLocation pack_destination[2*QUDA_MAX_DIM], halo_location[2*QUDA_MAX_DIM];
    for (int i=0; i<2*nDimComms; i++) {
      pack_destination[i] = pack_destination_ ? pack_destination_[i] : Device;
      halo_location[i] = halo_location_ ? halo_location_[i] : Device;
    }

    // Contiguous send buffers and we aggregate copies to reduce
    // latency.  Only if all locations are "Device" and no p2p
    bool fused_pack_memcpy = true;

    // Contiguous recv buffers and we aggregate copies to reduce
    // latency.  Only if all locations are "Device" and no p2p
    bool fused_halo_memcpy = true;

    bool pack_host = false; // set to true if any of the ghost packing is being done to Host memory
    bool halo_host = false; // set to true if the final halos will be left in Host memory

    void *send[2*QUDA_MAX_DIM];
    for (int d=0; d<nDimComms; d++) {
      for (int dir=0; dir<2; dir++) {
	send[2*d+dir] = pack_destination[2*d+dir] == Host ? my_face_dim_dir_hd[bufferIndex][d][dir] : my_face_dim_dir_d[bufferIndex][d][dir];
	ghost_buf[2*d+dir] = halo_location[2*d+dir] == Host ? from_face_dim_dir_hd[bufferIndex][d][dir] : from_face_dim_dir_d[bufferIndex][d][dir];
      }

      // if doing p2p, then we must pack to and load the halo from device memory
      for (int dir=0; dir<2; dir++) {
	if (comm_peer2peer_enabled(dir,d)) { pack_destination[2*d+dir] = Device; halo_location[2*d+1-dir] = Device; }
      }

      // if zero-copy packing or p2p is enabled then we cannot do fused memcpy
      if (pack_destination[2*d+0] != Device || pack_destination[2*d+1] != Device || comm_peer2peer_enabled_global()) fused_pack_memcpy = false;
      // if zero-copy halo read or p2p is enabled then we cannot do fused memcpy
      if (halo_location[2*d+0] != Device || halo_location[2*d+1] != Device || comm_peer2peer_enabled_global()) fused_halo_memcpy = false;

      if (pack_destination[2*d+0] == Host || pack_destination[2*d+1] == Host) pack_host = true;
      if (halo_location[2*d+0] == Host || halo_location[2*d+1] == Host) halo_host = true;
    }

    // Error if zero-copy and p2p for now
    if ( (pack_host || halo_host) && comm_peer2peer_enabled_global()) errorQuda("Cannot use zero-copy memory with peer-to-peer comms yet");

    genericPackGhost(send, *this, parity, nFace, dagger, pack_destination); // FIXME - need support for asymmetric topologies

    size_t total_bytes = 0;
    for (int i=0; i<nDimComms; i++) if (comm_dim_partitioned(i)) total_bytes += 2*ghost_face_bytes[i]; // 2 for fwd/bwd

    if (!gdr_send)  {
      if (!fused_pack_memcpy) {
	for (int i=0; i<nDimComms; i++) {
	  if (comm_dim_partitioned(i)) {
	    if (pack_destination[2*i+0] == Device && !comm_peer2peer_enabled(0,i) && // fuse forwards and backwards if possible
		pack_destination[2*i+1] == Device && !comm_peer2peer_enabled(1,i)) {
	      qudaMemcpyAsync(my_face_dim_dir_h[bufferIndex][i][0], my_face_dim_dir_d[bufferIndex][i][0], 2*ghost_face_bytes[i], qudaMemcpyDeviceToHost, 0);
	    } else {
	      if (pack_destination[2*i+0] == Device && !comm_peer2peer_enabled(0,i))
		qudaMemcpyAsync(my_face_dim_dir_h[bufferIndex][i][0], my_face_dim_dir_d[bufferIndex][i][0], ghost_face_bytes[i], qudaMemcpyDeviceToHost, 0);
	      if (pack_destination[2*i+1] == Device && !comm_peer2peer_enabled(1,i))
		qudaMemcpyAsync(my_face_dim_dir_h[bufferIndex][i][1], my_face_dim_dir_d[bufferIndex][i][1], ghost_face_bytes[i], qudaMemcpyDeviceToHost, 0);
	    }
	  }
	}
      } else if (total_bytes && !pack_host) {
	qudaMemcpyAsync(my_face_h[bufferIndex], ghost_send_buffer_d[bufferIndex], total_bytes, qudaMemcpyDeviceToHost, 0);
      }
    }

    // prepost receive
    for (int i=0; i<2*nDimComms; i++) const_cast<cudaColorSpinorField*>(this)->recvStart(nFace, i, dagger, 0, gdr_recv);

    bool sync = pack_host ? true : false; // no p2p if pack_host so we need to synchronize
    // if not p2p in any direction then need to synchronize before MPI
    for (int i=0; i<nDimComms; i++) if (!comm_peer2peer_enabled(0,i) || !comm_peer2peer_enabled(1,i)) sync = true;
    if (sync) qudaDeviceSynchronize(); // need to make sure packing and/or memcpy has finished before kicking off MPI

    for (int p2p=0; p2p<2; p2p++) {
      for (int dim=0; dim<nDimComms; dim++) {
	for (int dir=0; dir<2; dir++) {
	  if ( (comm_peer2peer_enabled(dir,dim) + p2p) % 2 == 0 ) { // issue non-p2p transfers first
	    const_cast<cudaColorSpinorField*>(this)->sendStart(nFace, 2*dim+dir, dagger, 0, gdr_send);
	  }
	}
      }
    }

    bool comms_complete[2*QUDA_MAX_DIM] = { };
    int comms_done = 0;
    while (comms_done < 2*nDimComms) { // non-blocking query of each exchange and exit once all have completed
      for (int dim=0; dim<nDimComms; dim++) {
	for (int dir=0; dir<2; dir++) {
	  if (!comms_complete[dim*2+dir]) {
	    comms_complete[2*dim+dir] = const_cast<cudaColorSpinorField*>(this)->commsQuery(nFace, 2*dim+dir, dagger, 0, gdr_send, gdr_recv);
	    if (comms_complete[2*dim+dir]) {
	      comms_done++;
	      if (comm_peer2peer_enabled(1-dir,dim)) qudaStreamWaitEventDriver(0, ipcRemoteCopyEvent[bufferIndex][1-dir][dim], 0);
	    }
	  }
	}
      }
    }

    if (!gdr_recv) {
      if (!fused_halo_memcpy) {
	for (int i=0; i<nDimComms; i++) {
	  if (comm_dim_partitioned(i)) {
	    if (halo_location[2*i+0] == Device && !comm_peer2peer_enabled(0,i) && // fuse forwards and backwards if possible
		halo_location[2*i+1] == Device && !comm_peer2peer_enabled(1,i)) {
	      qudaMemcpyAsync(from_face_dim_dir_d[bufferIndex][i][0], from_face_dim_dir_h[bufferIndex][i][0], 2*ghost_face_bytes[i], qudaMemcpyHostToDevice, 0);
	    } else {
	      if (halo_location[2*i+0] == Device && !comm_peer2peer_enabled(0,i))
		qudaMemcpyAsync(from_face_dim_dir_d[bufferIndex][i][0], from_face_dim_dir_h[bufferIndex][i][0], ghost_face_bytes[i], qudaMemcpyHostToDevice, 0);
	      if (halo_location[2*i+1] == Device && !comm_peer2peer_enabled(1,i))
		qudaMemcpyAsync(from_face_dim_dir_d[bufferIndex][i][1], from_face_dim_dir_h[bufferIndex][i][1], ghost_face_bytes[i], qudaMemcpyHostToDevice, 0);
	    }
	  }
	}
      } else if (total_bytes && !halo_host) {
	qudaMemcpyAsync(ghost_recv_buffer_d[bufferIndex], from_face_h[bufferIndex], total_bytes, qudaMemcpyHostToDevice, 0);
      }
    }

    popKernelPackT(); // restore kernel packing
#endif // ONEAPI    
  }

  std::ostream& operator<<(std::ostream &out, const cudaColorSpinorField &a) {
    out << (const ColorSpinorField&)a;
    out << "v = " << a.v << std::endl;
    out << "norm = " << a.norm << std::endl;
    out << "alloc = " << a.alloc << std::endl;
    out << "init = " << a.init << std::endl;
    return out;
  }

//! for composite fields:
  cudaColorSpinorField& cudaColorSpinorField::Component(const int idx) const {
    
    if (this->IsComposite()) {
      if (idx < this->CompositeDim()) {//setup eigenvector form the set
        return *(dynamic_cast<cudaColorSpinorField*>(components[idx])); 
      }
      else{
        errorQuda("Incorrect component index...");
      }
    }
    errorQuda("Cannot get requested component");
    exit(-1);
  }

//copyCuda currently cannot not work with set of spinor fields..
  void cudaColorSpinorField::CopySubset(cudaColorSpinorField &dst, const int range, const int first_element) const{
#if 0
    if (first_element < 0) errorQuda("\nError: trying to set negative first element.\n");
    if (siteSubset == QUDA_PARITY_SITE_SUBSET && this->EigvId() == -1) {
      if (first_element == 0 && range == this->EigvDim())
      {
        if (range != dst.EigvDim())errorQuda("\nError: eigenvector range to big.\n");
        checkField(dst, *this);
        copyCuda(dst, *this);
      }
      else if ((first_element+range) < this->EigvDim()) 
      {//setup eigenvector subset

        cudaColorSpinorField *eigv_subset;

        ColorSpinorParam param;

        param.nColor = nColor;
        param.nSpin = nSpin;
        param.twistFlavor = twistFlavor;
        param.precision = precision;
        param.nDim = nDim;
        param.pad = pad;
        param.siteSubset = siteSubset;
        param.siteOrder = siteOrder;
        param.fieldOrder = fieldOrder;
        param.gammaBasis = gammaBasis;
        memcpy(param.x, x, nDim*sizeof(int));
        param.create = QUDA_REFERENCE_FIELD_CREATE;
 
        param.eigv_dim  = range;
        param.eigv_id   = -1;
        param.v = (void*)((char*)v + first_element*eigv_bytes);
        param.norm = (void*)((char*)norm + first_element*eigv_norm_bytes);

        eigv_subset = new cudaColorSpinorField(param);

        //Not really needed:
        eigv_subset->eigenvectors.reserve(param.eigv_dim);
        for (int id = first_element; id < (first_element+range); id++)
        {
            param.eigv_id = id;
            eigv_subset->eigenvectors.push_back(new cudaColorSpinorField(*this, param));
        }
        checkField(dst, *eigv_subset);
        copyCuda(dst, *eigv_subset);

        delete eigv_subset;
      } else {
        errorQuda("Incorrect eigenvector dimension...");
      }
    } else{
      errorQuda("Eigenvector must be a parity spinor");
      exit(-1);
    }
#endif
  }

  void cudaColorSpinorField::getTexObjectInfo() const
  {
#ifdef USE_TEXTURE_OBJECTS
    printfQuda("\nPrint texture info for the field:\n");
    std::cout << *this;
    qudaResourceDesc resDesc;
    //memset(&resDesc, 0, sizeof(resDesc));
    qudaGetTextureObjectResourceDesc(&resDesc, this->Tex());
    printfQuda("\nDevice pointer: %p\n", resDesc.res.linear.devPtr);
    printfQuda("\nVolume (in bytes): %lu\n", resDesc.res.linear.sizeInBytes);
    if (resDesc.resType == qudaResourceTypeLinear) printfQuda("\nResource type: linear \n");
#endif
  }

  void cudaColorSpinorField::Source(const QudaSourceType sourceType, const int st, const int s, const int c) {
    ColorSpinorParam param(*this);
    param.fieldOrder = QUDA_SPACE_SPIN_COLOR_FIELD_ORDER;
    param.location = QUDA_CPU_FIELD_LOCATION;
    param.setPrecision((param.Precision() == QUDA_HALF_PRECISION || param.Precision() == QUDA_QUARTER_PRECISION) ?
                         QUDA_SINGLE_PRECISION :
                         param.Precision());
    param.create = (sourceType == QUDA_POINT_SOURCE ? QUDA_ZERO_FIELD_CREATE : QUDA_NULL_FIELD_CREATE);

    // since CPU fields cannot be low precision, use single precision instead
    if (precision < QUDA_SINGLE_PRECISION) param.setPrecision(QUDA_SINGLE_PRECISION, QUDA_INVALID_PRECISION, false);

    cpuColorSpinorField tmp(param);
    tmp.Source(sourceType, st, s, c);
    *this = tmp;
  }

  void cudaColorSpinorField::PrintVector(unsigned int i) const { genericCudaPrintVector(*this, i); }

} // namespace quda<|MERGE_RESOLUTION|>--- conflicted
+++ resolved
@@ -808,13 +808,8 @@
   // send the ghost zone to the host
   void cudaColorSpinorField::sendGhost(void *ghost_spinor, const int nFace, const int dim, 
 				       const QudaDirection dir, const int dagger, 
-<<<<<<< HEAD
-				       cudaStream_t *stream) {
+				       qudaStream_t *stream) {
 #ifdef DEVELOP_ONEAPI
-=======
-				       qudaStream_t *stream) {
-
->>>>>>> bec9ea3b
 #ifdef MULTI_GPU
     if (precision != ghost_precision) { pushKernelPackT(true); }
     
@@ -1030,13 +1025,8 @@
   }
 
 
-<<<<<<< HEAD
-  void cudaColorSpinorField::sendStart(int nFace, int d, int dagger, cudaStream_t* stream_p, bool gdr, bool remote_write) {
-#ifdef DEVELOP_ONEAPI
-=======
   void cudaColorSpinorField::sendStart(int nFace, int d, int dagger, qudaStream_t* stream_p, bool gdr, bool remote_write) {
-
->>>>>>> bec9ea3b
+#ifdef DEVELOP_ONEAPi
     // note this is scatter centric, so dir=0 (1) is send backwards
     // (forwards) and receive from forwards (backwards)
 
