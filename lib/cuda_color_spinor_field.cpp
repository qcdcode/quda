--- conflicted
+++ resolved
@@ -611,14 +611,8 @@
                                          const QudaDirection dir, const int dagger, qudaStream_t *stream)
   {
     const void *src = ghost_spinor;
-<<<<<<< HEAD
-
-    int ghost_offset = (dir == QUDA_BACKWARDS) ? ghostOffset[dim][0] : ghostOffset[dim][1];
-    void *ghost_dst = (char*)ghost_recv_buffer_d[bufferIndex] + ghost_precision*ghost_offset;
-=======
     auto offset = (dir == QUDA_BACKWARDS) ? ghost_offset[dim][0] : ghost_offset[dim][1];
     void *ghost_dst = static_cast<char*>(ghost_recv_buffer_d[bufferIndex]) + offset;
->>>>>>> e32f9cd5
 
     qudaMemcpyAsync(ghost_dst, src, ghost_face_bytes[dim], cudaMemcpyHostToDevice, *stream);
   }
