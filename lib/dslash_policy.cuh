#include <tune_quda.h>
#include <index_helper.cuh>
#include <timer.h>

namespace quda
{

  namespace dslash
  {

    extern int it;

    extern qudaEvent_t packEnd[]; // double buffered
    extern qudaEvent_t gatherEnd[];
    extern qudaEvent_t scatterEnd[];
    extern qudaEvent_t dslashStart[]; // double buffered

    // FIX this is a hack from hell
    // Auxiliary work that can be done while waiting on comms to finish
    extern Worker *aux_worker;

    // these variables are used for benchmarking the dslash components in isolation
    extern bool dslash_pack_compute;
    extern bool dslash_interior_compute;
    extern bool dslash_exterior_compute;
    extern bool dslash_comms;
    extern bool dslash_copy;
    static cudaColorSpinorField *inSpinor;

    /**
     * Arrays used for the dynamic scheduling.
     */
    struct DslashCommsPattern {
      static constexpr int nDim = 4;
      static constexpr int nDir = 2;
      static constexpr int nStream = nDim * nDir + 1;

      std::array<int, nStream> gatherCompleted;
      std::array<int, nStream> previousDir;
      std::array<int, nStream> commsCompleted;
      std::array<int, nStream> dslashCompleted;
      int commDimTotal;
      int completeSum;

      inline DslashCommsPattern(const int commDim[], bool gdr_send = false) :
        commsCompleted {},
        dslashCompleted {},
        completeSum(0)
      {

        for (int i = 0; i < nStream - 1; i++) gatherCompleted[i] = gdr_send ? 1 : 0;
        gatherCompleted[nStream - 1] = 1;
        commsCompleted[nStream - 1] = 1;
        dslashCompleted[nStream - 1] = 1;

        //   We need to know which was the previous direction in which
        //   communication was issued, since we only query a given event /
        //   comms call after the previous the one has successfully
        //   completed.
        for (int i = 3; i >= 0; i--) {
          if (commDim[i]) {
            int prev = nStream - 1;
            for (int j = 3; j > i; j--)
              if (commDim[j]) prev = 2 * j;
            previousDir[2 * i + 1] = prev;
            previousDir[2 * i + 0] = 2 * i + 1; // always valid
          }
        }

        // this tells us how many events / comms occurances there are in
        // total.  Used for exiting the while loop
        commDimTotal = 0;
        for (int i = 3; i >= 0; i--) { commDimTotal += commDim[i]; }
        commDimTotal *= gdr_send ? 2 : 4; // 2 from pipe length, 2 from direction
      }
    };

    template <typename Arg, typename Dslash>
    inline void setFusedParam(Arg &param, Dslash &dslash, const int *faceVolumeCB)
    {
      int prev = -1;

      param.threads = 0;
      for (int i = 0; i < 4; ++i) {
        param.threadDimMapLower[i] = 0;
        param.threadDimMapUpper[i] = 0;
        if (!dslash.dslashParam.commDim[i]) continue;
        param.threadDimMapLower[i] = (prev >= 0 ? param.threadDimMapUpper[prev] : 0);
        param.threadDimMapUpper[i] = param.threadDimMapLower[i] + dslash.Nface() * faceVolumeCB[i];
        param.threads = param.threadDimMapUpper[i];
        prev = i;
      }

      param.exterior_threads = param.threads;
      param.kernel_type = EXTERIOR_KERNEL_ALL;
    }

#undef DSLASH_PROFILE
#ifdef DSLASH_PROFILE
#define PROFILE(f, profile, idx)		\
  profile.TPSTART(idx);				\
  f;						\
  profile.TPSTOP(idx); 
#else
#define PROFILE(f, profile, idx) f;
#endif


  /**
     @brief This helper function simply posts all receives in all directions
     @param[out] input Field that we are doing halo exchange
     @param[in] dslash The dslash object
     @param[in] stream Stream were the receive is being posted (effectively ignored)
     @param[in] gdr Whether we are using GPU Direct RDMA or not
  */
  template <typename Dslash>
  inline void issueRecv(cudaColorSpinorField &input, const Dslash &dslash, bool gdr)
  {
    for(int i=3; i>=0; i--){
      if (!dslash.dslashParam.commDim[i]) continue;
      for(int dir=1; dir>=0; dir--) {
        PROFILE(if (dslash_comms) input.recvStart(2*i+dir, device::get_stream(2*i+dir), gdr), profile, QUDA_PROFILE_COMMS_START);
      }
    }
  }

  /**
     @brief This helper function simply posts the packing kernel needed for halo exchange
     @param[out] in Field that we are packing
     @param[in] dslash The dslash object
     @param[in] parity Field parity
     @param[in] location Memory location where we are packing to
     - if Host is requested, the non-p2p halos will be sent to host
     - if Remote is requested, the p2p halos will be written directly
     @param[in] packIndex Stream index where the packing kernel will run
  */
  template <typename Dslash>
  inline void issuePack(cudaColorSpinorField &in, const Dslash &dslash, int parity, MemoryLocation location,
                        int packIndex, int shmem = 0)
  {
    auto &arg = dslash.dslashParam;
    if ( (location & Device) & Host) errorQuda("MemoryLocation cannot be both Device and Host");

    bool pack = false;
    for (int i=3; i>=0; i--)
      if (arg.commDim[i]) {
        pack = true;
        break;
      }

    MemoryLocation pack_dest[2*QUDA_MAX_DIM];
    for (int dim=0; dim<4; dim++) {
      for (int dir=0; dir<2; dir++) {
        if ((location & Shmem)) {
          pack_dest[2 * dim + dir] = Shmem; // pack to p2p remote
        } else if ((location & Remote) && comm_peer2peer_enabled(dir, dim)) {
          pack_dest[2*dim+dir] = Remote; // pack to p2p remote
        } else if (location & Host && !comm_peer2peer_enabled(dir, dim)) {
          pack_dest[2*dim+dir] = Host;   // pack to cpu memory
        } else {
          pack_dest[2*dim+dir] = Device; // pack to local gpu memory
        }
      }
    }
    if (pack) {
      PROFILE(if (dslash_pack_compute) in.pack(dslash.Nface() / 2, parity, dslash.Dagger(), device::get_stream(packIndex), pack_dest,
                                               location, arg.spin_project, arg.twist_a, arg.twist_b, arg.twist_c, shmem),
              profile, QUDA_PROFILE_PACK_KERNEL);

      // Record the end of the packing
      PROFILE(if (location != Host) qudaEventRecord(packEnd[in.bufferIndex], device::get_stream(packIndex)), profile, QUDA_PROFILE_EVENT_RECORD);
    }
  }

  /**
     @brief This helper function simply posts the device-host memory
     copies of all halos in all dimensions and directions
     @param[out] in Field that whose halos we are communicating
     @param[in] dslash The dslash object
  */
  template <typename Dslash> inline void issueGather(cudaColorSpinorField &in, const Dslash &dslash)
  {

    for (int i = 3; i >=0; i--) {
      if (!dslash.dslashParam.commDim[i]) continue;

      for (int dir=1; dir>=0; dir--) { // forwards gather
        auto &event = packEnd[in.bufferIndex];

        PROFILE(qudaStreamWaitEvent(device::get_stream(2*i+dir), event, 0), profile, QUDA_PROFILE_STREAM_WAIT_EVENT);

        // Initialize host transfer from source spinor
        PROFILE(if (dslash_copy) in.gather(2*i+dir, device::get_stream(2*i+dir)), profile, QUDA_PROFILE_GATHER);

        // Record the end of the gathering if not peer-to-peer
	if (!comm_peer2peer_enabled(dir,i)) {
	  PROFILE(qudaEventRecord(gatherEnd[2*i+dir], device::get_stream(2*i+dir)), profile, QUDA_PROFILE_EVENT_RECORD);
	}
      }
    }
  }

  /**
     @brief Returns a stream index for posting the pack/scatters to.
     We desire a stream index that is not being used for peer-to-peer
     communication.  This is used by the fused halo dslash kernels
     where we post all scatters to the same stream so we only have a
     single event to wait on before the exterior kernel is applied,
     and by the zero-copy dslash kernels where we want to post the
     packing kernel to an unused stream.
     @return stream index
  */
  template <typename T>
  inline int getStreamIndex(const T &dslashParam) {
    // set index to a stream index not being used for p2p
    int index = -1;
    for (int i = 3; i >=0; i--) {
      if (!dslashParam.commDim[i]) continue;
      if (!comm_peer2peer_enabled(0,i)) index = 2*i+0;
      else if (!comm_peer2peer_enabled(1,i)) index = 2*i+1;
    }
    // make sure we pick a valid index, in case we are fully p2p connected
    if (index == -1) index = 0;
    return index;
  }

  /**
     @brief Wrapper for querying if communication is finished in the
     dslash, and if it is take the appropriate action:

     - if peer-to-peer then we now know that the peer-to-peer copy is
       now in flight and we are safe to post the cudaStreamWaitEvent
       in our GPU context

     - if gdr or zero-copy for the receive buffer then we have nothing
       else to do, it is now safe to post halo kernel

     - if basic staging, we post the scatter (host to device memory copy)

     @param[in,out] in Field being commicated
     @param[in] dslash The dslash object (unused)
     @param[in] dim Dimension we are working on
     @param[in] dir Direction we are working on
     @param[in] gdr_send Whether GPU Direct RDMA is being used for sending
     @param[in] gdr_recv Whether GPU Direct RDMA is being used for receiving
     @param[in] zero_copy_recv Whether we are using zero-copy on the
     receive end (and hence do not need to do CPU->GPU copy)
     @param[in] scatterIndex The stream index used for posting the host-to-device memory copy in
   */
  template <typename Dslash>
  inline bool commsComplete(cudaColorSpinorField &in, const Dslash &, int dim, int dir, bool gdr_send,
                            bool gdr_recv, bool zero_copy_recv, int scatterIndex = -1)
  {
    PROFILE(int comms_test = dslash_comms ? in.commsQuery(2*dim+dir, device::get_stream(2*dim+dir), gdr_send, gdr_recv) : 1, profile, QUDA_PROFILE_COMMS_QUERY);
    if (comms_test) {
      // if peer-2-peer in a given direction then we need to insert a wait on that copy event

       // now we are receive centric
      int dir2 = 1-dir;
      if (comm_peer2peer_enabled(dir2,dim)) {
	PROFILE(qudaStreamWaitEvent(device::get_default_stream(), in.getIPCRemoteCopyEvent(dir2,dim), 0), profile, QUDA_PROFILE_STREAM_WAIT_EVENT);
      } else {
        if (scatterIndex == -1) scatterIndex = 2 * dim + dir;

        if (!gdr_recv && !zero_copy_recv) { // Issue CPU->GPU copy if not GDR
          // note the ColorSpinorField::scatter transforms from
          // scatter centric to gather centric (e.g., flips
          // direction) so here just use dir not dir2
          PROFILE(if (dslash_copy) in.scatter(2*dim+dir, device::get_stream(scatterIndex)), profile, QUDA_PROFILE_SCATTER);
	}
      }
    }
    return comms_test;
  }

  /**
     @brief Ensure that the dslash is complete.  By construction, the
     dslash will have completed (or is in flight) on this process,
     however, we must also ensure that no local work begins until any
     communication in flight from this process to another has
     completed.  This prevents a race condition where we could start
     updating the local buffers on a subsequent computation before we
     have finished sending.
  */
#if defined(QUDA_ENABLE_P2P)
  template <typename T>
  inline void completeDslash(const ColorSpinorField &in, const T&dslashParam) {
    // this ensures that the p2p sending is completed before any
    // subsequent work is done on the compute stream
    for (int dim=3; dim>=0; dim--) {
      if (!dslashParam.commDim[dim]) continue;
      for (int dir=0; dir<2; dir++) {
	if (comm_peer2peer_enabled(dir,dim)) {
	  PROFILE(qudaStreamWaitEvent(device::get_default_stream(), in.getIPCCopyEvent(dir,dim), 0), profile, QUDA_PROFILE_STREAM_WAIT_EVENT);
	}
      }
    }
  }
#else
  // This version is if there is no IPC. Then the function is effecitvely empty
  // we removed named arguments to stop the compiler complaining about unused arguments
  template <typename T>
  inline void completeDslash(const ColorSpinorField &, const T&) { }
#endif

  /**
     @brief Set the ghosts to the mapped CPU ghost buffer, or unsets
     if already set.  Note this must not be called until after the
     interior dslash has been called, since sets the peer-to-peer
     ghost pointers, and this need to be done without the mapped ghost
     enabled.

     @param[in,out] dslash The dslash object
     @param[in,out] in The ColorSpinorField source
     @param[in] to_mapped Whether we are switching to mapped ghosts or not
   */
  template <typename Dslash> inline void setMappedGhost(Dslash &dslash, ColorSpinorField &in, bool to_mapped)
  {

    static char aux_copy[TuneKey::aux_n];
    static bool set_mapped = false;

    if (to_mapped) {
      if (set_mapped) errorQuda("set_mapped already set");
      // in the below we switch to the mapped ghost buffer and update the tuneKey to reflect this
      in.bufferIndex += 2;
      strcpy(aux_copy,dslash.getAux(dslash.dslashParam.kernel_type));
      if (comm_peer2peer_enabled_global())
        dslash.augmentAux(dslash.dslashParam.kernel_type, ",zero_copy,p2p=1");
      else
        dslash.augmentAux(dslash.dslashParam.kernel_type, ",zero_copy,p2p=0");
      set_mapped = true;
    } else {
      if (!set_mapped) errorQuda("set_mapped not set");
      // reset to default
      dslash.setAux(dslash.dslashParam.kernel_type, aux_copy);
      in.bufferIndex -= 2;
      set_mapped = false;
    }
  }

  template <typename Dslash> struct DslashPolicyImp {

    virtual void operator()(
        Dslash &dslash, cudaColorSpinorField *in, const int volume, const int *faceVolumeCB, TimeProfile &profile)
        = 0;

    virtual ~DslashPolicyImp() { }
  };

  /**
     Standard dslash parallelization with host staging for send and receive
  */
  template <typename Dslash> struct DslashBasic : DslashPolicyImp<Dslash> {

    void operator()(
        Dslash &dslash, cudaColorSpinorField *in, const int volume, const int *faceVolumeCB, TimeProfile &profile)
    {
      profile.TPSTART(QUDA_PROFILE_TOTAL);
      auto &dslashParam = dslash.dslashParam;
      dslashParam.kernel_type = INTERIOR_KERNEL;
      dslashParam.threads = volume;
      dslash.setShmem(0);

      issueRecv(*in, dslash, false); // Prepost receives

      const int packIndex = device::get_default_stream_idx();
      const int parity_src = (in->SiteSubset() == QUDA_PARITY_SITE_SUBSET ? 1 - dslashParam.parity : 0);
      issuePack(*in, dslash, parity_src, static_cast<MemoryLocation>(Device | (Remote * dslashParam.remote_write)),
                packIndex);

      issueGather(*in, dslash);

      PROFILE(if (dslash_interior_compute) dslash.apply(device::get_default_stream()), profile, QUDA_PROFILE_DSLASH_KERNEL);
      if (aux_worker) aux_worker->apply(device::get_default_stream());

      DslashCommsPattern pattern(dslashParam.commDim);
      while (pattern.completeSum < pattern.commDimTotal) {
        for (int i = 3; i >= 0; i--) {
          if (!dslashParam.commDim[i]) continue;

          for (int dir = 1; dir >= 0; dir--) {
            // Query if gather has completed
            if (!pattern.gatherCompleted[2 * i + dir] && pattern.gatherCompleted[pattern.previousDir[2 * i + dir]]) {
              bool event_test = comm_peer2peer_enabled(dir, i);
              if (!event_test)
                PROFILE(event_test = qudaEventQuery(gatherEnd[2 * i + dir]), profile, QUDA_PROFILE_EVENT_QUERY);

              if (event_test) {
                pattern.gatherCompleted[2 * i + dir] = 1;
                pattern.completeSum++;
                PROFILE(if (dslash_comms) in->sendStart(2 * i + dir,
                                                        device::get_stream(dslashParam.remote_write ? packIndex : 2 * i + dir),
                                                        false, dslashParam.remote_write),
                    profile, QUDA_PROFILE_COMMS_START);
              }
            }

            // Query if comms has finished
            if (!pattern.commsCompleted[2 * i + dir] && pattern.gatherCompleted[2 * i + dir]) {
              if (commsComplete(*in, dslash, i, dir, false, false, false)) {
                pattern.commsCompleted[2 * i + dir] = 1;
                pattern.completeSum++;
              }
            }

          } // dir=0,1

          if (!pattern.dslashCompleted[2 * i] && pattern.dslashCompleted[pattern.previousDir[2 * i + 1]]
              && pattern.commsCompleted[2 * i] && pattern.commsCompleted[2 * i + 1]) {

            for (int dir = 1; dir >= 0; dir--) {
              if (!comm_peer2peer_enabled(
                      1 - dir, i)) { // if not peer-to-peer we post an event in the scatter stream and wait on that
                // Record the end of the scattering
                PROFILE(qudaEventRecord(scatterEnd[2 * i + dir], device::get_stream(2 * i + dir)), profile, QUDA_PROFILE_EVENT_RECORD);
                // wait for scattering to finish and then launch dslash
                PROFILE(qudaStreamWaitEvent(device::get_default_stream(), scatterEnd[2 * i + dir], 0), profile,
                    QUDA_PROFILE_STREAM_WAIT_EVENT);
              }
            }

            dslashParam.kernel_type = static_cast<KernelType>(i);
            dslashParam.threads = dslash.Nface() * faceVolumeCB[i]; // updating 2 or 6 faces

            // all faces use this stream
            PROFILE(if (dslash_exterior_compute) dslash.apply(device::get_default_stream()), profile, QUDA_PROFILE_DSLASH_KERNEL);

            pattern.dslashCompleted[2 * i] = 1;
          }
        }
      }

      completeDslash(*in, dslashParam);
      in->bufferIndex = (1 - in->bufferIndex);
      profile.TPSTOP(QUDA_PROFILE_TOTAL);
    }
  };

  /**
     Generic shmem dslash
      // shmem bitfield encodes
      // 0 - no shmem
      // 1 - pack P2P (merged in interior)
      // 2 - pack IB (merged in interior)
      // 3 - pack P2P + IB (merged in interior)
      // 8 - barrier part I (packing) (merged in interior, only useful if packing) -- currently required
      // 16 - barrier part II (spin exterior) (merged in exterior) -- currently required
      // 32 - use packstream -- not used
      // 64 - use uber kernel (merge exterior)
  */
  template <typename Dslash, int shmem> struct DslashShmemGeneric : DslashPolicyImp<Dslash> {

#ifdef NVSHMEM_COMMS
    void operator()(Dslash &dslash, cudaColorSpinorField *in, const int volume, const int *faceVolumeCB,
                    TimeProfile &profile)
    {
      profile.TPSTART(QUDA_PROFILE_TOTAL);

      auto &dslashParam = dslash.dslashParam;
      setFusedParam(dslashParam, dslash, faceVolumeCB);

      DslashCommsPattern pattern(dslashParam.commDim);
      dslashParam.kernel_type = (shmem & 64) ? UBER_KERNEL : INTERIOR_KERNEL;
      dslashParam.threads = volume;
      dslash.setShmem(shmem);
      dslashParam.setExteriorDims(shmem & 64);

      // record start of the dslash
      const int packIndex = device::get_default_stream_idx();
      constexpr MemoryLocation location = static_cast<MemoryLocation>(Shmem);

      if (!((shmem & 2) and (shmem & 1))) {
        issuePack(*in, dslash, 1 - dslashParam.parity, location, packIndex, shmem);
      }

      dslash.setPack(((shmem & 2) or (shmem & 1)), location); // enable fused kernel packing

      PROFILE(if (dslash_interior_compute) dslash.apply(device::get_default_stream()), profile, QUDA_PROFILE_DSLASH_KERNEL);

      dslash.setPack(false, location); // disable fused kernel packing
      if (aux_worker) aux_worker->apply(device::get_default_stream());

      if (pattern.commDimTotal) {
        setFusedParam(dslashParam, dslash, faceVolumeCB); // setup for exterior kernel
        if (!(shmem & 64)) {
          PROFILE(if (dslash_exterior_compute) dslash.apply(device::get_default_stream()), profile, QUDA_PROFILE_DSLASH_KERNEL);
        }
      }

      dslash::inc_shmem_sync_counter();
      in->bufferIndex = (1 - in->bufferIndex);
      profile.TPSTOP(QUDA_PROFILE_TOTAL);
    }
#else
    void operator()(Dslash &, cudaColorSpinorField *, const int, const int *, TimeProfile &)
    {
      errorQuda("NVSHMEM Dslash policies not built.");
    }
#endif
  };

  template <typename Dslash> using DslashShmemUberPackIntra = DslashShmemGeneric<Dslash, 64 + 16 + 8 + 1>;
  template <typename Dslash> using DslashShmemUberPackFull = DslashShmemGeneric<Dslash, 64 + 16 + 8 + 2 + 1>;
  template <typename Dslash> using DslashShmemPackIntra = DslashShmemGeneric<Dslash, 16 + 8 + 1>;
  template <typename Dslash> using DslashShmemPackFull = DslashShmemGeneric<Dslash, 16 + 8 + 2 + 1>;

  /**
   Standard dslash parallelization with host staging for send and receive, and fused halo update kernel
 */
  template <typename Dslash> struct DslashFusedExterior : DslashPolicyImp<Dslash> {

    void operator()(
        Dslash &dslash, cudaColorSpinorField *in, const int volume, const int *faceVolumeCB, TimeProfile &profile)
    {

      profile.TPSTART(QUDA_PROFILE_TOTAL);

      auto &dslashParam = dslash.dslashParam;
      dslashParam.kernel_type = INTERIOR_KERNEL;
      dslashParam.threads = volume;
      dslash.setShmem(0);

      issueRecv(*in, dslash, false); // Prepost receives

      const int packIndex = device::get_default_stream_idx();
      const int parity_src = (in->SiteSubset() == QUDA_PARITY_SITE_SUBSET ? 1 - dslashParam.parity : 0);
      issuePack(*in, dslash, parity_src, static_cast<MemoryLocation>(Device | (Remote * dslashParam.remote_write)),
                packIndex);

      issueGather(*in, dslash);

      PROFILE(if (dslash_interior_compute) dslash.apply(device::get_default_stream()), profile, QUDA_PROFILE_DSLASH_KERNEL);
      if (aux_worker) aux_worker->apply(device::get_default_stream());

      const int scatterIndex = getStreamIndex(dslashParam);
      DslashCommsPattern pattern(dslashParam.commDim);
      while (pattern.completeSum < pattern.commDimTotal) {
        for (int i = 3; i >= 0; i--) {
          if (!dslashParam.commDim[i]) continue;

          for (int dir = 1; dir >= 0; dir--) {
            // Query if gather has completed
            if (!pattern.gatherCompleted[2 * i + dir] && pattern.gatherCompleted[pattern.previousDir[2 * i + dir]]) {
              bool event_test = comm_peer2peer_enabled(dir, i);
              if (!event_test)
                PROFILE(event_test = qudaEventQuery(gatherEnd[2 * i + dir]), profile, QUDA_PROFILE_EVENT_QUERY);

              if (event_test) {
                pattern.gatherCompleted[2 * i + dir] = 1;
                pattern.completeSum++;
                PROFILE(if (dslash_comms) in->sendStart(2 * i + dir,
                                                        device::get_stream(dslashParam.remote_write ? packIndex : 2 * i + dir),
                                                        false, dslashParam.remote_write),
                    profile, QUDA_PROFILE_COMMS_START);
              }
            }

            // Query if comms has finished
            if (!pattern.commsCompleted[2 * i + dir] && pattern.gatherCompleted[2 * i + dir]) {
              if (commsComplete(*in, dslash, i, dir, false, false, false, scatterIndex)) {
                pattern.commsCompleted[2 * i + dir] = 1;
                pattern.completeSum++;
              }
            }
          } // dir=0,1
        }   // i
      }     // while(pattern.completeSum < commDimTotal)

      for (int i = 3; i >= 0; i--) {
        if (dslashParam.commDim[i]
            && (!comm_peer2peer_enabled(0, i)
                || !comm_peer2peer_enabled(
                    1, i))) { // if not peer-to-peer we post an event in the scatter stream and wait on that
          PROFILE(qudaEventRecord(scatterEnd[0], device::get_stream(scatterIndex)), profile, QUDA_PROFILE_EVENT_RECORD);
          PROFILE(qudaStreamWaitEvent(device::get_default_stream(), scatterEnd[0], 0), profile, QUDA_PROFILE_STREAM_WAIT_EVENT);
          break;
        }
      }

      // Launch exterior kernel
      if (pattern.commDimTotal) {
        setFusedParam(dslashParam, dslash, faceVolumeCB); // setup for exterior kernel
        PROFILE(if (dslash_exterior_compute) dslash.apply(device::get_default_stream()), profile, QUDA_PROFILE_DSLASH_KERNEL);
      }

      completeDslash(*in, dslashParam);
      in->bufferIndex = (1 - in->bufferIndex);
      profile.TPSTOP(QUDA_PROFILE_TOTAL);
    }
  };

/**
   Dslash parallelization with GDR for send and receive
 */
  template <typename Dslash> struct DslashGDR : DslashPolicyImp<Dslash> {

    void operator()(
        Dslash &dslash, cudaColorSpinorField *in, const int volume, const int *faceVolumeCB, TimeProfile &profile)
    {

      profile.TPSTART(QUDA_PROFILE_TOTAL);

      auto &dslashParam = dslash.dslashParam;
      dslashParam.kernel_type = INTERIOR_KERNEL;
      dslashParam.threads = volume;
      dslash.setShmem(0);

      issueRecv(*in, dslash, true); // Prepost receives

      const int packIndex = device::get_default_stream_idx();
      const int parity_src = (in->SiteSubset() == QUDA_PARITY_SITE_SUBSET ? 1 - dslashParam.parity : 0);
      issuePack(*in, dslash, parity_src, static_cast<MemoryLocation>(Device | (Remote * dslashParam.remote_write)),
                packIndex);

      PROFILE(if (dslash_interior_compute) dslash.apply(device::get_default_stream()), profile, QUDA_PROFILE_DSLASH_KERNEL);
      if (aux_worker) aux_worker->apply(device::get_default_stream());

      bool pack_event = false;
      for (int p2p = 0; p2p < 2; p2p++) { // schedule non-p2p traffic first, then do p2p
        for (int i = 3; i >= 0; i--) {
          if (!dslashParam.commDim[i]) continue;

          if (!pack_event) {
            qudaEventSynchronize(packEnd[in->bufferIndex]);
            pack_event = true;
          }

          for (int dir = 1; dir >= 0; dir--) {
            if ((comm_peer2peer_enabled(dir, i) + p2p) % 2 == 0) {
              PROFILE(if (dslash_comms) in->sendStart(2 * i + dir,
                                                      device::get_stream(dslashParam.remote_write ? packIndex : 2 * i + dir),
                                                      true, dslashParam.remote_write),
                  profile, QUDA_PROFILE_COMMS_START);
            } // is p2p?
          }   // dir
        }     // i
      }       // p2p

      DslashCommsPattern pattern(dslashParam.commDim, true);
      while (pattern.completeSum < pattern.commDimTotal) {
        for (int i = 3; i >= 0; i--) {
          if (!dslashParam.commDim[i]) continue;

          for (int dir = 1; dir >= 0; dir--) {

            // Query if comms has finished
            if (!pattern.commsCompleted[2 * i + dir]) {
              if (commsComplete(*in, dslash, i, dir, true, true, false)) {
                ;
                pattern.commsCompleted[2 * i + dir] = 1;
                pattern.completeSum++;
              }
            }

          } // dir=0,1

          if (!pattern.dslashCompleted[2 * i] && pattern.dslashCompleted[pattern.previousDir[2 * i + 1]]
              && pattern.commsCompleted[2 * i] && pattern.commsCompleted[2 * i + 1]) {
            dslashParam.kernel_type = static_cast<KernelType>(i);
            dslashParam.threads = dslash.Nface() * faceVolumeCB[i]; // updating 2 or 6 faces

            // all faces use this stream
            PROFILE(if (dslash_exterior_compute) dslash.apply(device::get_default_stream()), profile, QUDA_PROFILE_DSLASH_KERNEL);

            pattern.dslashCompleted[2 * i] = 1;
          }
        }
      }

      completeDslash(*in, dslashParam);
      in->bufferIndex = (1 - in->bufferIndex);
      profile.TPSTOP(QUDA_PROFILE_TOTAL);
    }
  };

/**
   Dslash parallelization with GDR for send and receive with fused halo update kernel
 */
  template <typename Dslash> struct DslashFusedGDR : DslashPolicyImp<Dslash> {

    void operator()(
        Dslash &dslash, cudaColorSpinorField *in, const int volume, const int *faceVolumeCB, TimeProfile &profile)
    {

      profile.TPSTART(QUDA_PROFILE_TOTAL);

      auto &dslashParam = dslash.dslashParam;
      dslashParam.kernel_type = INTERIOR_KERNEL;
      dslashParam.threads = volume;
      dslash.setShmem(0);

      issueRecv(*in, dslash, true); // Prepost receives

      const int packIndex = device::get_default_stream_idx();
      const int parity_src = (in->SiteSubset() == QUDA_PARITY_SITE_SUBSET ? 1 - dslashParam.parity : 0);
      issuePack(*in, dslash, parity_src, static_cast<MemoryLocation>(Device | (Remote * dslashParam.remote_write)),
                packIndex);

      PROFILE(if (dslash_interior_compute) dslash.apply(device::get_default_stream()), profile, QUDA_PROFILE_DSLASH_KERNEL);
      if (aux_worker) aux_worker->apply(device::get_default_stream());

      bool pack_event = false;
      for (int p2p = 0; p2p < 2; p2p++) { // schedule non-p2p traffic first, then do p2p
        for (int i = 3; i >= 0; i--) {
          if (!dslashParam.commDim[i]) continue;

          if (!pack_event) {
            qudaEventSynchronize(packEnd[in->bufferIndex]);
            pack_event = true;
          }

          for (int dir = 1; dir >= 0; dir--) {
            if ((comm_peer2peer_enabled(dir, i) + p2p) % 2 == 0) {
              PROFILE(if (dslash_comms) in->sendStart(2 * i + dir,
                                                      device::get_stream(dslashParam.remote_write ? packIndex : 2 * i + dir),
                                                      true, dslashParam.remote_write),
                  profile, QUDA_PROFILE_COMMS_START);
            } // is p2p?
          }
        }
      } // p2p

      DslashCommsPattern pattern(dslashParam.commDim, true);
      while (pattern.completeSum < pattern.commDimTotal) {
        for (int i = 3; i >= 0; i--) {
          if (!dslashParam.commDim[i]) continue;

          for (int dir = 1; dir >= 0; dir--) {

            // Query if comms has finished
            if (!pattern.commsCompleted[2 * i + dir]) {
              if (commsComplete(*in, dslash, i, dir, true, true, false)) {
                pattern.commsCompleted[2 * i + dir] = 1;
                pattern.completeSum++;
              }
            }
          } // dir=0,1
        }   // i
      }     // pattern.completeSum < pattern.CommDimTotal

      // Launch exterior kernel
      if (pattern.commDimTotal) {
        setFusedParam(dslashParam, dslash, faceVolumeCB); // setup for exterior kernel
        PROFILE(if (dslash_exterior_compute) dslash.apply(device::get_default_stream()), profile, QUDA_PROFILE_DSLASH_KERNEL);
      }

      completeDslash(*in, dslashParam);
      in->bufferIndex = (1 - in->bufferIndex);
      profile.TPSTOP(QUDA_PROFILE_TOTAL);
    }
  };

/**
   Dslash parallelization with host staging for send and GDR for receive
 */
  template <typename Dslash> struct DslashGDRRecv : DslashPolicyImp<Dslash> {

    void operator()(
        Dslash &dslash, cudaColorSpinorField *in, const int volume, const int *faceVolumeCB, TimeProfile &profile)
    {

      profile.TPSTART(QUDA_PROFILE_TOTAL);

      auto &dslashParam = dslash.dslashParam;
      dslashParam.kernel_type = INTERIOR_KERNEL;
      dslashParam.threads = volume;
      dslash.setShmem(0);

      issueRecv(*in, dslash, true); // Prepost receives

      const int packIndex = device::get_default_stream_idx();
      const int parity_src = (in->SiteSubset() == QUDA_PARITY_SITE_SUBSET ? 1 - dslashParam.parity : 0);
      issuePack(*in, dslash, parity_src, static_cast<MemoryLocation>(Device | (Remote * dslashParam.remote_write)),
                packIndex);

      issueGather(*in, dslash);

      PROFILE(if (dslash_interior_compute) dslash.apply(device::get_default_stream()), profile, QUDA_PROFILE_DSLASH_KERNEL);
      if (aux_worker) aux_worker->apply(device::get_default_stream());

      DslashCommsPattern pattern(dslashParam.commDim);
      while (pattern.completeSum < pattern.commDimTotal) {
        for (int i = 3; i >= 0; i--) {
          if (!dslashParam.commDim[i]) continue;

          for (int dir = 1; dir >= 0; dir--) {
            // Query if gather has completed
            if (!pattern.gatherCompleted[2 * i + dir] && pattern.gatherCompleted[pattern.previousDir[2 * i + dir]]) {
              bool event_test = comm_peer2peer_enabled(dir, i);
              if (!event_test)
                PROFILE(event_test = qudaEventQuery(gatherEnd[2 * i + dir]), profile, QUDA_PROFILE_EVENT_QUERY);

              if (event_test) {
                pattern.gatherCompleted[2 * i + dir] = 1;
                pattern.completeSum++;
                PROFILE(if (dslash_comms) in->sendStart(2 * i + dir,
                                                        device::get_stream(dslashParam.remote_write ? packIndex : 2 * i + dir),
                                                        false, dslashParam.remote_write),
                    profile, QUDA_PROFILE_COMMS_START);
              }
            }

            // Query if comms has finished
            if (!pattern.commsCompleted[2 * i + dir] && pattern.gatherCompleted[2 * i + dir]) {
              if (commsComplete(*in, dslash, i, dir, false, true, false)) {
                pattern.commsCompleted[2 * i + dir] = 1;
                pattern.completeSum++;
              }
            }

          } // dir=0,1

          if (!pattern.dslashCompleted[2 * i] && pattern.dslashCompleted[pattern.previousDir[2 * i + 1]]
              && pattern.commsCompleted[2 * i] && pattern.commsCompleted[2 * i + 1]) {
            dslashParam.kernel_type = static_cast<KernelType>(i);
            dslashParam.threads = dslash.Nface() * faceVolumeCB[i]; // updating 2 or 6 faces

            // all faces use this stream
            PROFILE(if (dslash_exterior_compute) dslash.apply(device::get_default_stream()), profile, QUDA_PROFILE_DSLASH_KERNEL);

            pattern.dslashCompleted[2 * i] = 1;
          }
        }
      }

      completeDslash(*in, dslashParam);
      in->bufferIndex = (1 - in->bufferIndex);
      profile.TPSTOP(QUDA_PROFILE_TOTAL);
    }
  };

/**
   Dslash parallelization with host staging for send and GDR for receive, with fused halo update kernel
 */
  template <typename Dslash> struct DslashFusedGDRRecv : DslashPolicyImp<Dslash> {

    void operator()(
        Dslash &dslash, cudaColorSpinorField *in, const int volume, const int *faceVolumeCB, TimeProfile &profile)
    {

      profile.TPSTART(QUDA_PROFILE_TOTAL);

      auto &dslashParam = dslash.dslashParam;
      dslashParam.kernel_type = INTERIOR_KERNEL;
      dslashParam.threads = volume;
      dslash.setShmem(0);

      issueRecv(*in, dslash, true); // Prepost receives

      const int packIndex = device::get_default_stream_idx();
      const int parity_src = (in->SiteSubset() == QUDA_PARITY_SITE_SUBSET ? 1 - dslashParam.parity : 0);
      issuePack(*in, dslash, parity_src, static_cast<MemoryLocation>(Device | (Remote * dslashParam.remote_write)),
                packIndex);

      issueGather(*in, dslash);

      PROFILE(if (dslash_interior_compute) dslash.apply(device::get_default_stream()), profile, QUDA_PROFILE_DSLASH_KERNEL);
      if (aux_worker) aux_worker->apply(device::get_default_stream());

      DslashCommsPattern pattern(dslashParam.commDim);
      while (pattern.completeSum < pattern.commDimTotal) {
        for (int i = 3; i >= 0; i--) {
          if (!dslashParam.commDim[i]) continue;

          for (int dir = 1; dir >= 0; dir--) {
            // Query if gather has completed
            if (!pattern.gatherCompleted[2 * i + dir] && pattern.gatherCompleted[pattern.previousDir[2 * i + dir]]) {
              bool event_test = comm_peer2peer_enabled(dir, i);
              if (!event_test)
                PROFILE(event_test = qudaEventQuery(gatherEnd[2 * i + dir]), profile, QUDA_PROFILE_EVENT_QUERY);

              if (event_test) {
                pattern.gatherCompleted[2 * i + dir] = 1;
                pattern.completeSum++;
                PROFILE(if (dslash_comms) in->sendStart(2 * i + dir,
                                                        dslashParam.remote_write ? device::get_default_stream() : device::get_stream(2 * i + dir),
                                                        false, dslashParam.remote_write),
                    profile, QUDA_PROFILE_COMMS_START);
              }
            }

            // Query if comms has finished
            if (!pattern.commsCompleted[2 * i + dir] && pattern.gatherCompleted[2 * i + dir]) {
              if (commsComplete(*in, dslash, i, dir, false, true, false)) {
                pattern.commsCompleted[2 * i + dir] = 1;
                pattern.completeSum++;
              }
            }
          } // dir=0,1
        }   // i
      }     // while(pattern.completeSum < commDimTotal)

      // Launch exterior kernel
      if (pattern.commDimTotal) {
        setFusedParam(dslashParam, dslash, faceVolumeCB); // setup for exterior kernel
        PROFILE(if (dslash_exterior_compute) dslash.apply(device::get_default_stream()), profile, QUDA_PROFILE_DSLASH_KERNEL);
      }

      completeDslash(*in, dslashParam);
      in->bufferIndex = (1 - in->bufferIndex);
      profile.TPSTOP(QUDA_PROFILE_TOTAL);
    }
  };

  /**
     Variation of multi-gpu dslash where the packing kernel writes
     buffers directly to host memory
  */
  template <typename Dslash> struct DslashZeroCopyPack : DslashPolicyImp<Dslash> {

    void operator()(
        Dslash &dslash, cudaColorSpinorField *in, const int volume, const int *faceVolumeCB, TimeProfile &profile)
    {

      profile.TPSTART(QUDA_PROFILE_TOTAL);

      auto &dslashParam = dslash.dslashParam;
      dslashParam.kernel_type = INTERIOR_KERNEL;
      dslashParam.threads = volume;
      dslash.setShmem(0);

      // record start of the dslash
      PROFILE(qudaEventRecord(dslashStart[in->bufferIndex], device::get_default_stream()), profile, QUDA_PROFILE_EVENT_RECORD);

      issueRecv(*in, dslash, false); // Prepost receives

      const int packIndex = getStreamIndex(dslashParam);
      PROFILE(qudaStreamWaitEvent(device::get_stream(packIndex), dslashStart[in->bufferIndex], 0), profile,
          QUDA_PROFILE_STREAM_WAIT_EVENT);
      const int parity_src = (in->SiteSubset() == QUDA_PARITY_SITE_SUBSET ? 1 - dslashParam.parity : 0);
      issuePack(*in, dslash, parity_src, static_cast<MemoryLocation>(Host | (Remote * dslashParam.remote_write)),
                packIndex);

      PROFILE(if (dslash_interior_compute) dslash.apply(device::get_default_stream()), profile, QUDA_PROFILE_DSLASH_KERNEL);
      if (aux_worker) aux_worker->apply(device::get_default_stream());

      for (int i = 3; i >= 0; i--) { // only synchronize if we need to
        if (!dslashParam.remote_write
            || (dslashParam.commDim[i] && (!comm_peer2peer_enabled(0, i) || !comm_peer2peer_enabled(1, i)))) {
          qudaStreamSynchronize(device::get_stream(packIndex));
          break;
        }
      }

      for (int p2p = 0; p2p < 2; p2p++) { // schedule non-p2p traffic first, then do p2p
        for (int i = 3; i >= 0; i--) {
          if (!dslashParam.commDim[i]) continue;

          for (int dir = 1; dir >= 0; dir--) {
            if ((comm_peer2peer_enabled(dir, i) + p2p) % 2 == 0) {
              PROFILE(if (dslash_comms) in->sendStart(2 * i + dir,
                                                      device::get_stream(dslashParam.remote_write ? packIndex : 2 * i + dir),
                                                      false, dslashParam.remote_write),
                  profile, QUDA_PROFILE_COMMS_START);
            } // is p2p?
          }   // dir
        }     // i
      }       // p2p

      DslashCommsPattern pattern(dslashParam.commDim, true);
      while (pattern.completeSum < pattern.commDimTotal) {

        for (int i = 3; i >= 0; i--) {
          if (!dslashParam.commDim[i]) continue;

          for (int dir = 1; dir >= 0; dir--) {

            // Query if comms have finished
            if (!pattern.commsCompleted[2 * i + dir]) {
              if (commsComplete(*in, dslash, i, dir, false, false, false)) {
                pattern.commsCompleted[2 * i + dir] = 1;
                pattern.completeSum++;
              }
            }
          }

          if (!pattern.dslashCompleted[2 * i] && pattern.dslashCompleted[pattern.previousDir[2 * i + 1]]
              && pattern.commsCompleted[2 * i] && pattern.commsCompleted[2 * i + 1]) {
            for (int dir = 1; dir >= 0; dir--) {
              if (!comm_peer2peer_enabled(
                      1 - dir, i)) { // if not peer-to-peer we post an event in the scatter stream and wait on that
                // Record the end of the scattering
                PROFILE(
                        qudaEventRecord(scatterEnd[2 * i + dir], device::get_stream(2 * i + dir)), profile, QUDA_PROFILE_EVENT_RECORD);
                // wait for scattering to finish and then launch dslash
                PROFILE(qudaStreamWaitEvent(device::get_default_stream(), scatterEnd[2 * i + dir], 0), profile,
                    QUDA_PROFILE_STREAM_WAIT_EVENT);
              }
            }

            dslashParam.kernel_type = static_cast<KernelType>(i);
            dslashParam.threads = dslash.Nface() * faceVolumeCB[i]; // updating 2 or 6 faces

            // all faces use this stream
            PROFILE(if (dslash_exterior_compute) dslash.apply(device::get_default_stream()), profile, QUDA_PROFILE_DSLASH_KERNEL);

            pattern.dslashCompleted[2 * i] = 1;
          }
        }
      }

      completeDslash(*in, dslashParam);
      in->bufferIndex = (1 - in->bufferIndex);
      profile.TPSTOP(QUDA_PROFILE_TOTAL);
    }
  };

/**
   Variation of multi-gpu dslash where the packing kernel writes
   buffers directly to host memory with fused halo update kernel
*/
  template <typename Dslash> struct DslashFusedZeroCopyPack : DslashPolicyImp<Dslash> {

    void operator()(
        Dslash &dslash, cudaColorSpinorField *in, const int volume, const int *faceVolumeCB, TimeProfile &profile)
    {

      profile.TPSTART(QUDA_PROFILE_TOTAL);

      auto &dslashParam = dslash.dslashParam;
      dslashParam.kernel_type = INTERIOR_KERNEL;
      dslashParam.threads = volume;
      dslash.setShmem(0);

      // record start of the dslash
      PROFILE(qudaEventRecord(dslashStart[in->bufferIndex], device::get_default_stream()), profile, QUDA_PROFILE_EVENT_RECORD);

      const int packScatterIndex = getStreamIndex(dslashParam);
      PROFILE(qudaStreamWaitEvent(device::get_stream(packScatterIndex), dslashStart[in->bufferIndex], 0), profile,
          QUDA_PROFILE_STREAM_WAIT_EVENT);
      const int parity_src = (in->SiteSubset() == QUDA_PARITY_SITE_SUBSET ? 1 - dslashParam.parity : 0);
      issuePack(*in, dslash, parity_src, static_cast<MemoryLocation>(Host | (Remote * dslashParam.remote_write)),
                packScatterIndex);

      issueRecv(*in, dslash, false); // Prepost receives

      PROFILE(if (dslash_interior_compute) dslash.apply(device::get_default_stream()), profile, QUDA_PROFILE_DSLASH_KERNEL);
      if (aux_worker) aux_worker->apply(device::get_default_stream());

      for (int i = 3; i >= 0; i--) { // only synchronize if we need to
        if (!dslashParam.remote_write
            || (dslashParam.commDim[i] && (!comm_peer2peer_enabled(0, i) || !comm_peer2peer_enabled(1, i)))) {
          qudaStreamSynchronize(device::get_stream(packScatterIndex));
          break;
        }
      }

      for (int p2p = 0; p2p < 2; p2p++) { // schedule non-p2p traffic first, then do p2p
        for (int i = 3; i >= 0; i--) {
          if (!dslashParam.commDim[i]) continue;

          for (int dir = 1; dir >= 0; dir--) {
            if ((comm_peer2peer_enabled(dir, i) + p2p) % 2 == 0) {
              PROFILE(
                  if (dslash_comms) in->sendStart(2 * i + dir,
                                                  device::get_stream(dslashParam.remote_write ? packScatterIndex : 2 * i + dir),
                                                  false, dslashParam.remote_write),
                  profile, QUDA_PROFILE_COMMS_START);
            } // is p2p?
          }   // dir
        }     // i
      }       // p2p

      DslashCommsPattern pattern(dslashParam.commDim, true);
      while (pattern.completeSum < pattern.commDimTotal) {

        for (int i = 3; i >= 0; i--) {
          if (!dslashParam.commDim[i]) continue;

          for (int dir = 1; dir >= 0; dir--) {

            // Query if comms has finished
            if (!pattern.commsCompleted[2 * i + dir]) {
              if (commsComplete(*in, dslash, i, dir, false, false, false, packScatterIndex)) {
                pattern.commsCompleted[2 * i + dir] = 1;
                pattern.completeSum++;
              }
            }

          } // dir=0,1
        }   // i
      }     // pattern.completeSum

      for (int i = 3; i >= 0; i--) {
        if (dslashParam.commDim[i] && (!comm_peer2peer_enabled(0, i) || !comm_peer2peer_enabled(1, i))) {
          // if not peer-to-peer we post an event in the scatter stream and wait on that
          PROFILE(qudaEventRecord(scatterEnd[0], device::get_stream(packScatterIndex)), profile, QUDA_PROFILE_EVENT_RECORD);
          PROFILE(qudaStreamWaitEvent(device::get_default_stream(), scatterEnd[0], 0), profile, QUDA_PROFILE_STREAM_WAIT_EVENT);
          break;
        }
      }

      // Launch exterior kernel
      if (pattern.commDimTotal) {
        setFusedParam(dslashParam, dslash, faceVolumeCB); // setup for exterior kernel
        PROFILE(if (dslash_exterior_compute) dslash.apply(device::get_default_stream()), profile, QUDA_PROFILE_DSLASH_KERNEL);
      }

      completeDslash(*in, dslashParam);
      in->bufferIndex = (1 - in->bufferIndex);
      profile.TPSTOP(QUDA_PROFILE_TOTAL);
    }
  };

/**
   Multi-GPU Dslash zero-copy for the send and GDR for the receive
 */
  template <typename Dslash> struct DslashZeroCopyPackGDRRecv : DslashPolicyImp<Dslash> {

    void operator()(
        Dslash &dslash, cudaColorSpinorField *in, const int volume, const int *faceVolumeCB, TimeProfile &profile)
    {

      profile.TPSTART(QUDA_PROFILE_TOTAL);

      auto &dslashParam = dslash.dslashParam;
      dslashParam.kernel_type = INTERIOR_KERNEL;
      dslashParam.threads = volume;
      dslash.setShmem(0);

      // record start of the dslash
      PROFILE(qudaEventRecord(dslashStart[in->bufferIndex], device::get_default_stream()), profile, QUDA_PROFILE_EVENT_RECORD);

      issueRecv(*in, dslash, true); // Prepost receives

      const int packIndex = getStreamIndex(dslashParam);
      PROFILE(qudaStreamWaitEvent(device::get_stream(packIndex), dslashStart[in->bufferIndex], 0), profile,
          QUDA_PROFILE_STREAM_WAIT_EVENT);
      const int parity_src = (in->SiteSubset() == QUDA_PARITY_SITE_SUBSET ? 1 - dslashParam.parity : 0);
      issuePack(*in, dslash, parity_src, static_cast<MemoryLocation>(Host | (Remote * dslashParam.remote_write)),
                packIndex);

      PROFILE(if (dslash_interior_compute) dslash.apply(device::get_default_stream()), profile, QUDA_PROFILE_DSLASH_KERNEL);
      if (aux_worker) aux_worker->apply(device::get_default_stream());

      for (int i = 3; i >= 0; i--) { // only synchronize if we need to
        if (!dslashParam.remote_write
            || (dslashParam.commDim[i] && (!comm_peer2peer_enabled(0, i) || !comm_peer2peer_enabled(1, i)))) {
          qudaStreamSynchronize(device::get_stream(packIndex));
          break;
        }
      }

      for (int p2p = 0; p2p < 2; p2p++) { // schedule non-p2p traffic first, then do p2p
        for (int i = 3; i >= 0; i--) {
          if (!dslashParam.commDim[i]) continue;

          for (int dir = 1; dir >= 0; dir--) {
            if ((comm_peer2peer_enabled(dir, i) + p2p) % 2 == 0) {
              PROFILE(if (dslash_comms) in->sendStart(2 * i + dir,
                                                      device::get_stream(dslashParam.remote_write ? packIndex : 2 * i + dir),
                                                      false, dslashParam.remote_write),
                  profile, QUDA_PROFILE_COMMS_START);
            } // is p2p?
          }   // dir
        }     // i
      }       // p2p

      DslashCommsPattern pattern(dslashParam.commDim, true);
      while (pattern.completeSum < pattern.commDimTotal) {

        for (int i = 3; i >= 0; i--) {
          if (!dslashParam.commDim[i]) continue;

          for (int dir = 1; dir >= 0; dir--) {

            // Query if comms has finished
            if (!pattern.commsCompleted[2 * i + dir] && pattern.gatherCompleted[2 * i + dir]) {
              if (commsComplete(*in, dslash, i, dir, false, true, false)) {
                pattern.commsCompleted[2 * i + dir] = 1;
                pattern.completeSum++;
              }
            }

          } // dir=0,1

          if (!pattern.dslashCompleted[2 * i] && pattern.dslashCompleted[pattern.previousDir[2 * i + 1]]
              && pattern.commsCompleted[2 * i] && pattern.commsCompleted[2 * i + 1]) {
            dslashParam.kernel_type = static_cast<KernelType>(i);
            dslashParam.threads = dslash.Nface() * faceVolumeCB[i]; // updating 2 or 6 faces

            // all faces use this stream
            PROFILE(if (dslash_exterior_compute) dslash.apply(device::get_default_stream()), profile, QUDA_PROFILE_DSLASH_KERNEL);

            pattern.dslashCompleted[2 * i] = 1;
          }
        }
      }

      completeDslash(*in, dslashParam);
      in->bufferIndex = (1 - in->bufferIndex);
      profile.TPSTOP(QUDA_PROFILE_TOTAL);
    }
  };

/**
   Multi-GPU Dslash zero-copy for the send and GDR for the receive,
   with fused halo update kernel
 */
  template <typename Dslash> struct DslashFusedZeroCopyPackGDRRecv : DslashPolicyImp<Dslash> {

    void operator()(
        Dslash &dslash, cudaColorSpinorField *in, const int volume, const int *faceVolumeCB, TimeProfile &profile)
    {

      profile.TPSTART(QUDA_PROFILE_TOTAL);

      auto &dslashParam = dslash.dslashParam;
      dslashParam.kernel_type = INTERIOR_KERNEL;
      dslashParam.threads = volume;
      dslash.setShmem(0);

      // record start of the dslash
      PROFILE(qudaEventRecord(dslashStart[in->bufferIndex], device::get_default_stream()), profile, QUDA_PROFILE_EVENT_RECORD);

      const int packIndex = getStreamIndex(dslashParam);
      PROFILE(qudaStreamWaitEvent(device::get_stream(packIndex), dslashStart[in->bufferIndex], 0), profile,
          QUDA_PROFILE_STREAM_WAIT_EVENT);
      const int parity_src = (in->SiteSubset() == QUDA_PARITY_SITE_SUBSET ? 1 - dslashParam.parity : 0);
      issuePack(*in, dslash, parity_src, static_cast<MemoryLocation>(Host | (Remote * dslashParam.remote_write)),
                packIndex);

      issueRecv(*in, dslash, true); // Prepost receives

      PROFILE(if (dslash_interior_compute) dslash.apply(device::get_default_stream()), profile, QUDA_PROFILE_DSLASH_KERNEL);
      if (aux_worker) aux_worker->apply(device::get_default_stream());

      for (int i = 3; i >= 0; i--) { // only synchronize if we need to
        if (!dslashParam.remote_write
            || (dslashParam.commDim[i] && (!comm_peer2peer_enabled(0, i) || !comm_peer2peer_enabled(1, i)))) {
          qudaStreamSynchronize(device::get_stream(packIndex));
          break;
        }
      }

      for (int p2p = 0; p2p < 2; p2p++) { // schedule non-p2p traffic first, then do p2p
        for (int i = 3; i >= 0; i--) {
          if (!dslashParam.commDim[i]) continue;

          for (int dir = 1; dir >= 0; dir--) {
            if ((comm_peer2peer_enabled(dir, i) + p2p) % 2 == 0) {
              PROFILE(if (dslash_comms) in->sendStart(2 * i + dir,
                                                      device::get_stream(dslashParam.remote_write ? packIndex : 2 * i + dir),
                                                      false, dslashParam.remote_write),
                  profile, QUDA_PROFILE_COMMS_START);
            } // is p2p?
          }   // dir
        }     // i
      }       // p2p

      DslashCommsPattern pattern(dslashParam.commDim, true);
      while (pattern.completeSum < pattern.commDimTotal) {

        for (int i = 3; i >= 0; i--) {
          if (!dslashParam.commDim[i]) continue;

          for (int dir = 1; dir >= 0; dir--) {

            // Query if comms has finished
            if (!pattern.commsCompleted[2 * i + dir] && pattern.gatherCompleted[2 * i + dir]) {
              if (commsComplete(*in, dslash, i, dir, false, true, false)) {
                pattern.commsCompleted[2 * i + dir] = 1;
                pattern.completeSum++;
              }
            }
          } // dir=0,1
        }   // i
      }     // while(pattern.completeSum < commDimTotal)

      // Launch exterior kernel
      if (pattern.commDimTotal) {
        setFusedParam(dslashParam, dslash, faceVolumeCB); // setup for exterior kernel
        PROFILE(if (dslash_exterior_compute) dslash.apply(device::get_default_stream()), profile, QUDA_PROFILE_DSLASH_KERNEL);
      }

      completeDslash(*in, dslashParam);
      in->bufferIndex = (1 - in->bufferIndex);
      profile.TPSTOP(QUDA_PROFILE_TOTAL);
    }
  };

/**
   Variation of multi-gpu dslash where the packing kernel writes
   buffers directly to host memory
*/
  template <typename Dslash> struct DslashZeroCopy : DslashPolicyImp<Dslash> {

    void operator()(
        Dslash &dslash, cudaColorSpinorField *in, const int volume, const int *faceVolumeCB, TimeProfile &profile)
    {

      profile.TPSTART(QUDA_PROFILE_TOTAL);

      auto &dslashParam = dslash.dslashParam;
      dslashParam.kernel_type = INTERIOR_KERNEL;
      dslashParam.threads = volume;
      dslash.setShmem(0);

      // record start of the dslash
      PROFILE(qudaEventRecord(dslashStart[in->bufferIndex], device::get_default_stream()), profile, QUDA_PROFILE_EVENT_RECORD);

      issueRecv(*in, dslash, false); // Prepost receives

      const int packIndex = getStreamIndex(dslashParam);
      PROFILE(qudaStreamWaitEvent(device::get_stream(packIndex), dslashStart[in->bufferIndex], 0), profile,
          QUDA_PROFILE_STREAM_WAIT_EVENT);
      const int parity_src = (in->SiteSubset() == QUDA_PARITY_SITE_SUBSET ? 1 - dslashParam.parity : 0);
      issuePack(*in, dslash, parity_src, static_cast<MemoryLocation>(Host | (Remote * dslashParam.remote_write)),
                packIndex);

      PROFILE(if (dslash_interior_compute) dslash.apply(device::get_default_stream()), profile, QUDA_PROFILE_DSLASH_KERNEL);
      if (aux_worker) aux_worker->apply(device::get_default_stream());

      for (int i = 3; i >= 0; i--) { // only synchronize if we need to
        if (!dslashParam.remote_write
            || (dslashParam.commDim[i] && (!comm_peer2peer_enabled(0, i) || !comm_peer2peer_enabled(1, i)))) {
          qudaStreamSynchronize(device::get_stream(packIndex));
          break;
        }
      }

      for (int p2p = 0; p2p < 2; p2p++) { // schedule non-p2p traffic first, then do p2p
        for (int i = 3; i >= 0; i--) {
          if (!dslashParam.commDim[i]) continue;

          for (int dir = 1; dir >= 0; dir--) {
            if ((comm_peer2peer_enabled(dir, i) + p2p) % 2 == 0) {
              PROFILE(if (dslash_comms) in->sendStart(2 * i + dir,
                                                      device::get_stream(dslashParam.remote_write ? packIndex : 2 * i + dir),
                                                      false, dslashParam.remote_write),
                  profile, QUDA_PROFILE_COMMS_START);
            } // is p2p?
          }   // dir
        }     // i
      }       // p2p

      DslashCommsPattern pattern(dslashParam.commDim, true);
      while (pattern.completeSum < pattern.commDimTotal) {

        for (int i = 3; i >= 0; i--) {
          if (!dslashParam.commDim[i]) continue;

          for (int dir = 1; dir >= 0; dir--) {

            // Query if comms have finished
            if (!pattern.commsCompleted[2 * i + dir]) {
              if (commsComplete(*in, dslash, i, dir, false, false, true)) {
                pattern.commsCompleted[2 * i + dir] = 1;
                pattern.completeSum++;
              }
            }
          }

          // enqueue the boundary dslash kernel as soon as the scatters have been enqueued
          if (!pattern.dslashCompleted[2 * i] && pattern.dslashCompleted[pattern.previousDir[2 * i + 1]]
              && pattern.commsCompleted[2 * i] && pattern.commsCompleted[2 * i + 1]) {
            dslashParam.kernel_type = static_cast<KernelType>(i);
            dslashParam.threads = dslash.Nface() * faceVolumeCB[i]; // updating 2 or 6 faces

            setMappedGhost(dslash, *in, true);
            PROFILE(if (dslash_exterior_compute) dslash.apply(device::get_default_stream()), profile, QUDA_PROFILE_DSLASH_KERNEL);
            setMappedGhost(dslash, *in, false);

            pattern.dslashCompleted[2 * i] = 1;
          }
        }
      }

      in->bufferIndex = (1 - in->bufferIndex);
      profile.TPSTOP(QUDA_PROFILE_TOTAL);
    }
  };

/**
   Variation of multi-gpu dslash where the packing kernel writes
   buffers directly to host memory with fused halo update kernel
*/
  template <typename Dslash> struct DslashFusedZeroCopy : DslashPolicyImp<Dslash> {

    void operator()(
        Dslash &dslash, cudaColorSpinorField *in, const int volume, const int *faceVolumeCB, TimeProfile &profile)
    {

      profile.TPSTART(QUDA_PROFILE_TOTAL);

      auto &dslashParam = dslash.dslashParam;
      dslashParam.kernel_type = INTERIOR_KERNEL;
      dslashParam.threads = volume;
      dslash.setShmem(0);

      // record start of the dslash
      PROFILE(qudaEventRecord(dslashStart[in->bufferIndex], device::get_default_stream()), profile, QUDA_PROFILE_EVENT_RECORD);

      issueRecv(*in, dslash, false); // Prepost receives

      const int packIndex = getStreamIndex(dslashParam);
      PROFILE(qudaStreamWaitEvent(device::get_stream(packIndex), dslashStart[in->bufferIndex], 0), profile,
          QUDA_PROFILE_STREAM_WAIT_EVENT);
      const int parity_src = (in->SiteSubset() == QUDA_PARITY_SITE_SUBSET ? 1 - dslashParam.parity : 0);
      issuePack(*in, dslash, parity_src, static_cast<MemoryLocation>(Host | (Remote * dslashParam.remote_write)),
                packIndex);

      PROFILE(if (dslash_interior_compute) dslash.apply(device::get_default_stream()), profile, QUDA_PROFILE_DSLASH_KERNEL);
      if (aux_worker) aux_worker->apply(device::get_default_stream());

      for (int i = 3; i >= 0; i--) { // only synchronize if we need to
        if (!dslashParam.remote_write
            || (dslashParam.commDim[i] && (!comm_peer2peer_enabled(0, i) || !comm_peer2peer_enabled(1, i)))) {
          qudaStreamSynchronize(device::get_stream(packIndex));
          break;
        }
      }

      for (int p2p = 0; p2p < 2; p2p++) { // schedule non-p2p traffic first, then do p2p
        for (int i = 3; i >= 0; i--) {
          if (!dslashParam.commDim[i]) continue;

          for (int dir = 1; dir >= 0; dir--) {
            if ((comm_peer2peer_enabled(dir, i) + p2p) % 2 == 0) {
              PROFILE(if (dslash_comms) in->sendStart(2 * i + dir,
                                                      device::get_stream(dslashParam.remote_write ? packIndex : 2 * i + dir),
                                                      false, dslashParam.remote_write),
                  profile, QUDA_PROFILE_COMMS_START);
            } // is p2p?
          }   // dir
        }     // i
      }       // p2p

      DslashCommsPattern pattern(dslashParam.commDim, true);
      while (pattern.completeSum < pattern.commDimTotal) {

        for (int i = 3; i >= 0; i--) {
          if (!dslashParam.commDim[i]) continue;

          for (int dir = 1; dir >= 0; dir--) {

            // Query if comms have finished
            if (!pattern.commsCompleted[2 * i + dir]) {
              if (commsComplete(*in, dslash, i, dir, false, false, true)) {
                pattern.commsCompleted[2 * i + dir] = 1;
                pattern.completeSum++;
              }
            }
          }
        }
      }

      if (pattern.commDimTotal) {
        setFusedParam(dslashParam, dslash, faceVolumeCB); // setup for exterior kernel
        setMappedGhost(dslash, *in, true);
        PROFILE(if (dslash_exterior_compute) dslash.apply(device::get_default_stream()), profile, QUDA_PROFILE_DSLASH_KERNEL);
        setMappedGhost(dslash, *in, false);
      }

      completeDslash(*in, dslashParam);
      in->bufferIndex = (1 - in->bufferIndex);
      profile.TPSTOP(QUDA_PROFILE_TOTAL);
    }
  };

  /**
     Variation of multi-gpu dslash where the packing kernel is fused
     into the interior dslash kernel.  Only really makes sense on
     systems that are fully peer connected.
  */
  template <typename Dslash> struct DslashFusedPack : DslashPolicyImp<Dslash> {

    void operator()(Dslash &dslash, cudaColorSpinorField *in, const int volume, const int *faceVolumeCB,
                    TimeProfile &profile)
    {

      profile.TPSTART(QUDA_PROFILE_TOTAL);

      auto &dslashParam = dslash.dslashParam;
      dslashParam.kernel_type = INTERIOR_KERNEL;
      dslashParam.threads = volume;
      dslash.setShmem(0);

      // record start of the dslash
      PROFILE(qudaEventRecord(dslashStart[in->bufferIndex], device::get_default_stream()), profile, QUDA_PROFILE_EVENT_RECORD);

      issueRecv(*in, dslash, false); // Prepost receives

      MemoryLocation location = static_cast<MemoryLocation>(Host | (Remote * dslashParam.remote_write));
      dslash.setPack(true, location); // enable fused kernel packing

      PROFILE(if (dslash_interior_compute) dslash.apply(device::get_default_stream()), profile, QUDA_PROFILE_DSLASH_KERNEL);

      dslash.setPack(false, location); // disable fused kernel packing
      if (aux_worker) aux_worker->apply(device::get_default_stream());

      for (int i = 3; i >= 0; i--) { // only synchronize if we need to
        if (!dslashParam.remote_write
            || (dslashParam.commDim[i] && (!comm_peer2peer_enabled(0, i) || !comm_peer2peer_enabled(1, i)))) {
          qudaStreamSynchronize(device::get_default_stream());
          break;
        }
      }

      for (int p2p = 0; p2p < 2; p2p++) { // schedule non-p2p traffic first, then do p2p
        for (int i = 3; i >= 0; i--) {
          if (!dslashParam.commDim[i]) continue;

          for (int dir = 1; dir >= 0; dir--) {
            if ((comm_peer2peer_enabled(dir, i) + p2p) % 2 == 0) {
              PROFILE(if (dslash_comms) in->sendStart(2 * i + dir,
                                                      dslashParam.remote_write ? device::get_default_stream() : device::get_stream(2 * i + dir),
                                                      false, dslashParam.remote_write),
                      profile, QUDA_PROFILE_COMMS_START);
            } // is p2p?
          }   // dir
        }     // i
      }       // p2p

      DslashCommsPattern pattern(dslashParam.commDim, true);
      while (pattern.completeSum < pattern.commDimTotal) {

        for (int i = 3; i >= 0; i--) {
          if (!dslashParam.commDim[i]) continue;

          for (int dir = 1; dir >= 0; dir--) {

            // Query if comms have finished
            if (!pattern.commsCompleted[2 * i + dir]) {
              if (commsComplete(*in, dslash, i, dir, false, false, true)) {
                pattern.commsCompleted[2 * i + dir] = 1;
                pattern.completeSum++;
              }
            }
          }

          // enqueue the boundary dslash kernel as soon as the scatters have been
          // enqueued
          if (!pattern.dslashCompleted[2 * i] && pattern.dslashCompleted[pattern.previousDir[2 * i + 1]]
              && pattern.commsCompleted[2 * i] && pattern.commsCompleted[2 * i + 1]) {
            dslashParam.kernel_type = static_cast<KernelType>(i);
            dslashParam.threads = dslash.Nface() * faceVolumeCB[i]; // updating 2 or 6 faces

            setMappedGhost(dslash, *in, true);
            PROFILE(if (dslash_exterior_compute) dslash.apply(device::get_default_stream()), profile, QUDA_PROFILE_DSLASH_KERNEL);
            setMappedGhost(dslash, *in, false);

            pattern.dslashCompleted[2 * i] = 1;
          }
        }
      }

      in->bufferIndex = (1 - in->bufferIndex);
      profile.TPSTOP(QUDA_PROFILE_TOTAL);
    }
  };

  /**
     Variation of multi-gpu dslash where the packing kernel is fused
     into the interior dslash kernel, and the halo update kernels are
     all fused.  Only really makes sense on systems that are fully peer
     connected.
  */
  template <typename Dslash> struct DslashFusedPackFusedHalo : DslashPolicyImp<Dslash> {

    void operator()(Dslash &dslash, cudaColorSpinorField *in, const int volume, const int *faceVolumeCB,
                    TimeProfile &profile)
    {
      profile.TPSTART(QUDA_PROFILE_TOTAL);

      auto &dslashParam = dslash.dslashParam;
      dslashParam.kernel_type = INTERIOR_KERNEL;
      dslashParam.threads = volume;
      dslash.setShmem(0);

      // record start of the dslash
      PROFILE(qudaEventRecord(dslashStart[in->bufferIndex], device::get_default_stream()), profile, QUDA_PROFILE_EVENT_RECORD);

      issueRecv(*in, dslash, false); // Prepost receives

      MemoryLocation location = static_cast<MemoryLocation>(Host | (Remote * dslashParam.remote_write));
      dslash.setPack(true, location); // enable fused kernel packing

      PROFILE(if (dslash_interior_compute) dslash.apply(device::get_default_stream()), profile, QUDA_PROFILE_DSLASH_KERNEL);

      dslash.setPack(false, location); // disable fused kernel packing
      if (aux_worker) aux_worker->apply(device::get_default_stream());

      for (int i = 3; i >= 0; i--) { // only synchronize if we need to
        if (!dslashParam.remote_write
            || (dslashParam.commDim[i] && (!comm_peer2peer_enabled(0, i) || !comm_peer2peer_enabled(1, i)))) {
          qudaStreamSynchronize(device::get_default_stream());
          break;
        }
      }

      for (int p2p = 0; p2p < 2; p2p++) { // schedule non-p2p traffic first, then do p2p
        for (int i = 3; i >= 0; i--) {
          if (!dslashParam.commDim[i]) continue;

          for (int dir = 1; dir >= 0; dir--) {
            if ((comm_peer2peer_enabled(dir, i) + p2p) % 2 == 0) {
              PROFILE(if (dslash_comms) in->sendStart(2 * i + dir,
                                                      dslashParam.remote_write ? device::get_default_stream() : device::get_stream(2 * i + dir),
                                                      false, dslashParam.remote_write),
                      profile, QUDA_PROFILE_COMMS_START);
            } // is p2p?
          }   // dir
        }     // i
      }       // p2p

      DslashCommsPattern pattern(dslashParam.commDim, true);
      while (pattern.completeSum < pattern.commDimTotal) {

        for (int i = 3; i >= 0; i--) {
          if (!dslashParam.commDim[i]) continue;

          for (int dir = 1; dir >= 0; dir--) {

            // Query if comms have finished
            if (!pattern.commsCompleted[2 * i + dir]) {
              if (commsComplete(*in, dslash, i, dir, false, false, true)) {
                pattern.commsCompleted[2 * i + dir] = 1;
                pattern.completeSum++;
              }
            }
          }
        }
      }

      if (pattern.commDimTotal) {
        setFusedParam(dslashParam, dslash,
                      faceVolumeCB); // setup for exterior kernel
        setMappedGhost(dslash, *in, true);
        PROFILE(if (dslash_exterior_compute) dslash.apply(device::get_default_stream()), profile, QUDA_PROFILE_DSLASH_KERNEL);
        setMappedGhost(dslash, *in, false);
      }

      completeDslash(*in, dslashParam);
      in->bufferIndex = (1 - in->bufferIndex);
      profile.TPSTOP(QUDA_PROFILE_TOTAL);
    }
  };

  // whether we have initialized the dslash policy tuner
  extern bool dslash_policy_init;

  // used to keep track of which policy to start the autotuning
  extern int first_active_policy;
  extern int first_active_p2p_policy;

  enum class QudaDslashPolicy {
    QUDA_DSLASH,
    QUDA_FUSED_DSLASH,
    QUDA_GDR_DSLASH,
    QUDA_FUSED_GDR_DSLASH,
    QUDA_GDR_RECV_DSLASH,
    QUDA_FUSED_GDR_RECV_DSLASH,
    QUDA_ZERO_COPY_PACK_DSLASH,
    QUDA_FUSED_ZERO_COPY_PACK_DSLASH,
    QUDA_ZERO_COPY_DSLASH,
    QUDA_FUSED_ZERO_COPY_DSLASH,
    QUDA_ZERO_COPY_PACK_GDR_RECV_DSLASH,
    QUDA_FUSED_ZERO_COPY_PACK_GDR_RECV_DSLASH,
    QUDA_DSLASH_FUSED_PACK,
    QUDA_DSLASH_FUSED_PACK_FUSED_HALO,
    QUDA_SHMEM_UBER_PACKINTRA_DSLASH,
    QUDA_SHMEM_UBER_PACKFULL_DSLASH,
    QUDA_SHMEM_PACKINTRA_DSLASH,
    QUDA_SHMEM_PACKFULL_DSLASH,
    QUDA_DSLASH_POLICY_DISABLED // this MUST be the last element
  };

  // list of dslash policies that are enabled
  extern std::vector<QudaDslashPolicy> policies;

  // string used as a tunekey to ensure we retune if the dslash policy env changes
  extern char policy_string[TuneKey::aux_n];

  enum class QudaP2PPolicy {
    QUDA_P2P_DEFAULT,         // no special hanlding for p2p
    QUDA_P2P_COPY_ENGINE,     // use copy engine for p2p traffic
    QUDA_P2P_REMOTE_WRITE,    // write packed halos directly to peers
    QUDA_P2P_POLICY_DISABLED, // this must be the last element
  };

  // list of p2p policies that are enabled
  extern std::vector<QudaP2PPolicy> p2p_policies;

  template <typename Dslash> struct DslashFactory {

    // map of GDR policies to their non-GDR equivalents
    static auto blacklist_map(const QudaDslashPolicy &policy)
    {
      switch (policy) {
      case QudaDslashPolicy::QUDA_GDR_DSLASH:
      case QudaDslashPolicy::QUDA_GDR_RECV_DSLASH:
        return QudaDslashPolicy::QUDA_DSLASH;
      case QudaDslashPolicy::QUDA_FUSED_GDR_DSLASH:
      case QudaDslashPolicy::QUDA_FUSED_GDR_RECV_DSLASH:
        return QudaDslashPolicy::QUDA_FUSED_DSLASH;
      case QudaDslashPolicy::QUDA_ZERO_COPY_PACK_GDR_RECV_DSLASH:
        return QudaDslashPolicy::QUDA_ZERO_COPY_PACK_DSLASH;
      case QudaDslashPolicy::QUDA_FUSED_ZERO_COPY_PACK_GDR_RECV_DSLASH:
        return QudaDslashPolicy::QUDA_FUSED_ZERO_COPY_PACK_DSLASH;
      default: return policy;
      }
    }

    static DslashPolicyImp<Dslash> *create(const QudaDslashPolicy &policy_)
    {
      // if GDR policy and blacklist enabled, create the non-GDR equivalent
      QudaDslashPolicy policy = comm_gdr_blacklist() ? blacklist_map(policy_) : policy_;

      switch (policy) {
      case QudaDslashPolicy::QUDA_DSLASH: return new DslashBasic<Dslash>;
      case QudaDslashPolicy::QUDA_FUSED_DSLASH: return new DslashFusedExterior<Dslash>;
      case QudaDslashPolicy::QUDA_GDR_DSLASH: return new DslashGDR<Dslash>;
      case QudaDslashPolicy::QUDA_FUSED_GDR_DSLASH: return new DslashFusedGDR<Dslash>;
      case QudaDslashPolicy::QUDA_GDR_RECV_DSLASH: return new DslashGDRRecv<Dslash>;
      case QudaDslashPolicy::QUDA_FUSED_GDR_RECV_DSLASH: return new DslashFusedGDRRecv<Dslash>;
      case QudaDslashPolicy::QUDA_ZERO_COPY_PACK_DSLASH: return new DslashZeroCopyPack<Dslash>;
      case QudaDslashPolicy::QUDA_FUSED_ZERO_COPY_PACK_DSLASH: return new DslashFusedZeroCopyPack<Dslash>;
      case QudaDslashPolicy::QUDA_ZERO_COPY_PACK_GDR_RECV_DSLASH: return new DslashZeroCopyPackGDRRecv<Dslash>;
      case QudaDslashPolicy::QUDA_FUSED_ZERO_COPY_PACK_GDR_RECV_DSLASH: return new DslashFusedZeroCopyPackGDRRecv<Dslash>;
      case QudaDslashPolicy::QUDA_ZERO_COPY_DSLASH: return new DslashZeroCopy<Dslash>;
      case QudaDslashPolicy::QUDA_FUSED_ZERO_COPY_DSLASH: return new DslashFusedZeroCopy<Dslash>;
      case QudaDslashPolicy::QUDA_DSLASH_FUSED_PACK: return new DslashFusedPack<Dslash>;
      case QudaDslashPolicy::QUDA_DSLASH_FUSED_PACK_FUSED_HALO: return new DslashFusedPackFusedHalo<Dslash>;
      case QudaDslashPolicy::QUDA_SHMEM_UBER_PACKINTRA_DSLASH: return new DslashShmemUberPackIntra<Dslash>;
      case QudaDslashPolicy::QUDA_SHMEM_UBER_PACKFULL_DSLASH: return new DslashShmemUberPackFull<Dslash>;
      case QudaDslashPolicy::QUDA_SHMEM_PACKINTRA_DSLASH: return new DslashShmemPackIntra<Dslash>;
      case QudaDslashPolicy::QUDA_SHMEM_PACKFULL_DSLASH: return new DslashShmemPackFull<Dslash>;
      default: errorQuda("Dslash policy %d not recognized", static_cast<int>(policy));
      }
      return nullptr;
    }
  };

  inline void enable_policy(QudaDslashPolicy p) { policies[static_cast<std::size_t>(p)] = p; }

  inline void disable_policy(QudaDslashPolicy p)
  {
    policies[static_cast<std::size_t>(p)] = QudaDslashPolicy::QUDA_DSLASH_POLICY_DISABLED;
  }

  template <typename Dslash> class DslashPolicyTune : public Tunable
  {
    Dslash &dslash;
    decltype(dslash.dslashParam) &dslashParam;
    cudaColorSpinorField *in;
    const int volume;
    const int *ghostFace;
    TimeProfile &profile;

    bool tuneGridDim() const { return false; } // Don't tune the grid dimensions.
    bool tuneAuxDim() const { return true; }   // Do tune the aux dimensions.
    unsigned int sharedBytesPerThread() const { return 0; }
    unsigned int sharedBytesPerBlock(const TuneParam &) const { return 0; }

  public:
    DslashPolicyTune(
        Dslash &dslash, cudaColorSpinorField *in, const int volume, const int *ghostFace, TimeProfile &profile) :
        dslash(dslash),
        dslashParam(dslash.dslashParam),
        in(in),
        volume(volume),
        ghostFace(ghostFace),
        profile(profile)
    {
      if (!dslash_policy_init) {

        first_active_policy = static_cast<int>(QudaDslashPolicy::QUDA_DSLASH_POLICY_DISABLED);
        first_active_p2p_policy = static_cast<int>(QudaP2PPolicy::QUDA_P2P_POLICY_DISABLED);

        if (comm_peer2peer_enabled_global() & 2) { // enable/disable p2p copy engine policy tuning
          p2p_policies[static_cast<std::size_t>(QudaP2PPolicy::QUDA_P2P_REMOTE_WRITE)]
              = QudaP2PPolicy::QUDA_P2P_REMOTE_WRITE;
          first_active_p2p_policy = static_cast<int>(QudaP2PPolicy::QUDA_P2P_REMOTE_WRITE);
        }

        if (comm_peer2peer_enabled_global() & 1) { // enable/disable p2p direct store policy tuning
          p2p_policies[static_cast<std::size_t>(QudaP2PPolicy::QUDA_P2P_COPY_ENGINE)]
              = QudaP2PPolicy::QUDA_P2P_COPY_ENGINE;
          first_active_p2p_policy = static_cast<int>(QudaP2PPolicy::QUDA_P2P_COPY_ENGINE);
        }

        if (!(comm_peer2peer_enabled_global() & 4)) { // enable/disable non-p2p policy tuning
          p2p_policies[static_cast<std::size_t>(QudaP2PPolicy::QUDA_P2P_DEFAULT)] = QudaP2PPolicy::QUDA_P2P_DEFAULT;
          first_active_p2p_policy = static_cast<int>(QudaP2PPolicy::QUDA_P2P_DEFAULT);
        }

        static char *dslash_policy_env = getenv("QUDA_ENABLE_DSLASH_POLICY");
        if (dslash_policy_env) { // set the policies to tune for explicitly
          std::stringstream policy_list(dslash_policy_env);

          int policy_;
          while (policy_list >> policy_) {
            QudaDslashPolicy dslash_policy = static_cast<QudaDslashPolicy>(policy_);

            // check this is a valid policy choice
            if ((dslash_policy == QudaDslashPolicy::QUDA_GDR_DSLASH
                    || dslash_policy == QudaDslashPolicy::QUDA_FUSED_GDR_DSLASH
                    || dslash_policy == QudaDslashPolicy::QUDA_GDR_RECV_DSLASH
                    || dslash_policy == QudaDslashPolicy::QUDA_FUSED_GDR_RECV_DSLASH)
                && !comm_gdr_enabled()) {
              errorQuda("Cannot select a GDR policy %d unless QUDA_ENABLE_GDR is set", static_cast<int>(dslash_policy));
            }

            // check valid policy for nvshmem
            if (dslash_policy == QudaDslashPolicy::QUDA_SHMEM_UBER_PACKINTRA_DSLASH
                || dslash_policy == QudaDslashPolicy::QUDA_SHMEM_UBER_PACKFULL_DSLASH
                || dslash_policy == QudaDslashPolicy::QUDA_SHMEM_PACKINTRA_DSLASH
                || dslash_policy == QudaDslashPolicy::QUDA_SHMEM_PACKFULL_DSLASH) {
#ifndef NVSHMEM_COMMS
              errorQuda("Cannot select a NVSHMEM policy %d when QUDA is not build with QUDA_NVSHMEM enabled.",
                        static_cast<int>(dslash_policy));
#endif
            }

            enable_policy(static_cast<QudaDslashPolicy>(policy_));
            first_active_policy = policy_ < first_active_policy ? policy_ : first_active_policy;
            if (policy_list.peek() == ',') policy_list.ignore();
          }
          if (first_active_policy == static_cast<int>(QudaDslashPolicy::QUDA_DSLASH_POLICY_DISABLED))
            errorQuda("No valid policy found in QUDA_ENABLE_DSLASH_POLICY");
        } else {
          enable_policy(QudaDslashPolicy::QUDA_DSLASH);
          first_active_policy = 0;
          enable_policy(QudaDslashPolicy::QUDA_FUSED_DSLASH);

          // if we have gdr then enable tuning these policies
          if (comm_gdr_enabled()) {
            enable_policy(QudaDslashPolicy::QUDA_GDR_DSLASH);
            enable_policy(QudaDslashPolicy::QUDA_FUSED_GDR_DSLASH);
            enable_policy(QudaDslashPolicy::QUDA_GDR_RECV_DSLASH);
            enable_policy(QudaDslashPolicy::QUDA_FUSED_GDR_RECV_DSLASH);
          }

          enable_policy(QudaDslashPolicy::QUDA_ZERO_COPY_PACK_DSLASH);
          enable_policy(QudaDslashPolicy::QUDA_FUSED_ZERO_COPY_PACK_DSLASH);

          if (comm_gdr_enabled()) {
            enable_policy(QudaDslashPolicy::QUDA_ZERO_COPY_PACK_GDR_RECV_DSLASH);
            enable_policy(QudaDslashPolicy::QUDA_FUSED_ZERO_COPY_PACK_GDR_RECV_DSLASH);
          }

          // pure zero-copy policies require texture objects
          enable_policy(QudaDslashPolicy::QUDA_ZERO_COPY_DSLASH);
          enable_policy(QudaDslashPolicy::QUDA_FUSED_ZERO_COPY_DSLASH);

          enable_policy(QudaDslashPolicy::QUDA_DSLASH_FUSED_PACK);
          enable_policy(QudaDslashPolicy::QUDA_DSLASH_FUSED_PACK_FUSED_HALO);
          if (comm_nvshmem_enabled()) {
            enable_policy(QudaDslashPolicy::QUDA_SHMEM_UBER_PACKINTRA_DSLASH);
            enable_policy(QudaDslashPolicy::QUDA_SHMEM_UBER_PACKFULL_DSLASH);
            enable_policy(QudaDslashPolicy::QUDA_SHMEM_PACKINTRA_DSLASH);
            enable_policy(QudaDslashPolicy::QUDA_SHMEM_PACKFULL_DSLASH);
          }
        }
        // construct string specifying which policies have been enabled
        for (int i = 0; i < (int)QudaDslashPolicy::QUDA_DSLASH_POLICY_DISABLED; i++) {
          strcat(policy_string, (int)policies[i] == i ? "1" : "0");
        }

       static char *dslash_pack_env = getenv("QUDA_ENABLE_DSLASH_PACK");
       if (dslash_pack_env && strcmp(dslash_pack_env, "0") == 0) {
	 if (getVerbosity() > QUDA_SILENT) warningQuda("Disabling Dslash halo packing");
	 dslash_pack_compute = false;
       }

       static char *dslash_interior_env = getenv("QUDA_ENABLE_DSLASH_INTERIOR");
       if (dslash_interior_env && strcmp(dslash_interior_env, "0") == 0) {
	 if (getVerbosity() > QUDA_SILENT) warningQuda("Disabling Dslash interior computation");
	 dslash_interior_compute = false;
       }

       static char *dslash_exterior_env = getenv("QUDA_ENABLE_DSLASH_EXTERIOR");
       if (dslash_exterior_env && strcmp(dslash_exterior_env, "0") == 0) {
	 if (getVerbosity() > QUDA_SILENT) warningQuda("Disabling Dslash exterior computation");
	 dslash_exterior_compute = false;
       }

       static char *dslash_copy_env = getenv("QUDA_ENABLE_DSLASH_COPY");
       if (dslash_copy_env && strcmp(dslash_copy_env, "0") == 0) {
	 if (getVerbosity() > QUDA_SILENT) warningQuda("Disabling Dslash host-device copying");
	 dslash_copy = false;
       }

       static char *dslash_comms_env = getenv("QUDA_ENABLE_DSLASH_COMMS");
       if (dslash_comms_env && strcmp(dslash_comms_env, "0") == 0) {
	 if (getVerbosity() > QUDA_SILENT) warningQuda("Disabling Dslash communication");
	 dslash_comms = false;
       }
      }

      // before we do policy tuning we must ensure the kernel
      // constituents have been tuned since we can't do nested tuning
      if (!tuned()) {
        disableProfileCount();

        for (auto &p2p : p2p_policies) {

          if (p2p == QudaP2PPolicy::QUDA_P2P_POLICY_DISABLED) continue;

          bool p2p_enabled = comm_peer2peer_enabled_global();
          if (p2p == QudaP2PPolicy::QUDA_P2P_DEFAULT)
            comm_enable_peer2peer(false); // disable p2p if using default policy
          dslashParam.remote_write = (p2p == QudaP2PPolicy::QUDA_P2P_REMOTE_WRITE ? 1 : 0);

          for (auto &i : policies) {

            if (i == QudaDslashPolicy::QUDA_DSLASH ||
                i == QudaDslashPolicy::QUDA_FUSED_DSLASH ||
                i == QudaDslashPolicy::QUDA_ZERO_COPY_PACK_DSLASH ||
                i == QudaDslashPolicy::QUDA_FUSED_ZERO_COPY_PACK_DSLASH ||
                i == QudaDslashPolicy::QUDA_ZERO_COPY_DSLASH ||
                i == QudaDslashPolicy::QUDA_FUSED_ZERO_COPY_DSLASH ||
                i == QudaDslashPolicy::QUDA_DSLASH_FUSED_PACK ||
                i == QudaDslashPolicy::QUDA_DSLASH_FUSED_PACK_FUSED_HALO ||
                i == QudaDslashPolicy::QUDA_SHMEM_UBER_PACKINTRA_DSLASH ||
                i == QudaDslashPolicy::QUDA_SHMEM_UBER_PACKFULL_DSLASH ||
                i == QudaDslashPolicy::QUDA_SHMEM_PACKINTRA_DSLASH ||
                i == QudaDslashPolicy::QUDA_SHMEM_PACKFULL_DSLASH) {

              DslashPolicyImp<Dslash> *dslashImp = DslashFactory<Dslash>::create(i);
              (*dslashImp)(dslash, in, volume, ghostFace, profile);
              delete dslashImp;

          } else if (i == QudaDslashPolicy::QUDA_GDR_DSLASH ||
                     i == QudaDslashPolicy::QUDA_FUSED_GDR_DSLASH ||
                     i == QudaDslashPolicy::QUDA_GDR_RECV_DSLASH ||
                     i == QudaDslashPolicy::QUDA_FUSED_GDR_RECV_DSLASH ||
                     i == QudaDslashPolicy::QUDA_ZERO_COPY_PACK_GDR_RECV_DSLASH ||
                     i == QudaDslashPolicy::QUDA_FUSED_ZERO_COPY_PACK_GDR_RECV_DSLASH) {
              // if we are using GDR policies then we must tune the
              // non-GDR equivalent as well - this ensures that all GPUs
              // will have the required tunecache entries prior to
              // potential process divergence regardless of which GPUs
              // are blacklisted.
              {
                QudaDslashPolicy policy = DslashFactory<Dslash>::blacklist_map(i);
                DslashPolicyImp<Dslash> *dslashImp = DslashFactory<Dslash>::create(policy);
                (*dslashImp)(dslash, in, volume, ghostFace, profile);
                delete dslashImp;
              }

              DslashPolicyImp<Dslash> *dslashImp = DslashFactory<Dslash>::create(i);
              (*dslashImp)(dslash, in, volume, ghostFace, profile);
              delete dslashImp;

            } else if (i != QudaDslashPolicy::QUDA_DSLASH_POLICY_DISABLED) {
              errorQuda("Unsupported dslash policy %d\n", static_cast<int>(i));
            }

          }

          comm_enable_peer2peer(p2p_enabled); // restore p2p state
        }                                     // p2p policies

        enableProfileCount();
        setPolicyTuning(true);
      }
      dslash_policy_init = true;

      apply(device::get_default_stream());
    }

   virtual ~DslashPolicyTune() { setPolicyTuning(false); }

   void apply(const qudaStream_t &) {
     TuneParam tp = tuneLaunch(*this, getTuning(), getVerbosity());

     if (tp.aux.x >= static_cast<int>(policies.size())) errorQuda("Requested policy that is outside of range");
     if (static_cast<QudaDslashPolicy>(int(tp.aux.x)) == QudaDslashPolicy::QUDA_DSLASH_POLICY_DISABLED)  errorQuda("Requested policy is disabled");

     bool p2p_enabled = comm_peer2peer_enabled_global();
     if (p2p_policies[tp.aux.y] == QudaP2PPolicy::QUDA_P2P_DEFAULT) comm_enable_peer2peer(false); // disable p2p if using default policy
     dslashParam.remote_write = (p2p_policies[tp.aux.y] == QudaP2PPolicy::QUDA_P2P_REMOTE_WRITE ? 1 : 0); // set whether we are using remote packing writes or copy engines

<<<<<<< HEAD
     // switch on kernel packing for the policies that need it, save default kernel packing
     pushKernelPackT(getKernelPackT());
     auto p = static_cast<QudaDslashPolicy>(int(tp.aux.x));
     if (p == QudaDslashPolicy::QUDA_GDR_DSLASH || p == QudaDslashPolicy::QUDA_FUSED_GDR_DSLASH
         || p == QudaDslashPolicy::QUDA_ZERO_COPY_PACK_DSLASH || p == QudaDslashPolicy::QUDA_FUSED_ZERO_COPY_PACK_DSLASH
         || p == QudaDslashPolicy::QUDA_ZERO_COPY_PACK_GDR_RECV_DSLASH
         || p == QudaDslashPolicy::QUDA_FUSED_ZERO_COPY_PACK_GDR_RECV_DSLASH
         || p == QudaDslashPolicy::QUDA_ZERO_COPY_DSLASH || p == QudaDslashPolicy::QUDA_FUSED_ZERO_COPY_DSLASH
         || p == QudaDslashPolicy::QUDA_DSLASH_FUSED_PACK || p == QudaDslashPolicy::QUDA_DSLASH_FUSED_PACK_FUSED_HALO
         || p == QudaDslashPolicy::QUDA_SHMEM_UBER_PACKINTRA_DSLASH
         || p == QudaDslashPolicy::QUDA_SHMEM_UBER_PACKFULL_DSLASH || p == QudaDslashPolicy::QUDA_SHMEM_PACKFULL_DSLASH
         || p == QudaDslashPolicy::QUDA_SHMEM_PACKINTRA_DSLASH
         || dslashParam.remote_write // always use kernel packing if remote writing
     ) {
       setKernelPackT(true);
     }

     DslashPolicyImp<Dslash> *dslashImp = DslashFactory<Dslash>::create(static_cast<QudaDslashPolicy>(int(tp.aux.x)));
=======
     DslashPolicyImp<Dslash> *dslashImp = DslashFactory<Dslash>::create(static_cast<QudaDslashPolicy>(tp.aux.x));
>>>>>>> 63308fdc
     (*dslashImp)(dslash, in, volume, ghostFace, profile);
     delete dslashImp;

     // restore p2p state
     comm_enable_peer2peer(p2p_enabled);
   }

   int tuningIter() const { return 20; }

   // Find the best dslash policy
   bool advanceAux(TuneParam &param) const
   {
     while ((unsigned)param.aux.x < policies.size()-1) {
       param.aux.x++;
       if (policies[param.aux.x] != QudaDslashPolicy::QUDA_DSLASH_POLICY_DISABLED) return true;
     }
     param.aux.x = first_active_policy;

     while ((unsigned)param.aux.y < p2p_policies.size()-1) {
       param.aux.y++;
       if (p2p_policies[param.aux.y] != QudaP2PPolicy::QUDA_P2P_POLICY_DISABLED) return true;
     }
     param.aux.y = first_active_p2p_policy;

     return false;
   }

   bool advanceTuneParam(TuneParam &param) const { return advanceAux(param); }

   void initTuneParam(TuneParam &param) const  {
     Tunable::initTuneParam(param);
     param.aux.x = first_active_policy;
     param.aux.y = first_active_p2p_policy;
     param.aux.z = 0;
   }

   void defaultTuneParam(TuneParam &param) const  {
     Tunable::defaultTuneParam(param);
     param.aux.x = first_active_policy;
     param.aux.y = first_active_p2p_policy;
     param.aux.z = 0;
   }

   TuneKey tuneKey() const {
     KernelType kernel_type = dslashParam.kernel_type;
     dslashParam.kernel_type = KERNEL_POLICY;
     TuneKey key = dslash.tuneKey();
     strcat(key.aux, comm_dim_topology_string());
     strcat(key.aux, comm_config_string()); // any change in P2P/GDR will be stored as a separate tunecache entry
     strcat(key.aux, policy_string);        // any change in policies enabled will be stored as a separate entry
     dslashParam.kernel_type = kernel_type;
     return key;
   }

   long long flops() const {
     KernelType kernel_type = dslashParam.kernel_type;
     dslashParam.kernel_type = KERNEL_POLICY;
     long long flops_ = dslash.flops();
     dslashParam.kernel_type = kernel_type;
     return flops_;
   }

   long long bytes() const {
     KernelType kernel_type = dslashParam.kernel_type;
     dslashParam.kernel_type = KERNEL_POLICY;
     long long bytes_ = dslash.bytes();
     dslashParam.kernel_type = kernel_type;
     return bytes_;
   }

   void preTune() { dslash.preTune(); }

   void postTune()
   {
     saveTuneCache();
     dslash.postTune();
   }
  };

  } // namespace dslash

} // namespace quda<|MERGE_RESOLUTION|>--- conflicted
+++ resolved
@@ -1974,28 +1974,7 @@
      if (p2p_policies[tp.aux.y] == QudaP2PPolicy::QUDA_P2P_DEFAULT) comm_enable_peer2peer(false); // disable p2p if using default policy
      dslashParam.remote_write = (p2p_policies[tp.aux.y] == QudaP2PPolicy::QUDA_P2P_REMOTE_WRITE ? 1 : 0); // set whether we are using remote packing writes or copy engines
 
-<<<<<<< HEAD
-     // switch on kernel packing for the policies that need it, save default kernel packing
-     pushKernelPackT(getKernelPackT());
-     auto p = static_cast<QudaDslashPolicy>(int(tp.aux.x));
-     if (p == QudaDslashPolicy::QUDA_GDR_DSLASH || p == QudaDslashPolicy::QUDA_FUSED_GDR_DSLASH
-         || p == QudaDslashPolicy::QUDA_ZERO_COPY_PACK_DSLASH || p == QudaDslashPolicy::QUDA_FUSED_ZERO_COPY_PACK_DSLASH
-         || p == QudaDslashPolicy::QUDA_ZERO_COPY_PACK_GDR_RECV_DSLASH
-         || p == QudaDslashPolicy::QUDA_FUSED_ZERO_COPY_PACK_GDR_RECV_DSLASH
-         || p == QudaDslashPolicy::QUDA_ZERO_COPY_DSLASH || p == QudaDslashPolicy::QUDA_FUSED_ZERO_COPY_DSLASH
-         || p == QudaDslashPolicy::QUDA_DSLASH_FUSED_PACK || p == QudaDslashPolicy::QUDA_DSLASH_FUSED_PACK_FUSED_HALO
-         || p == QudaDslashPolicy::QUDA_SHMEM_UBER_PACKINTRA_DSLASH
-         || p == QudaDslashPolicy::QUDA_SHMEM_UBER_PACKFULL_DSLASH || p == QudaDslashPolicy::QUDA_SHMEM_PACKFULL_DSLASH
-         || p == QudaDslashPolicy::QUDA_SHMEM_PACKINTRA_DSLASH
-         || dslashParam.remote_write // always use kernel packing if remote writing
-     ) {
-       setKernelPackT(true);
-     }
-
      DslashPolicyImp<Dslash> *dslashImp = DslashFactory<Dslash>::create(static_cast<QudaDslashPolicy>(int(tp.aux.x)));
-=======
-     DslashPolicyImp<Dslash> *dslashImp = DslashFactory<Dslash>::create(static_cast<QudaDslashPolicy>(tp.aux.x));
->>>>>>> 63308fdc
      (*dslashImp)(dslash, in, volume, ghostFace, profile);
      delete dslashImp;
 
