/** 
  Parameter struct for generic blas kernel
*/
template <typename SpinorX, typename SpinorY, typename SpinorZ, 
  typename SpinorW, typename Functor>
struct BlasArg {
  SpinorX X;
  SpinorY Y;
  SpinorZ Z;
  SpinorW W;
  Functor f;
  const int length;
  BlasArg(SpinorX X, SpinorY Y, SpinorZ Z, SpinorW W, Functor f, int length) 
  : X(X), Y(Y), Z(Z), W(W), f(f), length(length) { ; }
};

/**
   Generic blas kernel with four loads and up to four stores.
 */
template <typename FloatN, int M, typename SpinorX, typename SpinorY, 
  typename SpinorZ, typename SpinorW, typename Functor>
<<<<<<< HEAD
__global__ void blasKernel(SpinorX X, SpinorY Y, SpinorZ Z, SpinorW W, Functor f, 
			   int length) {
=======
  __global__ void blasKernel(BlasArg<SpinorX,SpinorY,SpinorZ,SpinorW,Functor> arg) {
>>>>>>> 1584726e
  unsigned int i = blockIdx.x*(blockDim.x) + threadIdx.x;
  unsigned int gridSize = gridDim.x*blockDim.x;
  while (i < arg.length) {
    FloatN x[M], y[M], z[M], w[M];
    arg.X.load(x, i);
    arg.Y.load(y, i);
    arg.Z.load(z, i);
    arg.W.load(w, i);

#pragma unroll
    for (int j=0; j<M; j++) arg.f(x[j], y[j], z[j], w[j]);

<<<<<<< HEAD
    X.save(x, i);
    Y.save(y, i);
    Z.save(z, i);
    W.save(w, i);
=======
    arg.X.save(x, i);
    arg.Y.save(y, i);
    arg.Z.save(z, i);
    arg.W.save(w, i);
>>>>>>> 1584726e
    i += gridSize;
  }
}

template <typename FloatN, int M, typename SpinorX, typename SpinorY, 
  typename SpinorZ, typename SpinorW, typename Functor>
class BlasCuda : public Tunable {

private:
<<<<<<< HEAD
  SpinorX &X;
  SpinorY &Y;
  SpinorZ &Z;
  SpinorW &W;
=======
  mutable BlasArg<SpinorX,SpinorY,SpinorZ,SpinorW,Functor> arg;
>>>>>>> 1584726e

  // host pointers used for backing up fields when tuning
  // these can't be curried into the Spinors because of Tesla argument length restriction
  char *X_h, *Y_h, *Z_h, *W_h;
  char *Xnorm_h, *Ynorm_h, *Znorm_h, *Wnorm_h;

  unsigned int sharedBytesPerThread() const { return 0; }
  unsigned int sharedBytesPerBlock(const TuneParam &param) const { return 0; }

  virtual bool advanceSharedBytes(TuneParam &param) const
  {
    TuneParam next(param);
    advanceBlockDim(next); // to get next blockDim
    int nthreads = next.block.x * next.block.y * next.block.z;
    param.shared_bytes = sharedBytesPerThread()*nthreads > sharedBytesPerBlock(param) ?
      sharedBytesPerThread()*nthreads : sharedBytesPerBlock(param);
    return false;
  }

public:
  BlasCuda(SpinorX &X, SpinorY &Y, SpinorZ &Z, SpinorW &W, Functor &f, 
	   int length) :
<<<<<<< HEAD
  X(X), Y(Y), Z(Z), W(W), f(f), X_h(0), Y_h(0), Z_h(0), W_h(0), 
  Xnorm_h(0), Ynorm_h(0), Znorm_h(0), Wnorm_h(0), length(length)
=======
  arg(X, Y, Z, W, f, length), X_h(0), Y_h(0), Z_h(0), W_h(0), 
  Xnorm_h(0), Ynorm_h(0), Znorm_h(0), Wnorm_h(0)
>>>>>>> 1584726e
    { ; }
  virtual ~BlasCuda() { }

  TuneKey tuneKey() const {
    std::stringstream vol, aux;
    vol << blasConstants.x[0] << "x";
    vol << blasConstants.x[1] << "x";
    vol << blasConstants.x[2] << "x";
    vol << blasConstants.x[3];    
<<<<<<< HEAD
    aux << "stride=" << blasConstants.stride << ",prec=" << X.Precision();
    return TuneKey(vol.str(), typeid(f).name(), aux.str());
  }  

  void apply(const cudaStream_t &stream) {
    TuneParam tp = tuneLaunch(*this, blasTuning, verbosity);
    blasKernel<FloatN,M> <<<tp.grid, tp.block, tp.shared_bytes, stream>>>
      (X, Y, Z, W, f, length);
  }

  void preTune() {
    size_t bytes = X.Precision()*(sizeof(FloatN)/sizeof(((FloatN*)0)->x))*M*X.Stride();
    size_t norm_bytes = (X.Precision() == QUDA_HALF_PRECISION) ? sizeof(float)*length : 0;
    X.save(&X_h, &Xnorm_h, bytes, norm_bytes);
    Y.save(&Y_h, &Ynorm_h, bytes, norm_bytes);
    Z.save(&Z_h, &Znorm_h, bytes, norm_bytes);
    W.save(&W_h, &Wnorm_h, bytes, norm_bytes);
  }

  void postTune() {
    size_t bytes = X.Precision()*(sizeof(FloatN)/sizeof(((FloatN*)0)->x))*M*X.Stride();
    size_t norm_bytes = (X.Precision() == QUDA_HALF_PRECISION) ? sizeof(float)*length : 0;
    X.load(&X_h, &Xnorm_h, bytes, norm_bytes);
    Y.load(&Y_h, &Ynorm_h, bytes, norm_bytes);
    Z.load(&Z_h, &Znorm_h, bytes, norm_bytes);
    W.load(&W_h, &Wnorm_h, bytes, norm_bytes);
=======
    aux << "stride=" << blasConstants.stride << ",prec=" << arg.X.Precision();
    return TuneKey(vol.str(), typeid(arg.f).name(), aux.str());
  }  

  void apply(const cudaStream_t &stream) {
    TuneParam tp = tuneLaunch(*this, getTuning(), getVerbosity());
    blasKernel<FloatN,M> <<<tp.grid, tp.block, tp.shared_bytes, stream>>>(arg);
  }

  void preTune() {
    size_t bytes = arg.X.Precision()*(sizeof(FloatN)/sizeof(((FloatN*)0)->x))*M*arg.X.Stride();
    size_t norm_bytes = (arg.X.Precision() == QUDA_HALF_PRECISION) ? sizeof(float)*arg.length : 0;
    arg.X.save(&X_h, &Xnorm_h, bytes, norm_bytes);
    arg.Y.save(&Y_h, &Ynorm_h, bytes, norm_bytes);
    arg.Z.save(&Z_h, &Znorm_h, bytes, norm_bytes);
    arg.W.save(&W_h, &Wnorm_h, bytes, norm_bytes);
  }

  void postTune() {
    size_t bytes = arg.X.Precision()*(sizeof(FloatN)/sizeof(((FloatN*)0)->x))*M*arg.X.Stride();
    size_t norm_bytes = (arg.X.Precision() == QUDA_HALF_PRECISION) ? sizeof(float)*arg.length : 0;
    arg.X.load(&X_h, &Xnorm_h, bytes, norm_bytes);
    arg.Y.load(&Y_h, &Ynorm_h, bytes, norm_bytes);
    arg.Z.load(&Z_h, &Znorm_h, bytes, norm_bytes);
    arg.W.load(&W_h, &Wnorm_h, bytes, norm_bytes);
>>>>>>> 1584726e
  }

  long long flops() const { return arg.f.flops()*(sizeof(FloatN)/sizeof(((FloatN*)0)->x))*arg.length*M; }
  long long bytes() const { 
<<<<<<< HEAD
    size_t bytes = X.Precision()*(sizeof(FloatN)/sizeof(((FloatN*)0)->x))*M;
    if (X.Precision() == QUDA_HALF_PRECISION) bytes += sizeof(float);
    return f.streams()*bytes*length; }
=======
    size_t bytes = arg.X.Precision()*(sizeof(FloatN)/sizeof(((FloatN*)0)->x))*M;
    if (arg.X.Precision() == QUDA_HALF_PRECISION) bytes += sizeof(float);
    return arg.f.streams()*bytes*arg.length; }
>>>>>>> 1584726e
};

/**
   Driver for generic blas routine with four loads and two store.
 */
template <template <typename Float, typename FloatN> class Functor,
  int writeX, int writeY, int writeZ, int writeW>
void blasCuda(const double2 &a, const double2 &b, const double2 &c,
	      cudaColorSpinorField &x, cudaColorSpinorField &y, 
	      cudaColorSpinorField &z, cudaColorSpinorField &w) {
  checkSpinor(x, y);
  checkSpinor(x, z);
  checkSpinor(x, w);

  if (!x.isNative()) {
    warningQuda("Blas on non-native fields is not supported\n");
    return;
  }

  for (int d=0; d<QUDA_MAX_DIM; d++) blasConstants.x[d] = x.X()[d];
  blasConstants.stride = x.Stride();

  if (x.SiteSubset() == QUDA_FULL_SITE_SUBSET) {
    blasCuda<Functor,writeX,writeY,writeZ,writeW>
      (a, b, c, x.Even(), y.Even(), z.Even(), w.Even());
    blasCuda<Functor,writeX,writeY,writeZ,writeW>
      (a, b, c, x.Odd(), y.Odd(), z.Odd(), w.Odd());
    return;
  }

  // FIXME: use traits to encapsulate register type for shorts -
  // will reduce template type parameters from 3 to 2

  if (x.Precision() == QUDA_DOUBLE_PRECISION) {
    const int M = 1;
    Spinor<double2,double2,double2,M,writeX,0> X(x);
    Spinor<double2,double2,double2,M,writeY,1> Y(y);
    Spinor<double2,double2,double2,M,writeZ,2> Z(z);
    Spinor<double2,double2,double2,M,writeW,3> W(w);
    Functor<double2, double2> f(a,b,c);
    BlasCuda<double2,M,
      Spinor<double2,double2,double2,M,writeX,0>, Spinor<double2,double2,double2,M,writeY,1>,
      Spinor<double2,double2,double2,M,writeZ,2>, Spinor<double2,double2,double2,M,writeW,3>,
      Functor<double2, double2> > blas(X, Y, Z, W, f, x.Length()/(2*M));
    blas.apply(*blasStream);
  } else if (x.Precision() == QUDA_SINGLE_PRECISION) {
    const int M = 1;
    if (x.Nspin() == 4) {
<<<<<<< HEAD
=======
#if defined(GPU_WILSON_DIRAC) || defined(GPU_DOMAIN_WALL_DIRAC)
>>>>>>> 1584726e
      Spinor<float4,float4,float4,M,writeX,0> X(x);
      Spinor<float4,float4,float4,M,writeY,1> Y(y);
      Spinor<float4,float4,float4,M,writeZ,2> Z(z);
      Spinor<float4,float4,float4,M,writeW,3> W(w);
      Functor<float2, float4> f(make_float2(a.x, a.y), make_float2(b.x, b.y), make_float2(c.x, c.y));
      BlasCuda<float4,M,
	Spinor<float4,float4,float4,M,writeX,0>, Spinor<float4,float4,float4,M,writeY,1>, 
	Spinor<float4,float4,float4,M,writeZ,2>, Spinor<float4,float4,float4,M,writeW,3>, 
	Functor<float2, float4> > blas(X, Y, Z, W, f, x.Length()/(4*M));
      blas.apply(*blasStream);
#else
      errorQuda("blas has not been built for Nspin=%d fields", x.Nspin());
#endif
    } else {
<<<<<<< HEAD
=======
#ifdef GPU_STAGGERED_DIRAC
>>>>>>> 1584726e
      Spinor<float2,float2,float2,M,writeX,0> X(x);
      Spinor<float2,float2,float2,M,writeY,1> Y(y);
      Spinor<float2,float2,float2,M,writeZ,2> Z(z);
      Spinor<float2,float2,float2,M,writeW,3> W(w);
      Functor<float2, float2> f(make_float2(a.x, a.y), make_float2(b.x, b.y), make_float2(c.x, c.y));
      BlasCuda<float2,M,
	Spinor<float2,float2,float2,M,writeX,0>, Spinor<float2,float2,float2,M,writeY,1>, 
	Spinor<float2,float2,float2,M,writeZ,2>, Spinor<float2,float2,float2,M,writeW,3>, 
	Functor<float2, float2> > blas(X, Y, Z, W, f, x.Length()/(2*M));
      blas.apply(*blasStream);
#else
      errorQuda("blas has not been built for Nspin=%d fields", x.Nspin());
#endif
    }
  } else {
    if (x.Nspin() == 4){ //wilson
<<<<<<< HEAD
=======
#if defined(GPU_WILSON_DIRAC) || defined(GPU_DOMAIN_WALL_DIRAC)
>>>>>>> 1584726e
      Spinor<float4,float4,short4,6,writeX,0> X(x);
      Spinor<float4,float4,short4,6,writeY,1> Y(y);
      Spinor<float4,float4,short4,6,writeZ,2> Z(z);
      Spinor<float4,float4,short4,6,writeW,3> W(w);
      Functor<float2, float4> f(make_float2(a.x, a.y), make_float2(b.x, b.y), make_float2(c.x, c.y));
      BlasCuda<float4, 6, 
	Spinor<float4,float4,short4,6,writeX,0>, Spinor<float4,float4,short4,6,writeY,1>, 
	Spinor<float4,float4,short4,6,writeZ,2>, Spinor<float4,float4,short4,6,writeW,3>, 
	Functor<float2, float4> > blas(X, Y, Z, W, f, y.Volume());
      blas.apply(*blasStream);
#else
      errorQuda("blas has not been built for Nspin=%d fields", x.Nspin());
#endif
    } else if (x.Nspin() == 1) {//staggered
<<<<<<< HEAD
=======
#ifdef GPU_STAGGERED_DIRAC
>>>>>>> 1584726e
      Spinor<float2,float2,short2,3,writeX,0> X(x);
      Spinor<float2,float2,short2,3,writeY,1> Y(y);
      Spinor<float2,float2,short2,3,writeZ,2> Z(z);
      Spinor<float2,float2,short2,3,writeW,3> W(w);
      Functor<float2, float2> f(make_float2(a.x, a.y), make_float2(b.x, b.y), make_float2(c.x, c.y));
      BlasCuda<float2, 3,
	Spinor<float2,float2,short2,3,writeX,0>, Spinor<float2,float2,short2,3,writeY,1>,
	Spinor<float2,float2,short2,3,writeZ,2>, Spinor<float2,float2,short2,3,writeW,3>,
	Functor<float2, float2> > blas(X, Y, Z, W, f, y.Volume());
      blas.apply(*blasStream);
#else
      errorQuda("blas has not been built for Nspin=%d fields", x.Nspin());
#endif
    } else { errorQuda("ERROR: nSpin=%d is not supported\n", x.Nspin()); }
    blas_bytes += Functor<double2,double2>::streams()*(unsigned long long)x.Volume()*sizeof(float);
  }
  blas_bytes += Functor<double2,double2>::streams()*(unsigned long long)x.RealLength()*x.Precision();
  blas_flops += Functor<double2,double2>::flops()*(unsigned long long)x.RealLength();

  checkCudaError();
}
<|MERGE_RESOLUTION|>--- conflicted
+++ resolved
@@ -19,12 +19,7 @@
  */
 template <typename FloatN, int M, typename SpinorX, typename SpinorY, 
   typename SpinorZ, typename SpinorW, typename Functor>
-<<<<<<< HEAD
-__global__ void blasKernel(SpinorX X, SpinorY Y, SpinorZ Z, SpinorW W, Functor f, 
-			   int length) {
-=======
   __global__ void blasKernel(BlasArg<SpinorX,SpinorY,SpinorZ,SpinorW,Functor> arg) {
->>>>>>> 1584726e
   unsigned int i = blockIdx.x*(blockDim.x) + threadIdx.x;
   unsigned int gridSize = gridDim.x*blockDim.x;
   while (i < arg.length) {
@@ -37,17 +32,10 @@
 #pragma unroll
     for (int j=0; j<M; j++) arg.f(x[j], y[j], z[j], w[j]);
 
-<<<<<<< HEAD
-    X.save(x, i);
-    Y.save(y, i);
-    Z.save(z, i);
-    W.save(w, i);
-=======
     arg.X.save(x, i);
     arg.Y.save(y, i);
     arg.Z.save(z, i);
     arg.W.save(w, i);
->>>>>>> 1584726e
     i += gridSize;
   }
 }
@@ -57,14 +45,7 @@
 class BlasCuda : public Tunable {
 
 private:
-<<<<<<< HEAD
-  SpinorX &X;
-  SpinorY &Y;
-  SpinorZ &Z;
-  SpinorW &W;
-=======
   mutable BlasArg<SpinorX,SpinorY,SpinorZ,SpinorW,Functor> arg;
->>>>>>> 1584726e
 
   // host pointers used for backing up fields when tuning
   // these can't be curried into the Spinors because of Tesla argument length restriction
@@ -87,13 +68,8 @@
 public:
   BlasCuda(SpinorX &X, SpinorY &Y, SpinorZ &Z, SpinorW &W, Functor &f, 
 	   int length) :
-<<<<<<< HEAD
-  X(X), Y(Y), Z(Z), W(W), f(f), X_h(0), Y_h(0), Z_h(0), W_h(0), 
-  Xnorm_h(0), Ynorm_h(0), Znorm_h(0), Wnorm_h(0), length(length)
-=======
   arg(X, Y, Z, W, f, length), X_h(0), Y_h(0), Z_h(0), W_h(0), 
   Xnorm_h(0), Ynorm_h(0), Znorm_h(0), Wnorm_h(0)
->>>>>>> 1584726e
     { ; }
   virtual ~BlasCuda() { }
 
@@ -103,34 +79,6 @@
     vol << blasConstants.x[1] << "x";
     vol << blasConstants.x[2] << "x";
     vol << blasConstants.x[3];    
-<<<<<<< HEAD
-    aux << "stride=" << blasConstants.stride << ",prec=" << X.Precision();
-    return TuneKey(vol.str(), typeid(f).name(), aux.str());
-  }  
-
-  void apply(const cudaStream_t &stream) {
-    TuneParam tp = tuneLaunch(*this, blasTuning, verbosity);
-    blasKernel<FloatN,M> <<<tp.grid, tp.block, tp.shared_bytes, stream>>>
-      (X, Y, Z, W, f, length);
-  }
-
-  void preTune() {
-    size_t bytes = X.Precision()*(sizeof(FloatN)/sizeof(((FloatN*)0)->x))*M*X.Stride();
-    size_t norm_bytes = (X.Precision() == QUDA_HALF_PRECISION) ? sizeof(float)*length : 0;
-    X.save(&X_h, &Xnorm_h, bytes, norm_bytes);
-    Y.save(&Y_h, &Ynorm_h, bytes, norm_bytes);
-    Z.save(&Z_h, &Znorm_h, bytes, norm_bytes);
-    W.save(&W_h, &Wnorm_h, bytes, norm_bytes);
-  }
-
-  void postTune() {
-    size_t bytes = X.Precision()*(sizeof(FloatN)/sizeof(((FloatN*)0)->x))*M*X.Stride();
-    size_t norm_bytes = (X.Precision() == QUDA_HALF_PRECISION) ? sizeof(float)*length : 0;
-    X.load(&X_h, &Xnorm_h, bytes, norm_bytes);
-    Y.load(&Y_h, &Ynorm_h, bytes, norm_bytes);
-    Z.load(&Z_h, &Znorm_h, bytes, norm_bytes);
-    W.load(&W_h, &Wnorm_h, bytes, norm_bytes);
-=======
     aux << "stride=" << blasConstants.stride << ",prec=" << arg.X.Precision();
     return TuneKey(vol.str(), typeid(arg.f).name(), aux.str());
   }  
@@ -156,20 +104,13 @@
     arg.Y.load(&Y_h, &Ynorm_h, bytes, norm_bytes);
     arg.Z.load(&Z_h, &Znorm_h, bytes, norm_bytes);
     arg.W.load(&W_h, &Wnorm_h, bytes, norm_bytes);
->>>>>>> 1584726e
   }
 
   long long flops() const { return arg.f.flops()*(sizeof(FloatN)/sizeof(((FloatN*)0)->x))*arg.length*M; }
   long long bytes() const { 
-<<<<<<< HEAD
-    size_t bytes = X.Precision()*(sizeof(FloatN)/sizeof(((FloatN*)0)->x))*M;
-    if (X.Precision() == QUDA_HALF_PRECISION) bytes += sizeof(float);
-    return f.streams()*bytes*length; }
-=======
     size_t bytes = arg.X.Precision()*(sizeof(FloatN)/sizeof(((FloatN*)0)->x))*M;
     if (arg.X.Precision() == QUDA_HALF_PRECISION) bytes += sizeof(float);
     return arg.f.streams()*bytes*arg.length; }
->>>>>>> 1584726e
 };
 
 /**
@@ -218,10 +159,7 @@
   } else if (x.Precision() == QUDA_SINGLE_PRECISION) {
     const int M = 1;
     if (x.Nspin() == 4) {
-<<<<<<< HEAD
-=======
 #if defined(GPU_WILSON_DIRAC) || defined(GPU_DOMAIN_WALL_DIRAC)
->>>>>>> 1584726e
       Spinor<float4,float4,float4,M,writeX,0> X(x);
       Spinor<float4,float4,float4,M,writeY,1> Y(y);
       Spinor<float4,float4,float4,M,writeZ,2> Z(z);
@@ -236,10 +174,7 @@
       errorQuda("blas has not been built for Nspin=%d fields", x.Nspin());
 #endif
     } else {
-<<<<<<< HEAD
-=======
 #ifdef GPU_STAGGERED_DIRAC
->>>>>>> 1584726e
       Spinor<float2,float2,float2,M,writeX,0> X(x);
       Spinor<float2,float2,float2,M,writeY,1> Y(y);
       Spinor<float2,float2,float2,M,writeZ,2> Z(z);
@@ -256,10 +191,7 @@
     }
   } else {
     if (x.Nspin() == 4){ //wilson
-<<<<<<< HEAD
-=======
 #if defined(GPU_WILSON_DIRAC) || defined(GPU_DOMAIN_WALL_DIRAC)
->>>>>>> 1584726e
       Spinor<float4,float4,short4,6,writeX,0> X(x);
       Spinor<float4,float4,short4,6,writeY,1> Y(y);
       Spinor<float4,float4,short4,6,writeZ,2> Z(z);
@@ -274,10 +206,7 @@
       errorQuda("blas has not been built for Nspin=%d fields", x.Nspin());
 #endif
     } else if (x.Nspin() == 1) {//staggered
-<<<<<<< HEAD
-=======
 #ifdef GPU_STAGGERED_DIRAC
->>>>>>> 1584726e
       Spinor<float2,float2,short2,3,writeX,0> X(x);
       Spinor<float2,float2,short2,3,writeY,1> Y(y);
       Spinor<float2,float2,short2,3,writeZ,2> Z(z);
