--- conflicted
+++ resolved
@@ -450,13 +450,9 @@
     } else if (a.Ncolor() == 72) {
       genericPackGhost<Float,ghostFloat,order,Ns,precision_spin_color_mapper<Float,ghostFloat,Ns,72>::nColor>(ghost, a, parity, nFace, dagger, destination);
     } else if (a.Ncolor() == 96) {
-<<<<<<< HEAD
-      genericPackGhost<Float,ghostFloat,order,Ns,96>(ghost, a, parity, nFace, dagger, destination);
+      genericPackGhost<Float,ghostFloat,order,Ns,precision_spin_color_mapper<Float,ghostFloat,Ns,96>::nColor>(ghost, a, parity, nFace, dagger, destination);
     } else if (a.Ncolor() == 128) {
-      genericPackGhost<Float,ghostFloat,order,Ns,128>(ghost, a, parity, nFace, dagger, destination);
-=======
-      genericPackGhost<Float,ghostFloat,order,Ns,precision_spin_color_mapper<Float,ghostFloat,Ns,96>::nColor>(ghost, a, parity, nFace, dagger, destination);
->>>>>>> c11ad4aa
+      genericPackGhost<Float,ghostFloat,order,Ns,precision_spin_color_mapper<Float,ghostFloat,Ns,128>::nColor>(ghost, a, parity, nFace, dagger, destination);
     } else if (a.Ncolor() == 256) {
       genericPackGhost<Float,ghostFloat,order,Ns,precision_spin_color_mapper<Float,ghostFloat,Ns,256>::nColor>(ghost, a, parity, nFace, dagger, destination);
     } else if (a.Ncolor() == 576) {
@@ -464,24 +460,20 @@
     } else if (a.Ncolor() == 768) {
       genericPackGhost<Float,ghostFloat,order,Ns,precision_spin_color_mapper<Float,ghostFloat,Ns,768>::nColor>(ghost, a, parity, nFace, dagger, destination);
     } else if (a.Ncolor() == 1024) {
-<<<<<<< HEAD
-      genericPackGhost<Float,ghostFloat,order,Ns,1024>(ghost, a, parity, nFace, dagger, destination);
+      genericPackGhost<Float,ghostFloat,order,Ns,precision_spin_color_mapper<Float,ghostFloat,Ns,1024>::nColor>(ghost, a, parity, nFace, dagger, destination);
 #ifdef GPU_STAGGERED_DIRAC
     } else if (a.Ncolor() == 2304) { // staggered KD 24 -> 96 nvec
-      genericPackGhost<Float,ghostFloat,order,Ns,2304>(ghost, a, parity, nFace, dagger, destination);
+      genericPackGhost<Float,ghostFloat,order,Ns,precision_spin_color_mapper<Float,ghostFloat,Ns,2304>::nColor>(ghost, a, parity, nFace, dagger, destination);
     } else if (a.Ncolor() == 3072) { // staggered KD 24 -> 128 nvec
-      genericPackGhost<Float,ghostFloat,order,Ns,3072>(ghost, a, parity, nFace, dagger, destination);
+      genericPackGhost<Float,ghostFloat,order,Ns,precision_spin_color_mapper<Float,ghostFloat,Ns,3072>::nColor>(ghost, a, parity, nFace, dagger, destination);
     } else if (a.Ncolor() == 9216) { // staggered 96 -> 96
-      genericPackGhost<Float,ghostFloat,order,Ns,9216>(ghost, a, parity, nFace, dagger, destination);
+      genericPackGhost<Float,ghostFloat,order,Ns,precision_spin_color_mapper<Float,ghostFloat,Ns,9216>::nColor>(ghost, a, parity, nFace, dagger, destination);
     } else if (a.Ncolor() == 12288) { // staggered 96 -> 128 nvec
-      genericPackGhost<Float,ghostFloat,order,Ns,12288>(ghost, a, parity, nFace, dagger, destination);
+      genericPackGhost<Float,ghostFloat,order,Ns,precision_spin_color_mapper<Float,ghostFloat,Ns,12288>::nColor>(ghost, a, parity, nFace, dagger, destination);
     } else if (a.Ncolor() == 16384) { // staggered 128 -> 128 nvec
-      genericPackGhost<Float,ghostFloat,order,Ns,16384>(ghost, a, parity, nFace, dagger, destination);
-#endif
-=======
-      genericPackGhost<Float,ghostFloat,order,Ns,precision_spin_color_mapper<Float,ghostFloat,Ns,1024>::nColor>(ghost, a, parity, nFace, dagger, destination);
+      genericPackGhost<Float,ghostFloat,order,Ns,precision_spin_color_mapper<Float,ghostFloat,Ns,16384>::nColor>(ghost, a, parity, nFace, dagger, destination);
+#endif // GPU_STAGGERED_DIRAC
 #endif // GPU_MULTIGRID
->>>>>>> c11ad4aa
     } else {
       errorQuda("Unsupported nColor = %d", a.Ncolor());
     }
