--- conflicted
+++ resolved
@@ -46,16 +46,12 @@
 	break;
       case QUDA_MEMORY_MAPPED:
         gauge_h = mapped_malloc(bytes);
-<<<<<<< HEAD
-	hipHostGetDevicePointer(&gauge, gauge_h, 0); // set the matching device pointer
-=======
 	gauge = get_mapped_device_pointer(gauge_h); // set the matching device pointer
->>>>>>> 4f390279
 	break;
       default:
 	errorQuda("Unsupported memory type %d", mem_type);
       }
-      if (create == QUDA_ZERO_FIELD_CREATE) hipMemset(gauge, 0, bytes);
+      if (create == QUDA_ZERO_FIELD_CREATE) qudaMemset(gauge, 0, bytes);
     } else {
       gauge = param.gauge;
     }
@@ -83,98 +79,12 @@
 
     size_t pitch = stride*order*precision;
     if (pad_bytes) {
-      hipMemset2D(static_cast<char*>(even) + volumeCB*order*precision, pitch, 0, pad_bytes, Npad);
-      hipMemset2D(static_cast<char*>(odd) + volumeCB*order*precision, pitch, 0, pad_bytes, Npad-1);
-      hipMemset2D(static_cast<char*>(odd) + Npad*pitch-pad_bytes, pad_bytes, 0, pad_bytes, 1);
-    }
-  }
-
-<<<<<<< HEAD
-#ifdef USE_TEXTURE_OBJECTS
-  void cudaGaugeField::createTexObject(hipTextureObject_t &tex, void *field, bool full, bool isPhase) {
-
-    if (isNative() && geometry != QUDA_COARSE_GEOMETRY) {
-      // create the texture for the field components
-      hipChannelFormatDesc desc;
-      memset(&desc, 0, sizeof(hipChannelFormatDesc));
-      if (precision == QUDA_SINGLE_PRECISION) desc.f = hipChannelFormatKindFloat;
-      else desc.f = hipChannelFormatKindSigned; // half is short, double is int2
-
-      int texel_size = 1;
-      if (isPhase) {
-        if (precision == QUDA_DOUBLE_PRECISION) {
-          desc.x = 8*sizeof(int);
-          desc.y = 8*sizeof(int);
-          desc.z = 0;
-          desc.w = 0;
-          texel_size = 2*sizeof(int);
-        } else {
-          desc.x = 8*precision;
-          desc.y = desc.z = desc.w = 0;
-          texel_size = precision;
-        }
-      } else {
-        // always four components regardless of precision
-        if (precision == QUDA_DOUBLE_PRECISION) {
-          desc.x = 8*sizeof(int);
-          desc.y = 8*sizeof(int);
-          desc.z = 8*sizeof(int);
-          desc.w = 8*sizeof(int);
-	  texel_size = 4*sizeof(int);
-        } else {
-          desc.x = 8*precision;
-          desc.y = 8*precision;
-          desc.z = (reconstruct == 18 || reconstruct == 10) ? 0 : 8*precision; // float2 or short2 for 18 reconstruct
-          desc.w = (reconstruct == 18 || reconstruct == 10) ? 0 : 8*precision;
-          texel_size = (reconstruct == 18 || reconstruct == 10 ? 2 : 4) * precision;
-        }
-      }
-
-      hipResourceDesc resDesc;
-      memset(&resDesc, 0, sizeof(resDesc));
-      resDesc.resType = hipResourceTypeLinear;
-      resDesc.res.linear.devPtr = field;
-      resDesc.res.linear.desc = desc;
-      resDesc.res.linear.sizeInBytes = (isPhase ? phase_bytes : bytes) / (!full ? 2 : 1);
-
-      if (resDesc.res.linear.sizeInBytes % deviceProp.textureAlignment != 0
-          || !is_aligned(resDesc.res.linear.devPtr, deviceProp.textureAlignment)) {
-        errorQuda("Allocation size %lu does not have correct alignment for textures (%lu)",
-                  resDesc.res.linear.sizeInBytes, deviceProp.textureAlignment);
-      }
-
-      unsigned long texels = resDesc.res.linear.sizeInBytes / texel_size;
-      if (texels > (unsigned)deviceProp.maxTexture1DLinear) {
-	errorQuda("Attempting to bind too large a texture %lu > %d", texels, deviceProp.maxTexture1DLinear);
-      }
-
-      hipTextureDesc texDesc;
-      memset(&texDesc, 0, sizeof(texDesc));
-      if (precision == QUDA_HALF_PRECISION || precision == QUDA_QUARTER_PRECISION) texDesc.readMode = hipReadModeNormalizedFloat;
-      else texDesc.readMode = hipReadModeElementType;
-
-      hipCreateTextureObject(&tex, &resDesc, &texDesc, NULL);
-      checkCudaError();
-    }
-  }
-
-  void cudaGaugeField::destroyTexObject() {
-    if ( isNative() && geometry != QUDA_COARSE_GEOMETRY ) {
-      hipDestroyTextureObject(tex);
-      hipDestroyTextureObject(evenTex);
-      hipDestroyTextureObject(oddTex);
-      if (reconstruct == QUDA_RECONSTRUCT_9 || reconstruct == QUDA_RECONSTRUCT_13) {
-        hipDestroyTextureObject(phaseTex);
-        hipDestroyTextureObject(evenPhaseTex);
-        hipDestroyTextureObject(oddPhaseTex);
-      }
-      checkCudaError();
-    }
-  }
-#endif
-
-=======
->>>>>>> 4f390279
+      qudaMemset2D(static_cast<char*>(even) + volumeCB*order*precision, pitch, 0, pad_bytes, Npad);
+      qudaMemset2D(static_cast<char*>(odd) + volumeCB*order*precision, pitch, 0, pad_bytes, Npad-1);
+      qudaMemset2D(static_cast<char*>(odd) + Npad*pitch-pad_bytes, pad_bytes, 0, pad_bytes, 1);
+    }
+  }
+
   cudaGaugeField::~cudaGaugeField()
   {
     destroyComms();
@@ -238,8 +148,8 @@
 	if (!comm_dim_partitioned(dim)) continue;
 	recvStart(dim, dir); // prepost the receive
 	if (!comm_peer2peer_enabled(dir,dim) && !comm_gdr_enabled()) {
-	  hipMemcpyAsync(my_face_dim_dir_h[bufferIndex][dim][dir], my_face_dim_dir_d[bufferIndex][dim][dir],
-			  ghost_face_bytes[dim], hipMemcpyDeviceToHost, streams[2*dim+dir]);
+	  qudaMemcpyAsync(my_face_dim_dir_h[bufferIndex][dim][dir], my_face_dim_dir_d[bufferIndex][dim][dir],
+			  ghost_face_bytes[dim], qudaMemcpyDeviceToHost, streams[2*dim+dir]);
 	}
       }
 
@@ -258,15 +168,15 @@
 	if (!comm_dim_partitioned(dim)) continue;
 	commsComplete(dim, dir);
 	if (!comm_peer2peer_enabled(1-dir,dim) && !comm_gdr_enabled()) {
-	  hipMemcpyAsync(from_face_dim_dir_d[bufferIndex][dim][1-dir], from_face_dim_dir_h[bufferIndex][dim][1-dir],
-			  ghost_face_bytes[dim], hipMemcpyHostToDevice, streams[2*dim+dir]);
+	  qudaMemcpyAsync(from_face_dim_dir_d[bufferIndex][dim][1-dir], from_face_dim_dir_h[bufferIndex][dim][1-dir],
+			  ghost_face_bytes[dim], qudaMemcpyHostToDevice, streams[2*dim+dir]);
 	}
       }
 
       // fill in the halos for non-partitioned dimensions
       for (int dim=0; dim<nDim; dim++) {
 	if (!comm_dim_partitioned(dim) && no_comms_fill) {
-	  qudaMemcpy(recv_d[dim], send_d[dim], ghost_face_bytes[dim], hipMemcpyDeviceToDevice);
+	  qudaMemcpy(recv_d[dim], send_d[dim], ghost_face_bytes[dim], qudaMemcpyDeviceToDevice);
 	}
       }
 
@@ -275,7 +185,7 @@
       } else {
 	// copy from receive buffer into ghost array
 	for (int dim=0; dim<nDim; dim++)
-	  qudaMemcpy(ghost[dim+link_dir*nDim], recv_d[dim], ghost_face_bytes[dim], hipMemcpyDeviceToDevice);
+	  qudaMemcpy(ghost[dim+link_dir*nDim], recv_d[dim], ghost_face_bytes[dim], qudaMemcpyDeviceToDevice);
       }
 
       bufferIndex = 1-bufferIndex;
@@ -319,7 +229,7 @@
       if (isNative()) { // copy from padded region in gauge field into send buffer
 	copyGenericGauge(*this, *this, QUDA_CUDA_FIELD_LOCATION, 0, 0, send_d, 0, 1 + 2*link_dir);
       } else { // copy from receive buffer into ghost array
-	for (int dim=0; dim<nDim; dim++) qudaMemcpy(send_d[dim], ghost[dim+link_dir*nDim], ghost_face_bytes[dim], hipMemcpyDeviceToDevice);
+	for (int dim=0; dim<nDim; dim++) qudaMemcpy(send_d[dim], ghost[dim+link_dir*nDim], ghost_face_bytes[dim], qudaMemcpyDeviceToDevice);
       }
 
       // issue receive preposts and host-to-device copies if needed
@@ -327,8 +237,8 @@
 	if (!comm_dim_partitioned(dim)) continue;
 	recvStart(dim, dir); // prepost the receive
 	if (!comm_peer2peer_enabled(dir,dim) && !comm_gdr_enabled()) {
-	  hipMemcpyAsync(my_face_dim_dir_h[bufferIndex][dim][dir], my_face_dim_dir_d[bufferIndex][dim][dir],
-			  ghost_face_bytes[dim], hipMemcpyDeviceToHost, streams[2*dim+dir]);
+	  qudaMemcpyAsync(my_face_dim_dir_h[bufferIndex][dim][dir], my_face_dim_dir_d[bufferIndex][dim][dir],
+			  ghost_face_bytes[dim], qudaMemcpyDeviceToHost, streams[2*dim+dir]);
 	}
       }
 
@@ -347,15 +257,15 @@
 	if (!comm_dim_partitioned(dim)) continue;
 	commsComplete(dim, dir);
 	if (!comm_peer2peer_enabled(1-dir,dim) && !comm_gdr_enabled()) {
-	  hipMemcpyAsync(from_face_dim_dir_d[bufferIndex][dim][1-dir], from_face_dim_dir_h[bufferIndex][dim][1-dir],
-			  ghost_face_bytes[dim], hipMemcpyHostToDevice, streams[2*dim+dir]);
+	  qudaMemcpyAsync(from_face_dim_dir_d[bufferIndex][dim][1-dir], from_face_dim_dir_h[bufferIndex][dim][1-dir],
+			  ghost_face_bytes[dim], qudaMemcpyHostToDevice, streams[2*dim+dir]);
 	}
       }
 
       // fill in the halos for non-partitioned dimensions
       for (int dim=0; dim<nDim; dim++) {
 	if (!comm_dim_partitioned(dim) && no_comms_fill) {
-	  qudaMemcpy(recv_d[dim], send_d[dim], ghost_face_bytes[dim], hipMemcpyDeviceToDevice);
+	  qudaMemcpy(recv_d[dim], send_d[dim], ghost_face_bytes[dim], qudaMemcpyDeviceToDevice);
 	}
       }
 
@@ -415,11 +325,7 @@
     }
   }
 
-<<<<<<< HEAD
-  void cudaGaugeField::sendStart(int dim, int dir, hipStream_t* stream_p)
-=======
   void cudaGaugeField::sendStart(int dim, int dir, qudaStream_t *stream_p)
->>>>>>> 4f390279
   {
     if (!comm_dim_partitioned(dim)) return;
 
@@ -441,8 +347,8 @@
       void* ghost_dst = static_cast<char*>(ghost_remote_send_buffer_d[bufferIndex][dim][dir])
 	+ precision*ghostOffset[dim][(dir+1)%2];
 
-      hipMemcpyAsync(ghost_dst, my_face_dim_dir_d[bufferIndex][dim][dir],
-		      ghost_face_bytes[dim], hipMemcpyDeviceToDevice,
+      qudaMemcpyAsync(ghost_dst, my_face_dim_dir_d[bufferIndex][dim][dir],
+		      ghost_face_bytes[dim], qudaMemcpyDeviceToDevice,
 		      stream_p ? *stream_p : 0);
 
       if (dir == 0) {
@@ -532,8 +438,8 @@
 	for (int dir=0; dir<2; dir++) {
 	  // issue host-to-device copies if needed
 	  if (!comm_peer2peer_enabled(dir,dim) && !comm_gdr_enabled()) {
-	    hipMemcpyAsync(my_face_dim_dir_h[bufferIndex][dim][dir], my_face_dim_dir_d[bufferIndex][dim][dir],
-			    ghost_face_bytes[dim], hipMemcpyDeviceToHost, streams[dir]);
+	    qudaMemcpyAsync(my_face_dim_dir_h[bufferIndex][dim][dir], my_face_dim_dir_d[bufferIndex][dim][dir],
+			    ghost_face_bytes[dim], qudaMemcpyDeviceToHost, streams[dir]);
 	  }
 	}
 
@@ -547,16 +453,16 @@
 	for (int dir=0; dir<2; dir++) {
 	  // issue host-to-device copies if needed
 	  if (!comm_peer2peer_enabled(dir,dim) && !comm_gdr_enabled()) {
-	    hipMemcpyAsync(from_face_dim_dir_d[bufferIndex][dim][dir], from_face_dim_dir_h[bufferIndex][dim][dir],
-			    ghost_face_bytes[dim], hipMemcpyHostToDevice, streams[dir]);
+	    qudaMemcpyAsync(from_face_dim_dir_d[bufferIndex][dim][dir], from_face_dim_dir_h[bufferIndex][dim][dir],
+			    ghost_face_bytes[dim], qudaMemcpyHostToDevice, streams[dir]);
 	  }
 	}
 
       } else { // if just doing a local exchange to fill halo then need to swap faces
 	qudaMemcpy(from_face_dim_dir_d[b][dim][1], my_face_dim_dir_d[b][dim][0],
-		   ghost_face_bytes[dim], hipMemcpyDeviceToDevice);
+		   ghost_face_bytes[dim], qudaMemcpyDeviceToDevice);
 	qudaMemcpy(from_face_dim_dir_d[b][dim][0], my_face_dim_dir_d[b][dim][1],
-		   ghost_face_bytes[dim], hipMemcpyDeviceToDevice);
+		   ghost_face_bytes[dim], qudaMemcpyDeviceToDevice);
       }
 
       // inject back into the gauge field
@@ -663,26 +569,15 @@
 	}
 
 	// this copies over both even and odd
-<<<<<<< HEAD
-	qudaMemcpy(gauge, buffer, bytes, hipMemcpyHostToDevice);
-	pool_pinned_free(buffer);
-=======
-        qudaMemcpy(gauge, buffer, bytes, cudaMemcpyDefault);
+        qudaMemcpy(gauge, buffer, bytes, qudaMemcpyHostToDevice);
         pool_pinned_free(buffer);
->>>>>>> 4f390279
       } else { // else on the GPU
 
         if (src.Order() == QUDA_MILC_SITE_GAUGE_ORDER ||
             src.Order() == QUDA_BQCD_GAUGE_ORDER      ||
             src.Order() == QUDA_TIFR_PADDED_GAUGE_ORDER) {
 	  // special case where we use zero-copy memory to read/write directly from application's array
-<<<<<<< HEAD
-	  void *src_d;
-	  hipError_t error = hipHostGetDevicePointer(&src_d, const_cast<void*>(src.Gauge_p()), 0);
-	  if (error != hipSuccess) errorQuda("Failed to get device pointer for MILC site / BQCD array");
-=======
 	  void *src_d = get_mapped_device_pointer(src.Gauge_p());
->>>>>>> 4f390279
 
 	  if (src.GhostExchange() == QUDA_GHOST_EXCHANGE_NO) {
 	    copyGenericGauge(*this, src, QUDA_CUDA_FIELD_LOCATION, gauge, src_d);
@@ -699,28 +594,16 @@
 
 	  if (src.Order() == QUDA_QDP_GAUGE_ORDER) {
 	    for (int d=0; d<geometry; d++) {
-<<<<<<< HEAD
-	      qudaMemcpy(((void**)buffer)[d], ((void**)src.Gauge_p())[d], src.Bytes()/geometry, hipMemcpyHostToDevice);
-	    }
-	  } else {
-	    qudaMemcpy(buffer, src.Gauge_p(), src.Bytes(), hipMemcpyHostToDevice);
-	  }
-=======
-              qudaMemcpy(((void **)buffer)[d], ((void **)src.Gauge_p())[d], src.Bytes() / geometry, cudaMemcpyDefault);
+              qudaMemcpy(((void **)buffer)[d], ((void **)src.Gauge_p())[d], src.Bytes() / geometry, qudaMemcpyHostToDevice);
             }
 	  } else {
-            qudaMemcpy(buffer, src.Gauge_p(), src.Bytes(), cudaMemcpyDefault);
+            qudaMemcpy(buffer, src.Gauge_p(), src.Bytes(), qudaMemcpyHostToDevice);
           }
->>>>>>> 4f390279
 
 	  if (src.Order() > 4 && GhostExchange() == QUDA_GHOST_EXCHANGE_PAD &&
 	      src.GhostExchange() == QUDA_GHOST_EXCHANGE_PAD && nFace)
 	    for (int d=0; d<geometry; d++)
-<<<<<<< HEAD
-	      qudaMemcpy(ghost_buffer[d], src.Ghost()[d], ghost_bytes[d], hipMemcpyHostToDevice);
-=======
-              qudaMemcpy(ghost_buffer[d], src.Ghost()[d], ghost_bytes[d], cudaMemcpyDefault);
->>>>>>> 4f390279
+              qudaMemcpy(ghost_buffer[d], src.Ghost()[d], ghost_bytes[d], HostToDevice);
 
           if (ghostExchange != QUDA_GHOST_EXCHANGE_EXTENDED && src.GhostExchange() != QUDA_GHOST_EXCHANGE_EXTENDED) {
 	    copyGenericGauge(*this, src, QUDA_CUDA_FIELD_LOCATION, gauge, buffer, 0, ghost_buffer);
@@ -770,13 +653,7 @@
           cpu.Order() == QUDA_BQCD_GAUGE_ORDER      ||
           cpu.Order() == QUDA_TIFR_PADDED_GAUGE_ORDER) {
 	// special case where we use zero-copy memory to read/write directly from application's array
-<<<<<<< HEAD
-	void *cpu_d;
-	hipError_t error = hipHostGetDevicePointer(&cpu_d, const_cast<void*>(cpu.Gauge_p()), 0);
-	if (error != hipSuccess) errorQuda("Failed to get device pointer for MILC site / BQCD array");
-=======
 	void *cpu_d = get_mapped_device_pointer(cpu.Gauge_p());
->>>>>>> 4f390279
 	if (cpu.GhostExchange() == QUDA_GHOST_EXCHANGE_NO) {
 	  copyGenericGauge(cpu, *this, QUDA_CUDA_FIELD_LOCATION, cpu_d, gauge);
 	} else {
@@ -799,27 +676,16 @@
 	}
 
 	if (cpu.Order() == QUDA_QDP_GAUGE_ORDER) {
-<<<<<<< HEAD
-	  for (int d=0; d<geometry; d++) qudaMemcpy(((void**)cpu.gauge)[d], ((void**)buffer)[d], cpu.Bytes()/geometry, hipMemcpyDeviceToHost);
-	} else {
-	  qudaMemcpy(cpu.gauge, buffer, cpu.Bytes(), hipMemcpyDeviceToHost);
-	}
-=======
           for (int d = 0; d < geometry; d++)
-            qudaMemcpy(((void **)cpu.gauge)[d], ((void **)buffer)[d], cpu.Bytes() / geometry, cudaMemcpyDefault);
+            qudaMemcpy(((void **)cpu.gauge)[d], ((void **)buffer)[d], cpu.Bytes() / geometry, qudaMemcpyDeviceToHost);
         } else {
-          qudaMemcpy(cpu.gauge, buffer, cpu.Bytes(), cudaMemcpyDefault);
+          qudaMemcpy(cpu.gauge, buffer, cpu.Bytes(), qudaMemcpyDeviceToHost);
         }
->>>>>>> 4f390279
 
 	if (cpu.Order() > 4 && GhostExchange() == QUDA_GHOST_EXCHANGE_PAD &&
 	    cpu.GhostExchange() == QUDA_GHOST_EXCHANGE_PAD && nFace)
 	  for (int d=0; d<geometry; d++)
-<<<<<<< HEAD
-	    qudaMemcpy(cpu.Ghost()[d], ghost_buffer[d], ghost_bytes[d], hipMemcpyDeviceToHost);
-=======
-            qudaMemcpy(cpu.Ghost()[d], ghost_buffer[d], ghost_bytes[d], cudaMemcpyDefault);
->>>>>>> 4f390279
+            qudaMemcpy(cpu.Ghost()[d], ghost_buffer[d], ghost_bytes[d], qudaMemcpyDeviceToHost);
 
         free_gauge_buffer(buffer, cpu.Order(), cpu.Geometry());
 	if (nFace > 0) free_ghost_buffer(ghost_buffer, cpu.Order(), geometry);
@@ -827,11 +693,7 @@
     } else if (reorder_location() == QUDA_CPU_FIELD_LOCATION) { // do copy then host-side reorder
 
       void *buffer = pool_pinned_malloc(bytes);
-<<<<<<< HEAD
-      qudaMemcpy(buffer, gauge, bytes, hipMemcpyDeviceToHost);
-=======
-      qudaMemcpy(buffer, gauge, bytes, cudaMemcpyDefault);
->>>>>>> 4f390279
+      qudaMemcpy(buffer, gauge, bytes, qudaMemcpyDeviceToHost);
 
       if (cpu.GhostExchange() != QUDA_GHOST_EXCHANGE_EXTENDED) {
 	copyGenericGauge(cpu, *this, QUDA_CPU_FIELD_LOCATION, cpu.gauge, buffer);
@@ -860,11 +722,7 @@
   void cudaGaugeField::backup() const {
     if (backed_up) errorQuda("Gauge field already backed up");
     backup_h = new char[bytes];
-<<<<<<< HEAD
-    hipMemcpy(backup_h, gauge, bytes, hipMemcpyDeviceToHost);
-=======
-    cudaMemcpy(backup_h, gauge, bytes, cudaMemcpyDefault);
->>>>>>> 4f390279
+    qudaMemcpy(backup_h, gauge, bytes, qudaMemcpyDeviceToHost);
     checkCudaError();
     backed_up = true;
   }
@@ -872,11 +730,7 @@
   void cudaGaugeField::restore() const
   {
     if (!backed_up) errorQuda("Cannot restore since not backed up");
-<<<<<<< HEAD
-    hipMemcpy(gauge, backup_h, bytes, hipMemcpyHostToDevice);
-=======
-    cudaMemcpy(gauge, backup_h, bytes, cudaMemcpyDefault);
->>>>>>> 4f390279
+    qudaMemcpy(gauge, backup_h, bytes, qudaMemcpyHostToDevice);
     delete []backup_h;
     checkCudaError();
     backed_up = false;
