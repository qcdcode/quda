--- conflicted
+++ resolved
@@ -46,22 +46,12 @@
 endif()
 
 set(VALID_BUILD_TYPES
-<<<<<<< HEAD
-  DEVEL
-  RELEASE
-  STRICT
-  DEBUG
-  HOSTDEBUG
-  DEVICEDEBUG
-  SANITIZE)
-=======
     DEVEL
     RELEASE
     STRICT
     DEBUG
     HOSTDEBUG
     SANITIZE)
->>>>>>> f54ccf32
 set(CMAKE_BUILD_TYPE
   "${DEFBUILD}"
   CACHE STRING "Choose the type of build, options are: ${VALID_BUILD_TYPES}")
@@ -422,12 +412,6 @@
 set(CMAKE_C_FLAGS_HOSTDEBUG
     "-Wall -Wextra -g"
     CACHE STRING "Flags used by the C compiler during host-debug builds.")
-<<<<<<< HEAD
-set(CMAKE_C_FLAGS_DEVICEDEBUG
-  "-Wall -Wextra"
-  CACHE STRING "Flags used by the C compiler during device-debug builds.")
-=======
->>>>>>> f54ccf32
 set(CMAKE_C_FLAGS_DEBUG
   "-Wall -Wextra -g -fno-inline"
   CACHE STRING "Flags used by the C compiler during full (host+device) debug builds.")
@@ -492,14 +476,8 @@
   set(CMAKE_CUDA_FLAGS_HOSTDEBUG
     "-g"
     CACHE STRING "Flags used by the C++ compiler during host-debug builds.")
-<<<<<<< HEAD
-  set(CMAKE_CUDA_FLAGS_DEVICEDEBUG
-    "-G"
-    CACHE STRING "Flags used by the C++ compiler during device-debug builds.")
-  set(CMAKE_CUDA_FLAGS_DEBUG
-=======
+
 set(CMAKE_CUDA_FLAGS_DEBUG
->>>>>>> f54ccf32
     "-g -G"
     CACHE STRING "Flags used by the C++ compiler during full (host+device) debug builds.")
   set(CMAKE_CUDA_FLAGS_SANITIZE
@@ -667,11 +645,7 @@
       GIT_SHALLOW YES
       PREFIX usqcd
       CONFIGURE_COMMAND CC=${MPI_C_COMPILER} CXX=${MPI_CXX_COMPILER} <SOURCE_DIR>/configure "INSTALL=${INSTALL_EXE} -C"
-<<<<<<< HEAD
-      --with-qmp-comms-type=MPI --prefix=<INSTALL_DIR>
-=======
                         "CFLAGS=-Wall -O3 -std=c99 " --with-qmp-comms-type=MPI --prefix=<INSTALL_DIR>
->>>>>>> f54ccf32
       BUILD_COMMAND ${MAKE_EXE}
       INSTALL_COMMAND ${MAKE_EXE} install
       LOG_INSTALL ON
@@ -736,12 +710,8 @@
       GIT_SHALLOW YES
       PREFIX usqcd
       CONFIGURE_COMMAND CC=${MPI_C_COMPILER} CXX=${MPI_CXX_COMPILER} <SOURCE_DIR>/configure "INSTALL=${INSTALL_EXE} -C"
-<<<<<<< HEAD
-      --with-qmp=${QUDA_QMPHOME} --prefix=<INSTALL_DIR>
-=======
                         "CFLAGS=-Wall -O3 -std=c99 -DHAVE_BGL " --with-qmp=${QUDA_QMPHOME} --prefix=<INSTALL_DIR>
                         --enable-largefile --disable-qmp-route --enable-dml-output-buffering
->>>>>>> f54ccf32
       BUILD_COMMAND make
       INSTALL_COMMAND make install
       DEPENDS QMP
@@ -932,19 +902,7 @@
   set(CMAKE_EXPORT_COMPILE_COMMANDS ON)
 endif()
 
-<<<<<<< HEAD
-# Make the compiler flags an advanced option for all user defined build types
-# (cmake defined build types are advanced by default )
-if ( QUDA_TARGET_CUDA ) 
-  mark_as_advanced(CMAKE_CUDA_FLAGS_DEVEL)
-  mark_as_advanced(CMAKE_CUDA_FLAGS_STRICT)
-  mark_as_advanced(CMAKE_CUDA_FLAGS_RELEASE)
-  mark_as_advanced(CMAKE_CUDA_FLAGS_DEBUG)
-  mark_as_advanced(CMAKE_CUDA_FLAGS_HOSTDEBUG)
-  mark_as_advanced(CMAKE_CUDA_FLAGS_DEVICEDEBUG)
-  mark_as_advanced(CMAKE_CUDA_FLAGS_SANITIZE)
-endif(QUDA_TARGET_CUDA)
-=======
+
 # make the compiler flags an advanced option for all user defined build types (cmake defined build types are advanced by
 # default )
 mark_as_advanced(CMAKE_CUDA_FLAGS_DEVEL)
@@ -953,7 +911,7 @@
 mark_as_advanced(CMAKE_CUDA_FLAGS_DEBUG)
 mark_as_advanced(CMAKE_CUDA_FLAGS_HOSTDEBUG)
 mark_as_advanced(CMAKE_CUDA_FLAGS_SANITIZE)
->>>>>>> f54ccf32
+
 
 mark_as_advanced(CMAKE_CXX_FLAGS_DEVEL)
 mark_as_advanced(CMAKE_CXX_FLAGS_STRICT)
