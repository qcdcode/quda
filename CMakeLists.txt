--- conflicted
+++ resolved
@@ -142,19 +142,12 @@
 ####################################################################################
 
 
-<<<<<<< HEAD
-####################################################################################
-# START 2. QUDA Physics options
-####################################################################################
-# This default allows the user to turn OFF all dirac types, then manually switch ON
-# a desired subset
-=======
+
 set(QUDA_GPU_ARCH
     ${QUDA_DEFAULT_GPU_ARCH}
     CACHE STRING "set the GPU architecture (sm_60, sm_70, sm_80)")
 set_property(CACHE QUDA_GPU_ARCH PROPERTY STRINGS sm_60 sm_70 sm_80)
 # build options
->>>>>>> 78437212
 option(QUDA_DIRAC_DEFAULT_OFF "default value for QUDA_DIRAC_<TYPE> setting" $ENV{QUDA_DIRAC_DEFAULT_OFF})
 mark_as_advanced(QUDA_DIRAC_DEFAULT_OFF)
 if(QUDA_DIRAC_DEFAULT_OFF)
@@ -419,13 +412,9 @@
   "-Wall -Wextra -g -fno-inline"
   CACHE STRING "Flags used by the C compiler during full (host+device) debug builds.")
 set(CMAKE_C_FLAGS_SANITIZE
-<<<<<<< HEAD
-  "-Wall -Wextra -g -fno-inline -fsanitize=address,undefined"
-  CACHE STRING "Flags used by the C compiler during sanitizer debug builds.")
-=======
     "-Wall -Wextra -g -fno-inline \"-fsanitize=address,undefined\""
     CACHE STRING "Flags used by the C compiler during sanitizer debug builds.")
->>>>>>> 78437212
+
 
 enable_language(C)
 
